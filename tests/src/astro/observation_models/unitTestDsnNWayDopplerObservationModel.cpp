/*    Copyright (c) 2010-2023, Delft University of Technology
 *    All rights reserved
 *
 *    This file is part of the Tudat. Redistribution and use in source and
 *    binary forms, with or without modification, are permitted exclusively
 *    under the terms of the Modified BSD license. You should have received
 *    a copy of the license with this file. If not, please or visit:
 *    http://tudat.tudelft.nl/LICENSE.
 */

#define BOOST_TEST_DYN_LINK
#define BOOST_TEST_MAIN

#include <limits>
#include <string>

#include <boost/test/unit_test.hpp>

#include "tudat/basics/testMacros.h"
#include "tudat/simulation/estimation.h"
#include "tudat/simulation/estimation_setup.h"

#include "tudat/io/readOdfFile.h"
#include "tudat/io/readTabulatedMediaCorrections.h"
#include "tudat/io/readTabulatedWeatherData.h"
#include "tudat/simulation/estimation_setup/processOdfFile.h"
#include "tudat/simulation/estimation_setup/simulateObservations.h"
#include <boost/date_time/gregorian/gregorian.hpp>

#include "tudat/astro/ground_stations/transmittingFrequencies.h"

namespace tudat
{
namespace unit_tests
{

using namespace tudat::spice_interface;
using namespace tudat::ephemerides;
using namespace tudat::input_output;
using namespace tudat::simulation_setup;
using namespace tudat::unit_tests;
using namespace tudat;


BOOST_AUTO_TEST_SUITE( test_dsn_n_way_averaged_doppler_observation_model )

// Comparison of computed observables with Verma (2022), "A Python-based tool for constructing observables from the DSN’s
// closed-loop archival tracking data files", fig. 4 right
// Currently the computed observables are slightly different from Verma (2022), so the testing is actually done using
// values generated by this code.
BOOST_AUTO_TEST_CASE( testDsnNWayAveragedDopplerModel )
{

    spice_interface::loadStandardSpiceKernels( );
    // Verma (2022) uses DE438, but here we use the standard Tudat SPICE kernels as the difference produced by the kernels
    // is way below the level of the current residuals.
    // spice_interface::loadSpiceKernelInTudat( "/Users/pipas/Documents/planet-spice/de438.bsp" );
    spice_interface::loadSpiceKernelInTudat( tudat::paths::getTudatTestDataPath( ) + "dsn_n_way_doppler_observation_model/mgs_map1_ipng_mgs95j.bsp" );

    std::vector< double > testResiduals;
    for( int testType = 0; testType < 2; testType++ )
    {
        int counter = 0;
        std::string spacecraftName = "MGS";
        std::string ephemeridesOrigin = "SSB";

        std::vector< std::string > odfFiles = {
                tudat::paths::getTudatTestDataPath( ) + "dsn_n_way_doppler_observation_model/9068068a.odf",
                tudat::paths::getTudatTestDataPath( ) + "dsn_n_way_doppler_observation_model/9068071a.odf" };

        // Define bodies to use.
        std::vector< std::string > bodiesToCreate = { "Earth", "Sun", "Mars" };

        // Create bodies settings needed in simulation
        BodyListSettings bodySettings;
        bodySettings = getDefaultBodySettings( bodiesToCreate, ephemeridesOrigin, "J2000" );


        bodySettings.at( "Earth" )->shapeModelSettings = fromSpiceOblateSphericalBodyShapeSettings( );
        bodySettings.at( "Earth" )->rotationModelSettings = gcrsToItrsRotationModelSettings(
                basic_astrodynamics::iau_2006, "J2000" );
        bodySettings.at( "Earth" )->groundStationSettings = getDsnStationSettings( );

        // Create spacecraft
        bodySettings.addSettings( spacecraftName );
        bodySettings.at( spacecraftName )->ephemerisSettings =
                std::make_shared< DirectSpiceEphemerisSettings >( ephemeridesOrigin, "J2000" );

        // Create bodies
        SystemOfBodies bodies = createSystemOfBodies< long double, Time >( bodySettings );

        // Read and process ODF file data
        std::shared_ptr< observation_models::ObservationCollection< long double, Time > > observedObservationCollection;

        if( testType == 0 )
        {
            std::vector<std::shared_ptr<input_output::OdfRawFileContents> > rawOdfDataVector;
            for ( std::string odfFile: odfFiles )
                rawOdfDataVector.push_back( std::make_shared<OdfRawFileContents>( odfFile ));

            std::shared_ptr<ProcessedOdfFileContents<Time> > processedOdfFileContents =
                std::make_shared<ProcessedOdfFileContents<Time> >( rawOdfDataVector, spacecraftName );

            // Create observed observation collection
            observedObservationCollection =
                observation_models::createOdfObservedObservationCollection<long double, Time>(
                    processedOdfFileContents, { dsn_n_way_averaged_doppler } );

            observation_models::setOdfInformationInBodies<Time>( processedOdfFileContents, bodies );
        }
        else if( testType == 1 )
        {
            observedObservationCollection = createOdfObservedObservationCollectionFromFile< long double, Time >(
                bodies, odfFiles, spacecraftName );
        }
        // Create computed observation collection
        std::vector< std::shared_ptr< observation_models::ObservationModelSettings > > observationModelSettingsList;

        std::map < observation_models::ObservableType, std::vector< observation_models::LinkEnds > > linkEndsPerObservable =
                observedObservationCollection->getLinkEndsPerObservableType( );
        for ( auto it = linkEndsPerObservable.begin(); it != linkEndsPerObservable.end(); ++it )
        {
            for ( unsigned int i = 0; i < it->second.size(); ++i )
            {
                if ( it->first == observation_models::dsn_n_way_averaged_doppler )
                {
                    observationModelSettingsList.push_back(
                        std::make_shared< observation_models::DsnNWayAveragedDopplerObservationSettings >( it->second.at( i ) ) );
                }
            }
        }
<<<<<<< HEAD
    }

    observation_models::setOdfInformationInBodies< Time >( processedOdfFileContents, bodies );

    std::vector< std::shared_ptr< observation_models::ObservationSimulatorBase< long double, Time > > >
            observationSimulators = observation_models::createObservationSimulators< long double, Time >(
                    observationModelSettingsList, bodies );

    std::vector< std::shared_ptr< ObservationSimulationSettings< Time > > > observationSimulationSettings =
            getObservationSimulationSettingsFromObservations< long double, Time >(
                    observedObservationCollection, bodies );

    std::cout<<"Pre-simulation "<<observationSimulationSettings.size( )<<std::endl;

    std::shared_ptr< observation_models::ObservationCollection< long double, Time > >
            simulatedObservationCollection = simulation_setup::simulateObservations< long double, Time >(
                    observationSimulationSettings, observationSimulators, bodies );
    std::cout<<"Post-simulation"<<std::endl;

    LinkEnds dss45MgsLinkEnds;
    dss45MgsLinkEnds[ transmitter ] = LinkEndId( "Earth", "DSS-45" );
    dss45MgsLinkEnds[ retransmitter ] = LinkEndId( "MGS" );
    dss45MgsLinkEnds[ receiver ] = LinkEndId( "Earth", "DSS-45" );

     std::vector< std::shared_ptr< SingleObservationSet< long double, Time > > > singleLinkSimulatedObservations =
             simulatedObservationCollection->getSingleLinkAndTypeObservationSets( dsn_n_way_averaged_doppler, dss45MgsLinkEnds );
     std::vector< std::shared_ptr< SingleObservationSet< long double, Time > > > singleLinkObservedObservations =
             observedObservationCollection->getSingleLinkAndTypeObservationSets( dsn_n_way_averaged_doppler, dss45MgsLinkEnds );

     // Compare value of observations
     // Min/max values from Verma (2022), "A Python-based tool for constructing observables from the DSN’s closed-loop
     // archival tracking data files", fig. 4 right
//     std::pair< double, double > vermaFirstBlockMinMaxResidual = std::make_pair( -0.04, 0.10 );
//     std::pair< double, double > vermaSecondBlockMinMaxResidual = std::make_pair( -0.06, 0.07 );
     // Min/max values obtained with current code
     std::pair< double, double > firstBlockMinMaxResidual = std::make_pair( -0.080, 0.120 );
     std::pair< double, double > secondBlockMinMaxResidual = std::make_pair( -0.08, 0.06 );

     // Currently the residuals are compared with firstBlockMinMaxResidual and secondBlockMinMaxResidual, because
     // the residuals are slightly different from what Verma (2022) presents.
     // Potential reasons for the differences:
     // - MGS SPICE kernels: unlikely, trying all the available kernels from NAIF doesn't lead to residuals more similar
     //         to Verma (2022)
     // - Earth rotation model: using IAU 2000a/2000b/2006 doesn't make any significant difference in the residuals. Using
     //         the rotation model from SPICE leads to much larger residuals
     // - Ground stations position: unlikely, considering that Verma works at NASA he probably used the positions according
     //         to DSN No. 810-005, 301 (same as used here)
     // - Some error in the time conversion
     // - Some error in the conversion between frames
     // - Difference in the used count interval: Verma uses 60s, the ODF file uses 10s


     for ( unsigned int i = 0; i < singleLinkSimulatedObservations.size( ); ++i )
     {
         std::shared_ptr< observation_models::ObservationAncilliarySimulationSettings > ancillarySettings =
                 singleLinkSimulatedObservations.at( i )->getAncilliarySettings( );

         double referenceFrequency = ancillarySettings->getAncilliaryDoubleData( doppler_reference_frequency );

         // Ignoring observations with reference frequencies of approximately 2.115e9.
         // The observations with f_ref ~ 2.114e9 are reproduced accurately, while the ones with f_ref ~ 2.115e9 have very
         // large residuals (the residuals are basically a bias).
         // Comparing contiguous data points with f_ref ~ 2.114e9 and f_ref ~ 2.115e9, which only differ
         // in the value of the f_ref, the simulated observations for f_ref ~ 2.115e9 appear to be consistent with the
         // value of f_ref, while the observed observations do not. Considering the that the data points are identical
         // besides f_ref, it is suggested that the values of the reference frequency f_ref ~ 2.115e9 are wrongly reported
         // in the ODF file, hence the associated data points are here ignored.
         if ( referenceFrequency > 2.115e9 )
         {
             continue;
         }

         std::vector< Eigen::Matrix< long double, Eigen::Dynamic, 1 > > simulatedObservations =
                 singleLinkSimulatedObservations.at( i )->getObservations( );
         std::vector< Time > simulatedTimes = singleLinkSimulatedObservations.at( i )->getObservationTimes( );
         std::vector< Eigen::Matrix< long double, Eigen::Dynamic, 1 > > observedObservations =
                 singleLinkObservedObservations.at( i )->getObservations( );
         std::vector< Time > observedTimes = singleLinkObservedObservations.at( i )->getObservationTimes( );
=======
>>>>>>> 2ba8c236


        std::vector< std::shared_ptr< observation_models::ObservationSimulatorBase< long double, Time > > >
                observationSimulators = observation_models::createObservationSimulators< long double, Time >(
                        observationModelSettingsList, bodies );

        std::vector< std::shared_ptr< ObservationSimulationSettings< Time > > > observationSimulationSettings =
                getObservationSimulationSettingsFromObservations< long double, Time >(
                        observedObservationCollection );

        std::cout<<"Pre-simulation "<<observationSimulationSettings.size( )<<std::endl;

        std::shared_ptr< observation_models::ObservationCollection< long double, Time > >
                simulatedObservationCollection = simulation_setup::simulateObservations< long double, Time >(
                        observationSimulationSettings, observationSimulators, bodies );
        std::cout<<"Post-simulation"<<std::endl;

        LinkEnds dss45MgsLinkEnds;
        dss45MgsLinkEnds[ transmitter ] = LinkEndId( "Earth", "DSS-45" );
        dss45MgsLinkEnds[ retransmitter ] = LinkEndId( "MGS" );
        dss45MgsLinkEnds[ receiver ] = LinkEndId( "Earth", "DSS-45" );

         std::vector< std::shared_ptr< SingleObservationSet< long double, Time > > > singleLinkSimulatedObservations =
                 simulatedObservationCollection->getSingleLinkAndTypeObservationSets( dsn_n_way_averaged_doppler, dss45MgsLinkEnds );
         std::vector< std::shared_ptr< SingleObservationSet< long double, Time > > > singleLinkObservedObservations =
                 observedObservationCollection->getSingleLinkAndTypeObservationSets( dsn_n_way_averaged_doppler, dss45MgsLinkEnds );

         // Compare value of observations
         // Min/max values from Verma (2022), "A Python-based tool for constructing observables from the DSN’s closed-loop
         // archival tracking data files", fig. 4 right
    //     std::pair< double, double > vermaFirstBlockMinMaxResidual = std::make_pair( -0.04, 0.10 );
    //     std::pair< double, double > vermaSecondBlockMinMaxResidual = std::make_pair( -0.06, 0.07 );
         // Min/max values obtained with current code
         std::pair< double, double > firstBlockMinMaxResidual = std::make_pair( -0.080, 0.120 );
         std::pair< double, double > secondBlockMinMaxResidual = std::make_pair( -0.08, 0.06 );

         // Currently the residuals are compared with firstBlockMinMaxResidual and secondBlockMinMaxResidual, because
         // the residuals are slightly different from what Verma (2022) presents.
         // Potential reasons for the differences:
         // - MGS SPICE kernels: unlikely, trying all the available kernels from NAIF doesn't lead to residuals more similar
         //         to Verma (2022)
         // - Earth rotation model: using IAU 2000a/2000b/2006 doesn't make any significant difference in the residuals. Using
         //         the rotation model from SPICE leads to much larger residuals
         // - Ground stations position: unlikely, considering that Verma works at NASA he probably used the positions according
         //         to DSN No. 810-005, 301 (same as used here)
         // - Some error in the time conversion
         // - Some error in the conversion between frames
         // - Difference in the used count interval: Verma uses 60s, the ODF file uses 10s


         for ( unsigned int i = 0; i < singleLinkSimulatedObservations.size( ); ++i )
         {
             std::shared_ptr< observation_models::ObservationAncilliarySimulationSettings > ancillarySettings =
                     singleLinkSimulatedObservations.at( i )->getAncilliarySettings( );

             double referenceFrequency = ancillarySettings->getAncilliaryDoubleData( doppler_reference_frequency );

             // Ignoring observations with reference frequencies of approximately 2.115e9.
             // The observations with f_ref ~ 2.114e9 are reproduced accurately, while the ones with f_ref ~ 2.115e9 have very
             // large residuals (the residuals are basically a bias).
             // Comparing contiguous data points with f_ref ~ 2.114e9 and f_ref ~ 2.115e9, which only differ
             // in the value of the f_ref, the simulated observations for f_ref ~ 2.115e9 appear to be consistent with the
             // value of f_ref, while the observed observations do not. Considering the that the data points are identical
             // besides f_ref, it is suggested that the values of the reference frequency f_ref ~ 2.115e9 are wrongly reported
             // in the ODF file, hence the associated data points are here ignored.
             if ( referenceFrequency > 2.115e9 )
             {
                 continue;
             }

             std::vector< Eigen::Matrix< long double, Eigen::Dynamic, 1 > > simulatedObservations =
                     singleLinkSimulatedObservations.at( i )->getObservations( );
             std::vector< Time > simulatedTimes = singleLinkSimulatedObservations.at( i )->getObservationTimes( );
             std::vector< Eigen::Matrix< long double, Eigen::Dynamic, 1 > > observedObservations =
                     singleLinkObservedObservations.at( i )->getObservations( );
             std::vector< Time > observedTimes = singleLinkObservedObservations.at( i )->getObservationTimes( );

             double firstMinimum = 0.0, firstMaximum = 0.0, secondMinimum = 0.0, secondMaximum = 0.0;

             for ( unsigned int j = 0; j < simulatedTimes.size( ); ++j )
             {
                 // Ignore a few observations potentially associated with invalid cycle counts. These are observations which
                 // have significantly higher residuals than the previous/subsequent observations, and that in the ODF file are
                 // presented directly before/after invalid observations; the value of the (wrong?) observed observation in the ODF
                 // file might have been computed using some invalid cycle counts associated with the previous/subsequent
                 // invalid observations.

                 // t=-25540040.8144906
                 // Simulated observation: 16505.3076701937 Hz
                 // Observed observation: 92427.4388 Hz

                 // t=-25706110.8145144
                 // Simulated observation: 182303.286088224 Hz
                 // Observed observation: 182305.413800001 Hz

                 // t=-25553670.8144926
                 // Simulated observation: 9431.46921279747 Hz
                 // Observed observation: 9416.685600001 Hz

                 if ( simulatedTimes.at( j ).getSeconds< int >( ) == -25540040 ||
                     simulatedTimes.at( j ).getSeconds< int >( ) == -25706110 ||
                     simulatedTimes.at( j ).getSeconds< int >( ) == -25553670 )
                 {
                     continue;
                 }

                 // Ignore additional point: single point in the middle of an observation arc with significantly higher
                 // residuals. Contrary to the previous points, it isn't associated with any invalid observation, so no idea
                 // where the larger residuals are coming from.
                 if ( simulatedTimes.at( j ).getSeconds< int >( ) == -25543670 )
                 {
                     continue;
                 }

                 double residual = observedObservations.at( j )( 0 ) - simulatedObservations.at( j )( 0 );

                 if( testType == 0 )
                 {
                     testResiduals.push_back( residual );
                 }
                 else
                 {
                     BOOST_CHECK_CLOSE_FRACTION( testResiduals.at( counter ), residual, std::numeric_limits< double >::epsilon( ) );
                 }

                 counter++;
                 BOOST_CHECK_EQUAL( simulatedTimes.at( j ), observedTimes.at( j ) );

                 if( j == 0 )
                 {
                     firstMinimum = residual;
                     firstMaximum = residual;
                     secondMinimum = residual;
                     secondMaximum = residual;

                 }
                 if ( simulatedTimes.at( j ) < -2.56e7  )
                 {
    //                 BOOST_TEST( residual >= firstBlockMinMaxResidual.first );
    //                 BOOST_TEST( residual <= firstBlockMinMaxResidual.second );
                     if( residual < firstMinimum )
                     {
                         firstMinimum = residual;
                     }
                     if( residual > firstMaximum )
                     {
                         firstMaximum = residual;
                     }
                 }
                 else
                 {
    //                 BOOST_TEST( residual >= secondBlockMinMaxResidual.first );
    //                 BOOST_TEST( residual <= secondBlockMinMaxResidual.second );
                     if( residual < secondMinimum )
                     {
                         secondMinimum = residual;
                     }
                     if( residual > secondMaximum )
                     {
                         secondMaximum = residual;
                     }
                 }
             }
             std::cout<<firstMinimum<<" "<<firstMaximum<<std::endl;
             std::cout<<secondMinimum<<" "<<secondMaximum<<std::endl<<std::endl;

         }
    }
}

BOOST_AUTO_TEST_SUITE_END( )

}

}<|MERGE_RESOLUTION|>--- conflicted
+++ resolved
@@ -129,96 +129,13 @@
                 }
             }
         }
-<<<<<<< HEAD
-    }
-
-    observation_models::setOdfInformationInBodies< Time >( processedOdfFileContents, bodies );
-
-    std::vector< std::shared_ptr< observation_models::ObservationSimulatorBase< long double, Time > > >
-            observationSimulators = observation_models::createObservationSimulators< long double, Time >(
-                    observationModelSettingsList, bodies );
-
-    std::vector< std::shared_ptr< ObservationSimulationSettings< Time > > > observationSimulationSettings =
-            getObservationSimulationSettingsFromObservations< long double, Time >(
-                    observedObservationCollection, bodies );
-
-    std::cout<<"Pre-simulation "<<observationSimulationSettings.size( )<<std::endl;
-
-    std::shared_ptr< observation_models::ObservationCollection< long double, Time > >
-            simulatedObservationCollection = simulation_setup::simulateObservations< long double, Time >(
-                    observationSimulationSettings, observationSimulators, bodies );
-    std::cout<<"Post-simulation"<<std::endl;
-
-    LinkEnds dss45MgsLinkEnds;
-    dss45MgsLinkEnds[ transmitter ] = LinkEndId( "Earth", "DSS-45" );
-    dss45MgsLinkEnds[ retransmitter ] = LinkEndId( "MGS" );
-    dss45MgsLinkEnds[ receiver ] = LinkEndId( "Earth", "DSS-45" );
-
-     std::vector< std::shared_ptr< SingleObservationSet< long double, Time > > > singleLinkSimulatedObservations =
-             simulatedObservationCollection->getSingleLinkAndTypeObservationSets( dsn_n_way_averaged_doppler, dss45MgsLinkEnds );
-     std::vector< std::shared_ptr< SingleObservationSet< long double, Time > > > singleLinkObservedObservations =
-             observedObservationCollection->getSingleLinkAndTypeObservationSets( dsn_n_way_averaged_doppler, dss45MgsLinkEnds );
-
-     // Compare value of observations
-     // Min/max values from Verma (2022), "A Python-based tool for constructing observables from the DSN’s closed-loop
-     // archival tracking data files", fig. 4 right
-//     std::pair< double, double > vermaFirstBlockMinMaxResidual = std::make_pair( -0.04, 0.10 );
-//     std::pair< double, double > vermaSecondBlockMinMaxResidual = std::make_pair( -0.06, 0.07 );
-     // Min/max values obtained with current code
-     std::pair< double, double > firstBlockMinMaxResidual = std::make_pair( -0.080, 0.120 );
-     std::pair< double, double > secondBlockMinMaxResidual = std::make_pair( -0.08, 0.06 );
-
-     // Currently the residuals are compared with firstBlockMinMaxResidual and secondBlockMinMaxResidual, because
-     // the residuals are slightly different from what Verma (2022) presents.
-     // Potential reasons for the differences:
-     // - MGS SPICE kernels: unlikely, trying all the available kernels from NAIF doesn't lead to residuals more similar
-     //         to Verma (2022)
-     // - Earth rotation model: using IAU 2000a/2000b/2006 doesn't make any significant difference in the residuals. Using
-     //         the rotation model from SPICE leads to much larger residuals
-     // - Ground stations position: unlikely, considering that Verma works at NASA he probably used the positions according
-     //         to DSN No. 810-005, 301 (same as used here)
-     // - Some error in the time conversion
-     // - Some error in the conversion between frames
-     // - Difference in the used count interval: Verma uses 60s, the ODF file uses 10s
-
-
-     for ( unsigned int i = 0; i < singleLinkSimulatedObservations.size( ); ++i )
-     {
-         std::shared_ptr< observation_models::ObservationAncilliarySimulationSettings > ancillarySettings =
-                 singleLinkSimulatedObservations.at( i )->getAncilliarySettings( );
-
-         double referenceFrequency = ancillarySettings->getAncilliaryDoubleData( doppler_reference_frequency );
-
-         // Ignoring observations with reference frequencies of approximately 2.115e9.
-         // The observations with f_ref ~ 2.114e9 are reproduced accurately, while the ones with f_ref ~ 2.115e9 have very
-         // large residuals (the residuals are basically a bias).
-         // Comparing contiguous data points with f_ref ~ 2.114e9 and f_ref ~ 2.115e9, which only differ
-         // in the value of the f_ref, the simulated observations for f_ref ~ 2.115e9 appear to be consistent with the
-         // value of f_ref, while the observed observations do not. Considering the that the data points are identical
-         // besides f_ref, it is suggested that the values of the reference frequency f_ref ~ 2.115e9 are wrongly reported
-         // in the ODF file, hence the associated data points are here ignored.
-         if ( referenceFrequency > 2.115e9 )
-         {
-             continue;
-         }
-
-         std::vector< Eigen::Matrix< long double, Eigen::Dynamic, 1 > > simulatedObservations =
-                 singleLinkSimulatedObservations.at( i )->getObservations( );
-         std::vector< Time > simulatedTimes = singleLinkSimulatedObservations.at( i )->getObservationTimes( );
-         std::vector< Eigen::Matrix< long double, Eigen::Dynamic, 1 > > observedObservations =
-                 singleLinkObservedObservations.at( i )->getObservations( );
-         std::vector< Time > observedTimes = singleLinkObservedObservations.at( i )->getObservationTimes( );
-=======
->>>>>>> 2ba8c236
-
 
         std::vector< std::shared_ptr< observation_models::ObservationSimulatorBase< long double, Time > > >
                 observationSimulators = observation_models::createObservationSimulators< long double, Time >(
                         observationModelSettingsList, bodies );
 
         std::vector< std::shared_ptr< ObservationSimulationSettings< Time > > > observationSimulationSettings =
-                getObservationSimulationSettingsFromObservations< long double, Time >(
-                        observedObservationCollection );
+                getObservationSimulationSettingsFromObservations< long double, Time >( observedObservationCollection, bodies );
 
         std::cout<<"Pre-simulation "<<observationSimulationSettings.size( )<<std::endl;
 
