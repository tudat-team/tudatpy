--- conflicted
+++ resolved
@@ -197,17 +197,10 @@
              ************************** SIMULATE OBSERVATIONS AND COMPUTE RESIDUALS
              *****************************************************************************************/
 
-<<<<<<< HEAD
         std::vector< std::shared_ptr< simulation_setup::ObservationSimulationSettings< Time > > > observationSimulationSettings =
             getObservationSimulationSettingsFromObservations( observedObservationCollection, bodies );
         std::shared_ptr< observation_models::ObservationCollection< long double, Time > > computedObservationCollection =
             simulateObservations( observationSimulationSettings, observationSimulators, bodies );
-=======
-            std::vector< std::shared_ptr< simulation_setup::ObservationSimulationSettings< Time > > > observationSimulationSettings =
-                getObservationSimulationSettingsFromObservations( observedObservationCollection );
-            std::shared_ptr< observation_models::ObservationCollection< long double, Time > > computedObservationCollection =
-                simulateObservations( observationSimulationSettings, observationSimulators, bodies );
->>>>>>> 2ba8c236
 
             Eigen::Matrix< long double, Eigen::Dynamic, 1 > residualVector = observedObservationCollection->getObservationVector( ) - computedObservationCollection->getObservationVector( );
             double rmsResidual = linear_algebra::getVectorEntryRootMeanSquare( residualVector.cast< double >( ) );
