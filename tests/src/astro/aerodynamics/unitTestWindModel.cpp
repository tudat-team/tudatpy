--- conflicted
+++ resolved
@@ -165,12 +165,7 @@
             reference_frames::getAerodynamicForceTransformationFunction(
                 bodies.at( "Vehicle" )->getFlightConditions( )->getAerodynamicAngleCalculator( ),
                 reference_frames::aerodynamic_frame,
-<<<<<<< HEAD
-                std::bind( &Body::getCurrentRotationToGlobalFrame, bodies.at( "Earth" ) ),
-                reference_frames::inertial_frame );
-=======
-                std::bind( &Body::getCurrentRotationToGlobalFrame, bodyMap.at( "Earth" ) ) );
->>>>>>> 8f069cc8
+                std::bind( &Body::getCurrentRotationToGlobalFrame, bodies.at( "Earth" ) ) );
 
     // Iterate over all time steps and compute test quantities
     for( std::map< double, Eigen::VectorXd >::const_iterator dataIterator = dependentVariableOutput.begin( );
