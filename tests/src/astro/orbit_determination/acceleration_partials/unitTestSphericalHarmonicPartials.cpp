/*    Copyright (c) 2010-2019, Delft University of Technology
 *    All rigths reserved
 *
 *    This file is part of the Tudat. Redistribution and use in source and
 *    binary forms, with or without modification, are permitted exclusively
 *    under the terms of the Modified BSD license. You should have received
 *    a copy of the license with this file. If not, please or visit:
 *    http://tudat.tudelft.nl/LICENSE.
 */

#define BOOST_TEST_DYN_LINK
#define BOOST_TEST_MAIN

#include <boost/test/unit_test.hpp>

#include "tudat/basics/testMacros.h"
#include "tudat/astro/orbit_determination/acceleration_partials/numericalAccelerationPartial.h"
#include "tudat/simulation/estimation.h"

namespace tudat
{
namespace unit_tests
{

using namespace tudat;
using namespace gravitation;
using namespace aerodynamics;
using namespace ephemerides;
using namespace simulation_setup;
using namespace orbital_element_conversions;
using namespace unit_conversions;
using namespace orbit_determination;
using namespace acceleration_partials;
using namespace spice_interface;
using namespace orbit_determination;
using namespace estimatable_parameters;
using namespace electromagnetism;

BOOST_AUTO_TEST_SUITE( test_spherical_harmonic_partials )

BOOST_AUTO_TEST_CASE( testSphericalHarmonicPartials )
{
    // Short-cuts.
    using namespace gravitation;

    const double gravitationalParameter = 3.986004418e14;
    const double planetaryRadius = 6378137.0;

    const Eigen::MatrixXd cosineCoefficients =
            ( Eigen::MatrixXd( 6, 6 ) <<
              0.0, 0.0, 0.0, 0.0, 0.0, 0.0,
              0.0, 0.0, 0.0, 0.0, 0.0, 0.0,
              -4.841651437908150e-4, -2.066155090741760e-10, 2.439383573283130e-6, 0.0, 0.0, 0.0,
              9.571612070934730e-7, 2.030462010478640e-6, 9.047878948095281e-7,
              7.213217571215680e-7, 0.0, 0.0, 5.399658666389910e-7, -5.361573893888670e-7,
              3.505016239626490e-7, 9.908567666723210e-7, -1.885196330230330e-7, 0.0,
              6.867029137366810e-8, -6.292119230425290e-8, 6.520780431761640e-7,
              -4.518471523288430e-7, -2.953287611756290e-7, 1.748117954960020e-7
              ).finished( );
    const Eigen::MatrixXd sineCoefficients =
            ( Eigen::MatrixXd( 6, 6 ) <<
              0.0, 0.0, 0.0, 0.0, 0.0, 0.0,
              0.0, 0.0, 0.0, 0.0, 0.0, 0.0,
              0.0, 1.384413891379790e-9, -1.400273703859340e-6, 0.0, 0.0, 0.0,
              0.0, 2.482004158568720e-7, -6.190054751776180e-7, 1.414349261929410e-6, 0.0, 0.0,
              0.0, -4.735673465180860e-7, 6.624800262758290e-7, -2.009567235674520e-7,
              3.088038821491940e-7, 0.0, 0.0, -9.436980733957690e-8, -3.233531925405220e-7,
              -2.149554083060460e-7, 4.980705501023510e-8, -6.693799351801650e-7
              ).finished( );

    Eigen::Vector3d position( 7.0e6, 8.0e6, 9.0e6 );
    Eigen::Vector3d nominalSphericalPosition = coordinate_conversions::
            convertCartesianToSpherical( position );
    nominalSphericalPosition( 1 ) = mathematical_constants::PI / 2.0 -
            nominalSphericalPosition( 1 );

    std::shared_ptr< basic_mathematics::SphericalHarmonicsCache > sphericalHarmonicsCache
            = std::make_shared< basic_mathematics::SphericalHarmonicsCache >( 6, 6 );
    sphericalHarmonicsCache->update(
                nominalSphericalPosition( 0 ), std::sin( nominalSphericalPosition( 1 ) ), nominalSphericalPosition( 2 ),
                planetaryRadius );
    std::shared_ptr< basic_mathematics::LegendreCache > legendreCache = sphericalHarmonicsCache->getLegendreCache( );

    double currentLongitude = sphericalHarmonicsCache->getCurrentLongitude( );
    double currentPolynomialArgument = legendreCache->getCurrentPolynomialParameter( );

    Eigen::MatrixXd upPerturbedLegendrePolynomials = Eigen::MatrixXd( 6, 6 );
    Eigen::MatrixXd downPerturbedLegendrePolynomials = Eigen::MatrixXd( 6, 6 );

    Eigen::MatrixXd upPerturbedLegendrePolynomialPartials = Eigen::MatrixXd( 6, 6 );
    Eigen::MatrixXd downPerturbedLegendrePolynomialPartials = Eigen::MatrixXd( 6, 6 );

    Eigen::MatrixXd analyticalLegendrePolynomialPartials = Eigen::MatrixXd( 6, 6 );
    Eigen::MatrixXd analyticalLegendrePolynomialSecondPartials = Eigen::MatrixXd( 6, 6 );

    legendreCache->setComputeSecondDerivatives( 1 );
    legendreCache->update( currentPolynomialArgument + 0.1  );

    legendreCache->update( currentPolynomialArgument );

    for( unsigned int i = 0; i < 6; i++ )
    {
        for( unsigned int j = 0; ( j <= i && j < 6 ); j++ )
        {
            analyticalLegendrePolynomialPartials( i, j ) = legendreCache->getLegendrePolynomialDerivative( i, j );
            analyticalLegendrePolynomialSecondPartials( i, j ) = legendreCache->getLegendrePolynomialSecondDerivative( i, j );
        }

    }

    double polynomialArgumentPerturbation = 1.0E-6;
    {
        legendreCache->update( currentPolynomialArgument + polynomialArgumentPerturbation );
        for( unsigned int i = 0; i < 6; i++ )
        {
            for( unsigned int j = 0; ( j <= i && j < 6 ); j++ )
            {
                upPerturbedLegendrePolynomials( i, j ) = legendreCache->getLegendrePolynomial( i, j );
                upPerturbedLegendrePolynomialPartials( i, j ) = legendreCache->getLegendrePolynomialDerivative( i, j );
            }
        }

        legendreCache->update( currentPolynomialArgument - polynomialArgumentPerturbation );
        for( unsigned int i = 0; i < 6; i++ )
        {
            for( unsigned int j = 0; ( j <= i && j < 6 ); j++ )
            {
                downPerturbedLegendrePolynomials( i, j ) = legendreCache->getLegendrePolynomial( i, j );
                downPerturbedLegendrePolynomialPartials( i, j ) = legendreCache->getLegendrePolynomialDerivative( i, j );
            }
        }
    }

    Eigen::MatrixXd numericalLegendrePolynomialPartials =
            ( upPerturbedLegendrePolynomials - downPerturbedLegendrePolynomials ) /
            ( 2.0 * polynomialArgumentPerturbation );
    Eigen::MatrixXd numericalLegendrePolynomialSecondPartials =
            ( upPerturbedLegendrePolynomialPartials - downPerturbedLegendrePolynomialPartials ) /
            ( 2.0 * polynomialArgumentPerturbation );

    for( unsigned int i = 0; i < 6; i++ )
    {
        for( unsigned int j = 0; ( j <= i && j < 6 ); j++ )
        {
            BOOST_CHECK_SMALL(
                        std::fabs( numericalLegendrePolynomialPartials( i, j ) - analyticalLegendrePolynomialPartials( i, j ) ), 1.0E-8 );
            BOOST_CHECK_SMALL(
                        std::fabs( numericalLegendrePolynomialSecondPartials( i, j ) - analyticalLegendrePolynomialSecondPartials( i, j ) ), 1.0E-8 );
        }
    }


    std::vector< std::vector< Eigen::Vector3d > > sphericalPotentialGradients;

    std::vector< std::vector< Eigen::Matrix3d > > upPerturbedSphericalPotentialGradients;
    std::vector< std::vector< Eigen::Matrix3d > > downPerturbedSphericalPotentialGradients;

    std::vector< std::vector< Eigen::Matrix3d > > numericalSphericalPotentialHessian;
    std::vector< std::vector< Eigen::Matrix3d > > analyticalSphericalPotentialHessian;

    Eigen::Matrix3d normalization;
    normalization <<  nominalSphericalPosition( 0 ) * nominalSphericalPosition( 0 ), nominalSphericalPosition( 0 ), nominalSphericalPosition( 0 ),
            nominalSphericalPosition( 0 ), 1.0 , 1.0,
            nominalSphericalPosition( 0 ), 1.0, 1.0;
    for( unsigned int i = 0; i < 6; i++ )
    {
        std::vector< Eigen::Vector3d > singleTermPotentialGradients;
        singleTermPotentialGradients.resize( 6 );
        sphericalPotentialGradients.push_back( singleTermPotentialGradients );

        std::vector< Eigen::Matrix3d > singleTermPotentialPartials;
        singleTermPotentialPartials.resize( 6 );
        upPerturbedSphericalPotentialGradients.push_back( singleTermPotentialPartials );
        downPerturbedSphericalPotentialGradients.push_back( singleTermPotentialPartials );

        numericalSphericalPotentialHessian.push_back( singleTermPotentialPartials );
        analyticalSphericalPotentialHessian.push_back( singleTermPotentialPartials );


    }

    sphericalHarmonicsCache->update( position.norm( ), currentPolynomialArgument, currentLongitude, planetaryRadius );

    for( unsigned int i = 0; i < 6; i++ )
    {
        for( unsigned int j = 0; ( j <= i && j < 6 ); j++ )
        {
            sphericalPotentialGradients[ i ][ j ] = basic_mathematics::computePotentialGradient(
                        nominalSphericalPosition, gravitationalParameter / planetaryRadius, i, j,
                        cosineCoefficients( i, j ), sineCoefficients( i, j ), legendreCache->getLegendrePolynomial( i, j ),
                        legendreCache->getLegendrePolynomialDerivative( i, j ), sphericalHarmonicsCache );
        }
    }


    Eigen::Vector3d perturbedSphericalPosition;
    Eigen::Vector3d sphericalStatePerturbation;
    sphericalStatePerturbation << 10.0, 1.0E-7, 1.0E-8;

    for( unsigned parameter = 0; parameter < 3; parameter++ )
    {
        perturbedSphericalPosition = nominalSphericalPosition;
        perturbedSphericalPosition( parameter ) += sphericalStatePerturbation( parameter );

        sphericalHarmonicsCache->update(
                    perturbedSphericalPosition( 0 ), std::sin( perturbedSphericalPosition( 1 ) ),
                    perturbedSphericalPosition( 2 ), planetaryRadius );

        for( unsigned int i = 0; i < 6; i++ )
        {
            for( unsigned int j = 0; ( j <= i && j < 6 ); j++ )
            {
                upPerturbedSphericalPotentialGradients[ i ][ j ].block( 0, parameter, 3, 1 ) = basic_mathematics::computePotentialGradient(
                            perturbedSphericalPosition, gravitationalParameter / planetaryRadius, i, j,
                            cosineCoefficients( i, j ), sineCoefficients( i, j ), legendreCache->getLegendrePolynomial( i, j ),
                            legendreCache->getLegendrePolynomialDerivative( i, j ), sphericalHarmonicsCache );
            }
        }

        perturbedSphericalPosition = nominalSphericalPosition;
        perturbedSphericalPosition( parameter ) -= sphericalStatePerturbation( parameter );

        sphericalHarmonicsCache->update(
                    perturbedSphericalPosition( 0 ), std::sin( perturbedSphericalPosition( 1 ) ),
                    perturbedSphericalPosition( 2 ), planetaryRadius );

        for( unsigned int i = 0; i < 6; i++ )
        {
            for( unsigned int j = 0; ( j <= i && j < 6 ); j++ )
            {
                downPerturbedSphericalPotentialGradients[ i ][ j ].block( 0, parameter, 3, 1 ) = basic_mathematics::computePotentialGradient(
                            perturbedSphericalPosition, gravitationalParameter / planetaryRadius, i, j,
                            cosineCoefficients( i, j ), sineCoefficients( i, j ), legendreCache->getLegendrePolynomial( i, j ),
                            legendreCache->getLegendrePolynomialDerivative( i, j ), sphericalHarmonicsCache );
            }
        }

        for( unsigned int i = 0; i < 6; i++ )
        {
            for( unsigned int j = 0; ( j <= i && j < 6 ); j++ )
            {
                numericalSphericalPotentialHessian[ i ][ j ].block( 0, parameter, 3, 1 ) =
                        ( ( upPerturbedSphericalPotentialGradients[ i ][ j ].block( 0, parameter, 3, 1 ) -
                            downPerturbedSphericalPotentialGradients[ i ][ j ].block( 0, parameter, 3, 1 ) ) /
                          ( 2.0 * sphericalStatePerturbation( parameter ) ) );

            }

        }
    }

    for( unsigned int i = 1; i < 6; i++ )
    {
        for( unsigned int j = 0; ( j <= i && j < 6 ); j++ )
        {
            computePotentialSphericalHessian(
                        nominalSphericalPosition, gravitationalParameter / planetaryRadius, i, j,
                        cosineCoefficients( i, j ), sineCoefficients( i, j ), sphericalHarmonicsCache,
                        analyticalSphericalPotentialHessian[ i ][ j ] );

            analyticalSphericalPotentialHessian[ i ][ j ] = analyticalSphericalPotentialHessian[ i ][ j ].cwiseProduct(
                        normalization );
            numericalSphericalPotentialHessian[ i ][ j ] = numericalSphericalPotentialHessian[ i ][ j ].cwiseProduct(
                        normalization );
            for( unsigned int k = 0; k < 3; k++ )
            {
                for( unsigned int l = 0; l < 3; l++ )
                {
                    BOOST_CHECK_SMALL( analyticalSphericalPotentialHessian[ i ][ j ]( k, l ) -
                            numericalSphericalPotentialHessian[ i ][ j ]( k, l ), 2.5E-5 );
                }

            }

        }
    }

    Eigen::Matrix3d cumulativeSphericalHessian =  computeCumulativeSphericalHessian(
                nominalSphericalPosition, planetaryRadius, gravitationalParameter, cosineCoefficients, sineCoefficients,
                sphericalHarmonicsCache );

    Eigen::Matrix3d nominalGradientTransformationMatrix =
            coordinate_conversions::getSphericalToCartesianGradientMatrix( position );

    Eigen::Vector3d upPerturbedTotalGradient;
    Eigen::Vector3d downPerturbedTotalGradient;
    Eigen::Vector3d perturbedCartesianPosition;

    Eigen::Matrix3d numericalTotalSphericalGradient;

    sphericalStatePerturbation( 0 ) *= 10.0;
    sphericalStatePerturbation( 1 ) *= 100.0;
    sphericalStatePerturbation( 2 ) *= 1000.0;
    std::map< std::pair< int, int >, Eigen::Vector3d > dummyMap;

    for( unsigned parameter = 0; parameter < 3; parameter++ )
    {
        perturbedSphericalPosition = nominalSphericalPosition;
        perturbedSphericalPosition( parameter ) += sphericalStatePerturbation( parameter );

        perturbedSphericalPosition( 1 ) = mathematical_constants::PI / 2.0 - perturbedSphericalPosition( 1 );
        perturbedCartesianPosition = coordinate_conversions::convertSphericalToCartesian(
                    perturbedSphericalPosition );

        upPerturbedTotalGradient =
                coordinate_conversions::getSphericalToCartesianGradientMatrix( perturbedCartesianPosition ).inverse( ) *
                computeGeodesyNormalizedGravitationalAccelerationSum(
                    perturbedCartesianPosition, gravitationalParameter, planetaryRadius, cosineCoefficients, sineCoefficients,
                    sphericalHarmonicsCache, dummyMap );

        perturbedSphericalPosition = nominalSphericalPosition;
        perturbedSphericalPosition( parameter ) -= sphericalStatePerturbation( parameter );

        perturbedSphericalPosition( 1 ) = mathematical_constants::PI / 2.0 - perturbedSphericalPosition( 1 );
        perturbedCartesianPosition = coordinate_conversions::convertSphericalToCartesian(
                    perturbedSphericalPosition );

        downPerturbedTotalGradient =
                coordinate_conversions::getSphericalToCartesianGradientMatrix( perturbedCartesianPosition ).inverse( ) *
                computeGeodesyNormalizedGravitationalAccelerationSum(
                    perturbedCartesianPosition, gravitationalParameter, planetaryRadius, cosineCoefficients, sineCoefficients,
                    sphericalHarmonicsCache, dummyMap );

        numericalTotalSphericalGradient.block( 0, parameter, 3, 1 ) =
                ( upPerturbedTotalGradient - downPerturbedTotalGradient ) / ( 2.0 * sphericalStatePerturbation( parameter ) );

    }

    TUDAT_CHECK_MATRIX_CLOSE_FRACTION(
                cumulativeSphericalHessian, numericalTotalSphericalGradient, 1.0E-6 );

    Eigen::Vector3d cartesianStatePerturbation;
    cartesianStatePerturbation << 10.0, 10.0, 10.0;

    for( unsigned parameter = 0; parameter < 3; parameter++ )
    {
        perturbedCartesianPosition = position;
        perturbedCartesianPosition( parameter ) += cartesianStatePerturbation( parameter );

        upPerturbedTotalGradient =
                nominalGradientTransformationMatrix *
                coordinate_conversions::getSphericalToCartesianGradientMatrix( perturbedCartesianPosition ).inverse( ) *
                computeGeodesyNormalizedGravitationalAccelerationSum(
                    perturbedCartesianPosition, gravitationalParameter, planetaryRadius, cosineCoefficients, sineCoefficients,
                    sphericalHarmonicsCache, dummyMap );

        perturbedCartesianPosition = position;
        perturbedCartesianPosition( parameter ) -= cartesianStatePerturbation( parameter );

        downPerturbedTotalGradient =
                nominalGradientTransformationMatrix *
                coordinate_conversions::getSphericalToCartesianGradientMatrix( perturbedCartesianPosition ).inverse( ) *
                computeGeodesyNormalizedGravitationalAccelerationSum(
                    perturbedCartesianPosition, gravitationalParameter, planetaryRadius, cosineCoefficients, sineCoefficients,
                    sphericalHarmonicsCache, dummyMap );

        numericalTotalSphericalGradient.block( 0, parameter, 3, 1 ) =
                ( upPerturbedTotalGradient - downPerturbedTotalGradient ) / ( 2.0 * cartesianStatePerturbation( parameter ) );

    }

    Eigen::Matrix3d nominalGradientTransformationMatrixTranspose = nominalGradientTransformationMatrix.transpose( );
    Eigen::Matrix3d computedTotalSphericalGradient  =
            ( nominalGradientTransformationMatrix * cumulativeSphericalHessian  ) *
            nominalGradientTransformationMatrixTranspose;
    TUDAT_CHECK_MATRIX_CLOSE_FRACTION(
                computedTotalSphericalGradient,
                numericalTotalSphericalGradient, 1.0E-6 );


    for( unsigned parameter = 0; parameter < 3; parameter++ )
    {
        perturbedCartesianPosition = position;
        perturbedCartesianPosition( parameter ) += cartesianStatePerturbation( parameter );

        upPerturbedTotalGradient =
                computeGeodesyNormalizedGravitationalAccelerationSum(
                    perturbedCartesianPosition, gravitationalParameter, planetaryRadius, cosineCoefficients, sineCoefficients,
                    sphericalHarmonicsCache, dummyMap );

        perturbedCartesianPosition = position;
        perturbedCartesianPosition( parameter ) -= cartesianStatePerturbation( parameter );

        downPerturbedTotalGradient =
                computeGeodesyNormalizedGravitationalAccelerationSum(
                    perturbedCartesianPosition, gravitationalParameter, planetaryRadius, cosineCoefficients, sineCoefficients,
                    sphericalHarmonicsCache, dummyMap );

        numericalTotalSphericalGradient.block( 0, parameter, 3, 1 ) =
                ( upPerturbedTotalGradient - downPerturbedTotalGradient ) / ( 2.0 * cartesianStatePerturbation( parameter ) );

    }


    Eigen::Matrix3d totalGradientCartesianPartial =
            computePartialDerivativeOfBodyFixedSphericalHarmonicAcceleration(
                position, planetaryRadius, gravitationalParameter, cosineCoefficients, sineCoefficients,
                sphericalHarmonicsCache );

    TUDAT_CHECK_MATRIX_CLOSE_FRACTION(
                totalGradientCartesianPartial, numericalTotalSphericalGradient, 1.0E-6 );
}

//! Function to get tidal deformation model for Earth
std::vector< std::shared_ptr< GravityFieldVariationSettings > > getEarthGravityFieldVariationSettings( )
{
    std::vector< std::shared_ptr< GravityFieldVariationSettings > > gravityFieldVariations;

    std::vector< std::string > deformingBodies;
    deformingBodies.push_back( "Moon" );

    std::map< int, std::vector< std::complex< double > > > loveNumbers;

    std::vector< std::complex< double > > degreeTwoLoveNumbers_;
    degreeTwoLoveNumbers_.push_back( std::complex< double >( 0.29525, -0.00087 ) );
    degreeTwoLoveNumbers_.push_back( std::complex< double >( 0.29525, -0.00087 ) );
    degreeTwoLoveNumbers_.push_back( std::complex< double >( 0.29525, -0.00087 ) );
    std::vector< std::complex< double > > degreeThreeLoveNumbers_;
    degreeThreeLoveNumbers_.push_back( std::complex< double >( 0.093, 0.0 ) );
    degreeThreeLoveNumbers_.push_back( std::complex< double >( 0.093, 0.0 ) );
    degreeThreeLoveNumbers_.push_back( std::complex< double >( 0.093, 0.0 ) );
    degreeThreeLoveNumbers_.push_back( std::complex< double >( 0.093, 0.0 ) );
    loveNumbers[ 2 ] = degreeTwoLoveNumbers_;
    loveNumbers[ 3 ] =degreeThreeLoveNumbers_;


    std::shared_ptr< GravityFieldVariationSettings > singleGravityFieldVariation =
            std::make_shared< BasicSolidBodyGravityFieldVariationSettings >( deformingBodies, loveNumbers );
    gravityFieldVariations.push_back( singleGravityFieldVariation );
    return gravityFieldVariations;
}

BOOST_AUTO_TEST_CASE( testSphericalHarmonicAccelerationPartial )
{
    //Load spice kernels.
    spice_interface::loadStandardSpiceKernels( );

    // Create empty bodies, earth and vehicle.
    std::shared_ptr< Body > earth = std::make_shared< Body >( );
    std::shared_ptr< Body > vehicle = std::make_shared< Body >( );

    const double gravitationalParameter = 3.986004418e14;
    const double planetaryRadius = 6378137.0;

    Eigen::MatrixXd cosineCoefficients =
            ( Eigen::MatrixXd( 6, 6 ) <<
              0.0, 0.0, 0.0, 0.0, 0.0, 0.0,
              0.0, 0.0, 0.0, 0.0, 0.0, 0.0,
              -4.841651437908150e-4, -2.066155090741760e-10, 2.439383573283130e-6, 0.0, 0.0, 0.0,
              9.571612070934730e-7, 2.030462010478640e-6, 9.047878948095281e-7,
              7.213217571215680e-7, 0.0, 0.0, 5.399658666389910e-7, -5.361573893888670e-7,
              3.505016239626490e-7, 9.908567666723210e-7, -1.885196330230330e-7, 0.0,
              6.867029137366810e-8, -6.292119230425290e-8, 6.520780431761640e-7,
              -4.518471523288430e-7, -2.953287611756290e-7, 1.748117954960020e-7
              ).finished( );


    Eigen::MatrixXd sineCoefficients =
            ( Eigen::MatrixXd( 6, 6 ) <<
              0.0, 0.0, 0.0, 0.0, 0.0, 0.0,
              0.0, 0.0, 0.0, 0.0, 0.0, 0.0,
              0.0, 1.384413891379790e-9, -1.400273703859340e-6, 0.0, 0.0, 0.0,
              0.0, 2.482004158568720e-7, -6.190054751776180e-7, 1.414349261929410e-6, 0.0, 0.0,
              0.0, -4.735673465180860e-7, 6.624800262758290e-7, -2.009567235674520e-7,
              3.088038821491940e-7, 0.0, 0.0, -9.436980733957690e-8, -3.233531925405220e-7,
              -2.149554083060460e-7, 4.980705501023510e-8, -6.693799351801650e-7
              ).finished( );

    std::shared_ptr< GravityFieldSettings > earthGravityFieldSettings =
            std::make_shared< SphericalHarmonicsGravityFieldSettings >
            ( gravitationalParameter, planetaryRadius, cosineCoefficients, sineCoefficients, "IAU_Earth" );

    std::vector< std::shared_ptr< GravityFieldVariationSettings > > gravityFieldVariationSettings =
            getEarthGravityFieldVariationSettings( );


    SystemOfBodies bodies;
    bodies.addBody( earth, "Earth" );
    bodies.addBody( vehicle, "Vehicle" );;
    bodies.addBody( createSystemOfBodies( getDefaultBodySettings( { "Moon" } ) ).at( "Moon" ), "Moon" );

    std::shared_ptr< ephemerides::SimpleRotationalEphemeris > simpleRotationalEphemeris =
            std::make_shared< ephemerides::SimpleRotationalEphemeris >(
                spice_interface::computeRotationQuaternionBetweenFrames( "ECLIPJ2000" , "IAU_Earth", 0.0 ),
                2.0 * mathematical_constants::PI / 86400.0,
                1.0E7,
                "ECLIPJ2000" , "IAU_Earth" );
    earth->setRotationalEphemeris( simpleRotationalEphemeris );

    std::shared_ptr< tudat::gravitation::TimeDependentSphericalHarmonicsGravityField > earthGravityField =
            std::dynamic_pointer_cast< gravitation::TimeDependentSphericalHarmonicsGravityField  >(
                tudat::simulation_setup::createGravityFieldModel(
                    earthGravityFieldSettings, "Earth", bodies, gravityFieldVariationSettings ) );
    earth->setGravityFieldModel( earthGravityField );
    bodies.at( "Earth" )->setGravityFieldVariationSet(
                createGravityFieldModelVariationsSet(
                    "Earth", bodies, gravityFieldVariationSettings ) );
    bodies.at( "Earth" )->updateConstantEphemerisDependentMemberQuantities( );

    


    // Set current state of vehicle and earth.
    double testTime = 1.0E6;
    earth->setState( Eigen::Vector6d::Zero( ) );
    earth->setCurrentRotationToLocalFrameFromEphemeris( testTime );
    bodies.at( "Moon" ) ->setState( tudat::spice_interface::getBodyCartesianStateAtEpoch( "Moon", "Earth", "ECLIPJ2000" ,"None", testTime ) );

    // Set Keplerian elements for Asterix.
    Eigen::Vector6d asterixInitialStateInKeplerianElements;
    asterixInitialStateInKeplerianElements( semiMajorAxisIndex ) = 7500.0E3;
    asterixInitialStateInKeplerianElements( eccentricityIndex ) = 0.1;
    asterixInitialStateInKeplerianElements( inclinationIndex ) = unit_conversions::convertDegreesToRadians( 85.3 );
    asterixInitialStateInKeplerianElements( argumentOfPeriapsisIndex )
            = unit_conversions::convertDegreesToRadians( 235.7 );
    asterixInitialStateInKeplerianElements( longitudeOfAscendingNodeIndex )
            = unit_conversions::convertDegreesToRadians( 23.4 );
    asterixInitialStateInKeplerianElements( trueAnomalyIndex ) = unit_conversions::convertDegreesToRadians( 139.87 );

    Eigen::Vector6d asterixInitialState = orbital_element_conversions::convertKeplerianToCartesianElements(
                asterixInitialStateInKeplerianElements, gravitationalParameter );


    vehicle->setState( asterixInitialState );

    // Create acceleration due to vehicle on earth.
    std::shared_ptr< SphericalHarmonicAccelerationSettings > accelerationSettings =
            std::make_shared< SphericalHarmonicAccelerationSettings >( 5, 5 );
    std::shared_ptr< SphericalHarmonicsGravitationalAccelerationModel > gravitationalAcceleration =
            std::dynamic_pointer_cast< SphericalHarmonicsGravitationalAccelerationModel >(
                createAccelerationModel( vehicle, earth, accelerationSettings, "Vehicle", "Earth" ) );

    gravitationalAcceleration->updateMembers( 0.0 );
    gravitationalAcceleration->getAcceleration( );

    // Declare numerical partials.
    Eigen::Matrix3d testPartialWrtEarthPosition = Eigen::Matrix3d::Zero( );
    Eigen::Matrix3d testPartialWrtEarthVelocity = Eigen::Matrix3d::Zero( );
    Eigen::Matrix3d testPartialWrtVehiclePosition = Eigen::Matrix3d::Zero( );
    Eigen::Matrix3d testPartialWrtVehicleVelocity = Eigen::Matrix3d::Zero( );

    // Declare perturbations in position for numerical partial/
    Eigen::Vector3d positionPerturbation;
    positionPerturbation << 10.0, 10.0, 10.0;
    Eigen::Vector3d velocityPerturbation;
    velocityPerturbation << 1.0E-3, 1.0E-3, 1.0E-3;

    // Create state access/modification functions for bodies.
    std::function< void( Eigen::Vector6d ) > earthStateSetFunction =
            std::bind( &Body::setState, earth, std::placeholders::_1  );
    std::function< void( Eigen::Vector6d ) > vehicleStateSetFunction =
            std::bind( &Body::setState, vehicle, std::placeholders::_1  );
    std::function< Eigen::Vector6d ( ) > earthStateGetFunction =
            std::bind( &Body::getState, earth );
    std::function< Eigen::Vector6d ( ) > vehicleStateGetFunction =
            std::bind( &Body::getState, vehicle );



    std::vector< std::shared_ptr< EstimatableParameterSettings > > parameterNames;
    parameterNames.push_back( std::make_shared< InitialRotationalStateEstimatableParameterSettings< double > >(
                                  "Earth", 0.0, "ECLIPJ2000" ) );
    parameterNames.push_back( std::make_shared< EstimatableParameterSettings >( "Earth", gravitational_parameter) );
    parameterNames.push_back( std::make_shared< EstimatableParameterSettings >( "Earth", constant_rotation_rate ) );
    parameterNames.push_back( std::make_shared< EstimatableParameterSettings >( "Earth", rotation_pole_position ) );


    parameterNames.push_back( std::make_shared< SphericalHarmonicEstimatableParameterSettings >(
                                  2, 0, 5, 4, "Earth", spherical_harmonics_cosine_coefficient_block ) );
    parameterNames.push_back( std::make_shared< SphericalHarmonicEstimatableParameterSettings >(
                                  2, 1, 5, 4, "Earth", spherical_harmonics_sine_coefficient_block ) );

    parameterNames.push_back( std::make_shared< SingleDegreeVariableTidalLoveNumberEstimatableParameterSettings >(
                                  "Earth", 2, std::vector< int >{ 2, 0, 1 }, "", false ) );
    parameterNames.push_back( std::make_shared< FullDegreeTidalLoveNumberEstimatableParameterSettings >(
                                  "Earth", 2, "Moon", true ) );
    parameterNames.push_back( std::make_shared< FullDegreeTidalLoveNumberEstimatableParameterSettings >(
                                  "Earth", 3, "", false ) );
    parameterNames.push_back( std::make_shared< SingleDegreeVariableTidalLoveNumberEstimatableParameterSettings >(
                                  "Earth", 3, std::vector< int >{ 0, 3 }, "", true ) );

    std::shared_ptr< estimatable_parameters::EstimatableParameterSet< double > > parameterSet =
            createParametersToEstimate( parameterNames, bodies );

    // Check if incompatible tidal parameters correctly throw an error
    {
        bool isExceptionCaught = false;
        std::vector< std::shared_ptr< EstimatableParameterSettings > > wrongParameterNames;
        wrongParameterNames.resize( 1 );
        wrongParameterNames[ 0 ] = std::make_shared< SingleDegreeVariableTidalLoveNumberEstimatableParameterSettings >(
                    "Earth", 2, std::vector< int >{ 2, 0, 1 }, "Sun", false );
        try
        {
            std::shared_ptr< estimatable_parameters::EstimatableParameterSet< double > > parameterSet =
                    createParametersToEstimate( wrongParameterNames, bodies );
        }
<<<<<<< HEAD
        catch( std::runtime_error const& )

=======
        catch( std::runtime_error& )
>>>>>>> 7a8c2789
        {
            isExceptionCaught = true;
        }
        BOOST_CHECK_EQUAL( isExceptionCaught, true );

        std::vector< std::string > deformingBodyNames;
        deformingBodyNames.push_back( "Moon" );
        deformingBodyNames.push_back( "Sun" );

        wrongParameterNames[ 0 ] = std::make_shared< SingleDegreeVariableTidalLoveNumberEstimatableParameterSettings >(
                    "Earth", 2, std::vector< int >{ 2, 0, 1 }, deformingBodyNames, false );
        isExceptionCaught = false;
        try
        {
            std::shared_ptr< estimatable_parameters::EstimatableParameterSet< double > > parameterSet =
                    createParametersToEstimate( wrongParameterNames, bodies );
        }
<<<<<<< HEAD
        catch( std::runtime_error const& )

=======
        catch( std::runtime_error& )
>>>>>>> 7a8c2789
        {
            isExceptionCaught = true;
        }
        BOOST_CHECK_EQUAL( isExceptionCaught, true );

        wrongParameterNames[ 0 ] = std::make_shared< FullDegreeTidalLoveNumberEstimatableParameterSettings >(
                    "Earth", 2, deformingBodyNames, true );
        isExceptionCaught = false;
        try
        {
            std::shared_ptr< estimatable_parameters::EstimatableParameterSet< double > > parameterSet =
                    createParametersToEstimate( wrongParameterNames, bodies );
        }
<<<<<<< HEAD
        catch( std::runtime_error const& )

=======
        catch( std::runtime_error& )
>>>>>>> 7a8c2789
        {
            isExceptionCaught = true;
        }
        BOOST_CHECK_EQUAL( isExceptionCaught, true );

        wrongParameterNames[ 0 ] = std::make_shared< FullDegreeTidalLoveNumberEstimatableParameterSettings >(
                    "Earth", 3, "Sun", false );
        isExceptionCaught = false;
        try
        {
            std::shared_ptr< estimatable_parameters::EstimatableParameterSet< double > > parameterSet =
                    createParametersToEstimate( wrongParameterNames, bodies );
        }
<<<<<<< HEAD
        catch( std::runtime_error const& )

=======
        catch( std::runtime_error& )
>>>>>>> 7a8c2789
        {
            isExceptionCaught = true;
        }
        BOOST_CHECK_EQUAL( isExceptionCaught, true );
    }



    // Create acceleration partial object.
    std::shared_ptr< SphericalHarmonicsGravityPartial > accelerationPartial =
            std::dynamic_pointer_cast< SphericalHarmonicsGravityPartial > (
                createAnalyticalAccelerationPartial(
                    gravitationalAcceleration, std::make_pair( "Vehicle", vehicle ), std::make_pair( "Earth", earth ),
                    bodies, parameterSet ) );

    accelerationPartial->update( testTime );

    Eigen::MatrixXd partialWrtVehiclePosition = Eigen::Matrix3d::Zero( );
    accelerationPartial->wrtPositionOfAcceleratedBody( partialWrtVehiclePosition.block( 0, 0, 3, 3 ) );
    Eigen::MatrixXd partialWrtVehicleVelocity = Eigen::Matrix3d::Zero( );
    accelerationPartial->wrtVelocityOfAcceleratedBody( partialWrtVehicleVelocity.block( 0, 0, 3, 3 ), 1, 0, 0 );
    Eigen::MatrixXd partialWrtEarthPosition = Eigen::Matrix3d::Zero( );
    accelerationPartial->wrtPositionOfAcceleratingBody( partialWrtEarthPosition.block( 0, 0, 3, 3 ) );
    Eigen::MatrixXd partialWrtEarthVelocity = Eigen::Matrix3d::Zero( );
    accelerationPartial->wrtVelocityOfAcceleratingBody( partialWrtEarthVelocity.block( 0, 0, 3, 3 ), 1, 0, 0 );

    Eigen::MatrixXd partialWrtEarthOrientation = Eigen::MatrixXd::Zero( 3, 7 );
    accelerationPartial->wrtNonTranslationalStateOfAdditionalBody(
                partialWrtEarthOrientation.block( 0, 0, 3, 7 ), std::make_pair( "Earth", "" ), propagators::rotational_state );

    // Calculate numerical partials.
    testPartialWrtVehiclePosition = calculateAccelerationWrtStatePartials(
                vehicleStateSetFunction, gravitationalAcceleration, vehicle->getState( ), positionPerturbation, 0 );
    testPartialWrtVehicleVelocity = calculateAccelerationWrtStatePartials(
                vehicleStateSetFunction, gravitationalAcceleration, vehicle->getState( ), velocityPerturbation, 3 );

    testPartialWrtEarthPosition = calculateAccelerationWrtStatePartials(
                earthStateSetFunction, gravitationalAcceleration, earth->getState( ), positionPerturbation, 0 );
    testPartialWrtEarthVelocity = calculateAccelerationWrtStatePartials(
                earthStateSetFunction, gravitationalAcceleration, earth->getState( ), velocityPerturbation, 3 );

    Eigen::Vector4d orientationPerturbation;
    orientationPerturbation << 1.0E-8, 1.0E-8, 1.0E-8, 1.0E-8;

    std::function< void( Eigen::Vector7d ) > earthRotationalStateSetFunction =
            std::bind( &Body::setCurrentRotationalStateToLocalFrame, earth, std::placeholders::_1 );
    std::vector< Eigen::Vector4d > appliedQuaternionPerturbation;
    Eigen::MatrixXd accelerationDeviations = calculateAccelerationDeviationDueToOrientationChange(
                earthRotationalStateSetFunction, gravitationalAcceleration, earth->getRotationalStateVector( ), orientationPerturbation,
                appliedQuaternionPerturbation );

    // Calculate numerical partials.
    std::map< int, std::shared_ptr< EstimatableParameter< double > > > doubleParameters =
            parameterSet->getDoubleParameters( );
    std::map< int, std::shared_ptr< EstimatableParameter< double > > >::iterator doubleParametersIterator =
            doubleParameters.begin( );

    Eigen::Vector3d testPartialWrtEarthGravitationalParameter = calculateAccelerationWrtParameterPartials(
                doubleParametersIterator->second, gravitationalAcceleration, 1.0E12 );
    Eigen::Vector3d partialWrtEarthGravitationalParameter = accelerationPartial->wrtParameter(
                doubleParametersIterator->second );
    doubleParametersIterator++;

    Eigen::Vector3d partialWrtEarthRotationRate = accelerationPartial->wrtParameter(
                doubleParametersIterator->second );
    Eigen::Vector3d testPartialWrtEarthRotationRate = calculateAccelerationWrtParameterPartials(
                doubleParametersIterator->second, gravitationalAcceleration, 1.0E-12, &emptyFunction, testTime, std::bind(
                    &Body::setCurrentRotationToLocalFrameFromEphemeris, earth, std::placeholders::_1 ) );


    std::map< int, std::shared_ptr< EstimatableParameter< Eigen::VectorXd > > > vectorParameters =
            parameterSet->getVectorParameters( );
    std::map< int, std::shared_ptr< EstimatableParameter< Eigen::VectorXd > > >::iterator vectorParametersIterator =
            vectorParameters.begin( );
    Eigen::MatrixXd partialWrtPolePosition = accelerationPartial->wrtParameter(
                vectorParametersIterator->second );
    Eigen::MatrixXd testPartialWrtPosition = calculateAccelerationWrtParameterPartials(
                vectorParametersIterator->second, gravitationalAcceleration, Eigen::Vector2d::Constant( 1.0E-6 ),
                &emptyFunction, testTime, std::bind(
                    &Body::setCurrentRotationToLocalFrameFromEphemeris, earth, std::placeholders::_1 ) );
    vectorParametersIterator++;

    std::function< void( ) > sphericalHarmonicFieldUpdate =
            std::bind( &tudat::gravitation::TimeDependentSphericalHarmonicsGravityField::update,
                       std::dynamic_pointer_cast< TimeDependentSphericalHarmonicsGravityField >( earthGravityField ), testTime );

    Eigen::MatrixXd partialWrtCosineCoefficients = accelerationPartial->wrtParameter(
                vectorParametersIterator->second );
    Eigen::MatrixXd testPartialWrtCosineCoefficients = calculateAccelerationWrtParameterPartials(
                vectorParametersIterator->second, gravitationalAcceleration, vectorParametersIterator->second->getParameterValue( ) * 1.0E-2,
                sphericalHarmonicFieldUpdate );
    vectorParametersIterator++;

    accelerationPartial->getParameterPartialFunction(  vectorParametersIterator->second );
    Eigen::MatrixXd partialWrtSineCoefficients = accelerationPartial->wrtParameter(
                vectorParametersIterator->second );
    Eigen::MatrixXd testPartialWrtSineCoefficients = calculateAccelerationWrtParameterPartials(
                vectorParametersIterator->second, gravitationalAcceleration, vectorParametersIterator->second->getParameterValue( ) * 1.0E-2,
                sphericalHarmonicFieldUpdate );
    vectorParametersIterator++;

    Eigen::MatrixXd partialWrtDegreeTwoLoveNumberAtSeparateOrders = accelerationPartial->wrtParameter(
                vectorParametersIterator->second );
    Eigen::MatrixXd testPartialWrtDegreeTwoOrderTwoLoveNumberAtSeparateOrders = calculateAccelerationWrtParameterPartials(
                vectorParametersIterator->second, gravitationalAcceleration, Eigen::VectorXd::Constant( 3, 1.0 ), sphericalHarmonicFieldUpdate );
    vectorParametersIterator++;

    Eigen::MatrixXd partialWrtComplexDegreeTwoLoveNumber = accelerationPartial->wrtParameter(
                vectorParametersIterator->second );
    Eigen::MatrixXd testPartialWrtComplexDegreeTwoLoveNumber = calculateAccelerationWrtParameterPartials(
                vectorParametersIterator->second, gravitationalAcceleration, Eigen::VectorXd::Constant( 2, 1.0 ), sphericalHarmonicFieldUpdate );
    vectorParametersIterator++;

    Eigen::MatrixXd partialWrtDegreeThreeLoveNumber = accelerationPartial->wrtParameter(
                vectorParametersIterator->second );
    Eigen::MatrixXd testPartialWrtDegreeThreeLoveNumber = calculateAccelerationWrtParameterPartials(
                vectorParametersIterator->second, gravitationalAcceleration, Eigen::VectorXd::Constant( 1, 10.0 ), sphericalHarmonicFieldUpdate );
    vectorParametersIterator++;

    Eigen::MatrixXd partialWrtComplexDegreeThreeLoveNumberAtSeparateOrder = accelerationPartial->wrtParameter(
                vectorParametersIterator->second );
    Eigen::MatrixXd testPartialWrtComplexDegreeThreeLoveNumberAtSeparateOrder = calculateAccelerationWrtParameterPartials(
                vectorParametersIterator->second, gravitationalAcceleration, Eigen::VectorXd::Constant( 4, 10.0 ), sphericalHarmonicFieldUpdate );




    Eigen::VectorXd nominalTidalParameter = vectorParametersIterator->second->getParameterValue( );

    vectorParametersIterator->second->setParameterValue( nominalTidalParameter + Eigen::VectorXd::Constant( nominalTidalParameter.rows( ), 1.0 ) );
    earthGravityField->update( testTime );
    Eigen::MatrixXd upperturbedCosineCoefficients =
            earthGravityField->getCosineCoefficients( ).block( 0, 0, 3, 3 );
    Eigen::MatrixXd upperturbedSineCoefficients =
            earthGravityField->getSineCoefficients( ).block( 0, 0, 3, 3 );

    vectorParametersIterator->second->setParameterValue( nominalTidalParameter - Eigen::VectorXd::Constant( nominalTidalParameter.rows( ), 1.0 ) );
    earthGravityField->update( testTime );
    Eigen::MatrixXd downperturbedCosineCoefficients =
            earthGravityField->getCosineCoefficients( ).block( 0, 0, 3, 3 );
    Eigen::MatrixXd downperturbedSineCoefficients =
            earthGravityField->getSineCoefficients( ).block( 0, 0, 3, 3 );

    TUDAT_CHECK_MATRIX_CLOSE_FRACTION( testPartialWrtVehiclePosition, partialWrtVehiclePosition, 1.0E-6 );
    TUDAT_CHECK_MATRIX_CLOSE_FRACTION( testPartialWrtVehicleVelocity, partialWrtVehicleVelocity, 1.0E-6 );
    TUDAT_CHECK_MATRIX_CLOSE_FRACTION( testPartialWrtEarthPosition, partialWrtEarthPosition, 1.0E-6 );
    TUDAT_CHECK_MATRIX_CLOSE_FRACTION( testPartialWrtEarthVelocity, partialWrtEarthVelocity, 1.0E-6 );

    //    // Compare numerical and analytical results.
    for( int index = 1; index < 4; index++ )
    {
        Eigen::Vector3d numericalChangeInAcceleration = accelerationDeviations.block( 0, index - 1, 3, 1 );
        Eigen::Vector3d analyticalChangeInAcceleration =
                partialWrtEarthOrientation.block( 0, 0, 3, 1 ) * appliedQuaternionPerturbation[ index ]( 0 ) +
                partialWrtEarthOrientation.block( 0, index, 3, 1 ) * appliedQuaternionPerturbation[ index ]( index );

        TUDAT_CHECK_MATRIX_CLOSE_FRACTION( numericalChangeInAcceleration,
                                           analyticalChangeInAcceleration, 1.0E-6 );
    }


    TUDAT_CHECK_MATRIX_CLOSE_FRACTION( testPartialWrtEarthGravitationalParameter, partialWrtEarthGravitationalParameter, 1.0E-12 );
    TUDAT_CHECK_MATRIX_CLOSE_FRACTION( testPartialWrtEarthRotationRate, partialWrtEarthRotationRate, 1.0E-6 );
    TUDAT_CHECK_MATRIX_CLOSE_FRACTION( testPartialWrtPosition, partialWrtPolePosition, 1.0E-6 );

    TUDAT_CHECK_MATRIX_CLOSE_FRACTION( testPartialWrtCosineCoefficients, partialWrtCosineCoefficients, 1.0E-6 );
    TUDAT_CHECK_MATRIX_CLOSE_FRACTION( testPartialWrtSineCoefficients, partialWrtSineCoefficients, 1.0E-6 );

    BOOST_CHECK_EQUAL( testPartialWrtCosineCoefficients.cols( ), 17 );
    BOOST_CHECK_EQUAL( testPartialWrtSineCoefficients.cols( ), 13 );


    TUDAT_CHECK_MATRIX_CLOSE_FRACTION( partialWrtDegreeTwoLoveNumberAtSeparateOrders, testPartialWrtDegreeTwoOrderTwoLoveNumberAtSeparateOrders, 1.0E-6 );
    TUDAT_CHECK_MATRIX_CLOSE_FRACTION( partialWrtComplexDegreeTwoLoveNumber, testPartialWrtComplexDegreeTwoLoveNumber, 1.0E-6 );


    TUDAT_CHECK_MATRIX_CLOSE_FRACTION( partialWrtDegreeThreeLoveNumber, testPartialWrtDegreeThreeLoveNumber, 1.0E-6 );
    TUDAT_CHECK_MATRIX_CLOSE_FRACTION( partialWrtComplexDegreeThreeLoveNumberAtSeparateOrder, testPartialWrtComplexDegreeThreeLoveNumberAtSeparateOrder, 1.0E-6 );

}

//! Unit test to check working onf spherical harmonic state partial for synchronously rotating body (and rotation depending on state)
BOOST_AUTO_TEST_CASE( testSphericalHarmonicAccelerationPartialWithSynchronousRotation )
{
    // Define bodies in simulation
    std::vector< std::string > bodyNames;
    bodyNames.push_back( "Earth" );
    bodyNames.push_back( "Sun" );
    bodyNames.push_back( "Moon" );

    // Create bodies needed in simulation
    BodyListSettings bodySettings =
            getDefaultBodySettings( bodyNames, "Earth", "ECLIPJ2000" );
    bodySettings.at( "Earth" )->rotationModelSettings =
            std::make_shared< SynchronousRotationModelSettings >(
                "Moon", "ECLIPJ2000", "IAU_Earth" );
    SystemOfBodies bodies = createSystemOfBodies( bodySettings );
    std::shared_ptr< tudat::simulation_setup::Body > earth = bodies.at( "Earth" );
    std::shared_ptr< tudat::simulation_setup::Body > moon = bodies.at( "Moon" );
    std::dynamic_pointer_cast< tudat::ephemerides::SynchronousRotationalEphemeris >(
                earth->getRotationalEphemeris( ) )->setIsBodyInPropagation( 1 );

    // Set translational and rotational state of bodies
    double testTime = 1.0E6;
    earth->setStateFromEphemeris( testTime );
    Eigen::Vector6d moonState = moon->getStateInBaseFrameFromEphemeris( testTime );
    moon->setState( moonState * 0.1 );

    earth->setCurrentRotationToLocalFrameFromEphemeris( testTime );
    moon->setCurrentRotationToLocalFrameFromEphemeris( testTime );

    // Create acceleration model
    std::shared_ptr< SphericalHarmonicAccelerationSettings > accelerationSettings =
            std::make_shared< SphericalHarmonicAccelerationSettings >( 5, 5 );
    std::shared_ptr< SphericalHarmonicsGravitationalAccelerationModel > gravitationalAcceleration =
            std::dynamic_pointer_cast< SphericalHarmonicsGravitationalAccelerationModel >(
                createAccelerationModel( moon, earth, accelerationSettings, "Moon", "Earth" ) );
    gravitationalAcceleration->updateMembers( 0.0 );

    // Declare numerical partials.
    Eigen::Matrix3d testPartialWrtEarthPosition = Eigen::Matrix3d::Zero( );
    Eigen::Matrix3d testPartialWrtEarthVelocity = Eigen::Matrix3d::Zero( );
    Eigen::Matrix3d testPartialWrtMoonPosition = Eigen::Matrix3d::Zero( );
    Eigen::Matrix3d testPartialWrtMoonVelocity = Eigen::Matrix3d::Zero( );

    // Declare perturbations in position for numerical partial/
    Eigen::Vector3d positionPerturbation;
    positionPerturbation << 1000.0, 1000.0, 1000.0;
    Eigen::Vector3d velocityPerturbation;
    velocityPerturbation << 1.0, 1.0E-1, 1.0;

    // Create state access/modification functions for bodies.
    std::function< void( Eigen::Vector6d ) > earthStateSetFunction =
            std::bind( &Body::setState, earth, std::placeholders::_1  );
    std::function< void( Eigen::Vector6d ) > moonStateSetFunction =
            std::bind( &Body::setState, moon, std::placeholders::_1  );
    std::function< Eigen::Vector6d ( ) > earthStateGetFunction =
            std::bind( &Body::getState, earth );
    std::function< Eigen::Vector6d ( ) > moonStateGetFunction =
            std::bind( &Body::getState, moon );


    // Define estimated parameters
    std::vector< std::shared_ptr< EstimatableParameterSettings > > parameterNames;
    parameterNames.push_back( std::make_shared< InitialRotationalStateEstimatableParameterSettings< double > >(
                                  "Earth", 0.0, "ECLIPJ2000" ) );
    parameterNames.push_back( std::make_shared< InitialRotationalStateEstimatableParameterSettings< double > >(
                                  "Moon", 0.0, "ECLIPJ2000" ) );
    std::shared_ptr< estimatable_parameters::EstimatableParameterSet< double > > parameterSet =
            createParametersToEstimate( parameterNames, bodies );


    // Create acceleration partial object.
    std::shared_ptr< SphericalHarmonicsGravityPartial > accelerationPartial =
            std::dynamic_pointer_cast< SphericalHarmonicsGravityPartial > (
                createAnalyticalAccelerationPartial(
                    gravitationalAcceleration, std::make_pair( "Moon", moon ), std::make_pair( "Earth", earth ),
                    bodies, parameterSet ) );
    accelerationPartial->update( testTime );

    // Calculate analytical partials.
    Eigen::MatrixXd partialWrtMoonPosition = Eigen::Matrix3d::Zero( );
    accelerationPartial->wrtPositionOfAcceleratedBody( partialWrtMoonPosition.block( 0, 0, 3, 3 ) );

    Eigen::MatrixXd partialWrtMoonVelocity = Eigen::Matrix3d::Zero( );
    accelerationPartial->wrtVelocityOfAcceleratedBody( partialWrtMoonVelocity.block( 0, 0, 3, 3 ), 1, 0, 0 );

    Eigen::MatrixXd partialWrtEarthPosition = Eigen::Matrix3d::Zero( );
    accelerationPartial->wrtPositionOfAcceleratingBody( partialWrtEarthPosition.block( 0, 0, 3, 3 ) );

    Eigen::MatrixXd partialWrtEarthVelocity = Eigen::Matrix3d::Zero( );
    accelerationPartial->wrtVelocityOfAcceleratingBody( partialWrtEarthVelocity.block( 0, 0, 3, 3 ), 1, 0, 0 );

    // Calculate numerical partials.
    std::function< void( ) > updateFunction =
            std::bind( &Body::setCurrentRotationToLocalFrameFromEphemeris, bodies.at( "Earth" ), testTime );

    testPartialWrtMoonPosition = calculateAccelerationWrtStatePartials(
                moonStateSetFunction, gravitationalAcceleration, moon->getState( ), positionPerturbation, 0,
                updateFunction );
    testPartialWrtMoonVelocity = calculateAccelerationWrtStatePartials(
                moonStateSetFunction, gravitationalAcceleration, moon->getState( ), velocityPerturbation, 3,
                updateFunction );

    testPartialWrtEarthPosition = calculateAccelerationWrtStatePartials(
                earthStateSetFunction, gravitationalAcceleration, earth->getState( ), positionPerturbation, 0,
                updateFunction );
    testPartialWrtEarthVelocity = calculateAccelerationWrtStatePartials(
                earthStateSetFunction, gravitationalAcceleration, earth->getState( ), velocityPerturbation, 3,
                updateFunction );

    TUDAT_CHECK_MATRIX_CLOSE_FRACTION( testPartialWrtMoonPosition, partialWrtMoonPosition, 1.0E-6 );
    TUDAT_CHECK_MATRIX_CLOSE_FRACTION( testPartialWrtMoonVelocity, partialWrtMoonVelocity, 1.0E-4 );
    TUDAT_CHECK_MATRIX_CLOSE_FRACTION( testPartialWrtEarthPosition, partialWrtEarthPosition, 1.0E-6 );
    TUDAT_CHECK_MATRIX_CLOSE_FRACTION( testPartialWrtEarthVelocity, partialWrtEarthVelocity, 1.0E-4 );

}
BOOST_AUTO_TEST_SUITE_END( )

} // namespace unit_tests

} // namespace tudat

<|MERGE_RESOLUTION|>--- conflicted
+++ resolved
@@ -594,12 +594,7 @@
             std::shared_ptr< estimatable_parameters::EstimatableParameterSet< double > > parameterSet =
                     createParametersToEstimate( wrongParameterNames, bodies );
         }
-<<<<<<< HEAD
         catch( std::runtime_error const& )
-
-=======
-        catch( std::runtime_error& )
->>>>>>> 7a8c2789
         {
             isExceptionCaught = true;
         }
@@ -617,12 +612,7 @@
             std::shared_ptr< estimatable_parameters::EstimatableParameterSet< double > > parameterSet =
                     createParametersToEstimate( wrongParameterNames, bodies );
         }
-<<<<<<< HEAD
         catch( std::runtime_error const& )
-
-=======
-        catch( std::runtime_error& )
->>>>>>> 7a8c2789
         {
             isExceptionCaught = true;
         }
@@ -636,12 +626,7 @@
             std::shared_ptr< estimatable_parameters::EstimatableParameterSet< double > > parameterSet =
                     createParametersToEstimate( wrongParameterNames, bodies );
         }
-<<<<<<< HEAD
         catch( std::runtime_error const& )
-
-=======
-        catch( std::runtime_error& )
->>>>>>> 7a8c2789
         {
             isExceptionCaught = true;
         }
@@ -655,12 +640,7 @@
             std::shared_ptr< estimatable_parameters::EstimatableParameterSet< double > > parameterSet =
                     createParametersToEstimate( wrongParameterNames, bodies );
         }
-<<<<<<< HEAD
         catch( std::runtime_error const& )
-
-=======
-        catch( std::runtime_error& )
->>>>>>> 7a8c2789
         {
             isExceptionCaught = true;
         }
