/*    Copyright (c) 2010-2019, Delft University of Technology
 *    All rigths reserved
 *
 *    This file is part of the Tudat. Redistribution and use in source and
 *    binary forms, with or without modification, are permitted exclusively
 *    under the terms of the Modified BSD license. You should have received
 *    a copy of the license with this file. If not, please or visit:
 *    http://tudat.tudelft.nl/LICENSE.
 */

#define BOOST_TEST_DYN_LINK
#define BOOST_TEST_MAIN

#include <string>
#include <thread>

#include <limits>


#include <boost/test/unit_test.hpp>

#include "tudat/basics/testMacros.h"
#include "tudat/simulation/estimation.h"


namespace tudat
{

namespace unit_tests
{

BOOST_AUTO_TEST_SUITE( test_radiation_pressure_estimation )

//Using declarations.
using namespace tudat::observation_models;
using namespace tudat::orbit_determination;
using namespace tudat::estimatable_parameters;
using namespace tudat::interpolators;
using namespace tudat::numerical_integrators;
using namespace tudat::spice_interface;
using namespace tudat::simulation_setup;
using namespace tudat::orbital_element_conversions;
using namespace tudat::ephemerides;
using namespace tudat::propagators;
using namespace tudat::basic_astrodynamics;
using namespace tudat::coordinate_conversions;
using namespace tudat::ground_stations;
using namespace tudat::observation_models;
using namespace tudat;


BOOST_AUTO_TEST_CASE( test_RadiationPressurePartialsFromEstimation)
{
    std::string initialTimeString = "2012-04-06 01:44:04.686";

    double initialTime = basic_astrodynamics::timeFromIsoString<double>( initialTimeString );
    double finalTime = initialTime + 600.0;

    //Load spice kernels.
    std::string kernelsPath = paths::getSpiceKernelPath( );
    spice_interface::loadStandardSpiceKernels( );

    // Create settings for default bodies
    std::vector<std::string>
        bodiesToCreate = { "Earth", "Sun", "Mercury", "Venus", "Mars", "Jupiter", "Saturn", "Moon" };
    std::string globalFrameOrigin = "Moon";
    std::string globalFrameOrientation = "J2000";
    BodyListSettings bodySettings = getDefaultBodySettings(
        bodiesToCreate, globalFrameOrigin, globalFrameOrientation );

    // Add Moon radiation pressure models
    std::vector<std::shared_ptr<PanelRadiosityModelSettings> > panelRadiosityModels;
    panelRadiosityModels.push_back( angleBasedThermalPanelRadiosityModelSettings( 95.0, 385.0, 0.95, "Sun" ));
    panelRadiosityModels.push_back(
        albedoPanelRadiosityModelSettings( SphericalHarmonicsSurfacePropertyDistributionModel::albedo_dlam1, "Sun" ));
    std::map<std::string, std::vector<std::string> > originalSourceToSourceOccultingBodies;
    originalSourceToSourceOccultingBodies[ "Sun" ].push_back( "Earth" );
    bodySettings.at( "Moon" )->radiationSourceModelSettings =
        extendedRadiationSourceModelSettingsWithOccultationMap(
            panelRadiosityModels, { 4, 8 }, originalSourceToSourceOccultingBodies );

    // Add spacecraft settings
    std::string spacecraftName = "GRAIL-A";
    std::string spacecraftCentralBody = "Moon";
    bodySettings.addSettings( spacecraftName );
<<<<<<< HEAD


=======
>>>>>>> cd4a02df
    bodySettings.at( spacecraftName )->constantMass = 150.0;

    // Create radiation pressure settings
    double referenceAreaRadiation = 5.0E5;
    double radiationPressureCoefficient = 1.5;

    std::map<std::string, std::vector<std::string> > sourceToTargetOccultingBodies;
    sourceToTargetOccultingBodies[ "Sun" ].push_back( "Moon" );
    bodySettings.get( spacecraftName )->bodyExteriorPanelSettings_ = bodyWingPanelledGeometry( 2.0*100.0*std::sqrt(10.0), 1.0*100.0*std::sqrt(10.0), 4.0*100.0*std::sqrt(10.0), 1.0E5, 0.0, 0.0, 0.0, 0.0, false, false );
    bodySettings.get( spacecraftName )->rotationModelSettings = constantRotationModelSettings( "J2000", spacecraftName + "_Fixed", Eigen::Matrix3d::Identity( ) );

    // Test for separate source, and double source
    for ( unsigned int test = 0; test < 8; test++ )
    {
        // Create bodies
        SystemOfBodies bodies = createSystemOfBodies<long double, Time>( bodySettings );
        addRadiationPressureTargetModel( bodies, "GRAIL-A", paneledRadiationPressureTargetModelSettingsWithOccultationMap( sourceToTargetOccultingBodies ) );
        addRadiationPressureTargetModel( bodies, "GRAIL-A", cannonballRadiationPressureTargetModelSettingsWithOccultationMap( referenceAreaRadiation, radiationPressureCoefficient,  sourceToTargetOccultingBodies ) );

        // Set accelerations between bodies that are to be taken into account.
        SelectedAccelerationMap accelerationMap;
        std::map<std::string, std::vector<std::shared_ptr<AccelerationSettings> > > accelerationsOfSpacecraft;
        if( test == 0 || test == 2 || test == 6 )
        {
            accelerationsOfSpacecraft[ "Sun" ].push_back( std::make_shared<RadiationPressureAccelerationSettings>( cannonball_target ));
        }
        if( test == 1 || test == 2  || test == 7 )
        {
            accelerationsOfSpacecraft[ "Moon" ].push_back( std::make_shared<RadiationPressureAccelerationSettings>( cannonball_target ));
        }
        if( test == 3 || test == 5  || test == 7 )
        {
            accelerationsOfSpacecraft[ "Sun" ].push_back( std::make_shared<RadiationPressureAccelerationSettings>( paneled_target ));
        }
        if( test == 4 || test == 5  || test == 6 )
        {
            accelerationsOfSpacecraft[ "Moon" ].push_back( std::make_shared<RadiationPressureAccelerationSettings>( paneled_target ));
        }
        accelerationMap[ "GRAIL-A" ] = accelerationsOfSpacecraft;

        // Set bodies for which initial state is to be estimated and integrated.
        std::vector<std::string> bodiesToEstimate = { "GRAIL-A" };
        std::vector<std::string> centralBodies = { "Moon" };
        AccelerationMap accelerationModelMap = createAccelerationModelsMap(
            bodies, accelerationMap, bodiesToEstimate, centralBodies );

        // Get initial state from Spice kernel
        Eigen::VectorXd initialState =
            ( Eigen::VectorXd( 6 ) << -652685.231403348, 648916.108348616, 1549361.00176057, 495.505044473055, -1364.12825227884, 774.676881961036 ).finished( );

        // Define propagator settings
        std::shared_ptr<TranslationalStatePropagatorSettings<long double, Time> > propagatorSettings =
            std::make_shared<TranslationalStatePropagatorSettings<long double, Time> >
                ( centralBodies, accelerationModelMap, bodiesToEstimate, initialState.template cast<long double>( ),
                  Time( initialTime ), numerical_integrators::rungeKuttaFixedStepSettings<Time>( 10.0, numerical_integrators::rungeKuttaFehlberg78 ),
                  std::make_shared<PropagationTimeTerminationSettings>( finalTime ));

        // Create parameters
        std::vector<std::shared_ptr<EstimatableParameterSettings> > parameterNames =
            getInitialStateParameterSettings<long double, Time>( propagatorSettings, bodies );
        if( test < 3 || test > 5 )
        {
            std::vector<std::shared_ptr<estimatable_parameters::EstimatableParameterSettings> > additionalParameterNames;
            parameterNames.push_back( estimatable_parameters::radiationPressureCoefficient( "GRAIL-A" ));
        }
        std::shared_ptr<estimatable_parameters::EstimatableParameterSet<long double> > parametersToEstimate =
            createParametersToEstimate<long double, Time>( parameterNames, bodies, propagatorSettings );

        // Propagate variational equations
        SingleArcVariationalEquationsSolver<long double, Time> variationalEquationsSolver(
            bodies, propagatorSettings, parametersToEstimate );
        auto stateTransitionResults = variationalEquationsSolver.getStateTransitionMatrixSolution( );
        auto sensitivityResults = variationalEquationsSolver.getSensitivityMatrixSolution( );

        // Iterate over all parameters
        auto nominalParameters = parametersToEstimate->getFullParameterValues<long double>( );
        for( unsigned int parameterIndex = 0; parameterIndex < static_cast< unsigned int >( parametersToEstimate->getParameterSetSize( ) ); parameterIndex++ )
        {
            std::cout<<test<<" "<<parameterIndex<<std::endl;


            // Parameter perturbations and tolerances determined empirically to be acceptable
            int scalingIndex = 4;
            double toleranceStates = 1E-3;
            double toleranceParameter = 1E-12;
            if( test % 3 > 0|| test == 6 )
            {
                scalingIndex = 2;
                toleranceParameter = 1.0E-7;
            }
//            if( test > 3 )
//            {
//                toleranceStates = 1.0E-3;
//            }

            // Perturb parameters
            auto perturbedParameters = nominalParameters;
            double parameterPerturbation = TUDAT_NAN;
            double tolerance = TUDAT_NAN;
            if( parameterIndex < 3 )
            {
                parameterPerturbation = 1.0;
            }
            else if( parameterIndex < 6 )
            {
                parameterPerturbation = 1.0E-3;
            }
            else
            {
                parameterPerturbation = 0.001;
            }
            parameterPerturbation *= std::pow( 10.0, scalingIndex );

            // Propagate with up-perturbed parameters
            perturbedParameters( parameterIndex ) += parameterPerturbation;
            parametersToEstimate->resetParameterValues( perturbedParameters );
            propagatorSettings->resetInitialStates( perturbedParameters.segment( 0, 6 ) );
            SingleArcDynamicsSimulator<long double, Time> upperturbedDynamics(
                bodies, propagatorSettings );
            auto upperturbedResults = upperturbedDynamics.getEquationsOfMotionNumericalSolution( );

            // Propagate with down-perturbed parameters
            perturbedParameters = nominalParameters;
            perturbedParameters( parameterIndex ) -= parameterPerturbation;
            parametersToEstimate->resetParameterValues( perturbedParameters );
            propagatorSettings->resetInitialStates( perturbedParameters.segment( 0, 6 ) );
            SingleArcDynamicsSimulator<long double, Time> downperturbedDynamics(
                bodies, propagatorSettings );
            auto downperturbedResults = downperturbedDynamics.getEquationsOfMotionNumericalSolution( );

            // Reset
            parametersToEstimate->resetParameterValues( nominalParameters );
            propagatorSettings->resetInitialStates( nominalParameters.segment( 0, 6 ) );

            // Test final matrix block
            auto mapToIterate = parameterIndex < 6 ? stateTransitionResults : sensitivityResults;
            auto it = mapToIterate.rbegin( );

            // Test current parameter
            int matrixColumn = parameterIndex < 6 ? parameterIndex : parameterIndex - 6;

//            std::cout<<"Analytical "<<std::endl<<it->second<<std::endl;

            // Compare values
            Eigen::VectorXd analyticalValue = it->second.block( 0, matrixColumn, 6, 1 );
            Eigen::VectorXd numericalValue =
                (( upperturbedResults.at( it->first ) - downperturbedResults.at( it->first )).transpose( ) /
                 ( 2.0 * parameterPerturbation )).cast<double>( );
            if( parameterIndex < 6 )
            {
                analyticalValue( parameterIndex ) -= 1.0;
                numericalValue( parameterIndex ) -= 1.0;
            }

            if( parameterIndex < 6 )
            {
                // Modify tolernace for geometrically poor term
                if( test == 1 && parameterIndex == 3 )
                {
                    TUDAT_CHECK_MATRIX_CLOSE_FRACTION( numericalValue, analyticalValue, ( toleranceStates * 20.0 ) );
                }
                else
                {
                    TUDAT_CHECK_MATRIX_CLOSE_FRACTION( numericalValue, analyticalValue, toleranceStates );
                }
            }
            else
            {
                TUDAT_CHECK_MATRIX_CLOSE_FRACTION( numericalValue, analyticalValue, toleranceParameter );
            }

//                    Eigen::VectorXd ratio = ( numericalValue - analyticalValue ).cwiseQuotient( analyticalValue );
//                    std::cout<<ratio.segment( 0, 3 ).maxCoeff( )<<" "<<ratio.segment( 3, 3 ).maxCoeff( )<<" "<<ratio( 6 )<<std::endl;
        }

    }
}

BOOST_AUTO_TEST_SUITE_END( )

}

}<|MERGE_RESOLUTION|>--- conflicted
+++ resolved
@@ -83,11 +83,7 @@
     std::string spacecraftName = "GRAIL-A";
     std::string spacecraftCentralBody = "Moon";
     bodySettings.addSettings( spacecraftName );
-<<<<<<< HEAD
-
-
-=======
->>>>>>> cd4a02df
+
     bodySettings.at( spacecraftName )->constantMass = 150.0;
 
     // Create radiation pressure settings
