--- conflicted
+++ resolved
@@ -318,12 +318,7 @@
                         lagrangeInterpolator.interpolate( currentTestIndependentVariable );
 
                     }
-<<<<<<< HEAD
-                    catch( std::runtime_error& )
-=======
                     catch( std::runtime_error const& )
-
->>>>>>> b5aa6d04
                     {
                         runtimeErrorOccurred = 1;
                     }
@@ -351,12 +346,7 @@
                         lagrangeInterpolator.interpolate( currentTestIndependentVariable );
 
                     }
-<<<<<<< HEAD
-                    catch( std::runtime_error& )
-=======
                     catch( std::runtime_error const& )
-
->>>>>>> b5aa6d04
                     {
                         runtimeErrorOccurred = true;
                     }
@@ -389,12 +379,7 @@
                         dataMap, 8, interpolators::huntingAlgorithm,
                         interpolators::lagrange_no_boundary_interpolation );
         }
-<<<<<<< HEAD
-        catch( std::runtime_error& )
-=======
         catch( std::runtime_error const& )
-
->>>>>>> b5aa6d04
         {
             runtimeErrorOccurred = true;
         }
@@ -412,12 +397,7 @@
                         interpolators::huntingAlgorithm,
                         interpolators::lagrange_no_boundary_interpolation );
         }
-<<<<<<< HEAD
-        catch( std::runtime_error& )
-=======
         catch( std::runtime_error const& )
-
->>>>>>> b5aa6d04
         {
             runtimeErrorOccurred = true;
         }
@@ -436,12 +416,7 @@
                         interpolators::huntingAlgorithm,
                         interpolators::lagrange_no_boundary_interpolation );
         }
-<<<<<<< HEAD
-        catch( std::runtime_error& )
-=======
         catch( std::runtime_error const& )
-
->>>>>>> b5aa6d04
         {
             runtimeErrorOccurred = true;
         }
@@ -468,12 +443,7 @@
                         dataMap, 8, interpolators::huntingAlgorithm,
                         interpolators::lagrange_no_boundary_interpolation );
         }
-<<<<<<< HEAD
-        catch( std::runtime_error& )
-=======
         catch( std::runtime_error const& )
-
->>>>>>> b5aa6d04
         {
             runtimeErrorOccurred = true;
         }
@@ -499,12 +469,7 @@
                         interpolators::huntingAlgorithm,
                         interpolators::lagrange_no_boundary_interpolation );
         }
-<<<<<<< HEAD
-        catch( std::runtime_error& )
-=======
         catch( std::runtime_error const& )
-
->>>>>>> b5aa6d04
         {
             runtimeErrorOccurred = true;
         }
@@ -534,12 +499,7 @@
                             dataMap, numberOfStages, interpolators::huntingAlgorithm,
                             interpolators::lagrange_no_boundary_interpolation );
             }
-<<<<<<< HEAD
-            catch( std::runtime_error& )
-=======
             catch( std::runtime_error const& )
-
->>>>>>> b5aa6d04
             {
                 runtimeErrorOccurred = true;
             }
@@ -564,12 +524,7 @@
                             interpolators::huntingAlgorithm,
                             interpolators::lagrange_no_boundary_interpolation );
             }
-<<<<<<< HEAD
-            catch( std::runtime_error& )
-=======
             catch( std::runtime_error const& )
-
->>>>>>> b5aa6d04
             {
                 runtimeErrorOccurred = true;
             }
@@ -599,12 +554,7 @@
                         interpolators::huntingAlgorithm,
                         interpolators::lagrange_no_boundary_interpolation );
         }
-<<<<<<< HEAD
-        catch( std::runtime_error& )
-=======
         catch( std::runtime_error const& )
-
->>>>>>> b5aa6d04
         {
             runtimeErrorOccurred = true;
         }
