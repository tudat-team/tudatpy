--- conflicted
+++ resolved
@@ -309,11 +309,7 @@
                     {
                         lagrangeInterpolator.interpolate( currentTestIndependentVariable );
                     }
-<<<<<<< HEAD
-                    catch( tudat::exceptions::LagrangeInterpolationOutOfBoundsError< double > const& )
-=======
                     catch( tudat::exceptions::LagrangeInterpolationOutOfBoundsError< double > const& e )
->>>>>>> 6e10e9f1
                     {
                         int lowerReliableIndex = stages / 2 - 1;
                         int upperReliableIndex = independentVariableVectorSize - lowerReliableIndex - 1;
@@ -342,11 +338,7 @@
                     {
                         lagrangeInterpolator.interpolate( currentTestIndependentVariable );
                     }
-<<<<<<< HEAD
-                    catch( tudat::exceptions::LagrangeInterpolationOutOfBoundsError< double > const& )
-=======
                     catch( tudat::exceptions::LagrangeInterpolationOutOfBoundsError< double > const& e )
->>>>>>> 6e10e9f1
                     {
                         int lowerReliableIndex = stages / 2 - 1;
                         int upperReliableIndex = independentVariableVectorSize - lowerReliableIndex - 1;
