--- conflicted
+++ resolved
@@ -244,11 +244,7 @@
                 {
                     twoDimensionalInterpolator.interpolate( targetValue.at( j ) );
                 }
-<<<<<<< HEAD
-                catch( tudat::exceptions::InterpolationOutOfBoundsError< double > const& )
-=======
                 catch( tudat::exceptions::InterpolationOutOfBoundsError< double > const& e )
->>>>>>> fdc1b0fc
                 {
                     int throwingIndex = errorThrowingIndependentValueIndex.at( j );
                     // Check that the exception instance has the expected values
