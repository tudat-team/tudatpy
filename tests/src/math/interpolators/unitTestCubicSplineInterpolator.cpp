/*    Copyright (c) 2010-2019, Delft University of Technology
 *    All rigths reserved
 *
 *    This file is part of the Tudat. Redistribution and use in source and
 *    binary forms, with or without modification, are permitted exclusively
 *    under the terms of the Modified BSD license. You should have received
 *    a copy of the license with this file. If not, please or visit:
 *    http://tudat.tudelft.nl/LICENSE.
 *
 */

#define BOOST_TEST_DYN_LINK
#define BOOST_TEST_MAIN

#include <boost/test/unit_test.hpp>

#include <vector>

#include "tudat/basics/testMacros.h"
#include "tudat/io/matrixTextFileReader.h"

#include "tudat/math/interpolators/cubicSplineInterpolator.h"
#include "tudat/io/basicInputOutput.h"

namespace tudat
{
namespace unit_tests
{

// NOTE: No benchmark data from established software package has been used. Matlab implementation
// is slightly different than that implemented here, yielding error of at worst 10e-7 compared
// when using error function, which is used here as test function.
// However, a Matlab implementation of the same algorithm was found on te Matlab forum,
// which is used here as benchmark.
// In addition, the code has been used rather extensively and has been checked for basic
// characteristics such as continuity.
BOOST_AUTO_TEST_SUITE( test_cubic_spline_interpolator )

// Test implementation of cubic spline class.
BOOST_AUTO_TEST_CASE( testCubicSplineInterpolator )
{
    // Test 1: Compare with analytical function 2 + 3x + 5x^2.
    {
        // Declare and initialize independent variable values.
        std::vector< double > independentVariables;
        independentVariables.resize( 6 );
        independentVariables[ 0 ] = 1.0;
        independentVariables[ 1 ] = 3.0;
        independentVariables[ 2 ] = 5.0;
        independentVariables[ 3 ] = 7.0;
        independentVariables[ 4 ] = 9.0;
        independentVariables[ 5 ] = 11.0;

        // Declare and initialize dependent variable values.
        std::vector< double > dependentVariables;
        dependentVariables.resize( 6 );
        dependentVariables[ 0 ] = 10.0;
        dependentVariables[ 1 ] = 56.0;
        dependentVariables[ 2 ] = 142.0;
        dependentVariables[ 3 ] = 268.0;
        dependentVariables[ 4 ] = 434.0;
        dependentVariables[ 5 ] = 640.0;

        // Declare and initialize target independent variable value.
        const double targetIndependentVariableValue = 6.0;

        // Declare and initialize expected result of interpolation from analytical equation.
        const double analyticalValue = 200.0;

        // Declare cubic spline object and initialize with input data.
        interpolators::CubicSplineInterpolatorDouble cubicSplineInterpolation( independentVariables, dependentVariables );

        // Declare interpolated dependent variable value and execute interpolation.
        const double interpolatedDependentVariableValue = cubicSplineInterpolation.interpolate( targetIndependentVariableValue );

        // Check if test result match analytical result.
        BOOST_CHECK_SMALL( std::fabs( analyticalValue - interpolatedDependentVariableValue ) / analyticalValue, 5.0e-3 );
    }
}

// Test exception handling implementation of cubic spline class.
BOOST_AUTO_TEST_CASE( testCubicSplineInterpolation_exception_empty_vectors )
{
    // Test 2: Interpolate with empty vectors.
    // Declare independent and dependent variable vectors.
    std::vector< double > independentVariables, dependentVariables;

    // Declare and initialize flag.
    bool areDependentAndIndependentVariablesInitialized = true;

    // Try to initialize with empty vectors.
    try
    {
        // Declare cubic spline object and initialize with input data.
        interpolators::CubicSplineInterpolatorDouble cubicSplineInterpolation( independentVariables, dependentVariables );
    }

    // Catch the expected runtime error, and set the boolean flag to false.
    catch( std::runtime_error const& )

    {
        areDependentAndIndependentVariablesInitialized = false;
    }

    // Check value of flag.
    BOOST_CHECK( !areDependentAndIndependentVariablesInitialized );
}

// Test cubic spline interpolator by comparing to Matlab code posted at
// http://www.mathworks.com/matlabcentral/newsreader/view_thread/173708.
BOOST_AUTO_TEST_CASE( test_cubicSplineInterpolator_matlab_forum_compare )
{
    using namespace interpolators;

    // Load input data used for generating matlab interpolation.
    Eigen::MatrixXd inputData =
            input_output::readMatrixFromFile( paths::getTudatTestDataPath( ) + "/interpolator_test_input_data.dat", "," );

    // Put data in STL vectors.
    std::vector< double > independentVariableValues;
    std::vector< double > dependentVariableValues;
    for( int i = 0; i < inputData.rows( ); i++ )
    {
        independentVariableValues.push_back( inputData( i, 0 ) );
        dependentVariableValues.push_back( inputData( i, 1 ) );
    }

    // Create cubic spline interpolator using hunting algorithm.
    CubicSplineInterpolatorDouble cubicSplineInterpolator( independentVariableValues, dependentVariableValues, huntingAlgorithm );

    // Load points at which interpolator is to be evaluated and data generated by Matlab.
    Eigen::MatrixXd benchmarkData =
            input_output::readMatrixFromFile( paths::getTudatTestDataPath( ) + "/cubic_spline_interpolator_test_output_data.dat", "," );

    // Perform interpolation for required data points.
    Eigen::VectorXd outputData = Eigen::VectorXd( benchmarkData.rows( ) );
    for( int i = 0; i < outputData.rows( ); i++ )
    {
        outputData[ i ] = cubicSplineInterpolator.interpolate( benchmarkData( i, 0 ) );
    }

    TUDAT_CHECK_MATRIX_CLOSE_FRACTION( benchmarkData.block( 0, 1, benchmarkData.rows( ), 1 ), outputData, 1.0e-13 );

    // Create cubic spline interpolator, now using binary search algorithm.
    cubicSplineInterpolator = CubicSplineInterpolatorDouble( independentVariableValues, dependentVariableValues, binarySearch );

    // Perform interpolation for required data points.
    outputData = Eigen::VectorXd( benchmarkData.rows( ) );
    for( int i = 0; i < outputData.rows( ); i++ )
    {
        outputData[ i ] = cubicSplineInterpolator.interpolate( benchmarkData( i, 0 ) );
    }

    TUDAT_CHECK_MATRIX_CLOSE_FRACTION( benchmarkData.block( 0, 1, benchmarkData.rows( ), 1 ), outputData, 1.0e-13 );
}

// Test cubic spline interpolator by comparing to Matlab implementation. Note that the two
// implementations are not identical, since the Matlab implementation imposes zero first
// derivatives whereas the present implementation imposes zero second derivatives at endpoints.
BOOST_AUTO_TEST_CASE( test_cubicSplineInterpolator_matlab_compare )
{
    using namespace interpolators;

    // Load input data used for generating matlab interpolation.
    Eigen::MatrixXd inputData =
            input_output::readMatrixFromFile( paths::getTudatTestDataPath( ) + "/interpolator_test_input_data.dat", "," );

    // Put data in STL vectors.
    std::vector< double > independentVariableValues;
    std::vector< double > dependentVariableValues;
    for( int i = 0; i < inputData.rows( ); i++ )
    {
        independentVariableValues.push_back( inputData( i, 0 ) );
        dependentVariableValues.push_back( inputData( i, 1 ) );
    }

    // Create cubic spline interpolator.
    CubicSplineInterpolatorDouble cubicInterpolator( independentVariableValues, dependentVariableValues );

    // Load points at which interpolator is to be evaluated and data generated by Matlab.
    Eigen::MatrixXd benchmarkData = input_output::readMatrixFromFile(
            paths::getTudatTestDataPath( ) + "/cubic_spline_interpolator_approximate_test_output_data.dat", "," );

    // Perform interpolation for required data points.
    Eigen::VectorXd outputData = Eigen::VectorXd( benchmarkData.rows( ) );
    for( int i = 0; i < outputData.rows( ); i++ )
    {
        outputData[ i ] = cubicInterpolator.interpolate( benchmarkData( i, 0 ) );
    }

    TUDAT_CHECK_MATRIX_CLOSE_FRACTION( benchmarkData.block( 0, 1, benchmarkData.rows( ), 1 ), outputData, 1.0e-5 );
}

// Test linear interpolation outside of independent variable range
BOOST_AUTO_TEST_CASE( test_cubicSplineInterpolator_boundary_case )
{
    using namespace interpolators;

    // Load input data used for generating matlab interpolation.
    Eigen::MatrixXd inputData =
            input_output::readMatrixFromFile( paths::getTudatTestDataPath( ) + "/interpolator_test_input_data.dat", "," );

    // Put data in STL vectors.
    std::vector< double > independentVariableValues;
    std::vector< double > dependentVariableValues;

    for( int i = 0; i < inputData.rows( ); i++ )
    {
        independentVariableValues.push_back( inputData( i, 0 ) );
        dependentVariableValues.push_back( inputData( i, 1 ) );
    }

    // Create linear interpolator using hunting algorithm.
    double valueOffset = 2.0;
    double valueBelowMinimumValue = independentVariableValues[ 0 ] - valueOffset;
    double valueAboveMaximumValue = independentVariableValues[ inputData.rows( ) - 1 ] + valueOffset;
    double interpolatedValue = TUDAT_NAN, expectedValue = TUDAT_NAN;
    bool exceptionIsCaught = false;

    for( unsigned int i = 0; i < 5; i++ )
    {
        CubicSplineInterpolatorDouble cubicInterpolator(
                independentVariableValues, dependentVariableValues, huntingAlgorithm, static_cast< BoundaryInterpolationType >( i ) );

        if( static_cast< BoundaryInterpolationType >( i ) == throw_exception_at_boundary )
        {
            // Test that the expected exception is thrown for value below minimum value
            BOOST_CHECK_THROW( cubicInterpolator.interpolate( valueBelowMinimumValue ),
                               tudat::exceptions::InterpolationOutOfBoundsError< double > );
            try
            {
                cubicInterpolator.interpolate( valueBelowMinimumValue );
            }
<<<<<<< HEAD
            catch( tudat::exceptions::InterpolationOutOfBoundsError< double > const& )
=======
            catch( tudat::exceptions::InterpolationOutOfBoundsError< double > const& e )
>>>>>>> 6e10e9f1
            {
                // Check that the exception instance has the expected values
                BOOST_CHECK_CLOSE_FRACTION( e.requestedValue, valueBelowMinimumValue, 1.0E-15 );
                BOOST_CHECK_CLOSE_FRACTION( e.lowerBound, independentVariableValues.at( 0 ), 1.0E-15 );
                BOOST_CHECK_CLOSE_FRACTION( e.upperBound, independentVariableValues.at( inputData.rows( ) - 1 ), 1.0E-15 );
            }

            // Test that the expected exception is thrown for value above maximum value
            BOOST_CHECK_THROW( cubicInterpolator.interpolate( valueAboveMaximumValue ),
                               tudat::exceptions::InterpolationOutOfBoundsError< double > );
            try
            {
                cubicInterpolator.interpolate( valueAboveMaximumValue );
            }
<<<<<<< HEAD
            catch( tudat::exceptions::InterpolationOutOfBoundsError< double > const& )
=======
            catch( tudat::exceptions::InterpolationOutOfBoundsError< double > const& e )
>>>>>>> 6e10e9f1
            {
                // Check that the exception instance has the expected values
                BOOST_CHECK_CLOSE_FRACTION( e.requestedValue, valueAboveMaximumValue, 1.0E-15 );
                BOOST_CHECK_CLOSE_FRACTION( e.lowerBound, independentVariableValues.at( 0 ), 1.0E-15 );
                BOOST_CHECK_CLOSE_FRACTION( e.upperBound, independentVariableValues.at( inputData.rows( ) - 1 ), 1.0E-15 );
            }
        }
        else if( ( static_cast< BoundaryInterpolationType >( i ) == use_boundary_value ) ||
                 ( static_cast< BoundaryInterpolationType >( i ) == use_boundary_value_with_warning ) )
        {
            interpolatedValue = cubicInterpolator.interpolate( valueBelowMinimumValue );
            BOOST_CHECK_CLOSE_FRACTION( interpolatedValue, dependentVariableValues.at( 0 ), 1.0E-15 );

            interpolatedValue = cubicInterpolator.interpolate( valueAboveMaximumValue );
            BOOST_CHECK_CLOSE_FRACTION( interpolatedValue, dependentVariableValues.at( inputData.rows( ) - 1 ), 1.0E-15 );
        }
        else if( ( static_cast< BoundaryInterpolationType >( i ) == extrapolate_at_boundary ) ||
                 ( static_cast< BoundaryInterpolationType >( i ) == extrapolate_at_boundary_with_warning ) )
        {
            interpolatedValue = cubicInterpolator.interpolate( valueBelowMinimumValue );
            expectedValue = -1.0171383008483266;  // computed with MATLAB
            BOOST_CHECK_CLOSE_FRACTION( interpolatedValue, expectedValue, 1.0E-15 );

            interpolatedValue = cubicInterpolator.interpolate( valueAboveMaximumValue );
            expectedValue = 1.0171383008483266;  // computed with MATLAB
            BOOST_CHECK_CLOSE_FRACTION( interpolatedValue, expectedValue, 1.0E-15 );
        }
    }
}

BOOST_AUTO_TEST_SUITE_END( )

}  // namespace unit_tests
}  // namespace tudat<|MERGE_RESOLUTION|>--- conflicted
+++ resolved
@@ -231,11 +231,7 @@
             {
                 cubicInterpolator.interpolate( valueBelowMinimumValue );
             }
-<<<<<<< HEAD
-            catch( tudat::exceptions::InterpolationOutOfBoundsError< double > const& )
-=======
             catch( tudat::exceptions::InterpolationOutOfBoundsError< double > const& e )
->>>>>>> 6e10e9f1
             {
                 // Check that the exception instance has the expected values
                 BOOST_CHECK_CLOSE_FRACTION( e.requestedValue, valueBelowMinimumValue, 1.0E-15 );
@@ -250,11 +246,7 @@
             {
                 cubicInterpolator.interpolate( valueAboveMaximumValue );
             }
-<<<<<<< HEAD
-            catch( tudat::exceptions::InterpolationOutOfBoundsError< double > const& )
-=======
             catch( tudat::exceptions::InterpolationOutOfBoundsError< double > const& e )
->>>>>>> 6e10e9f1
             {
                 // Check that the exception instance has the expected values
                 BOOST_CHECK_CLOSE_FRACTION( e.requestedValue, valueAboveMaximumValue, 1.0E-15 );
