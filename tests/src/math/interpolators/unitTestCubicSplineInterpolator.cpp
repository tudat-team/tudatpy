--- conflicted
+++ resolved
@@ -246,12 +246,7 @@
             {
                 linearInterpolator.interpolate( valueBelowMinimumValue );
             }
-<<<<<<< HEAD
             catch( std::runtime_error const& )
-
-=======
-            catch( std::runtime_error& )
->>>>>>> 7a8c2789
             {
                 exceptionIsCaught = true;
             }
@@ -262,12 +257,7 @@
             {
                 linearInterpolator.interpolate( valueAboveMaximumValue );
             }
-<<<<<<< HEAD
             catch( std::runtime_error const& )
-
-=======
-            catch( std::runtime_error& )
->>>>>>> 7a8c2789
             {
                 exceptionIsCaught = true;
             }
