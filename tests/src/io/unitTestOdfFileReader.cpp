--- conflicted
+++ resolved
@@ -130,12 +130,7 @@
     BOOST_CHECK_EQUAL ( rangeDataBlock->getSpacecraftId( ), 236 );
     //BOOST_CHECK_EQUAL ( rangeDataBlock->reservedBlock_, 1 );
     BOOST_CHECK_EQUAL ( int(rangeDataBlock->reservedBlock_), 1 );
-<<<<<<< HEAD
-    //BOOST_CHECK_EQUAL ( rangeDataBlock->getReferenceFrequency( ), 7177004669.452 );
-    BOOST_CHECK_EQUAL ( std::round( 1000.0 * rangeDataBlock->getReferenceFrequency( ) ), 7177004669452 );
-=======
     BOOST_CHECK_EQUAL ( static_cast< unsigned long long >( std::round( 1000.0 * rangeDataBlock->getReferenceFrequency( ) ) ), 7177004669452LL );
->>>>>>> a42c097d
     BOOST_CHECK_EQUAL ( rangeDataBlock->uplinkCoderInPhaseTimeOffset_, 774 );
     BOOST_CHECK_EQUAL ( rangeDataBlock->compositeTwo_, 400000 );
     BOOST_CHECK_EQUAL ( rangeDataBlock->getTransmittingStationUplinkDelay( ), 0 );
