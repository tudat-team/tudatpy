--- conflicted
+++ resolved
@@ -1,12 +1,12 @@
 /*    Copyright (c) 2010-2019, Delft University of Technology
- *    All rigths reserved
- *
- *    This file is part of the Tudat. Redistribution and use in source and
- *    binary forms, with or without modification, are permitted exclusively
- *    under the terms of the Modified BSD license. You should have received
- *    a copy of the license with this file. If not, please or visit:
- *    http://tudat.tudelft.nl/LICENSE.
- */
+*    All rigths reserved
+*
+*    This file is part of the Tudat. Redistribution and use in source and
+*    binary forms, with or without modification, are permitted exclusively
+*    under the terms of the Modified BSD license. You should have received
+*    a copy of the license with this file. If not, please or visit:
+*    http://tudat.tudelft.nl/LICENSE.
+*/
 
 #define BOOST_TEST_DYN_LINK
 #define BOOST_TEST_MAIN
@@ -74,2108 +74,2029 @@
 //! Test set up of atmosphere environment models.
 BOOST_AUTO_TEST_CASE( test_atmosphereModelSetup )
 {
-    // Create settings for tabulated atmosphere.
-    std::string atmosphereTableFile = tudat::paths::getAtmosphereTablesPath( ) + "/USSA1976Until100kmPer100mUntil1000kmPer1000m.dat";
-    std::shared_ptr< TabulatedAtmosphereSettings > tabulatedAtmosphereSettings =
-            std::make_shared< TabulatedAtmosphereSettings >( atmosphereTableFile );
-
-    // Create settings for exponential atmosphere
-    double densityScaleHeight = 8.0E3;
-    double constantTemperature = 270.0;
-    double densityAtZeroAltitude = 1.225;
-    double specificGasConstant = 287.1;
-    std::shared_ptr< ExponentialAtmosphereSettings > exponentialAtmosphereSettings = std::make_shared< ExponentialAtmosphereSettings >(
-            densityScaleHeight, constantTemperature, densityAtZeroAltitude, specificGasConstant );
-
-    // Create atmpshere models using setup function
-    std::shared_ptr< aerodynamics::AtmosphereModel > exponentialAtmosphere =
-            createAtmosphereModel( exponentialAtmosphereSettings, "Earth" );
-    std::shared_ptr< aerodynamics::AtmosphereModel > tabulatedAtmosphere = createAtmosphereModel( tabulatedAtmosphereSettings, "Earth" );
-
-    // Create atmosphere models manually.
-    aerodynamics::TabulatedAtmosphere manualTabulatedAtmosphere( atmosphereTableFile );
-    aerodynamics::ExponentialAtmosphere manualExponentialAtmosphere(
-            densityScaleHeight, constantTemperature, densityAtZeroAltitude, specificGasConstant );
-
-    // Verify equivalence of automatically set up and manual models.
-    BOOST_CHECK_EQUAL( manualTabulatedAtmosphere.getDensity( 32.0, 0.0, 0.0, 0.0 ),
-                       tabulatedAtmosphere->getDensity( 32.0, 0.0, 0.0, 0.0 ) );
-    BOOST_CHECK_EQUAL( manualTabulatedAtmosphere.getPressure( 32.0, 0.0, 0.0, 0.0 ),
-                       tabulatedAtmosphere->getPressure( 32.0, 0.0, 0.0, 0.0 ) );
-    BOOST_CHECK_EQUAL( manualTabulatedAtmosphere.getTemperature( 32.0, 0.0, 0.0, 0.0 ),
-                       tabulatedAtmosphere->getTemperature( 32.0, 0.0, 0.0, 0.0 ) );
-
-    BOOST_CHECK_EQUAL( manualExponentialAtmosphere.getDensity( 32.0, 0.0, 0.0, 0.0 ),
-                       exponentialAtmosphere->getDensity( 32.0, 0.0, 0.0, 0.0 ) );
-    BOOST_CHECK_EQUAL( manualExponentialAtmosphere.getPressure( 32.0, 0.0, 0.0, 0.0 ),
-                       exponentialAtmosphere->getPressure( 32.0, 0.0, 0.0, 0.0 ) );
-    BOOST_CHECK_EQUAL( manualExponentialAtmosphere.getTemperature( 32.0, 0.0, 0.0, 0.0 ),
-                       exponentialAtmosphere->getTemperature( 32.0, 0.0, 0.0, 0.0 ) );
+   // Create settings for tabulated atmosphere.
+   std::string atmosphereTableFile = tudat::paths::getAtmosphereTablesPath( ) + "/USSA1976Until100kmPer100mUntil1000kmPer1000m.dat";
+   std::shared_ptr< TabulatedAtmosphereSettings > tabulatedAtmosphereSettings =
+           std::make_shared< TabulatedAtmosphereSettings >( atmosphereTableFile );
+
+   // Create settings for exponential atmosphere
+   double densityScaleHeight = 8.0E3;
+   double constantTemperature = 270.0;
+   double densityAtZeroAltitude = 1.225;
+   double specificGasConstant = 287.1;
+   std::shared_ptr< ExponentialAtmosphereSettings > exponentialAtmosphereSettings = std::make_shared< ExponentialAtmosphereSettings >(
+           densityScaleHeight, constantTemperature, densityAtZeroAltitude, specificGasConstant );
+
+   // Create atmpshere models using setup function
+   std::shared_ptr< aerodynamics::AtmosphereModel > exponentialAtmosphere =
+           createAtmosphereModel( exponentialAtmosphereSettings, "Earth" );
+   std::shared_ptr< aerodynamics::AtmosphereModel > tabulatedAtmosphere = createAtmosphereModel( tabulatedAtmosphereSettings, "Earth" );
+
+   // Create atmosphere models manually.
+   aerodynamics::TabulatedAtmosphere manualTabulatedAtmosphere( atmosphereTableFile );
+   aerodynamics::ExponentialAtmosphere manualExponentialAtmosphere(
+           densityScaleHeight, constantTemperature, densityAtZeroAltitude, specificGasConstant );
+
+   // Verify equivalence of automatically set up and manual models.
+   BOOST_CHECK_EQUAL( manualTabulatedAtmosphere.getDensity( 32.0, 0.0, 0.0, 0.0 ),
+                      tabulatedAtmosphere->getDensity( 32.0, 0.0, 0.0, 0.0 ) );
+   BOOST_CHECK_EQUAL( manualTabulatedAtmosphere.getPressure( 32.0, 0.0, 0.0, 0.0 ),
+                      tabulatedAtmosphere->getPressure( 32.0, 0.0, 0.0, 0.0 ) );
+   BOOST_CHECK_EQUAL( manualTabulatedAtmosphere.getTemperature( 32.0, 0.0, 0.0, 0.0 ),
+                      tabulatedAtmosphere->getTemperature( 32.0, 0.0, 0.0, 0.0 ) );
+
+   BOOST_CHECK_EQUAL( manualExponentialAtmosphere.getDensity( 32.0, 0.0, 0.0, 0.0 ),
+                      exponentialAtmosphere->getDensity( 32.0, 0.0, 0.0, 0.0 ) );
+   BOOST_CHECK_EQUAL( manualExponentialAtmosphere.getPressure( 32.0, 0.0, 0.0, 0.0 ),
+                      exponentialAtmosphere->getPressure( 32.0, 0.0, 0.0, 0.0 ) );
+   BOOST_CHECK_EQUAL( manualExponentialAtmosphere.getTemperature( 32.0, 0.0, 0.0, 0.0 ),
+                      exponentialAtmosphere->getTemperature( 32.0, 0.0, 0.0, 0.0 ) );
 
 #if TUDAT_BUILD_WITH_NRLMSISE
-    std::shared_ptr< AtmosphereSettings > nrlmsise00AtmosphereSettings;
-    for( int atmosphereTest = 0; atmosphereTest < 2; atmosphereTest++ )
-    {
-        if( atmosphereTest == 0 )
-        {
-            nrlmsise00AtmosphereSettings = std::make_shared< AtmosphereSettings >( nrlmsise00 );
-        }
-        else
-        {
-            nrlmsise00AtmosphereSettings =
-                    std::make_shared< NRLMSISE00AtmosphereSettings >( paths::getSpaceWeatherDataPath( ) + "/sw19571001.txt" );
-        }
-        std::shared_ptr< aerodynamics::AtmosphereModel > nrlmsiseAtmosphere =
-                createAtmosphereModel( nrlmsise00AtmosphereSettings, "Earth" );
-
-        // Compute properties using NRLMSISE00
-        double julianDaysSinceJ2000 = convertCalendarDateToJulianDay( 2005, 5, 3, 12, 32, 32.3 ) - basic_astrodynamics::JULIAN_DAY_ON_J2000;
-        nrlmsiseAtmosphere->getDensity( 150.0E3, 1.0, 0.1, julianDaysSinceJ2000 * physical_constants::JULIAN_DAY );
-
-        // Check if input to NRLMSISE00 is correctly computed (actual density computations tested in dedicated test).
-        aerodynamics::NRLMSISE00Input nrlMSISE00Input =
-                std::dynamic_pointer_cast< aerodynamics::NRLMSISE00Atmosphere >( nrlmsiseAtmosphere )->getNRLMSISE00Input( );
-        BOOST_CHECK_EQUAL( nrlMSISE00Input.year, 2005 );
-        BOOST_CHECK_EQUAL( nrlMSISE00Input.dayOfTheYear, 31 + 28 + 31 + 30 + 3 );
-        BOOST_CHECK_SMALL( nrlMSISE00Input.secondOfTheDay - ( 12.0 * 3600.0 + 32.0 * 60.0 + 32.3 ), 1.0E-3 );
-
-        BOOST_CHECK_SMALL( nrlMSISE00Input.f107 - 112.2, 1.0E-14 );
-        BOOST_CHECK_SMALL( nrlMSISE00Input.f107a - 93.3, 1.0E-14 );
-        BOOST_CHECK_SMALL( nrlMSISE00Input.apDaily - 9.0, 1.0E-14 );
-    }
+   std::shared_ptr< AtmosphereSettings > nrlmsise00AtmosphereSettings;
+   for( int atmosphereTest = 0; atmosphereTest < 2; atmosphereTest++ )
+   {
+       if( atmosphereTest == 0 )
+       {
+           nrlmsise00AtmosphereSettings = std::make_shared< AtmosphereSettings >( nrlmsise00 );
+       }
+       else
+       {
+           nrlmsise00AtmosphereSettings =
+                   std::make_shared< NRLMSISE00AtmosphereSettings >( paths::getSpaceWeatherDataPath( ) + "/sw19571001.txt" );
+       }
+       std::shared_ptr< aerodynamics::AtmosphereModel > nrlmsiseAtmosphere =
+               createAtmosphereModel( nrlmsise00AtmosphereSettings, "Earth" );
+
+       // Compute properties using NRLMSISE00
+       double julianDaysSinceJ2000 = convertCalendarDateToJulianDay( 2005, 5, 3, 12, 32, 32.3 ) - basic_astrodynamics::JULIAN_DAY_ON_J2000;
+       nrlmsiseAtmosphere->getDensity( 150.0E3, 1.0, 0.1, julianDaysSinceJ2000 * physical_constants::JULIAN_DAY );
+
+       // Check if input to NRLMSISE00 is correctly computed (actual density computations tested in dedicated test).
+       aerodynamics::NRLMSISE00Input nrlMSISE00Input =
+               std::dynamic_pointer_cast< aerodynamics::NRLMSISE00Atmosphere >( nrlmsiseAtmosphere )->getNRLMSISE00Input( );
+       BOOST_CHECK_EQUAL( nrlMSISE00Input.year, 2005 );
+       BOOST_CHECK_EQUAL( nrlMSISE00Input.dayOfTheYear, 31 + 28 + 31 + 30 + 3 );
+       BOOST_CHECK_SMALL( nrlMSISE00Input.secondOfTheDay - ( 12.0 * 3600.0 + 32.0 * 60.0 + 32.3 ), 1.0E-3 );
+
+       BOOST_CHECK_SMALL( nrlMSISE00Input.f107 - 112.2, 1.0E-14 );
+       BOOST_CHECK_SMALL( nrlMSISE00Input.f107a - 93.3, 1.0E-14 );
+       BOOST_CHECK_SMALL( nrlMSISE00Input.apDaily - 9.0, 1.0E-14 );
+   }
 #endif
 }
 
 Eigen::Vector6d computeCustomState( const double time, const double angularVelocity, const double radius, const double speed )
 {
-    Eigen::Vector6d currentState = Eigen::Vector6d::Zero( );
-    currentState( 0 ) = radius * cos( angularVelocity * time );
-    currentState( 1 ) = radius * sin( angularVelocity * time );
-
-    currentState( 3 ) = -speed * sin( angularVelocity * time );
-    currentState( 4 ) = speed * cos( angularVelocity * time );
-
-    return currentState;
+   Eigen::Vector6d currentState = Eigen::Vector6d::Zero( );
+   currentState( 0 ) = radius * cos( angularVelocity * time );
+   currentState( 1 ) = radius * sin( angularVelocity * time );
+
+   currentState( 3 ) = -speed * sin( angularVelocity * time );
+   currentState( 4 ) = speed * cos( angularVelocity * time );
+
+   return currentState;
 }
 
 //! Test set up of ephemeris environment models.
 BOOST_AUTO_TEST_CASE( test_ephemerisSetup )
 {
-    spice_interface::loadStandardSpiceKernels( );
-
-    {
-        // Create settings for approximate planet positions.
-        std::string bodyIdentifier = "Mars";
-        bool useCircularCoplanarApproximation = 0;
-        std::shared_ptr< ApproximateJplEphemerisSettings > approximateEphemerisSettings =
-                std::make_shared< ApproximateJplEphemerisSettings >( bodyIdentifier, useCircularCoplanarApproximation );
-
-        // Create ephemeris using setup function.
-        std::shared_ptr< ephemerides::Ephemeris > approximateEphemeris = createBodyEphemeris( approximateEphemerisSettings, "Earth" );
-
-        // Create manual ephemeris.
-        ephemerides::ApproximateJplEphemeris manualApproximateEphemeris( bodyIdentifier );
-
-        // Verify equivalence of automatically set up and manual models.
-        TUDAT_CHECK_MATRIX_CLOSE_FRACTION( ( manualApproximateEphemeris.getCartesianState( 1.0E7 ) ),
-                                           ( approximateEphemeris->getCartesianState( 1.0E7 ) ),
-                                           std::numeric_limits< double >::epsilon( ) );
-    }
-
-    {
-        // Create spice ephemeris.
-        std::shared_ptr< EphemerisSettings > spiceEphemerisSettings = std::make_shared< DirectSpiceEphemerisSettings >( "Earth", "J2000" );
-        std::shared_ptr< ephemerides::Ephemeris > spiceEphemeris = createBodyEphemeris( spiceEphemerisSettings, "Moon" );
-
-        // Compare spice ephemeris against direct spice state.
-        TUDAT_CHECK_MATRIX_CLOSE_FRACTION( ( spice_interface::getBodyCartesianStateAtEpoch( "Moon", "Earth", "J2000", "None", 1.0E7 ) ),
-                                           ( spiceEphemeris->getCartesianState( 1.0E7 ) ),
-                                           std::numeric_limits< double >::epsilon( ) );
-    }
-
-    {
-        // Create scaled spice ephemeris.
-        std::shared_ptr< EphemerisSettings > spiceEphemerisSettings = std::make_shared< DirectSpiceEphemerisSettings >( "Earth", "J2000" );
-
-        Eigen::Vector6d absoluteScaling = ( Eigen::Vector6d( ) << 1.0, 2.0, 3.0, 4.0, 5.0, 6.0 ).finished( );
-        std::shared_ptr< EphemerisSettings > scaledEphemerisSettings =
-                std::make_shared< ScaledEphemerisSettings >( spiceEphemerisSettings, absoluteScaling, true );
-        std::shared_ptr< ephemerides::Ephemeris > scaledSpiceEphemeris = createBodyEphemeris( scaledEphemerisSettings, "Moon" );
-
-        // Compare spice ephemeris against direct spice state.
-        Eigen::Vector6d spiceState = spice_interface::getBodyCartesianStateAtEpoch( "Moon", "Earth", "J2000", "None", 1.0E7 );
-        Eigen::Vector6d scaledState = scaledSpiceEphemeris->getCartesianState( 1.0E7 );
-
-        TUDAT_CHECK_MATRIX_CLOSE_FRACTION( ( spiceState + absoluteScaling ), ( scaledState ), std::numeric_limits< double >::epsilon( ) );
-    }
-
-    {
-        // Create scaled spice ephemeris.
-        std::shared_ptr< EphemerisSettings > spiceEphemerisSettings = std::make_shared< DirectSpiceEphemerisSettings >( "Earth", "J2000" );
-
-        Eigen::Vector6d absoluteScaling = ( Eigen::Vector6d( ) << 1.0, 2.0, 3.0, 4.0, 5.0, 6.0 ).finished( );
-        std::shared_ptr< EphemerisSettings > scaledEphemerisSettings =
-                std::make_shared< ScaledEphemerisSettings >( spiceEphemerisSettings, absoluteScaling, false );
-        std::shared_ptr< ephemerides::Ephemeris > scaledSpiceEphemeris = createBodyEphemeris( scaledEphemerisSettings, "Moon" );
-
-        // Compare spice ephemeris against direct spice state.
-        Eigen::Vector6d spiceState = spice_interface::getBodyCartesianStateAtEpoch( "Moon", "Earth", "J2000", "None", 1.0E7 );
-        Eigen::Vector6d scaledState = scaledSpiceEphemeris->getCartesianState( 1.0E7 );
-
-        TUDAT_CHECK_MATRIX_CLOSE_FRACTION(
-                ( scaledState.cwiseQuotient( spiceState ) ), ( absoluteScaling ), std::numeric_limits< double >::epsilon( ) );
-    }
-
-    {
-        // Create custom ephemeris
-        double angularVelocity = 2.0 * tudat::mathematical_constants::PI / ( 2.0 * 3600.0 );
-        double radius = 8000.0E3;
-        double speed = 5000.0;
-
-        std::shared_ptr< EphemerisSettings > customEphemerisSettings = std::make_shared< CustomEphemerisSettings >(
-                std::bind( &computeCustomState, std::placeholders::_1, angularVelocity, radius, speed ), "Earth", "J2000" );
-        std::shared_ptr< ephemerides::Ephemeris > customEphemeris = createBodyEphemeris( customEphemerisSettings, "Satellite" );
-
-        double testTime = 4.0E8;
-
-        Eigen::Vector6d currentState = customEphemeris->getCartesianState( testTime );
-        Eigen::Vector6d currentTestState = computeCustomState( testTime, angularVelocity, radius, speed );
-
-        BOOST_CHECK_CLOSE_FRACTION( currentState( 0 ), currentTestState( 0 ), 2.0 * std::numeric_limits< double >::epsilon( ) );
-        BOOST_CHECK_CLOSE_FRACTION( currentState( 1 ), currentTestState( 1 ), 2.0 * std::numeric_limits< double >::epsilon( ) );
-        BOOST_CHECK_SMALL( currentState( 2 ), 2.0 * std::numeric_limits< double >::epsilon( ) );
-        BOOST_CHECK_CLOSE_FRACTION( currentState( 3 ), currentTestState( 3 ), 2.0 * std::numeric_limits< double >::epsilon( ) );
-        BOOST_CHECK_CLOSE_FRACTION( currentState( 4 ), currentTestState( 4 ), 2.0 * std::numeric_limits< double >::epsilon( ) );
-        BOOST_CHECK_SMALL( currentState( 5 ), 2.0 * std::numeric_limits< double >::epsilon( ) );
-    }
-
-    {
-        // Create tabulated spice ephemeris
-        std::shared_ptr< EphemerisSettings > spiceEphemerisSettings = std::make_shared< InterpolatedSpiceEphemerisSettings >(
-                1.0E7 - 50.0 * 600.0, 1.0E7 + 50.0 * 600.0, 600.0, "Earth", "J2000" );
-        std::shared_ptr< ephemerides::Ephemeris > spiceEphemeris = createBodyEphemeris( spiceEphemerisSettings, "Moon" );
-
-        // Compare tabulated spice ephemeris against direct spice state on node point.
-        TUDAT_CHECK_MATRIX_CLOSE_FRACTION( ( spice_interface::getBodyCartesianStateAtEpoch( "Moon", "Earth", "J2000", "None", 1.0E7 ) ),
-                                           ( spiceEphemeris->getCartesianState( 1.0E7 ) ),
-                                           std::numeric_limits< double >::epsilon( ) );
-
-        // Manually create table of states from spice
-        std::map< double, Eigen::Vector6d > tabulatedStates;
-        double currentTime = 1.0E7 - 50.0 * 600.0;
-        while( currentTime <= 1.0E7 + 50.0 * 600.0 )
-        {
-            tabulatedStates[ currentTime ] = spice_interface::getBodyCartesianStateAtEpoch( "Moon", "Earth", "J2000", "None", currentTime );
-            currentTime += 600.0;
-        }
-
-        // Create tabulated ephemeris.
-        std::shared_ptr< EphemerisSettings > tabulatedEphemerisSettings =
-                std::make_shared< TabulatedEphemerisSettings >( tabulatedStates, "Earth", "J2000" );
-        std::shared_ptr< ephemerides::Ephemeris > tabulatedEphemeris = createBodyEphemeris( tabulatedEphemerisSettings, "Moon" );
-        // Manually create tabulated ephemeris.
-        std::shared_ptr< ephemerides::Ephemeris > manualTabulatedEphemeris = std::make_shared< ephemerides::TabulatedCartesianEphemeris<> >(
-                std::make_shared< interpolators::LagrangeInterpolator< double, Eigen::Vector6d > >( tabulatedStates, 6 ),
-                "Earth",
-                "J2000" );
-
-        // Compare ephemerides away from node point.
-        TUDAT_CHECK_MATRIX_CLOSE_FRACTION( ( spiceEphemeris->getCartesianState( 1.0E7 + 110.0 ) ),
-                                           ( tabulatedEphemeris->getCartesianState( 1.0E7 + 110.0 ) ),
-                                           std::numeric_limits< double >::epsilon( ) );
-        TUDAT_CHECK_MATRIX_CLOSE_FRACTION( ( spiceEphemeris->getCartesianState( 1.0E7 + 110.0 ) ),
-                                           ( manualTabulatedEphemeris->getCartesianState( 1.0E7 + 110.0 ) ),
-                                           std::numeric_limits< double >::epsilon( ) );
-    }
+   spice_interface::loadStandardSpiceKernels( );
+
+   {
+       // Create settings for approximate planet positions.
+       std::string bodyIdentifier = "Mars";
+       bool useCircularCoplanarApproximation = 0;
+       std::shared_ptr< ApproximateJplEphemerisSettings > approximateEphemerisSettings =
+               std::make_shared< ApproximateJplEphemerisSettings >( bodyIdentifier, useCircularCoplanarApproximation );
+
+       // Create ephemeris using setup function.
+       std::shared_ptr< ephemerides::Ephemeris > approximateEphemeris = createBodyEphemeris( approximateEphemerisSettings, "Earth" );
+
+       // Create manual ephemeris.
+       ephemerides::ApproximateJplEphemeris manualApproximateEphemeris( bodyIdentifier );
+
+       // Verify equivalence of automatically set up and manual models.
+       TUDAT_CHECK_MATRIX_CLOSE_FRACTION( ( manualApproximateEphemeris.getCartesianState( 1.0E7 ) ),
+                                          ( approximateEphemeris->getCartesianState( 1.0E7 ) ),
+                                          std::numeric_limits< double >::epsilon( ) );
+   }
+
+   {
+       // Create spice ephemeris.
+       std::shared_ptr< EphemerisSettings > spiceEphemerisSettings = std::make_shared< DirectSpiceEphemerisSettings >( "Earth", "J2000" );
+       std::shared_ptr< ephemerides::Ephemeris > spiceEphemeris = createBodyEphemeris( spiceEphemerisSettings, "Moon" );
+
+       // Compare spice ephemeris against direct spice state.
+       TUDAT_CHECK_MATRIX_CLOSE_FRACTION( ( spice_interface::getBodyCartesianStateAtEpoch( "Moon", "Earth", "J2000", "None", 1.0E7 ) ),
+                                          ( spiceEphemeris->getCartesianState( 1.0E7 ) ),
+                                          std::numeric_limits< double >::epsilon( ) );
+   }
+
+   {
+       // Create scaled spice ephemeris.
+       std::shared_ptr< EphemerisSettings > spiceEphemerisSettings = std::make_shared< DirectSpiceEphemerisSettings >( "Earth", "J2000" );
+
+       Eigen::Vector6d absoluteScaling = ( Eigen::Vector6d( ) << 1.0, 2.0, 3.0, 4.0, 5.0, 6.0 ).finished( );
+       std::shared_ptr< EphemerisSettings > scaledEphemerisSettings =
+               std::make_shared< ScaledEphemerisSettings >( spiceEphemerisSettings, absoluteScaling, true );
+       std::shared_ptr< ephemerides::Ephemeris > scaledSpiceEphemeris = createBodyEphemeris( scaledEphemerisSettings, "Moon" );
+
+       // Compare spice ephemeris against direct spice state.
+       Eigen::Vector6d spiceState = spice_interface::getBodyCartesianStateAtEpoch( "Moon", "Earth", "J2000", "None", 1.0E7 );
+       Eigen::Vector6d scaledState = scaledSpiceEphemeris->getCartesianState( 1.0E7 );
+
+       TUDAT_CHECK_MATRIX_CLOSE_FRACTION( ( spiceState + absoluteScaling ), ( scaledState ), std::numeric_limits< double >::epsilon( ) );
+   }
+
+   {
+       // Create scaled spice ephemeris.
+       std::shared_ptr< EphemerisSettings > spiceEphemerisSettings = std::make_shared< DirectSpiceEphemerisSettings >( "Earth", "J2000" );
+
+       Eigen::Vector6d absoluteScaling = ( Eigen::Vector6d( ) << 1.0, 2.0, 3.0, 4.0, 5.0, 6.0 ).finished( );
+       std::shared_ptr< EphemerisSettings > scaledEphemerisSettings =
+               std::make_shared< ScaledEphemerisSettings >( spiceEphemerisSettings, absoluteScaling, false );
+       std::shared_ptr< ephemerides::Ephemeris > scaledSpiceEphemeris = createBodyEphemeris( scaledEphemerisSettings, "Moon" );
+
+       // Compare spice ephemeris against direct spice state.
+       Eigen::Vector6d spiceState = spice_interface::getBodyCartesianStateAtEpoch( "Moon", "Earth", "J2000", "None", 1.0E7 );
+       Eigen::Vector6d scaledState = scaledSpiceEphemeris->getCartesianState( 1.0E7 );
+
+       TUDAT_CHECK_MATRIX_CLOSE_FRACTION(
+               ( scaledState.cwiseQuotient( spiceState ) ), ( absoluteScaling ), std::numeric_limits< double >::epsilon( ) );
+   }
+
+   {
+       // Create custom ephemeris
+       double angularVelocity = 2.0 * tudat::mathematical_constants::PI / ( 2.0 * 3600.0 );
+       double radius = 8000.0E3;
+       double speed = 5000.0;
+
+       std::shared_ptr< EphemerisSettings > customEphemerisSettings = std::make_shared< CustomEphemerisSettings >(
+               std::bind( &computeCustomState, std::placeholders::_1, angularVelocity, radius, speed ), "Earth", "J2000" );
+       std::shared_ptr< ephemerides::Ephemeris > customEphemeris = createBodyEphemeris( customEphemerisSettings, "Satellite" );
+
+       double testTime = 4.0E8;
+
+       Eigen::Vector6d currentState = customEphemeris->getCartesianState( testTime );
+       Eigen::Vector6d currentTestState = computeCustomState( testTime, angularVelocity, radius, speed );
+
+       BOOST_CHECK_CLOSE_FRACTION( currentState( 0 ), currentTestState( 0 ), 2.0 * std::numeric_limits< double >::epsilon( ) );
+       BOOST_CHECK_CLOSE_FRACTION( currentState( 1 ), currentTestState( 1 ), 2.0 * std::numeric_limits< double >::epsilon( ) );
+       BOOST_CHECK_SMALL( currentState( 2 ), 2.0 * std::numeric_limits< double >::epsilon( ) );
+       BOOST_CHECK_CLOSE_FRACTION( currentState( 3 ), currentTestState( 3 ), 2.0 * std::numeric_limits< double >::epsilon( ) );
+       BOOST_CHECK_CLOSE_FRACTION( currentState( 4 ), currentTestState( 4 ), 2.0 * std::numeric_limits< double >::epsilon( ) );
+       BOOST_CHECK_SMALL( currentState( 5 ), 2.0 * std::numeric_limits< double >::epsilon( ) );
+   }
+
+   {
+       // Create tabulated spice ephemeris
+       std::shared_ptr< EphemerisSettings > spiceEphemerisSettings = std::make_shared< InterpolatedSpiceEphemerisSettings >(
+               1.0E7 - 50.0 * 600.0, 1.0E7 + 50.0 * 600.0, 600.0, "Earth", "J2000" );
+       std::shared_ptr< ephemerides::Ephemeris > spiceEphemeris = createBodyEphemeris( spiceEphemerisSettings, "Moon" );
+
+       // Compare tabulated spice ephemeris against direct spice state on node point.
+       TUDAT_CHECK_MATRIX_CLOSE_FRACTION( ( spice_interface::getBodyCartesianStateAtEpoch( "Moon", "Earth", "J2000", "None", 1.0E7 ) ),
+                                          ( spiceEphemeris->getCartesianState( 1.0E7 ) ),
+                                          std::numeric_limits< double >::epsilon( ) );
+
+       // Manually create table of states from spice
+       std::map< double, Eigen::Vector6d > tabulatedStates;
+       double currentTime = 1.0E7 - 50.0 * 600.0;
+       while( currentTime <= 1.0E7 + 50.0 * 600.0 )
+       {
+           tabulatedStates[ currentTime ] = spice_interface::getBodyCartesianStateAtEpoch( "Moon", "Earth", "J2000", "None", currentTime );
+           currentTime += 600.0;
+       }
+
+       // Create tabulated ephemeris.
+       std::shared_ptr< EphemerisSettings > tabulatedEphemerisSettings =
+               std::make_shared< TabulatedEphemerisSettings >( tabulatedStates, "Earth", "J2000" );
+       std::shared_ptr< ephemerides::Ephemeris > tabulatedEphemeris = createBodyEphemeris( tabulatedEphemerisSettings, "Moon" );
+       // Manually create tabulated ephemeris.
+       std::shared_ptr< ephemerides::Ephemeris > manualTabulatedEphemeris = std::make_shared< ephemerides::TabulatedCartesianEphemeris<> >(
+               std::make_shared< interpolators::LagrangeInterpolator< double, Eigen::Vector6d > >( tabulatedStates, 6 ),
+               "Earth",
+               "J2000" );
+
+       // Compare ephemerides away from node point.
+       TUDAT_CHECK_MATRIX_CLOSE_FRACTION( ( spiceEphemeris->getCartesianState( 1.0E7 + 110.0 ) ),
+                                          ( tabulatedEphemeris->getCartesianState( 1.0E7 + 110.0 ) ),
+                                          std::numeric_limits< double >::epsilon( ) );
+       TUDAT_CHECK_MATRIX_CLOSE_FRACTION( ( spiceEphemeris->getCartesianState( 1.0E7 + 110.0 ) ),
+                                          ( manualTabulatedEphemeris->getCartesianState( 1.0E7 + 110.0 ) ),
+                                          std::numeric_limits< double >::epsilon( ) );
+   }
 }
 
 //! Test set up of gravity field model environment models.
 BOOST_AUTO_TEST_CASE( test_defaultGravityFieldSetup )
 {
-    // Load Spice kernel
-    spice_interface::loadStandardSpiceKernels( );
-
-    // Create settings for spice central gravity field model.
-    std::shared_ptr< SphericalHarmonicsGravityFieldSettings > mercurySphericalHarmonicsGravityFieldSettings =
-            std::dynamic_pointer_cast< SphericalHarmonicsGravityFieldSettings >(
-                    getDefaultGravityFieldSettings( "Mercury", TUDAT_NAN, TUDAT_NAN ) );
-    BOOST_CHECK_CLOSE_FRACTION( mercurySphericalHarmonicsGravityFieldSettings->getReferenceRadius( ),
-                                2440000.0,
-                                10.0 * std::numeric_limits< double >::epsilon( ) );
-    BOOST_CHECK_CLOSE_FRACTION( mercurySphericalHarmonicsGravityFieldSettings->getGravitationalParameter( ),
-                                22031868691090.8,
-                                10.0 * std::numeric_limits< double >::epsilon( ) );
-
-    std::shared_ptr< SphericalHarmonicsGravityFieldSettings > venusSphericalHarmonicsGravityFieldSettings =
-            std::dynamic_pointer_cast< SphericalHarmonicsGravityFieldSettings >(
-                    getDefaultGravityFieldSettings( "Venus", TUDAT_NAN, TUDAT_NAN ) );
-    BOOST_CHECK_CLOSE_FRACTION(
-            venusSphericalHarmonicsGravityFieldSettings->getReferenceRadius( ), 6051000, 10.0 * std::numeric_limits< double >::epsilon( ) );
-    BOOST_CHECK_CLOSE_FRACTION( venusSphericalHarmonicsGravityFieldSettings->getGravitationalParameter( ),
-                                324858592079000,
-                                10.0 * std::numeric_limits< double >::epsilon( ) );
-
-    std::shared_ptr< SphericalHarmonicsGravityFieldSettings > earthSphericalHarmonicsGravityFieldSettings =
-            std::dynamic_pointer_cast< SphericalHarmonicsGravityFieldSettings >(
-                    getDefaultGravityFieldSettings( "Earth", TUDAT_NAN, TUDAT_NAN ) );
-    BOOST_CHECK_CLOSE_FRACTION( earthSphericalHarmonicsGravityFieldSettings->getReferenceRadius( ),
-                                6378136.3,
-                                10.0 * std::numeric_limits< double >::epsilon( ) );
-    BOOST_CHECK_CLOSE_FRACTION( earthSphericalHarmonicsGravityFieldSettings->getGravitationalParameter( ),
-                                398600441500000,
-                                10.0 * std::numeric_limits< double >::epsilon( ) );
-
-    std::shared_ptr< SphericalHarmonicsGravityFieldSettings > marsSphericalHarmonicsGravityFieldSettings =
-            std::dynamic_pointer_cast< SphericalHarmonicsGravityFieldSettings >(
-                    getDefaultGravityFieldSettings( "Mars", TUDAT_NAN, TUDAT_NAN ) );
-    BOOST_CHECK_CLOSE_FRACTION(
-            marsSphericalHarmonicsGravityFieldSettings->getReferenceRadius( ), 3396000, 10.0 * std::numeric_limits< double >::epsilon( ) );
-    BOOST_CHECK_CLOSE_FRACTION( marsSphericalHarmonicsGravityFieldSettings->getGravitationalParameter( ),
-                                42828375815756.1,
-                                10.0 * std::numeric_limits< double >::epsilon( ) );
-
-    std::shared_ptr< SphericalHarmonicsGravityFieldSettings > jupiterSphericalHarmonicsGravityFieldSettings =
-            std::dynamic_pointer_cast< SphericalHarmonicsGravityFieldSettings >(
-                    getDefaultGravityFieldSettings( "Jupiter", TUDAT_NAN, TUDAT_NAN ) );
-    BOOST_CHECK_CLOSE_FRACTION( jupiterSphericalHarmonicsGravityFieldSettings->getReferenceRadius( ),
-                                71492000,
-                                10.0 * std::numeric_limits< double >::epsilon( ) );
-    BOOST_CHECK_CLOSE_FRACTION( jupiterSphericalHarmonicsGravityFieldSettings->getGravitationalParameter( ),
-                                1.266865341960128e+17,
-                                10.0 * std::numeric_limits< double >::epsilon( ) );
+   // Load Spice kernel
+   spice_interface::loadStandardSpiceKernels( );
+
+   // Create settings for spice central gravity field model.
+   std::shared_ptr< SphericalHarmonicsGravityFieldSettings > mercurySphericalHarmonicsGravityFieldSettings =
+           std::dynamic_pointer_cast< SphericalHarmonicsGravityFieldSettings >(
+                   getDefaultGravityFieldSettings( "Mercury", TUDAT_NAN, TUDAT_NAN ) );
+   BOOST_CHECK_CLOSE_FRACTION( mercurySphericalHarmonicsGravityFieldSettings->getReferenceRadius( ),
+                               2440000.0,
+                               10.0 * std::numeric_limits< double >::epsilon( ) );
+   BOOST_CHECK_CLOSE_FRACTION( mercurySphericalHarmonicsGravityFieldSettings->getGravitationalParameter( ),
+                               22031868691090.8,
+                               10.0 * std::numeric_limits< double >::epsilon( ) );
+
+   std::shared_ptr< SphericalHarmonicsGravityFieldSettings > venusSphericalHarmonicsGravityFieldSettings =
+           std::dynamic_pointer_cast< SphericalHarmonicsGravityFieldSettings >(
+                   getDefaultGravityFieldSettings( "Venus", TUDAT_NAN, TUDAT_NAN ) );
+   BOOST_CHECK_CLOSE_FRACTION(
+           venusSphericalHarmonicsGravityFieldSettings->getReferenceRadius( ), 6051000, 10.0 * std::numeric_limits< double >::epsilon( ) );
+   BOOST_CHECK_CLOSE_FRACTION( venusSphericalHarmonicsGravityFieldSettings->getGravitationalParameter( ),
+                               324858592079000,
+                               10.0 * std::numeric_limits< double >::epsilon( ) );
+
+   std::shared_ptr< SphericalHarmonicsGravityFieldSettings > earthSphericalHarmonicsGravityFieldSettings =
+           std::dynamic_pointer_cast< SphericalHarmonicsGravityFieldSettings >(
+                   getDefaultGravityFieldSettings( "Earth", TUDAT_NAN, TUDAT_NAN ) );
+   BOOST_CHECK_CLOSE_FRACTION( earthSphericalHarmonicsGravityFieldSettings->getReferenceRadius( ),
+                               6378136.3,
+                               10.0 * std::numeric_limits< double >::epsilon( ) );
+   BOOST_CHECK_CLOSE_FRACTION( earthSphericalHarmonicsGravityFieldSettings->getGravitationalParameter( ),
+                               398600441500000,
+                               10.0 * std::numeric_limits< double >::epsilon( ) );
+
+   std::shared_ptr< SphericalHarmonicsGravityFieldSettings > marsSphericalHarmonicsGravityFieldSettings =
+           std::dynamic_pointer_cast< SphericalHarmonicsGravityFieldSettings >(
+                   getDefaultGravityFieldSettings( "Mars", TUDAT_NAN, TUDAT_NAN ) );
+   BOOST_CHECK_CLOSE_FRACTION(
+           marsSphericalHarmonicsGravityFieldSettings->getReferenceRadius( ), 3396000, 10.0 * std::numeric_limits< double >::epsilon( ) );
+   BOOST_CHECK_CLOSE_FRACTION( marsSphericalHarmonicsGravityFieldSettings->getGravitationalParameter( ),
+                               42828375815756.1,
+                               10.0 * std::numeric_limits< double >::epsilon( ) );
+
+   std::shared_ptr< SphericalHarmonicsGravityFieldSettings > jupiterSphericalHarmonicsGravityFieldSettings =
+           std::dynamic_pointer_cast< SphericalHarmonicsGravityFieldSettings >(
+                   getDefaultGravityFieldSettings( "Jupiter", TUDAT_NAN, TUDAT_NAN ) );
+   BOOST_CHECK_CLOSE_FRACTION( jupiterSphericalHarmonicsGravityFieldSettings->getReferenceRadius( ),
+                               71492000,
+                               10.0 * std::numeric_limits< double >::epsilon( ) );
+   BOOST_CHECK_CLOSE_FRACTION( jupiterSphericalHarmonicsGravityFieldSettings->getGravitationalParameter( ),
+                               1.266865341960128e+17,
+                               10.0 * std::numeric_limits< double >::epsilon( ) );
 }
 
 //! Test set up of gravity field model environment models.
 BOOST_AUTO_TEST_CASE( test_gravityFieldSetup )
 {
-    // Load Spice kernel
-    spice_interface::loadStandardSpiceKernels( );
-
-    // Create settings for spice central gravity field model.
-    std::shared_ptr< GravityFieldSettings > spiceCentralGravityFieldSettings = centralGravityFromSpiceSettings( );
-
-    // Create spice central gravity field model from setup function.
-    std::shared_ptr< gravitation::GravityFieldModel > spiceCentralGravityField =
-            createGravityFieldModel( spiceCentralGravityFieldSettings, "Venus" );
-
-    // Check correct creation of gravity field.
-    BOOST_CHECK_EQUAL( ( spice_interface::getBodyGravitationalParameter( "Venus" ) ),
-                       ( spiceCentralGravityField->getGravitationalParameter( ) ) );
-
-    // Settings for spherical harmonic acceleration.
-    double gravitationalParameter = 398600.4418E9;
-    Eigen::Vector3d testPosition( 7.0e6, 8.0e6, 9.0e6 );
-    Eigen::MatrixXd cosineCoefficients = ( Eigen::MatrixXd( 6, 6 ) << 1.0,
-                                           0.0,
-                                           0.0,
-                                           0.0,
-                                           0.0,
-                                           0.0,
-                                           0.0,
-                                           0.0,
-                                           0.0,
-                                           0.0,
-                                           0.0,
-                                           0.0,
-                                           -4.841651437908150e-4,
-                                           -2.066155090741760e-10,
-                                           2.439383573283130e-6,
-                                           0.0,
-                                           0.0,
-                                           0.0,
-                                           9.571612070934730e-7,
-                                           2.030462010478640e-6,
-                                           9.047878948095281e-7,
-                                           7.213217571215680e-7,
-                                           0.0,
-                                           0.0,
-                                           5.399658666389910e-7,
-                                           -5.361573893888670e-7,
-                                           3.505016239626490e-7,
-                                           9.908567666723210e-7,
-                                           -1.885196330230330e-7,
-                                           0.0,
-                                           6.867029137366810e-8,
-                                           -6.292119230425290e-8,
-                                           6.520780431761640e-7,
-                                           -4.518471523288430e-7,
-                                           -2.953287611756290e-7,
-                                           1.748117954960020e-7 )
-                                                 .finished( );
-    Eigen::MatrixXd sineCoefficients = ( Eigen::MatrixXd( 6, 6 ) << 0.0,
-                                         0.0,
-                                         0.0,
-                                         0.0,
-                                         0.0,
-                                         0.0,
-                                         0.0,
-                                         0.0,
-                                         0.0,
-                                         0.0,
-                                         0.0,
-                                         0.0,
-                                         0.0,
-                                         1.384413891379790e-9,
-                                         -1.400273703859340e-6,
-                                         0.0,
-                                         0.0,
-                                         0.0,
-                                         0.0,
-                                         2.482004158568720e-7,
-                                         -6.190054751776180e-7,
-                                         1.414349261929410e-6,
-                                         0.0,
-                                         0.0,
-                                         0.0,
-                                         -4.735673465180860e-7,
-                                         6.624800262758290e-7,
-                                         -2.009567235674520e-7,
-                                         3.088038821491940e-7,
-                                         0.0,
-                                         0.0,
-                                         -9.436980733957690e-8,
-                                         -3.233531925405220e-7,
-                                         -2.149554083060460e-7,
-                                         4.980705501023510e-8,
-                                         -6.693799351801650e-7 )
-                                               .finished( );
-
-    // Create settings for central gravity field.
-    std::shared_ptr< CentralGravityFieldSettings > centralGravityFieldSettings =
-            std::make_shared< CentralGravityFieldSettings >( gravitationalParameter );
-
-    // Create central gravity field with setup function.
-    std::shared_ptr< gravitation::GravityFieldModel > centralGravityField = createGravityFieldModel( centralGravityFieldSettings, "Earth" );
-
-    // Create central gravity field manually.
-    gravitation::GravityFieldModel manualCentralGravityField( gravitationalParameter );
-
-    // Verify equivalence of automatically set up and manual models.
-    BOOST_CHECK_EQUAL( ( manualCentralGravityField.getGravitationalParameter( ) ), ( centralGravityField->getGravitationalParameter( ) ) );
-    TUDAT_CHECK_MATRIX_CLOSE_FRACTION( ( manualCentralGravityField.getGradientOfPotential( testPosition ) ),
-                                       ( centralGravityField->getGradientOfPotential( testPosition ) ),
-                                       std::numeric_limits< double >::epsilon( ) );
-
-    // Create settings for sh gravity field.
-    std::shared_ptr< SphericalHarmonicsGravityFieldSettings > shGravityFieldSettings =
-            std::make_shared< SphericalHarmonicsGravityFieldSettings >(
-                    gravitationalParameter, 6378.0E3, cosineCoefficients, sineCoefficients, "Earth_fixed" );
-
-    // Create sh gravity field with setup function.
-    std::shared_ptr< gravitation::GravityFieldModel > shGravityField = createGravityFieldModel( shGravityFieldSettings, "Earth" );
-
-    // Create sh gravity field manually.
-    gravitation::SphericalHarmonicsGravityField manualShGravityField(
-            gravitationalParameter, 6378.0E3, cosineCoefficients, sineCoefficients );
-
-    // Verify equivalence of automatically set up and manual models.
-    BOOST_CHECK_EQUAL( ( manualShGravityField.getGravitationalParameter( ) ), ( shGravityField->getGravitationalParameter( ) ) );
-    TUDAT_CHECK_MATRIX_CLOSE_FRACTION( ( manualShGravityField.getGradientOfPotential( testPosition ) ),
-                                       ( shGravityField->getGradientOfPotential( testPosition ) ),
-                                       std::numeric_limits< double >::epsilon( ) );
-
-    std::shared_ptr< gravitation::SphericalHarmonicsGravityField > defaultEarthField =
-            std::dynamic_pointer_cast< gravitation::SphericalHarmonicsGravityField >(
-                    createGravityFieldModel( getDefaultGravityFieldSettings( "Earth", TUDAT_NAN, TUDAT_NAN ), "Earth" ) );
-    BOOST_CHECK_EQUAL( ( defaultEarthField->getGravitationalParameter( ) ), ( 398600441500000 ) );
-    BOOST_CHECK_EQUAL( ( defaultEarthField->getReferenceRadius( ) ), ( 6378136.3 ) );
-    BOOST_CHECK_EQUAL( ( defaultEarthField->getCosineCoefficients( ).rows( ) ), 201 );
-    BOOST_CHECK_EQUAL( ( defaultEarthField->getCosineCoefficients( ).cols( ) ), 201 );
-    BOOST_CHECK_EQUAL( ( defaultEarthField->getSineCoefficients( ).rows( ) ), 201 );
-    BOOST_CHECK_EQUAL( ( defaultEarthField->getSineCoefficients( ).cols( ) ), 201 );
-    BOOST_CHECK_EQUAL( ( defaultEarthField->getCosineCoefficients( )( 2, 0 ) ), -0.00048416945884303183 );
-    BOOST_CHECK_EQUAL( ( defaultEarthField->getCosineCoefficients( )( 5, 3 ) ), -4.5184119950616202e-07 );
-    BOOST_CHECK_EQUAL( ( defaultEarthField->getSineCoefficients( )( 7, 1 ) ), 9.5160187646035301e-08 );
-
-    std::shared_ptr< gravitation::SphericalHarmonicsGravityField > defaultMoonField =
-            std::dynamic_pointer_cast< gravitation::SphericalHarmonicsGravityField >(
-                    createGravityFieldModel( getDefaultGravityFieldSettings( "Moon", TUDAT_NAN, TUDAT_NAN ), "Moon" ) );
-    BOOST_CHECK_EQUAL( ( defaultMoonField->getGravitationalParameter( ) ), ( 4902800121846.7998 ) );
-    BOOST_CHECK_EQUAL( ( defaultMoonField->getReferenceRadius( ) ), ( 0.17380E+07 ) );
-    BOOST_CHECK_EQUAL( ( defaultMoonField->getCosineCoefficients( ).rows( ) ), 201 );
-    BOOST_CHECK_EQUAL( ( defaultMoonField->getCosineCoefficients( ).cols( ) ), 201 );
-    BOOST_CHECK_EQUAL( ( defaultMoonField->getSineCoefficients( ).rows( ) ), 201 );
-    BOOST_CHECK_EQUAL( ( defaultMoonField->getSineCoefficients( ).cols( ) ), 201 );
-    BOOST_CHECK_EQUAL( ( defaultMoonField->getCosineCoefficients( )( 5, 3 ) ), 4.6582451480171e-07 );
-    BOOST_CHECK_EQUAL( ( defaultMoonField->getSineCoefficients( )( 7, 1 ) ), -1.2002068145852e-07 );
+   // Load Spice kernel
+   spice_interface::loadStandardSpiceKernels( );
+
+   // Create settings for spice central gravity field model.
+   std::shared_ptr< GravityFieldSettings > spiceCentralGravityFieldSettings = centralGravityFromSpiceSettings( );
+
+   // Create spice central gravity field model from setup function.
+   std::shared_ptr< gravitation::GravityFieldModel > spiceCentralGravityField =
+           createGravityFieldModel( spiceCentralGravityFieldSettings, "Venus" );
+
+   // Check correct creation of gravity field.
+   BOOST_CHECK_EQUAL( ( spice_interface::getBodyGravitationalParameter( "Venus" ) ),
+                      ( spiceCentralGravityField->getGravitationalParameter( ) ) );
+
+   // Settings for spherical harmonic acceleration.
+   double gravitationalParameter = 398600.4418E9;
+   Eigen::Vector3d testPosition( 7.0e6, 8.0e6, 9.0e6 );
+   Eigen::MatrixXd cosineCoefficients = ( Eigen::MatrixXd( 6, 6 ) << 1.0,
+                                          0.0,
+                                          0.0,
+                                          0.0,
+                                          0.0,
+                                          0.0,
+                                          0.0,
+                                          0.0,
+                                          0.0,
+                                          0.0,
+                                          0.0,
+                                          0.0,
+                                          -4.841651437908150e-4,
+                                          -2.066155090741760e-10,
+                                          2.439383573283130e-6,
+                                          0.0,
+                                          0.0,
+                                          0.0,
+                                          9.571612070934730e-7,
+                                          2.030462010478640e-6,
+                                          9.047878948095281e-7,
+                                          7.213217571215680e-7,
+                                          0.0,
+                                          0.0,
+                                          5.399658666389910e-7,
+                                          -5.361573893888670e-7,
+                                          3.505016239626490e-7,
+                                          9.908567666723210e-7,
+                                          -1.885196330230330e-7,
+                                          0.0,
+                                          6.867029137366810e-8,
+                                          -6.292119230425290e-8,
+                                          6.520780431761640e-7,
+                                          -4.518471523288430e-7,
+                                          -2.953287611756290e-7,
+                                          1.748117954960020e-7 )
+                                                .finished( );
+   Eigen::MatrixXd sineCoefficients = ( Eigen::MatrixXd( 6, 6 ) << 0.0,
+                                        0.0,
+                                        0.0,
+                                        0.0,
+                                        0.0,
+                                        0.0,
+                                        0.0,
+                                        0.0,
+                                        0.0,
+                                        0.0,
+                                        0.0,
+                                        0.0,
+                                        0.0,
+                                        1.384413891379790e-9,
+                                        -1.400273703859340e-6,
+                                        0.0,
+                                        0.0,
+                                        0.0,
+                                        0.0,
+                                        2.482004158568720e-7,
+                                        -6.190054751776180e-7,
+                                        1.414349261929410e-6,
+                                        0.0,
+                                        0.0,
+                                        0.0,
+                                        -4.735673465180860e-7,
+                                        6.624800262758290e-7,
+                                        -2.009567235674520e-7,
+                                        3.088038821491940e-7,
+                                        0.0,
+                                        0.0,
+                                        -9.436980733957690e-8,
+                                        -3.233531925405220e-7,
+                                        -2.149554083060460e-7,
+                                        4.980705501023510e-8,
+                                        -6.693799351801650e-7 )
+                                              .finished( );
+
+   // Create settings for central gravity field.
+   std::shared_ptr< CentralGravityFieldSettings > centralGravityFieldSettings =
+           std::make_shared< CentralGravityFieldSettings >( gravitationalParameter );
+
+   // Create central gravity field with setup function.
+   std::shared_ptr< gravitation::GravityFieldModel > centralGravityField = createGravityFieldModel( centralGravityFieldSettings, "Earth" );
+
+   // Create central gravity field manually.
+   gravitation::GravityFieldModel manualCentralGravityField( gravitationalParameter );
+
+   // Verify equivalence of automatically set up and manual models.
+   BOOST_CHECK_EQUAL( ( manualCentralGravityField.getGravitationalParameter( ) ), ( centralGravityField->getGravitationalParameter( ) ) );
+   TUDAT_CHECK_MATRIX_CLOSE_FRACTION( ( manualCentralGravityField.getGradientOfPotential( testPosition ) ),
+                                      ( centralGravityField->getGradientOfPotential( testPosition ) ),
+                                      std::numeric_limits< double >::epsilon( ) );
+
+   // Create settings for sh gravity field.
+   std::shared_ptr< SphericalHarmonicsGravityFieldSettings > shGravityFieldSettings =
+           std::make_shared< SphericalHarmonicsGravityFieldSettings >(
+                   gravitationalParameter, 6378.0E3, cosineCoefficients, sineCoefficients, "Earth_fixed" );
+
+   // Create sh gravity field with setup function.
+   std::shared_ptr< gravitation::GravityFieldModel > shGravityField = createGravityFieldModel( shGravityFieldSettings, "Earth" );
+
+   // Create sh gravity field manually.
+   gravitation::SphericalHarmonicsGravityField manualShGravityField(
+           gravitationalParameter, 6378.0E3, cosineCoefficients, sineCoefficients );
+
+   // Verify equivalence of automatically set up and manual models.
+   BOOST_CHECK_EQUAL( ( manualShGravityField.getGravitationalParameter( ) ), ( shGravityField->getGravitationalParameter( ) ) );
+   TUDAT_CHECK_MATRIX_CLOSE_FRACTION( ( manualShGravityField.getGradientOfPotential( testPosition ) ),
+                                      ( shGravityField->getGradientOfPotential( testPosition ) ),
+                                      std::numeric_limits< double >::epsilon( ) );
+
+   std::shared_ptr< gravitation::SphericalHarmonicsGravityField > defaultEarthField =
+           std::dynamic_pointer_cast< gravitation::SphericalHarmonicsGravityField >(
+                   createGravityFieldModel( getDefaultGravityFieldSettings( "Earth", TUDAT_NAN, TUDAT_NAN ), "Earth" ) );
+   BOOST_CHECK_EQUAL( ( defaultEarthField->getGravitationalParameter( ) ), ( 398600441500000 ) );
+   BOOST_CHECK_EQUAL( ( defaultEarthField->getReferenceRadius( ) ), ( 6378136.3 ) );
+   BOOST_CHECK_EQUAL( ( defaultEarthField->getCosineCoefficients( ).rows( ) ), 201 );
+   BOOST_CHECK_EQUAL( ( defaultEarthField->getCosineCoefficients( ).cols( ) ), 201 );
+   BOOST_CHECK_EQUAL( ( defaultEarthField->getSineCoefficients( ).rows( ) ), 201 );
+   BOOST_CHECK_EQUAL( ( defaultEarthField->getSineCoefficients( ).cols( ) ), 201 );
+   BOOST_CHECK_EQUAL( ( defaultEarthField->getCosineCoefficients( )( 2, 0 ) ), -0.00048416945884303183 );
+   BOOST_CHECK_EQUAL( ( defaultEarthField->getCosineCoefficients( )( 5, 3 ) ), -4.5184119950616202e-07 );
+   BOOST_CHECK_EQUAL( ( defaultEarthField->getSineCoefficients( )( 7, 1 ) ), 9.5160187646035301e-08 );
+
+   std::shared_ptr< gravitation::SphericalHarmonicsGravityField > defaultMoonField =
+           std::dynamic_pointer_cast< gravitation::SphericalHarmonicsGravityField >(
+                   createGravityFieldModel( getDefaultGravityFieldSettings( "Moon", TUDAT_NAN, TUDAT_NAN ), "Moon" ) );
+   BOOST_CHECK_EQUAL( ( defaultMoonField->getGravitationalParameter( ) ), ( 4902800121846.7998 ) );
+   BOOST_CHECK_EQUAL( ( defaultMoonField->getReferenceRadius( ) ), ( 0.17380E+07 ) );
+   BOOST_CHECK_EQUAL( ( defaultMoonField->getCosineCoefficients( ).rows( ) ), 201 );
+   BOOST_CHECK_EQUAL( ( defaultMoonField->getCosineCoefficients( ).cols( ) ), 201 );
+   BOOST_CHECK_EQUAL( ( defaultMoonField->getSineCoefficients( ).rows( ) ), 201 );
+   BOOST_CHECK_EQUAL( ( defaultMoonField->getSineCoefficients( ).cols( ) ), 201 );
+   BOOST_CHECK_EQUAL( ( defaultMoonField->getCosineCoefficients( )( 5, 3 ) ), 4.6582451480171e-07 );
+   BOOST_CHECK_EQUAL( ( defaultMoonField->getSineCoefficients( )( 7, 1 ) ), -1.2002068145852e-07 );
 }
 
 //! Test set up of polyhedron gravity field model
 BOOST_AUTO_TEST_CASE( test_polyhedronGravityFieldSetup )
 {
-    // Define cuboid polyhedron dimensions
-    const double w = 10.0;  // width
-    const double h = 10.0;  // height
-    const double l = 20.0;  // length
-
-    // Define parameters
-    const double gravitationalConstant = 6.67259e-11;
-    const double density = 2670;
-    const double volume = w * h * l;
-    const double gravitationalParameter = gravitationalConstant * density * volume;
-
-    // Define cuboid
-    Eigen::MatrixXd verticesCoordinates( 8, 3 );
-    verticesCoordinates << 0.0, 0.0, 0.0, l, 0.0, 0.0, 0.0, w, 0.0, l, w, 0.0, 0.0, 0.0, h, l, 0.0, h, 0.0, w, h, l, w, h;
-    Eigen::MatrixXi verticesDefiningEachFacet( 12, 3 );
-    verticesDefiningEachFacet << 2, 1, 0, 1, 2, 3, 4, 2, 0, 2, 4, 6, 1, 4, 0, 4, 1, 5, 6, 5, 7, 5, 6, 4, 3, 6, 7, 6, 3, 2, 5, 3, 7, 3, 5, 1;
-
-    // Create settings for polyhedron gravity field with both factory functions
-    std::shared_ptr< GravityFieldSettings > polyhedronGravityFieldSettings1 =
-            polyhedronGravitySettings( density, verticesCoordinates, verticesDefiningEachFacet, "DummyFrame", gravitationalConstant );
-    std::shared_ptr< GravityFieldSettings > polyhedronGravityFieldSettings2 = polyhedronGravitySettingsFromMu(
-            gravitationalParameter, verticesCoordinates, verticesDefiningEachFacet, "DummyFrame", gravitationalConstant );
-
-    // Create the two gravity field models, downcasting to PolyhedronGravityField
-    std::shared_ptr< gravitation::PolyhedronGravityField > polyhedronGravityField1 =
-            std::dynamic_pointer_cast< gravitation::PolyhedronGravityField >(
-                    createGravityFieldModel( polyhedronGravityFieldSettings1, "Earth" ) );
-    if( polyhedronGravityField1 == nullptr )
-    {
-        throw std::runtime_error( "Error in polyhedron gravity field setup test: downcasting to PolyhedronGravityField failed." );
-    }
-    std::shared_ptr< gravitation::PolyhedronGravityField > polyhedronGravityField2 =
-            std::dynamic_pointer_cast< gravitation::PolyhedronGravityField >(
-                    createGravityFieldModel( polyhedronGravityFieldSettings2, "Earth" ) );
-    if( polyhedronGravityField2 == nullptr )
-    {
-        throw std::runtime_error( "Error in polyhedron gravity field setup test: downcasting to PolyhedronGravityField failed." );
-    }
-
-    // Check both gravity fields have the correct model parameters
-    double tolerance = 1e-14;
-
-    BOOST_CHECK_CLOSE_FRACTION( gravitationalParameter, polyhedronGravityField1->getGravitationalParameter( ), tolerance );
-    BOOST_CHECK_CLOSE_FRACTION( volume, polyhedronGravityField1->getVolume( ), tolerance );
-    BOOST_CHECK_EQUAL( verticesCoordinates, polyhedronGravityField1->getVerticesCoordinates( ) );
-    BOOST_CHECK_EQUAL( verticesDefiningEachFacet, polyhedronGravityField1->getVerticesDefiningEachFacet( ) );
-
-    // Check both gravity fields have the correct model parameters
-    BOOST_CHECK_CLOSE_FRACTION( gravitationalParameter, polyhedronGravityField2->getGravitationalParameter( ), tolerance );
-    BOOST_CHECK_CLOSE_FRACTION( volume, polyhedronGravityField2->getVolume( ), tolerance );
-    BOOST_CHECK_EQUAL( verticesCoordinates, polyhedronGravityField2->getVerticesCoordinates( ) );
-    BOOST_CHECK_EQUAL( verticesDefiningEachFacet, polyhedronGravityField2->getVerticesDefiningEachFacet( ) );
-
-    // Test computation of potential, gradient of potential, laplacian of potential
-    Eigen::Vector3d bodyFixedPosition = ( Eigen::Vector3d( ) << 0.0, 0.0, 0.0 ).finished( );
-    double expectedPotential = 3.19403761604211e-5;
-    Eigen::Vector3d expectedGradient = ( Eigen::Vector3d( ) << 2.31329148957265e-6, 1.91973919943187e-6, 1.91973919943187e-6 ).finished( );
-    double expectedLaplacian = -0.5 * mathematical_constants::PI * gravitationalConstant * density;
-
-    BOOST_CHECK_CLOSE_FRACTION( expectedPotential, polyhedronGravityField1->getGravitationalPotential( bodyFixedPosition ), tolerance );
-    TUDAT_CHECK_MATRIX_CLOSE_FRACTION( expectedGradient, polyhedronGravityField1->getGradientOfPotential( bodyFixedPosition ), tolerance );
-    BOOST_CHECK_CLOSE_FRACTION( expectedLaplacian, polyhedronGravityField1->getLaplacianOfPotential( bodyFixedPosition ), tolerance );
-
-    BOOST_CHECK_CLOSE_FRACTION( expectedPotential, polyhedronGravityField2->getGravitationalPotential( bodyFixedPosition ), tolerance );
-    TUDAT_CHECK_MATRIX_CLOSE_FRACTION( expectedGradient, polyhedronGravityField2->getGradientOfPotential( bodyFixedPosition ), tolerance );
-    BOOST_CHECK_CLOSE_FRACTION( expectedLaplacian, polyhedronGravityField2->getLaplacianOfPotential( bodyFixedPosition ), tolerance );
+   // Define cuboid polyhedron dimensions
+   const double w = 10.0;  // width
+   const double h = 10.0;  // height
+   const double l = 20.0;  // length
+
+   // Define parameters
+   const double gravitationalConstant = 6.67259e-11;
+   const double density = 2670;
+   const double volume = w * h * l;
+   const double gravitationalParameter = gravitationalConstant * density * volume;
+
+   // Define cuboid
+   Eigen::MatrixXd verticesCoordinates( 8, 3 );
+   verticesCoordinates << 0.0, 0.0, 0.0, l, 0.0, 0.0, 0.0, w, 0.0, l, w, 0.0, 0.0, 0.0, h, l, 0.0, h, 0.0, w, h, l, w, h;
+   Eigen::MatrixXi verticesDefiningEachFacet( 12, 3 );
+   verticesDefiningEachFacet << 2, 1, 0, 1, 2, 3, 4, 2, 0, 2, 4, 6, 1, 4, 0, 4, 1, 5, 6, 5, 7, 5, 6, 4, 3, 6, 7, 6, 3, 2, 5, 3, 7, 3, 5, 1;
+
+   // Create settings for polyhedron gravity field with both factory functions
+   std::shared_ptr< GravityFieldSettings > polyhedronGravityFieldSettings1 =
+           polyhedronGravitySettings( density, verticesCoordinates, verticesDefiningEachFacet, "DummyFrame", gravitationalConstant );
+   std::shared_ptr< GravityFieldSettings > polyhedronGravityFieldSettings2 = polyhedronGravitySettingsFromMu(
+           gravitationalParameter, verticesCoordinates, verticesDefiningEachFacet, "DummyFrame", gravitationalConstant );
+
+   // Create the two gravity field models, downcasting to PolyhedronGravityField
+   std::shared_ptr< gravitation::PolyhedronGravityField > polyhedronGravityField1 =
+           std::dynamic_pointer_cast< gravitation::PolyhedronGravityField >(
+                   createGravityFieldModel( polyhedronGravityFieldSettings1, "Earth" ) );
+   if( polyhedronGravityField1 == nullptr )
+   {
+       throw std::runtime_error( "Error in polyhedron gravity field setup test: downcasting to PolyhedronGravityField failed." );
+   }
+   std::shared_ptr< gravitation::PolyhedronGravityField > polyhedronGravityField2 =
+           std::dynamic_pointer_cast< gravitation::PolyhedronGravityField >(
+                   createGravityFieldModel( polyhedronGravityFieldSettings2, "Earth" ) );
+   if( polyhedronGravityField2 == nullptr )
+   {
+       throw std::runtime_error( "Error in polyhedron gravity field setup test: downcasting to PolyhedronGravityField failed." );
+   }
+
+   // Check both gravity fields have the correct model parameters
+   double tolerance = 1e-14;
+
+   BOOST_CHECK_CLOSE_FRACTION( gravitationalParameter, polyhedronGravityField1->getGravitationalParameter( ), tolerance );
+   BOOST_CHECK_CLOSE_FRACTION( volume, polyhedronGravityField1->getVolume( ), tolerance );
+   BOOST_CHECK_EQUAL( verticesCoordinates, polyhedronGravityField1->getVerticesCoordinates( ) );
+   BOOST_CHECK_EQUAL( verticesDefiningEachFacet, polyhedronGravityField1->getVerticesDefiningEachFacet( ) );
+
+   // Check both gravity fields have the correct model parameters
+   BOOST_CHECK_CLOSE_FRACTION( gravitationalParameter, polyhedronGravityField2->getGravitationalParameter( ), tolerance );
+   BOOST_CHECK_CLOSE_FRACTION( volume, polyhedronGravityField2->getVolume( ), tolerance );
+   BOOST_CHECK_EQUAL( verticesCoordinates, polyhedronGravityField2->getVerticesCoordinates( ) );
+   BOOST_CHECK_EQUAL( verticesDefiningEachFacet, polyhedronGravityField2->getVerticesDefiningEachFacet( ) );
+
+   // Test computation of potential, gradient of potential, laplacian of potential
+   Eigen::Vector3d bodyFixedPosition = ( Eigen::Vector3d( ) << 0.0, 0.0, 0.0 ).finished( );
+   double expectedPotential = 3.19403761604211e-5;
+   Eigen::Vector3d expectedGradient = ( Eigen::Vector3d( ) << 2.31329148957265e-6, 1.91973919943187e-6, 1.91973919943187e-6 ).finished( );
+   double expectedLaplacian = -0.5 * mathematical_constants::PI * gravitationalConstant * density;
+
+   BOOST_CHECK_CLOSE_FRACTION( expectedPotential, polyhedronGravityField1->getGravitationalPotential( bodyFixedPosition ), tolerance );
+   TUDAT_CHECK_MATRIX_CLOSE_FRACTION( expectedGradient, polyhedronGravityField1->getGradientOfPotential( bodyFixedPosition ), tolerance );
+   BOOST_CHECK_CLOSE_FRACTION( expectedLaplacian, polyhedronGravityField1->getLaplacianOfPotential( bodyFixedPosition ), tolerance );
+
+   BOOST_CHECK_CLOSE_FRACTION( expectedPotential, polyhedronGravityField2->getGravitationalPotential( bodyFixedPosition ), tolerance );
+   TUDAT_CHECK_MATRIX_CLOSE_FRACTION( expectedGradient, polyhedronGravityField2->getGradientOfPotential( bodyFixedPosition ), tolerance );
+   BOOST_CHECK_CLOSE_FRACTION( expectedLaplacian, polyhedronGravityField2->getLaplacianOfPotential( bodyFixedPosition ), tolerance );
 }
 
 //! Test set up of polyhedron gravity field model
 BOOST_AUTO_TEST_CASE( test_polyhedronInertiaTensorSetup )
 {
-    // Define cuboid polyhedron dimensions
-    const double w = 10.0;  // width
-    const double h = 10.0;  // height
-    const double l = 20.0;  // length
-
-    // Define parameters
-    const double gravitationalConstant = 6.67259e-11;
-    const double density = 2670;
-    const double volume = w * h * l;
-    const double gravitationalParameter = gravitationalConstant * density * volume;
-
-    // Define cuboid
-    Eigen::MatrixXd verticesCoordinates( 8, 3 );
-    verticesCoordinates << 0.0, 0.0, 0.0, l, 0.0, 0.0, 0.0, w, 0.0, l, w, 0.0, 0.0, 0.0, h, l, 0.0, h, 0.0, w, h, l, w, h;
-    Eigen::MatrixXi verticesDefiningEachFacet( 12, 3 );
-    verticesDefiningEachFacet << 2, 1, 0, 1, 2, 3, 4, 2, 0, 2, 4, 6, 1, 4, 0, 4, 1, 5, 6, 5, 7, 5, 6, 4, 3, 6, 7, 6, 3, 2, 5, 3, 7, 3, 5, 1;
-
-    // Computation of inertia tensor
-    double mass = density * volume;
-    Eigen::Vector3d centroid = ( Eigen::Vector3d( ) << l / 2.0, w / 2.0, h / 2.0 ).finished( );
-    // Inertia tensor for a cuboid wrt principal axes of inertia
-    // http://www2.ece.ohio-state.edu/~zhang/RoboticsClass/docs/LN11_RigidBodyDynamics.pdf
-    Eigen::Matrix3d inertiaTensorWrtPrincipalAxes = ( Eigen::Matrix3d( ) << mass / 12.0 * ( std::pow( w, 2 ) + std::pow( h, 2 ) ),
-                                                      0.0,
-                                                      0.0,
-                                                      0.0,
-                                                      mass / 12.0 * ( std::pow( l, 2 ) + std::pow( h, 2 ) ),
-                                                      0.0,
-                                                      0.0,
-                                                      0.0,
-                                                      mass / 12.0 * ( std::pow( l, 2 ) + std::pow( w, 2 ) ) )
-                                                            .finished( );
-    // Inertia tensor for the cuboid, using parallel axis theorem (Dobrovolskis, 1996)
-    Eigen::Matrix3d expectedInertiaTensor = inertiaTensorWrtPrincipalAxes +
-            mass *
-                    ( Eigen::Matrix3d( ) << std::pow( centroid( 1 ), 2 ) + std::pow( centroid( 2 ), 2 ),
-                      -centroid( 0 ) * centroid( 1 ),
-                      -centroid( 0 ) * centroid( 2 ),
-                      -centroid( 0 ) * centroid( 1 ),
-                      std::pow( centroid( 0 ), 2 ) + std::pow( centroid( 2 ), 2 ),
-                      -centroid( 1 ) * centroid( 2 ),
-                      -centroid( 0 ) * centroid( 2 ),
-                      -centroid( 1 ) * centroid( 2 ),
-                      std::pow( centroid( 0 ), 2 ) + std::pow( centroid( 1 ), 2 ) )
-                            .finished( );
-
-    for( unsigned int testMode : { 0, 1 } )
-    {
-        // Create settings for polyhedron gravity field with both factory functions
-        std::shared_ptr< GravityFieldSettings > polyhedronGravityFieldSettings;
-
-        if( testMode == 0 )
-        {
-            polyhedronGravityFieldSettings = polyhedronGravitySettings(
-                    density, verticesCoordinates, verticesDefiningEachFacet, "DummyFrame", gravitationalConstant );
-        }
-        else
-        {
-            polyhedronGravityFieldSettings = polyhedronGravitySettingsFromMu(
-                    gravitationalParameter, verticesCoordinates, verticesDefiningEachFacet, "DummyFrame", gravitationalConstant );
-        }
-
-        // Create bodies
-        std::vector< std::string > bodiesToCreate;
-        bodiesToCreate.push_back( "Phobos" );
-
-        // Set body settings
-        BodyListSettings bodySettings = getDefaultBodySettings( bodiesToCreate );
-        bodySettings.at( "Phobos" )->gravityFieldSettings = polyhedronGravityFieldSettings;
-
-        SystemOfBodies bodies = createSystemOfBodies( bodySettings );
-
-        bodies.getBody( "Phobos" )->getMassProperties( )->update( 0.0 );
-        TUDAT_CHECK_MATRIX_CLOSE_FRACTION( expectedInertiaTensor, bodies.getBody( "Phobos" )->getBodyInertiaTensor( ), 1e-15 );
-    }
+   // Define cuboid polyhedron dimensions
+   const double w = 10.0;  // width
+   const double h = 10.0;  // height
+   const double l = 20.0;  // length
+
+   // Define parameters
+   const double gravitationalConstant = 6.67259e-11;
+   const double density = 2670;
+   const double volume = w * h * l;
+   const double gravitationalParameter = gravitationalConstant * density * volume;
+
+   // Define cuboid
+   Eigen::MatrixXd verticesCoordinates( 8, 3 );
+   verticesCoordinates << 0.0, 0.0, 0.0, l, 0.0, 0.0, 0.0, w, 0.0, l, w, 0.0, 0.0, 0.0, h, l, 0.0, h, 0.0, w, h, l, w, h;
+   Eigen::MatrixXi verticesDefiningEachFacet( 12, 3 );
+   verticesDefiningEachFacet << 2, 1, 0, 1, 2, 3, 4, 2, 0, 2, 4, 6, 1, 4, 0, 4, 1, 5, 6, 5, 7, 5, 6, 4, 3, 6, 7, 6, 3, 2, 5, 3, 7, 3, 5, 1;
+
+   // Computation of inertia tensor
+   double mass = density * volume;
+   Eigen::Vector3d centroid = ( Eigen::Vector3d( ) << l / 2.0, w / 2.0, h / 2.0 ).finished( );
+   // Inertia tensor for a cuboid wrt principal axes of inertia
+   // http://www2.ece.ohio-state.edu/~zhang/RoboticsClass/docs/LN11_RigidBodyDynamics.pdf
+   Eigen::Matrix3d inertiaTensorWrtPrincipalAxes = ( Eigen::Matrix3d( ) << mass / 12.0 * ( std::pow( w, 2 ) + std::pow( h, 2 ) ),
+                                                     0.0,
+                                                     0.0,
+                                                     0.0,
+                                                     mass / 12.0 * ( std::pow( l, 2 ) + std::pow( h, 2 ) ),
+                                                     0.0,
+                                                     0.0,
+                                                     0.0,
+                                                     mass / 12.0 * ( std::pow( l, 2 ) + std::pow( w, 2 ) ) )
+                                                           .finished( );
+   // Inertia tensor for the cuboid, using parallel axis theorem (Dobrovolskis, 1996)
+   Eigen::Matrix3d expectedInertiaTensor = inertiaTensorWrtPrincipalAxes +
+           mass *
+                   ( Eigen::Matrix3d( ) << std::pow( centroid( 1 ), 2 ) + std::pow( centroid( 2 ), 2 ),
+                     -centroid( 0 ) * centroid( 1 ),
+                     -centroid( 0 ) * centroid( 2 ),
+                     -centroid( 0 ) * centroid( 1 ),
+                     std::pow( centroid( 0 ), 2 ) + std::pow( centroid( 2 ), 2 ),
+                     -centroid( 1 ) * centroid( 2 ),
+                     -centroid( 0 ) * centroid( 2 ),
+                     -centroid( 1 ) * centroid( 2 ),
+                     std::pow( centroid( 0 ), 2 ) + std::pow( centroid( 1 ), 2 ) )
+                           .finished( );
+
+   for( unsigned int testMode : { 0, 1 } )
+   {
+       // Create settings for polyhedron gravity field with both factory functions
+       std::shared_ptr< GravityFieldSettings > polyhedronGravityFieldSettings;
+
+       if( testMode == 0 )
+       {
+           polyhedronGravityFieldSettings = polyhedronGravitySettings(
+                   density, verticesCoordinates, verticesDefiningEachFacet, "DummyFrame", gravitationalConstant );
+       }
+       else
+       {
+           polyhedronGravityFieldSettings = polyhedronGravitySettingsFromMu(
+                   gravitationalParameter, verticesCoordinates, verticesDefiningEachFacet, "DummyFrame", gravitationalConstant );
+       }
+
+       // Create bodies
+       std::vector< std::string > bodiesToCreate;
+       bodiesToCreate.push_back( "Phobos" );
+
+       // Set body settings
+       BodyListSettings bodySettings = getDefaultBodySettings( bodiesToCreate );
+       bodySettings.at( "Phobos" )->gravityFieldSettings = polyhedronGravityFieldSettings;
+
+       SystemOfBodies bodies = createSystemOfBodies( bodySettings );
+
+       bodies.getBody( "Phobos" )->getMassProperties( )->update( 0.0 );
+       TUDAT_CHECK_MATRIX_CLOSE_FRACTION( expectedInertiaTensor, bodies.getBody( "Phobos" )->getBodyInertiaTensor( ), 1e-15 );
+   }
 }
 
 //! Test set up of triaxial ellipsoid gravity field model settings
 BOOST_AUTO_TEST_CASE( test_triaxialEllipsoidGravityFieldSetup )
 {
-    double axisA = 26.8E3;
-    double axisB = 22.4E3;
-    double axisC = 18.4E3;
-
-    double density = 2.7E3;
-
-    std::shared_ptr< SphericalHarmonicsGravityFieldSettings > gravityFieldSettings =
-            createHomogeneousTriAxialEllipsoidGravitySettings( axisA, axisB, axisC, density, 11, 11, "TestFrame" );
-
-    // Check size of coefficient blocks
-    BOOST_CHECK_EQUAL( gravityFieldSettings->getCosineCoefficients( ).rows( ), 12 );
-    BOOST_CHECK_EQUAL( gravityFieldSettings->getCosineCoefficients( ).cols( ), 12 );
-    BOOST_CHECK_EQUAL( gravityFieldSettings->getSineCoefficients( ).rows( ), 12 );
-    BOOST_CHECK_EQUAL( gravityFieldSettings->getSineCoefficients( ).cols( ), 12 );
-
-    // Check frame ID
-    BOOST_CHECK_EQUAL( gravityFieldSettings->getAssociatedReferenceFrame( ), "TestFrame" );
-
-    // Compute expected low-degree unnormalized coefficients
-    double referenceRadius = gravitation::calculateTriAxialEllipsoidReferenceRadius( axisA, axisB, axisC );
-
-    double expectedC20 = 1.0 / ( 5.0 * referenceRadius * referenceRadius ) * ( axisC * axisC - ( axisA * axisA + axisB * axisB ) / 2.0 );
-    double expectedC22 = 1.0 / ( 20.0 * referenceRadius * referenceRadius ) * ( axisA * axisA - axisB * axisB );
-    double expectedC40 = 15.0 / 7.0 * ( expectedC20 * expectedC20 + 2.0 * expectedC22 * expectedC22 );
-    double expectedC42 = 5.0 / 7.0 * ( expectedC20 * expectedC22 );
-    double expectedC44 = 5.0 / 28.0 * ( expectedC22 * expectedC22 );
-
-    // Test low-degree coefficients (normalizing them first)
-    BOOST_CHECK_CLOSE_FRACTION(
-            expectedC20,
-            gravityFieldSettings->getCosineCoefficients( )( 2, 0 ) * basic_mathematics::calculateLegendreGeodesyNormalizationFactor( 2, 0 ),
-            2.0 * std::numeric_limits< double >::epsilon( ) );
-    BOOST_CHECK_CLOSE_FRACTION(
-            expectedC22,
-            gravityFieldSettings->getCosineCoefficients( )( 2, 2 ) * basic_mathematics::calculateLegendreGeodesyNormalizationFactor( 2, 2 ),
-            2.0 * std::numeric_limits< double >::epsilon( ) );
-    BOOST_CHECK_CLOSE_FRACTION(
-            expectedC40,
-            gravityFieldSettings->getCosineCoefficients( )( 4, 0 ) * basic_mathematics::calculateLegendreGeodesyNormalizationFactor( 4, 0 ),
-            2.0 * std::numeric_limits< double >::epsilon( ) );
-    BOOST_CHECK_CLOSE_FRACTION(
-            expectedC42,
-            gravityFieldSettings->getCosineCoefficients( )( 4, 2 ) * basic_mathematics::calculateLegendreGeodesyNormalizationFactor( 4, 2 ),
-            2.0 * std::numeric_limits< double >::epsilon( ) );
-    BOOST_CHECK_CLOSE_FRACTION(
-            expectedC44,
-            gravityFieldSettings->getCosineCoefficients( )( 4, 4 ) * basic_mathematics::calculateLegendreGeodesyNormalizationFactor( 4, 4 ),
-            2.0 * std::numeric_limits< double >::epsilon( ) );
-
-    // Check whether C-coefficients with odd degree or order, and all S-coefficients, are zero.
-    for( unsigned int i = 0; i < 12; i++ )
-    {
-        for( unsigned int j = 0; j < 12; j++ )
-        {
-            if( ( i % 2 != 0 ) || ( j % 2 ) != 0 )
-            {
-                BOOST_CHECK_EQUAL( gravityFieldSettings->getCosineCoefficients( )( i, j ), 0.0 );
-            }
-            BOOST_CHECK_EQUAL( gravityFieldSettings->getSineCoefficients( )( i, j ), 0.0 );
-        }
-    }
-
-    double gravitationalParameter =
-            4.0 / 3.0 * mathematical_constants::PI * axisA * axisB * axisC * density * physical_constants::GRAVITATIONAL_CONSTANT;
-    BOOST_CHECK_CLOSE_FRACTION(
-            gravitationalParameter, gravityFieldSettings->getGravitationalParameter( ), 2.0 * std::numeric_limits< double >::epsilon( ) );
+   double axisA = 26.8E3;
+   double axisB = 22.4E3;
+   double axisC = 18.4E3;
+
+   double density = 2.7E3;
+
+   std::shared_ptr< SphericalHarmonicsGravityFieldSettings > gravityFieldSettings =
+           createHomogeneousTriAxialEllipsoidGravitySettings( axisA, axisB, axisC, density, 11, 11, "TestFrame" );
+
+   // Check size of coefficient blocks
+   BOOST_CHECK_EQUAL( gravityFieldSettings->getCosineCoefficients( ).rows( ), 12 );
+   BOOST_CHECK_EQUAL( gravityFieldSettings->getCosineCoefficients( ).cols( ), 12 );
+   BOOST_CHECK_EQUAL( gravityFieldSettings->getSineCoefficients( ).rows( ), 12 );
+   BOOST_CHECK_EQUAL( gravityFieldSettings->getSineCoefficients( ).cols( ), 12 );
+
+   // Check frame ID
+   BOOST_CHECK_EQUAL( gravityFieldSettings->getAssociatedReferenceFrame( ), "TestFrame" );
+
+   // Compute expected low-degree unnormalized coefficients
+   double referenceRadius = gravitation::calculateTriAxialEllipsoidReferenceRadius( axisA, axisB, axisC );
+
+   double expectedC20 = 1.0 / ( 5.0 * referenceRadius * referenceRadius ) * ( axisC * axisC - ( axisA * axisA + axisB * axisB ) / 2.0 );
+   double expectedC22 = 1.0 / ( 20.0 * referenceRadius * referenceRadius ) * ( axisA * axisA - axisB * axisB );
+   double expectedC40 = 15.0 / 7.0 * ( expectedC20 * expectedC20 + 2.0 * expectedC22 * expectedC22 );
+   double expectedC42 = 5.0 / 7.0 * ( expectedC20 * expectedC22 );
+   double expectedC44 = 5.0 / 28.0 * ( expectedC22 * expectedC22 );
+
+   // Test low-degree coefficients (normalizing them first)
+   BOOST_CHECK_CLOSE_FRACTION(
+           expectedC20,
+           gravityFieldSettings->getCosineCoefficients( )( 2, 0 ) * basic_mathematics::calculateLegendreGeodesyNormalizationFactor( 2, 0 ),
+           2.0 * std::numeric_limits< double >::epsilon( ) );
+   BOOST_CHECK_CLOSE_FRACTION(
+           expectedC22,
+           gravityFieldSettings->getCosineCoefficients( )( 2, 2 ) * basic_mathematics::calculateLegendreGeodesyNormalizationFactor( 2, 2 ),
+           2.0 * std::numeric_limits< double >::epsilon( ) );
+   BOOST_CHECK_CLOSE_FRACTION(
+           expectedC40,
+           gravityFieldSettings->getCosineCoefficients( )( 4, 0 ) * basic_mathematics::calculateLegendreGeodesyNormalizationFactor( 4, 0 ),
+           2.0 * std::numeric_limits< double >::epsilon( ) );
+   BOOST_CHECK_CLOSE_FRACTION(
+           expectedC42,
+           gravityFieldSettings->getCosineCoefficients( )( 4, 2 ) * basic_mathematics::calculateLegendreGeodesyNormalizationFactor( 4, 2 ),
+           2.0 * std::numeric_limits< double >::epsilon( ) );
+   BOOST_CHECK_CLOSE_FRACTION(
+           expectedC44,
+           gravityFieldSettings->getCosineCoefficients( )( 4, 4 ) * basic_mathematics::calculateLegendreGeodesyNormalizationFactor( 4, 4 ),
+           2.0 * std::numeric_limits< double >::epsilon( ) );
+
+   // Check whether C-coefficients with odd degree or order, and all S-coefficients, are zero.
+   for( unsigned int i = 0; i < 12; i++ )
+   {
+       for( unsigned int j = 0; j < 12; j++ )
+       {
+           if( ( i % 2 != 0 ) || ( j % 2 ) != 0 )
+           {
+               BOOST_CHECK_EQUAL( gravityFieldSettings->getCosineCoefficients( )( i, j ), 0.0 );
+           }
+           BOOST_CHECK_EQUAL( gravityFieldSettings->getSineCoefficients( )( i, j ), 0.0 );
+       }
+   }
+
+   double gravitationalParameter =
+           4.0 / 3.0 * mathematical_constants::PI * axisA * axisB * axisC * density * physical_constants::GRAVITATIONAL_CONSTANT;
+   BOOST_CHECK_CLOSE_FRACTION(
+           gravitationalParameter, gravityFieldSettings->getGravitationalParameter( ), 2.0 * std::numeric_limits< double >::epsilon( ) );
 }
 
 //! Test set up of gravity field model variations environment models.
 BOOST_AUTO_TEST_CASE( test_gravityFieldVariationSetup )
 {
-    // Load Spice kernels
-    spice_interface::loadStandardSpiceKernels( );
-
-    // Settings for spherical harmonic acceleration.
-    double gravitationalParameter = 398600.4418E9;
-    double referenceRadius = 6378.0E3;
-    Eigen::MatrixXd cosineCoefficients = ( Eigen::MatrixXd( 6, 6 ) << 1.0,
-                                           0.0,
-                                           0.0,
-                                           0.0,
-                                           0.0,
-                                           0.0,
-                                           0.0,
-                                           0.0,
-                                           0.0,
-                                           0.0,
-                                           0.0,
-                                           0.0,
-                                           -4.841651437908150e-4,
-                                           -2.066155090741760e-10,
-                                           2.439383573283130e-6,
-                                           0.0,
-                                           0.0,
-                                           0.0,
-                                           9.571612070934730e-7,
-                                           2.030462010478640e-6,
-                                           9.047878948095281e-7,
-                                           7.213217571215680e-7,
-                                           0.0,
-                                           0.0,
-                                           5.399658666389910e-7,
-                                           -5.361573893888670e-7,
-                                           3.505016239626490e-7,
-                                           9.908567666723210e-7,
-                                           -1.885196330230330e-7,
-                                           0.0,
-                                           6.867029137366810e-8,
-                                           -6.292119230425290e-8,
-                                           6.520780431761640e-7,
-                                           -4.518471523288430e-7,
-                                           -2.953287611756290e-7,
-                                           1.748117954960020e-7 )
-                                                 .finished( );
-    Eigen::MatrixXd sineCoefficients = ( Eigen::MatrixXd( 6, 6 ) << 0.0,
-                                         0.0,
-                                         0.0,
-                                         0.0,
-                                         0.0,
-                                         0.0,
-                                         0.0,
-                                         0.0,
-                                         0.0,
-                                         0.0,
-                                         0.0,
-                                         0.0,
-                                         0.0,
-                                         1.384413891379790e-9,
-                                         -1.400273703859340e-6,
-                                         0.0,
-                                         0.0,
-                                         0.0,
-                                         0.0,
-                                         2.482004158568720e-7,
-                                         -6.190054751776180e-7,
-                                         1.414349261929410e-6,
-                                         0.0,
-                                         0.0,
-                                         0.0,
-                                         -4.735673465180860e-7,
-                                         6.624800262758290e-7,
-                                         -2.009567235674520e-7,
-                                         3.088038821491940e-7,
-                                         0.0,
-                                         0.0,
-                                         -9.436980733957690e-8,
-                                         -3.233531925405220e-7,
-                                         -2.149554083060460e-7,
-                                         4.980705501023510e-8,
-                                         -6.693799351801650e-7 )
-                                               .finished( );
-
-    // Define body settings.
-    BodyListSettings bodySettings;
-    bodySettings.addSettings( getDefaultSingleBodySettings( "Moon", 0.0, 1.0E7 ), "Moon" );
-    bodySettings.addSettings( getDefaultSingleBodySettings( "Sun", 0.0, 1.0E7 ), "Sun" );
-    bodySettings.addSettings( getDefaultSingleBodySettings( "Earth", 0.0, 1.0E7 ), "Earth" );
-
-    bodySettings.at( "Earth" )->gravityFieldSettings = std::make_shared< SphericalHarmonicsGravityFieldSettings >(
-            gravitationalParameter, referenceRadius, cosineCoefficients, sineCoefficients, "IAU_Earth" );
-
-    // Define settings for tidal variations.
-    double loveNumber = 0.25;
-    double loveNumberDegreeThree = 100.0;
-
-    const std::map< int, std::vector< std::complex< double > > > fullLoveNumberVector = getFullLoveNumbersVector( loveNumber, 3, 2 );
-    double testTime = 0.5E7;
-
-    Eigen::MatrixXd cosineCorrections1, cosineCorrections2, cosineCorrections3, cosineCorrectionsX;
-    Eigen::MatrixXd sineCorrections1, sineCorrections2, sineCorrections3, sineCorrectionsX;
-
-    // Calculate non-interpolated corrections from two bodies in single object.
-    {
-        // Define correction settings
-        std::vector< std::string > deformingBodies;
-        deformingBodies.push_back( "Moon" );
-        deformingBodies.push_back( "Sun" );
-
-        bodySettings.at( "Earth" )->gravityFieldVariationSettings.push_back(
-                std::make_shared< BasicSolidBodyGravityFieldVariationSettings >( deformingBodies, fullLoveNumberVector ) );
-
-        // Create bodies
-        SystemOfBodies bodies = createSystemOfBodies( bodySettings );
-
-        // Update states.
-        bodies.at( "Earth" )->setStateFromEphemeris( testTime );
-        bodies.at( "Earth" )->setCurrentRotationalStateToLocalFrameFromEphemeris( testTime );
-        bodies.at( "Sun" )->setStateFromEphemeris( testTime );
-        bodies.at( "Moon" )->setStateFromEphemeris( testTime );
-
-        // Update gravity field
-        std::shared_ptr< gravitation::TimeDependentSphericalHarmonicsGravityField > earthGravityField =
-                std::dynamic_pointer_cast< gravitation::TimeDependentSphericalHarmonicsGravityField >(
-                        bodies.at( "Earth" )->getGravityFieldModel( ) );
-        earthGravityField->update( testTime );
-
-        // Retrieve corrections.
-        cosineCorrections1 = earthGravityField->getCosineCoefficients( ) - cosineCoefficients;
-        sineCorrections1 = earthGravityField->getSineCoefficients( ) - sineCoefficients;
-    }
-
-    // Calculate non-interpolated corrections from two bodies in separate objects.
-    {
-        bodySettings.at( "Earth" )->gravityFieldVariationSettings.clear( );
-
-        // Define correction settings
-        std::vector< std::string > deformingBodies;
-        deformingBodies.push_back( "Moon" );
-        bodySettings.at( "Earth" )->gravityFieldVariationSettings.push_back(
-                std::make_shared< BasicSolidBodyGravityFieldVariationSettings >( deformingBodies, fullLoveNumberVector ) );
-
-        deformingBodies.clear( );
-        deformingBodies.push_back( "Sun" );
-        bodySettings.at( "Earth" )->gravityFieldVariationSettings.push_back(
-                std::make_shared< BasicSolidBodyGravityFieldVariationSettings >( deformingBodies, fullLoveNumberVector ) );
-
-        // Create bodies
-        SystemOfBodies bodies = createSystemOfBodies( bodySettings );
-
-        // Update states.
-        bodies.at( "Earth" )->setStateFromEphemeris( testTime );
-        bodies.at( "Earth" )->setCurrentRotationalStateToLocalFrameFromEphemeris( testTime );
-        bodies.at( "Sun" )->setStateFromEphemeris( testTime );
-        bodies.at( "Moon" )->setStateFromEphemeris( testTime );
-
-        // Update gravity field
-        std::shared_ptr< gravitation::TimeDependentSphericalHarmonicsGravityField > earthGravityField =
-                std::dynamic_pointer_cast< gravitation::TimeDependentSphericalHarmonicsGravityField >(
-                        bodies.at( "Earth" )->getGravityFieldModel( ) );
-        earthGravityField->update( testTime );
-
-        // Retrieve corrections.
-        cosineCorrections2 = earthGravityField->getCosineCoefficients( ) - cosineCoefficients;
-        sineCorrections2 = earthGravityField->getSineCoefficients( ) - sineCoefficients;
-    }
-
-<<<<<<< HEAD
-        // Calculate non-interpolated corrections from two bodies in separate objects
-        {
-                bodySettings.at( "Earth" )->gravityFieldVariationSettings.clear( );
-
-            // Define correction settings
-            std::vector< std::string > deformingBodies;
-            deformingBodies.push_back( "Moon" );
-            deformingBodies.push_back( "Sun" );
-            bodySettings.at( "Earth" )->gravityFieldVariationSettings.push_back(
-                    std::make_shared< BasicSolidBodyGravityFieldVariationSettings >(
-                            deformingBodies,
-                            fullLoveNumberVector,
-                            std::make_shared< ModelInterpolationSettings >(
-                                    0.25E7, 0.75E7, 600.0, std::make_shared< interpolators::LagrangeInterpolatorSettings >( 8 ) ) ) );
-
-            // Create bodies
-            SystemOfBodies bodies = createSystemOfBodies( bodySettings );
-
-            // Update gravity field
-            std::shared_ptr< gravitation::TimeDependentSphericalHarmonicsGravityField > earthGravityField =
-                    std::dynamic_pointer_cast< gravitation::TimeDependentSphericalHarmonicsGravityField >(
-                            bodies.at( "Earth" )->getGravityFieldModel( ) );
-
-            earthGravityField->update( testTime );
-
-            // Retrieve corrections.
-            cosineCorrections3 = earthGravityField->getCosineCoefficients( ) - cosineCoefficients;
-            sineCorrections3 = earthGravityField->getSineCoefficients( ) - sineCoefficients;
-        }
-
-        // Calculate non-interpolated corrections from single bodies in single object using mean subtraction terms
-        {
-
-        // Calculate interpolated corrections from single body with subtraction of mean forcing terms.
-=======
-    // Calculate non-interpolated corrections from two bodies in separate objects
-    {
->>>>>>> 9c39f806
-        bodySettings.at( "Earth" )->gravityFieldVariationSettings.clear( );
-
-        // Define correction settings
-        std::vector< std::string > deformingBodies;
-        deformingBodies.push_back( "Moon" );
-
-        // Build a truncatedLoveNumberMap that is compatible in formatting with new map-based convention (old one adds two random 0 entries in back of each order vector)
-        std::map< int, std::vector< std::complex< double > > > truncatedLoveNumberMap;
-
-        for (const auto& [key, vec] : fullLoveNumberVector) {
-
-            std::vector< std::complex< double > > newVec;
-
-            if (vec.size() > 2) {
-                    newVec = std::vector<std::complex<double>>(vec.begin(), vec.end() - 2);
-            }
-            // if vec.size() <= 2 → newVec stays empty
-
-            truncatedLoveNumberMap.emplace(key, std::move(newVec));
-        }
-
-
-        std::shared_ptr< BasicSolidBodyGravityFieldVariationSettings > gravityFieldVariationsSettings = std::make_shared< BasicSolidBodyGravityFieldVariationSettings >(
-                                deformingBodies,
-                                truncatedLoveNumberMap);
-
-
-        std::map< int, std::vector< double > > meanCosineTerms = {{2, {-3E-09, -3E-09, -1E-09}}, {3, {-1E-11, -1E-11, -1E-11, 0.0}}};
-        std::map< int, std::vector< double > > meanSineTerms = {{2, {0.0, -8E-10, -8E-10}}, {3, {0.0, -8E-11, -8E-11, 0.0}}};
-
-        Eigen::MatrixXd meanTermsCosineMatrix = gravitation::convertSHMapToMatrix(meanCosineTerms, 6);
-        Eigen::MatrixXd meanTermsSineMatrix = gravitation::convertSHMapToMatrix(meanSineTerms, 6);
-
-        Eigen::MatrixXd meanTermsCosineCoeffs = meanTermsCosineMatrix * loveNumber;
-        Eigen::MatrixXd meanTermsSineCoeffs = meanTermsSineMatrix * loveNumber;
-
-        gravityFieldVariationsSettings->setMeanTidalForcingTerms(meanCosineTerms, meanSineTerms);
-        bodySettings.at( "Earth" )->gravityFieldVariationSettings.push_back(gravityFieldVariationsSettings);
-
-        // Create bodies
-        SystemOfBodies bodies = createSystemOfBodies( bodySettings );
-
-        // Update states.
-        bodies.at( "Earth" )->setStateFromEphemeris( testTime );
-        bodies.at( "Earth" )->setCurrentRotationalStateToLocalFrameFromEphemeris( testTime );
-        bodies.at( "Sun" )->setStateFromEphemeris( testTime );
-        bodies.at( "Moon" )->setStateFromEphemeris( testTime );
-
-        // Update gravity field
-        std::shared_ptr< gravitation::TimeDependentSphericalHarmonicsGravityField > earthGravityField = std::dynamic_pointer_cast< gravitation::TimeDependentSphericalHarmonicsGravityField >(
-                    bodies.at( "Earth" )->getGravityFieldModel( ) );
-        earthGravityField->update( testTime );
-
-        Eigen::MatrixXd cosineCorrectionsMoonOnly = earthGravityField->getCosineCoefficients( ) - cosineCoefficients;
-        Eigen::MatrixXd sineCorrectionsMoonOnly = earthGravityField->getSineCoefficients( ) - sineCoefficients;
-
-        cosineCorrectionsX = cosineCorrectionsMoonOnly + meanTermsCosineCoeffs;
-        sineCorrectionsX = sineCorrectionsMoonOnly + meanTermsSineCoeffs;
-
-    }
-
-<<<<<<< HEAD
-        // Mutually compare results of four methods.
-        TUDAT_CHECK_MATRIX_CLOSE_FRACTION( cosineCorrections1.block( 2, 0, 2, 3 ), cosineCorrections2.block( 2, 0, 2, 3 ), 1.0E-10 );
-        TUDAT_CHECK_MATRIX_CLOSE_FRACTION( cosineCorrections1.block( 2, 0, 2, 3 ), cosineCorrections3.block( 2, 0, 2, 3 ), 1.0E-10 );
-        TUDAT_CHECK_MATRIX_CLOSE_FRACTION( sineCorrections1.block( 2, 1, 2, 3 ), sineCorrections2.block( 2, 1, 2, 3 ), 1.0E-10 );
-        TUDAT_CHECK_MATRIX_CLOSE_FRACTION( sineCorrections1.block( 2, 1, 2, 3 ), sineCorrections3.block( 2, 1, 2, 3 ), 1.0E-10 );
-        // Not including the cosineCorrectionsX, sineCorrectionsX here, because expecting different value (moon tide only)
-=======
-    // Calculate non-interpolated corrections from single bodies in single object using mean subtraction terms
-    {
-        // Calculate interpolated corrections from single body with subtraction of mean forcing terms.
-        bodySettings.at( "Earth" )->gravityFieldVariationSettings.clear( );
-
-        // Define correction settings
-        std::vector< std::string > deformingBodies;
-        deformingBodies.push_back( "Moon" );
-
-        // Build a truncatedLoveNumberMap that is compatible in formatting with new map-based convention (old one adds two random 0 entries
-        // in back of each order vector)
-        std::map< int, std::vector< std::complex< double > > > truncatedLoveNumberMap;
-
-        for( const auto& kv : fullLoveNumberVector )
-        {
-            const int key = kv.first;
-            const std::vector< std::complex< double > >& vec = kv.second;
-
-            std::vector< std::complex< double > > newVec;
-
-            if( vec.size( ) > 2 )
-            {
-                newVec = std::vector< std::complex< double > >( vec.begin( ), vec.end( ) - 2 );
-            }
-            // If vec.size() <= 2, newVec remains empty
-            truncatedLoveNumberMap.emplace( key, std::move( newVec ) );
-        }
-
-        std::shared_ptr< BasicSolidBodyGravityFieldVariationSettings > gravityFieldVariationsSettings =
-                std::make_shared< BasicSolidBodyGravityFieldVariationSettings >( deformingBodies, truncatedLoveNumberMap );
-
-        std::map< int, std::vector< double > > meanCosineTerms = { { 2, { -3E-09, -3E-09, -1E-09 } },
-                                                                   { 3, { -1E-11, -1E-11, -1E-11, 0.0 } } };
-        std::map< int, std::vector< double > > meanSineTerms = { { 2, { 0.0, -8E-10, -8E-10 } }, { 3, { 0.0, -8E-11, -8E-11, 0.0 } } };
-
-        Eigen::MatrixXd meanTermsCosineMatrix = gravitation::convertSphericalHarmonicCoefficientMapToMatrix( meanCosineTerms, 5 );
-        Eigen::MatrixXd meanTermsSineMatrix = gravitation::convertSphericalHarmonicCoefficientMapToMatrix( meanSineTerms, 5 );
-
-        Eigen::MatrixXd meanTermsCosineCoeffs = meanTermsCosineMatrix * loveNumber;
-        Eigen::MatrixXd meanTermsSineCoeffs = meanTermsSineMatrix * loveNumber;
-
-        gravityFieldVariationsSettings->setMeanTidalForcingTerms( meanCosineTerms, meanSineTerms );
-        bodySettings.at( "Earth" )->gravityFieldVariationSettings.push_back( gravityFieldVariationsSettings );
-
-        // Create bodies
-        SystemOfBodies bodies = createSystemOfBodies( bodySettings );
-
-        // Update states.
-        bodies.at( "Earth" )->setStateFromEphemeris( testTime );
-        bodies.at( "Earth" )->setCurrentRotationalStateToLocalFrameFromEphemeris( testTime );
-        bodies.at( "Sun" )->setStateFromEphemeris( testTime );
-        bodies.at( "Moon" )->setStateFromEphemeris( testTime );
-
-        // Update gravity field
-        std::shared_ptr< gravitation::TimeDependentSphericalHarmonicsGravityField > earthGravityField =
-                std::dynamic_pointer_cast< gravitation::TimeDependentSphericalHarmonicsGravityField >(
-                        bodies.at( "Earth" )->getGravityFieldModel( ) );
-        earthGravityField->update( testTime );
-
-        Eigen::MatrixXd cosineCorrectionsMoonOnly = earthGravityField->getCosineCoefficients( ) - cosineCoefficients;
-        Eigen::MatrixXd sineCorrectionsMoonOnly = earthGravityField->getSineCoefficients( ) - sineCoefficients;
-
-        cosineCorrectionsX = cosineCorrectionsMoonOnly + meanTermsCosineCoeffs;
-        sineCorrectionsX = sineCorrectionsMoonOnly + meanTermsSineCoeffs;
-    }
-
-    // Mutually compare results of four methods.
-    TUDAT_CHECK_MATRIX_CLOSE_FRACTION( cosineCorrections1.block( 2, 0, 2, 3 ), cosineCorrections2.block( 2, 0, 2, 3 ), 1.0E-10 );
-    TUDAT_CHECK_MATRIX_CLOSE_FRACTION( cosineCorrections1.block( 2, 0, 2, 3 ), cosineCorrections3.block( 2, 0, 2, 3 ), 1.0E-10 );
-    TUDAT_CHECK_MATRIX_CLOSE_FRACTION( sineCorrections1.block( 2, 1, 2, 3 ), sineCorrections2.block( 2, 1, 2, 3 ), 1.0E-10 );
-    TUDAT_CHECK_MATRIX_CLOSE_FRACTION( sineCorrections1.block( 2, 1, 2, 3 ), sineCorrections3.block( 2, 1, 2, 3 ), 1.0E-10 );
-    // Not including the cosineCorrectionsX, sineCorrectionsX here, because expecting different value (moon tide only)
->>>>>>> 9c39f806
-
-    // Check whether 0 coefficients are actually 0.
-    for( unsigned int i = 0; i < 6; i++ )
-    {
-        for( unsigned int j = 0; j < 6; j++ )
-        {
-            if( i < 2 || i > 3 || j > 2 )
-            {
-                BOOST_CHECK_EQUAL( cosineCorrections1( i, j ), 0.0 );
-                BOOST_CHECK_EQUAL( cosineCorrections2( i, j ), 0.0 );
-                BOOST_CHECK_EQUAL( cosineCorrections3( i, j ), 0.0 );
-                BOOST_CHECK_EQUAL( cosineCorrectionsX( i, j ), 0.0 );
-
-                BOOST_CHECK_EQUAL( sineCorrections1( i, j ), 0.0 );
-                BOOST_CHECK_EQUAL( sineCorrections2( i, j ), 0.0 );
-                BOOST_CHECK_EQUAL( sineCorrections3( i, j ), 0.0 );
-                BOOST_CHECK_EQUAL( sineCorrectionsX( i, j ), 0.0 );
-            }
-            else if( j == 0 )
-            {
-                BOOST_CHECK_EQUAL( sineCorrections1( i, j ), 0.0 );
-                BOOST_CHECK_EQUAL( sineCorrections2( i, j ), 0.0 );
-                BOOST_CHECK_EQUAL( sineCorrections3( i, j ), 0.0 );
-                BOOST_CHECK_EQUAL( sineCorrectionsX( i, j ), 0.0 );
-            }
-        }
-    }
-
-    // Calculate corrections manually and compare against created results.
-    std::pair< Eigen::MatrixXd, Eigen::MatrixXd > directMoonTide =
-            gravitation::calculateSolidBodyTideSingleCoefficientSetCorrectionFromAmplitude(
-                    fullLoveNumberVector,
-                    0.49028001218467998E+13 / gravitationalParameter,
-                    referenceRadius,
-                    spice_interface::getBodyCartesianPositionAtEpoch( "Moon", "Earth", "IAU_Earth", "None", testTime ),
-                    3,
-                    2 );
-    std::pair< Eigen::MatrixXd, Eigen::MatrixXd > directSunTide =
-            gravitation::calculateSolidBodyTideSingleCoefficientSetCorrectionFromAmplitude(
-                    fullLoveNumberVector,
-                    spice_interface::getBodyGravitationalParameter( "Sun" ) / gravitationalParameter,
-                    referenceRadius,
-                    spice_interface::getBodyCartesianPositionAtEpoch( "Sun", "Earth", "IAU_Earth", "None", testTime ),
-                    3,
-                    2 );
-
-    for( unsigned int n = 2; n <= 3; n++ )
-    {
-        for( unsigned m = 0; m <= 2; m++ )
-        {
-            BOOST_CHECK_SMALL( directMoonTide.first( n, m ) + directSunTide.first( n, m ) - cosineCorrections1( n, m ), 1.0E-18 );
-            BOOST_CHECK_SMALL( directMoonTide.second( n, m ) + directSunTide.second( n, m ) - sineCorrections1( n, m ), 1.0E-18 );
-
-            BOOST_CHECK_SMALL( directMoonTide.first( n, m ) - cosineCorrectionsX( n, m ), 1.0E-18 );
-            BOOST_CHECK_SMALL( directMoonTide.second( n, m ) - sineCorrectionsX( n, m ), 1.0E-18 );
-        }
-    }
-
-    //! Test combinations of factory functions, check if results are identical
-    std::vector< Eigen::MatrixXd > cosineCoefficientsFunctionTestDegreeTwo;
-    std::vector< Eigen::MatrixXd > sineCoefficientsFunctionTestDegreeTwo;
-
-    // Test for different factory functions
-    for( int functionTest = 0; functionTest < 4; functionTest++ )
-    {
-        std::vector< Eigen::MatrixXd > cosineCoefficientsBodyTest;
-        std::vector< Eigen::MatrixXd > sineCoefficientsBodyTest;
-
-        // Test for separate or joint deforming bodies
-        for( int bodyTest = 0; bodyTest < 3; bodyTest++ )
-        {
-            // Clear for current test
-            bodySettings.at( "Earth" )->gravityFieldVariationSettings.clear( );
-
-            // Define deforming bodies (one or two)
-            std::vector< std::string > deformingBodies;
-            if( bodyTest == 0 || bodyTest == 2 )
-            {
-                deformingBodies.push_back( "Moon" );
-            }
-            if( bodyTest == 1 || bodyTest == 2 )
-            {
-                deformingBodies.push_back( "Sun" );
-            }
-
-            // Create settings for each deforming body
-            for( unsigned int i = 0; i < deformingBodies.size( ); i++ )
-            {
-                if( functionTest == 0 )
-                {
-                    bodySettings.at( "Earth" )->gravityFieldVariationSettings.push_back(
-                            fixedSingleDegreeLoveNumberGravityFieldVariationSettings( deformingBodies.at( i ), loveNumber, 2 ) );
-                }
-                else if( functionTest == 1 )
-                {
-                    bodySettings.at( "Earth" )->gravityFieldVariationSettings.push_back(
-                            fixedSingleDegreeLoveNumberGravityFieldVariationSettings(
-                                    deformingBodies.at( i ), std::complex< double >( loveNumber, 0.0 ), 2 ) );
-                }
-                else if( functionTest == 2 )
-                {
-                    std::map< int, double > loveNumberMap;
-                    loveNumberMap[ 2 ] = 0.25;
-                    bodySettings.at( "Earth" )->gravityFieldVariationSettings.push_back(
-                            fixedSingleDegreeLoveNumberGravityFieldVariationSettings( deformingBodies.at( i ), loveNumberMap ) );
-                }
-                else if( functionTest == 3 )
-                {
-                    std::map< int, std::complex< double > > loveNumberMap;
-                    loveNumberMap[ 2 ] = std::complex< double >( loveNumber, 0.0 );
-                    bodySettings.at( "Earth" )->gravityFieldVariationSettings.push_back(
-                            fixedSingleDegreeLoveNumberGravityFieldVariationSettings( deformingBodies.at( i ), loveNumberMap ) );
-                }
-            }
-
-            // Create bodies
-            SystemOfBodies bodies = createSystemOfBodies( bodySettings );
-
-            // Update states.
-            bodies.at( "Earth" )->setStateFromEphemeris( testTime );
-            bodies.at( "Earth" )->setCurrentRotationalStateToLocalFrameFromEphemeris( testTime );
-            bodies.at( "Sun" )->setStateFromEphemeris( testTime );
-            bodies.at( "Moon" )->setStateFromEphemeris( testTime );
-
-            // Update gravity field
-            std::shared_ptr< gravitation::TimeDependentSphericalHarmonicsGravityField > earthGravityField =
-                    std::dynamic_pointer_cast< gravitation::TimeDependentSphericalHarmonicsGravityField >(
-                            bodies.at( "Earth" )->getGravityFieldModel( ) );
-            earthGravityField->update( testTime );
-
-            // Retrieve corrections.
-            cosineCoefficientsBodyTest.push_back( earthGravityField->getCosineCoefficients( ) - cosineCoefficients );
-            sineCoefficientsBodyTest.push_back( earthGravityField->getSineCoefficients( ) - sineCoefficients );
-        }
-
-        // Test whether corrections from separate bodies, or two bodies together, give identical results
-        Eigen::MatrixXd cosineDegreeTwoBodyDifference =
-                cosineCoefficientsBodyTest.at( 2 ) - cosineCoefficientsBodyTest.at( 1 ) - cosineCoefficientsBodyTest.at( 0 );
-        Eigen::MatrixXd sineDegreeTwoBodyDifference =
-                sineCoefficientsBodyTest.at( 2 ) - sineCoefficientsBodyTest.at( 1 ) - sineCoefficientsBodyTest.at( 0 );
-
-        for( unsigned int n = 2; n <= 2; n++ )
-        {
-            for( unsigned m = 0; m <= 2; m++ )
-            {
-                BOOST_CHECK_SMALL( cosineDegreeTwoBodyDifference( n, m ), 1.0E-23 );
-                BOOST_CHECK_SMALL( sineDegreeTwoBodyDifference( n, m ), 1.0E-23 );
-            }
-        }
-
-        // Check different function types for two-body case (most complex)
-        cosineCoefficientsFunctionTestDegreeTwo.push_back( cosineCoefficientsBodyTest.at( 2 ) );
-        sineCoefficientsFunctionTestDegreeTwo.push_back( sineCoefficientsBodyTest.at( 2 ) );
-        if( functionTest != 0 )
-        {
-            // Check if the four constant love number interfaces are the same
-            Eigen::MatrixXd cosineDegreeTwoBodyDifference =
-                    cosineCoefficientsFunctionTestDegreeTwo.at( functionTest ) - cosineCoefficientsFunctionTestDegreeTwo.at( 0 );
-            Eigen::MatrixXd sineDegreeTwoBodyDifference =
-                    sineCoefficientsFunctionTestDegreeTwo.at( functionTest ) - sineCoefficientsFunctionTestDegreeTwo.at( 0 );
-
-            for( unsigned int n = 2; n <= 2; n++ )
-            {
-                for( unsigned m = 0; m <= 2; m++ )
-                {
-                    BOOST_CHECK_SMALL( cosineDegreeTwoBodyDifference( n, m ), 1.0E-23 );
-                    BOOST_CHECK_SMALL( sineDegreeTwoBodyDifference( n, m ), 1.0E-23 );
-                }
-            }
-        }
-    }
-
-    std::vector< Eigen::MatrixXd > cosineCoefficientsDegreeTest;
-    std::vector< Eigen::MatrixXd > sineCoefficientsDegreeTest;
-
-    for( int degreeTest = 0; degreeTest < 4; degreeTest++ )
-    {
-        bodySettings.at( "Earth" )->gravityFieldVariationSettings.clear( );
-        std::string deformingBody = "Moon";
-
-        if( degreeTest == 0 )
-        {
-            bodySettings.at( "Earth" )->gravityFieldVariationSettings.push_back(
-                    fixedSingleDegreeLoveNumberGravityFieldVariationSettings( deformingBody, loveNumber, 2 ) );
-        }
-        else if( degreeTest == 1 )
-        {
-            bodySettings.at( "Earth" )->gravityFieldVariationSettings.push_back(
-                    fixedSingleDegreeLoveNumberGravityFieldVariationSettings( deformingBody, loveNumberDegreeThree, 3 ) );
-        }
-        else if( degreeTest == 2 )
-        {
-            std::map< int, double > loveNumberMap;
-            loveNumberMap[ 2 ] = 0.25;
-            loveNumberMap[ 3 ] = loveNumberDegreeThree;
-
-            bodySettings.at( "Earth" )->gravityFieldVariationSettings.push_back(
-                    fixedSingleDegreeLoveNumberGravityFieldVariationSettings( deformingBody, loveNumberMap ) );
-        }
-        else if( degreeTest == 3 )
-        {
-            std::map< int, double > loveNumberMap;
-            loveNumberMap[ 2 ] = 0.25;
-            bodySettings.at( "Earth" )->gravityFieldVariationSettings.push_back(
-                    fixedSingleDegreeLoveNumberGravityFieldVariationSettings( deformingBody, loveNumberMap ) );
-
-            loveNumberMap.clear( );
-            loveNumberMap[ 3 ] = loveNumberDegreeThree;
-            bodySettings.at( "Earth" )->gravityFieldVariationSettings.push_back(
-                    fixedSingleDegreeLoveNumberGravityFieldVariationSettings( deformingBody, loveNumberMap ) );
-        }
-
-        // Create bodies
-        SystemOfBodies bodies = createSystemOfBodies( bodySettings );
-
-        // Update states.
-        bodies.at( "Earth" )->setStateFromEphemeris( testTime );
-        bodies.at( "Earth" )->setCurrentRotationalStateToLocalFrameFromEphemeris( testTime );
-        bodies.at( "Sun" )->setStateFromEphemeris( testTime );
-        bodies.at( "Moon" )->setStateFromEphemeris( testTime );
-
-        // Update gravity field
-        std::shared_ptr< gravitation::TimeDependentSphericalHarmonicsGravityField > earthGravityField =
-                std::dynamic_pointer_cast< gravitation::TimeDependentSphericalHarmonicsGravityField >(
-                        bodies.at( "Earth" )->getGravityFieldModel( ) );
-        earthGravityField->update( testTime );
-
-        // Retrieve corrections.
-        cosineCoefficientsDegreeTest.push_back( earthGravityField->getCosineCoefficients( ) - cosineCoefficients );
-        sineCoefficientsDegreeTest.push_back( earthGravityField->getSineCoefficients( ) - sineCoefficients );
-    }
-
-    Eigen::MatrixXd firstCosineDifference =
-            cosineCoefficientsDegreeTest.at( 0 ) + cosineCoefficientsDegreeTest.at( 1 ) - cosineCoefficientsDegreeTest.at( 2 );
-    Eigen::MatrixXd secondCosineDifference =
-            cosineCoefficientsDegreeTest.at( 0 ) + cosineCoefficientsDegreeTest.at( 1 ) - cosineCoefficientsDegreeTest.at( 2 );
-
-    Eigen::MatrixXd firstSineDifference =
-            sineCoefficientsDegreeTest.at( 0 ) + sineCoefficientsDegreeTest.at( 1 ) - sineCoefficientsDegreeTest.at( 2 );
-    Eigen::MatrixXd secondSineDifference =
-            sineCoefficientsDegreeTest.at( 0 ) + sineCoefficientsDegreeTest.at( 1 ) - sineCoefficientsDegreeTest.at( 2 );
-
-    for( unsigned int n = 2; n <= 3; n++ )
-    {
-        for( unsigned m = 0; m <= 3; m++ )
-        {
-            BOOST_CHECK_SMALL( firstCosineDifference( n, m ), 1.0E-23 );
-            BOOST_CHECK_SMALL( firstSineDifference( n, m ), 1.0E-23 );
-            BOOST_CHECK_SMALL( secondCosineDifference( n, m ), 1.0E-23 );
-            BOOST_CHECK_SMALL( secondSineDifference( n, m ), 1.0E-23 );
-        }
-    }
-
-    {
-        std::vector< Eigen::MatrixXd > cosineCoefficientsOrderTest;
-        std::vector< Eigen::MatrixXd > sineCoefficientsOrderTest;
-
-        for( int orderTest = 0; orderTest < 5; orderTest++ )
-        {
-            // Clear for current test
-            bodySettings.at( "Earth" )->gravityFieldVariationSettings.clear( );
-
-            if( orderTest == 0 )
-            {
-                bodySettings.at( "Earth" )->gravityFieldVariationSettings.push_back(
-                        fixedSingleDegreeLoveNumberGravityFieldVariationSettings( "Moon", loveNumber, 2 ) );
-            }
-            else if( orderTest < 4 )
-            {
-                std::vector< double > loveNumbers = { 0.0, 0.0, 0.0 };
-                loveNumbers[ orderTest - 1 ] = loveNumber;
-                bodySettings.at( "Earth" )->gravityFieldVariationSettings.push_back(
-                        orderVariableSingleDegreeLoveNumberGravityFieldVariationSettings( "Moon", loveNumbers, 2 ) );
-            }
-            else
-            {
-                std::vector< double > loveNumbers = { 0.0, 0.0, 0.0 };
-                for( int order = 0; order < 3; order++ )
-                {
-                    loveNumbers[ order ] = loveNumber;
-                    bodySettings.at( "Earth" )->gravityFieldVariationSettings.push_back(
-                            orderVariableSingleDegreeLoveNumberGravityFieldVariationSettings( "Moon", loveNumbers, 2 ) );
-                }
-            }
-
-            // Create bodies
-            SystemOfBodies bodies = createSystemOfBodies( bodySettings );
-
-            // Update states.
-            bodies.at( "Earth" )->setStateFromEphemeris( testTime );
-            bodies.at( "Earth" )->setCurrentRotationalStateToLocalFrameFromEphemeris( testTime );
-            bodies.at( "Sun" )->setStateFromEphemeris( testTime );
-            bodies.at( "Moon" )->setStateFromEphemeris( testTime );
-
-            // Update gravity field
-            std::shared_ptr< gravitation::TimeDependentSphericalHarmonicsGravityField > earthGravityField =
-                    std::dynamic_pointer_cast< gravitation::TimeDependentSphericalHarmonicsGravityField >(
-                            bodies.at( "Earth" )->getGravityFieldModel( ) );
-            earthGravityField->update( testTime );
-
-            // Retrieve corrections.
-            cosineCoefficientsOrderTest.push_back( earthGravityField->getCosineCoefficients( ) - cosineCoefficients );
-            sineCoefficientsOrderTest.push_back( earthGravityField->getSineCoefficients( ) - sineCoefficients );
-        }
-
-        Eigen::MatrixXd firstCosineDifference = cosineCoefficientsOrderTest.at( 0 ) - cosineCoefficientsOrderTest.at( 1 ) -
-                cosineCoefficientsOrderTest.at( 2 ) - cosineCoefficientsOrderTest.at( 3 );
-        Eigen::MatrixXd firstSineDifference = sineCoefficientsOrderTest.at( 0 ) - sineCoefficientsOrderTest.at( 1 ) -
-                sineCoefficientsOrderTest.at( 2 ) - sineCoefficientsOrderTest.at( 3 );
-
-        Eigen::MatrixXd secondCosineDifference = cosineCoefficientsOrderTest.at( 4 ) - cosineCoefficientsOrderTest.at( 1 ) -
-                cosineCoefficientsOrderTest.at( 2 ) - cosineCoefficientsOrderTest.at( 3 );
-        Eigen::MatrixXd secondSineDifference = sineCoefficientsOrderTest.at( 4 ) - sineCoefficientsOrderTest.at( 1 ) -
-                sineCoefficientsOrderTest.at( 2 ) - sineCoefficientsOrderTest.at( 3 );
-
-        for( unsigned int n = 2; n <= 2; n++ )
-        {
-            for( unsigned m = 0; m <= 2; m++ )
-            {
-                BOOST_CHECK_SMALL( firstCosineDifference( n, m ), 1.0E-23 );
-                BOOST_CHECK_SMALL( firstSineDifference( n, m ), 1.0E-23 );
-            }
-        }
-    }
+   // Load Spice kernels
+   spice_interface::loadStandardSpiceKernels( );
+
+   // Settings for spherical harmonic acceleration.
+   double gravitationalParameter = 398600.4418E9;
+   double referenceRadius = 6378.0E3;
+   Eigen::MatrixXd cosineCoefficients = ( Eigen::MatrixXd( 6, 6 ) << 1.0,
+                                          0.0,
+                                          0.0,
+                                          0.0,
+                                          0.0,
+                                          0.0,
+                                          0.0,
+                                          0.0,
+                                          0.0,
+                                          0.0,
+                                          0.0,
+                                          0.0,
+                                          -4.841651437908150e-4,
+                                          -2.066155090741760e-10,
+                                          2.439383573283130e-6,
+                                          0.0,
+                                          0.0,
+                                          0.0,
+                                          9.571612070934730e-7,
+                                          2.030462010478640e-6,
+                                          9.047878948095281e-7,
+                                          7.213217571215680e-7,
+                                          0.0,
+                                          0.0,
+                                          5.399658666389910e-7,
+                                          -5.361573893888670e-7,
+                                          3.505016239626490e-7,
+                                          9.908567666723210e-7,
+                                          -1.885196330230330e-7,
+                                          0.0,
+                                          6.867029137366810e-8,
+                                          -6.292119230425290e-8,
+                                          6.520780431761640e-7,
+                                          -4.518471523288430e-7,
+                                          -2.953287611756290e-7,
+                                          1.748117954960020e-7 )
+                                                .finished( );
+   Eigen::MatrixXd sineCoefficients = ( Eigen::MatrixXd( 6, 6 ) << 0.0,
+                                        0.0,
+                                        0.0,
+                                        0.0,
+                                        0.0,
+                                        0.0,
+                                        0.0,
+                                        0.0,
+                                        0.0,
+                                        0.0,
+                                        0.0,
+                                        0.0,
+                                        0.0,
+                                        1.384413891379790e-9,
+                                        -1.400273703859340e-6,
+                                        0.0,
+                                        0.0,
+                                        0.0,
+                                        0.0,
+                                        2.482004158568720e-7,
+                                        -6.190054751776180e-7,
+                                        1.414349261929410e-6,
+                                        0.0,
+                                        0.0,
+                                        0.0,
+                                        -4.735673465180860e-7,
+                                        6.624800262758290e-7,
+                                        -2.009567235674520e-7,
+                                        3.088038821491940e-7,
+                                        0.0,
+                                        0.0,
+                                        -9.436980733957690e-8,
+                                        -3.233531925405220e-7,
+                                        -2.149554083060460e-7,
+                                        4.980705501023510e-8,
+                                        -6.693799351801650e-7 )
+                                              .finished( );
+
+   // Define body settings.
+   BodyListSettings bodySettings;
+   bodySettings.addSettings( getDefaultSingleBodySettings( "Moon", 0.0, 1.0E7 ), "Moon" );
+   bodySettings.addSettings( getDefaultSingleBodySettings( "Sun", 0.0, 1.0E7 ), "Sun" );
+   bodySettings.addSettings( getDefaultSingleBodySettings( "Earth", 0.0, 1.0E7 ), "Earth" );
+
+   bodySettings.at( "Earth" )->gravityFieldSettings = std::make_shared< SphericalHarmonicsGravityFieldSettings >(
+           gravitationalParameter, referenceRadius, cosineCoefficients, sineCoefficients, "IAU_Earth" );
+
+   // Define settings for tidal variations.
+   double loveNumber = 0.25;
+   double loveNumberDegreeThree = 100.0;
+
+   const std::map< int, std::vector< std::complex< double > > > fullLoveNumberVector = getFullLoveNumbersVector( loveNumber, 3, 2 );
+   double testTime = 0.5E7;
+
+   Eigen::MatrixXd cosineCorrections1, cosineCorrections2, cosineCorrections3, cosineCorrectionsX;
+   Eigen::MatrixXd sineCorrections1, sineCorrections2, sineCorrections3, sineCorrectionsX;
+
+   // Calculate non-interpolated corrections from two bodies in single object.
+   {
+       // Define correction settings
+       std::vector< std::string > deformingBodies;
+       deformingBodies.push_back( "Moon" );
+       deformingBodies.push_back( "Sun" );
+
+       bodySettings.at( "Earth" )->gravityFieldVariationSettings.push_back(
+               std::make_shared< BasicSolidBodyGravityFieldVariationSettings >( deformingBodies, fullLoveNumberVector ) );
+
+       // Create bodies
+       SystemOfBodies bodies = createSystemOfBodies( bodySettings );
+
+       // Update states.
+       bodies.at( "Earth" )->setStateFromEphemeris( testTime );
+       bodies.at( "Earth" )->setCurrentRotationalStateToLocalFrameFromEphemeris( testTime );
+       bodies.at( "Sun" )->setStateFromEphemeris( testTime );
+       bodies.at( "Moon" )->setStateFromEphemeris( testTime );
+
+       // Update gravity field
+       std::shared_ptr< gravitation::TimeDependentSphericalHarmonicsGravityField > earthGravityField =
+               std::dynamic_pointer_cast< gravitation::TimeDependentSphericalHarmonicsGravityField >(
+                       bodies.at( "Earth" )->getGravityFieldModel( ) );
+       earthGravityField->update( testTime );
+
+       // Retrieve corrections.
+       cosineCorrections1 = earthGravityField->getCosineCoefficients( ) - cosineCoefficients;
+       sineCorrections1 = earthGravityField->getSineCoefficients( ) - sineCoefficients;
+   }
+
+   // Calculate non-interpolated corrections from two bodies in separate objects.
+   {
+       bodySettings.at( "Earth" )->gravityFieldVariationSettings.clear( );
+
+       // Define correction settings
+       std::vector< std::string > deformingBodies;
+       deformingBodies.push_back( "Moon" );
+       bodySettings.at( "Earth" )->gravityFieldVariationSettings.push_back(
+               std::make_shared< BasicSolidBodyGravityFieldVariationSettings >( deformingBodies, fullLoveNumberVector ) );
+
+       deformingBodies.clear( );
+       deformingBodies.push_back( "Sun" );
+       bodySettings.at( "Earth" )->gravityFieldVariationSettings.push_back(
+               std::make_shared< BasicSolidBodyGravityFieldVariationSettings >( deformingBodies, fullLoveNumberVector ) );
+
+       // Create bodies
+       SystemOfBodies bodies = createSystemOfBodies( bodySettings );
+
+       // Update states.
+       bodies.at( "Earth" )->setStateFromEphemeris( testTime );
+       bodies.at( "Earth" )->setCurrentRotationalStateToLocalFrameFromEphemeris( testTime );
+       bodies.at( "Sun" )->setStateFromEphemeris( testTime );
+       bodies.at( "Moon" )->setStateFromEphemeris( testTime );
+
+       // Update gravity field
+       std::shared_ptr< gravitation::TimeDependentSphericalHarmonicsGravityField > earthGravityField =
+               std::dynamic_pointer_cast< gravitation::TimeDependentSphericalHarmonicsGravityField >(
+                       bodies.at( "Earth" )->getGravityFieldModel( ) );
+       earthGravityField->update( testTime );
+
+       // Retrieve corrections.
+       cosineCorrections2 = earthGravityField->getCosineCoefficients( ) - cosineCoefficients;
+       sineCorrections2 = earthGravityField->getSineCoefficients( ) - sineCoefficients;
+   }
+
+   // Calculate non-interpolated corrections from two bodies in separate objects
+   {
+       bodySettings.at( "Earth" )->gravityFieldVariationSettings.clear( );
+
+       // Define correction settings
+       std::vector< std::string > deformingBodies;
+       deformingBodies.push_back( "Moon" );
+       deformingBodies.push_back( "Sun" );
+       bodySettings.at( "Earth" )->gravityFieldVariationSettings.push_back(
+               std::make_shared< BasicSolidBodyGravityFieldVariationSettings >(
+                       deformingBodies,
+                       fullLoveNumberVector,
+                       std::make_shared< ModelInterpolationSettings >(
+                               0.25E7, 0.75E7, 600.0, std::make_shared< interpolators::LagrangeInterpolatorSettings >( 8 ) ) ) );
+
+       // Create bodies
+       SystemOfBodies bodies = createSystemOfBodies( bodySettings );
+
+       // Update gravity field
+       std::shared_ptr< gravitation::TimeDependentSphericalHarmonicsGravityField > earthGravityField =
+               std::dynamic_pointer_cast< gravitation::TimeDependentSphericalHarmonicsGravityField >(
+                       bodies.at( "Earth" )->getGravityFieldModel( ) );
+
+       earthGravityField->update( testTime );
+
+       // Retrieve corrections.
+       cosineCorrections3 = earthGravityField->getCosineCoefficients( ) - cosineCoefficients;
+       sineCorrections3 = earthGravityField->getSineCoefficients( ) - sineCoefficients;
+   }
+
+   // Calculate non-interpolated corrections from single bodies in single object using mean subtraction terms
+   {
+       // Calculate interpolated corrections from single body with subtraction of mean forcing terms.
+       bodySettings.at( "Earth" )->gravityFieldVariationSettings.clear( );
+
+       // Define correction settings
+       std::vector< std::string > deformingBodies;
+       deformingBodies.push_back( "Moon" );
+
+       // Build a truncatedLoveNumberMap that is compatible in formatting with new map-based convention (old one adds two random 0 entries
+       // in back of each order vector)
+       std::map< int, std::vector< std::complex< double > > > truncatedLoveNumberMap;
+
+       for( const auto& kv : fullLoveNumberVector )
+       {
+           const int key = kv.first;
+           const std::vector< std::complex< double > >& vec = kv.second;
+
+           std::vector< std::complex< double > > newVec;
+
+           if( vec.size( ) > 2 )
+           {
+               newVec = std::vector< std::complex< double > >( vec.begin( ), vec.end( ) - 2 );
+           }
+           // If vec.size() <= 2, newVec remains empty
+           truncatedLoveNumberMap.emplace( key, std::move( newVec ) );
+       }
+
+       std::shared_ptr< BasicSolidBodyGravityFieldVariationSettings > gravityFieldVariationsSettings =
+               std::make_shared< BasicSolidBodyGravityFieldVariationSettings >( deformingBodies, truncatedLoveNumberMap );
+
+       std::map< int, std::vector< double > > meanCosineTerms = { { 2, { -3E-09, -3E-09, -1E-09 } },
+                                                                  { 3, { -1E-11, -1E-11, -1E-11, 0.0 } } };
+       std::map< int, std::vector< double > > meanSineTerms = { { 2, { 0.0, -8E-10, -8E-10 } }, { 3, { 0.0, -8E-11, -8E-11, 0.0 } } };
+
+       Eigen::MatrixXd meanTermsCosineMatrix = gravitation::convertSphericalHarmonicCoefficientMapToMatrix( meanCosineTerms, 5 );
+       Eigen::MatrixXd meanTermsSineMatrix = gravitation::convertSphericalHarmonicCoefficientMapToMatrix( meanSineTerms, 5 );
+
+       Eigen::MatrixXd meanTermsCosineCoeffs = meanTermsCosineMatrix * loveNumber;
+       Eigen::MatrixXd meanTermsSineCoeffs = meanTermsSineMatrix * loveNumber;
+
+       gravityFieldVariationsSettings->setMeanTidalForcingTerms( meanCosineTerms, meanSineTerms );
+       bodySettings.at( "Earth" )->gravityFieldVariationSettings.push_back( gravityFieldVariationsSettings );
+
+       // Create bodies
+       SystemOfBodies bodies = createSystemOfBodies( bodySettings );
+
+       // Update states.
+       bodies.at( "Earth" )->setStateFromEphemeris( testTime );
+       bodies.at( "Earth" )->setCurrentRotationalStateToLocalFrameFromEphemeris( testTime );
+       bodies.at( "Sun" )->setStateFromEphemeris( testTime );
+       bodies.at( "Moon" )->setStateFromEphemeris( testTime );
+
+       // Update gravity field
+       std::shared_ptr< gravitation::TimeDependentSphericalHarmonicsGravityField > earthGravityField =
+               std::dynamic_pointer_cast< gravitation::TimeDependentSphericalHarmonicsGravityField >(
+                       bodies.at( "Earth" )->getGravityFieldModel( ) );
+       earthGravityField->update( testTime );
+
+       Eigen::MatrixXd cosineCorrectionsMoonOnly = earthGravityField->getCosineCoefficients( ) - cosineCoefficients;
+       Eigen::MatrixXd sineCorrectionsMoonOnly = earthGravityField->getSineCoefficients( ) - sineCoefficients;
+
+       cosineCorrectionsX = cosineCorrectionsMoonOnly + meanTermsCosineCoeffs;
+       sineCorrectionsX = sineCorrectionsMoonOnly + meanTermsSineCoeffs;
+   }
+
+   // Mutually compare results of four methods.
+   TUDAT_CHECK_MATRIX_CLOSE_FRACTION( cosineCorrections1.block( 2, 0, 2, 3 ), cosineCorrections2.block( 2, 0, 2, 3 ), 1.0E-10 );
+   TUDAT_CHECK_MATRIX_CLOSE_FRACTION( cosineCorrections1.block( 2, 0, 2, 3 ), cosineCorrections3.block( 2, 0, 2, 3 ), 1.0E-10 );
+   TUDAT_CHECK_MATRIX_CLOSE_FRACTION( sineCorrections1.block( 2, 1, 2, 3 ), sineCorrections2.block( 2, 1, 2, 3 ), 1.0E-10 );
+   TUDAT_CHECK_MATRIX_CLOSE_FRACTION( sineCorrections1.block( 2, 1, 2, 3 ), sineCorrections3.block( 2, 1, 2, 3 ), 1.0E-10 );
+   // Not including the cosineCorrectionsX, sineCorrectionsX here, because expecting different value (moon tide only)
+
+   // Check whether 0 coefficients are actually 0.
+   for( unsigned int i = 0; i < 6; i++ )
+   {
+       for( unsigned int j = 0; j < 6; j++ )
+       {
+           if( i < 2 || i > 3 || j > 2 )
+           {
+               BOOST_CHECK_EQUAL( cosineCorrections1( i, j ), 0.0 );
+               BOOST_CHECK_EQUAL( cosineCorrections2( i, j ), 0.0 );
+               BOOST_CHECK_EQUAL( cosineCorrections3( i, j ), 0.0 );
+               BOOST_CHECK_EQUAL( cosineCorrectionsX( i, j ), 0.0 );
+
+               BOOST_CHECK_EQUAL( sineCorrections1( i, j ), 0.0 );
+               BOOST_CHECK_EQUAL( sineCorrections2( i, j ), 0.0 );
+               BOOST_CHECK_EQUAL( sineCorrections3( i, j ), 0.0 );
+               BOOST_CHECK_EQUAL( sineCorrectionsX( i, j ), 0.0 );
+           }
+           else if( j == 0 )
+           {
+               BOOST_CHECK_EQUAL( sineCorrections1( i, j ), 0.0 );
+               BOOST_CHECK_EQUAL( sineCorrections2( i, j ), 0.0 );
+               BOOST_CHECK_EQUAL( sineCorrections3( i, j ), 0.0 );
+               BOOST_CHECK_EQUAL( sineCorrectionsX( i, j ), 0.0 );
+           }
+       }
+   }
+
+   // Calculate corrections manually and compare against created results.
+   std::pair< Eigen::MatrixXd, Eigen::MatrixXd > directMoonTide =
+           gravitation::calculateSolidBodyTideSingleCoefficientSetCorrectionFromAmplitude(
+                   fullLoveNumberVector,
+                   0.49028001218467998E+13 / gravitationalParameter,
+                   referenceRadius,
+                   spice_interface::getBodyCartesianPositionAtEpoch( "Moon", "Earth", "IAU_Earth", "None", testTime ),
+                   3,
+                   2 );
+   std::pair< Eigen::MatrixXd, Eigen::MatrixXd > directSunTide =
+           gravitation::calculateSolidBodyTideSingleCoefficientSetCorrectionFromAmplitude(
+                   fullLoveNumberVector,
+                   spice_interface::getBodyGravitationalParameter( "Sun" ) / gravitationalParameter,
+                   referenceRadius,
+                   spice_interface::getBodyCartesianPositionAtEpoch( "Sun", "Earth", "IAU_Earth", "None", testTime ),
+                   3,
+                   2 );
+
+   for( unsigned int n = 2; n <= 3; n++ )
+   {
+       for( unsigned m = 0; m <= 2; m++ )
+       {
+           BOOST_CHECK_SMALL( directMoonTide.first( n, m ) + directSunTide.first( n, m ) - cosineCorrections1( n, m ), 1.0E-18 );
+           BOOST_CHECK_SMALL( directMoonTide.second( n, m ) + directSunTide.second( n, m ) - sineCorrections1( n, m ), 1.0E-18 );
+
+           BOOST_CHECK_SMALL( directMoonTide.first( n, m ) - cosineCorrectionsX( n, m ), 1.0E-18 );
+           BOOST_CHECK_SMALL( directMoonTide.second( n, m ) - sineCorrectionsX( n, m ), 1.0E-18 );
+       }
+   }
+
+   //! Test combinations of factory functions, check if results are identical
+   std::vector< Eigen::MatrixXd > cosineCoefficientsFunctionTestDegreeTwo;
+   std::vector< Eigen::MatrixXd > sineCoefficientsFunctionTestDegreeTwo;
+
+   // Test for different factory functions
+   for( int functionTest = 0; functionTest < 4; functionTest++ )
+   {
+       std::vector< Eigen::MatrixXd > cosineCoefficientsBodyTest;
+       std::vector< Eigen::MatrixXd > sineCoefficientsBodyTest;
+
+       // Test for separate or joint deforming bodies
+       for( int bodyTest = 0; bodyTest < 3; bodyTest++ )
+       {
+           // Clear for current test
+           bodySettings.at( "Earth" )->gravityFieldVariationSettings.clear( );
+
+           // Define deforming bodies (one or two)
+           std::vector< std::string > deformingBodies;
+           if( bodyTest == 0 || bodyTest == 2 )
+           {
+               deformingBodies.push_back( "Moon" );
+           }
+           if( bodyTest == 1 || bodyTest == 2 )
+           {
+               deformingBodies.push_back( "Sun" );
+           }
+
+           // Create settings for each deforming body
+           for( unsigned int i = 0; i < deformingBodies.size( ); i++ )
+           {
+               if( functionTest == 0 )
+               {
+                   bodySettings.at( "Earth" )->gravityFieldVariationSettings.push_back(
+                           fixedSingleDegreeLoveNumberGravityFieldVariationSettings( deformingBodies.at( i ), loveNumber, 2 ) );
+               }
+               else if( functionTest == 1 )
+               {
+                   bodySettings.at( "Earth" )->gravityFieldVariationSettings.push_back(
+                           fixedSingleDegreeLoveNumberGravityFieldVariationSettings(
+                                   deformingBodies.at( i ), std::complex< double >( loveNumber, 0.0 ), 2 ) );
+               }
+               else if( functionTest == 2 )
+               {
+                   std::map< int, double > loveNumberMap;
+                   loveNumberMap[ 2 ] = 0.25;
+                   bodySettings.at( "Earth" )->gravityFieldVariationSettings.push_back(
+                           fixedSingleDegreeLoveNumberGravityFieldVariationSettings( deformingBodies.at( i ), loveNumberMap ) );
+               }
+               else if( functionTest == 3 )
+               {
+                   std::map< int, std::complex< double > > loveNumberMap;
+                   loveNumberMap[ 2 ] = std::complex< double >( loveNumber, 0.0 );
+                   bodySettings.at( "Earth" )->gravityFieldVariationSettings.push_back(
+                           fixedSingleDegreeLoveNumberGravityFieldVariationSettings( deformingBodies.at( i ), loveNumberMap ) );
+               }
+           }
+
+           // Create bodies
+           SystemOfBodies bodies = createSystemOfBodies( bodySettings );
+
+           // Update states.
+           bodies.at( "Earth" )->setStateFromEphemeris( testTime );
+           bodies.at( "Earth" )->setCurrentRotationalStateToLocalFrameFromEphemeris( testTime );
+           bodies.at( "Sun" )->setStateFromEphemeris( testTime );
+           bodies.at( "Moon" )->setStateFromEphemeris( testTime );
+
+           // Update gravity field
+           std::shared_ptr< gravitation::TimeDependentSphericalHarmonicsGravityField > earthGravityField =
+                   std::dynamic_pointer_cast< gravitation::TimeDependentSphericalHarmonicsGravityField >(
+                           bodies.at( "Earth" )->getGravityFieldModel( ) );
+           earthGravityField->update( testTime );
+
+           // Retrieve corrections.
+           cosineCoefficientsBodyTest.push_back( earthGravityField->getCosineCoefficients( ) - cosineCoefficients );
+           sineCoefficientsBodyTest.push_back( earthGravityField->getSineCoefficients( ) - sineCoefficients );
+       }
+
+       // Test whether corrections from separate bodies, or two bodies together, give identical results
+       Eigen::MatrixXd cosineDegreeTwoBodyDifference =
+               cosineCoefficientsBodyTest.at( 2 ) - cosineCoefficientsBodyTest.at( 1 ) - cosineCoefficientsBodyTest.at( 0 );
+       Eigen::MatrixXd sineDegreeTwoBodyDifference =
+               sineCoefficientsBodyTest.at( 2 ) - sineCoefficientsBodyTest.at( 1 ) - sineCoefficientsBodyTest.at( 0 );
+
+       for( unsigned int n = 2; n <= 2; n++ )
+       {
+           for( unsigned m = 0; m <= 2; m++ )
+           {
+               BOOST_CHECK_SMALL( cosineDegreeTwoBodyDifference( n, m ), 1.0E-23 );
+               BOOST_CHECK_SMALL( sineDegreeTwoBodyDifference( n, m ), 1.0E-23 );
+           }
+       }
+
+       // Check different function types for two-body case (most complex)
+       cosineCoefficientsFunctionTestDegreeTwo.push_back( cosineCoefficientsBodyTest.at( 2 ) );
+       sineCoefficientsFunctionTestDegreeTwo.push_back( sineCoefficientsBodyTest.at( 2 ) );
+       if( functionTest != 0 )
+       {
+           // Check if the four constant love number interfaces are the same
+           Eigen::MatrixXd cosineDegreeTwoBodyDifference =
+                   cosineCoefficientsFunctionTestDegreeTwo.at( functionTest ) - cosineCoefficientsFunctionTestDegreeTwo.at( 0 );
+           Eigen::MatrixXd sineDegreeTwoBodyDifference =
+                   sineCoefficientsFunctionTestDegreeTwo.at( functionTest ) - sineCoefficientsFunctionTestDegreeTwo.at( 0 );
+
+           for( unsigned int n = 2; n <= 2; n++ )
+           {
+               for( unsigned m = 0; m <= 2; m++ )
+               {
+                   BOOST_CHECK_SMALL( cosineDegreeTwoBodyDifference( n, m ), 1.0E-23 );
+                   BOOST_CHECK_SMALL( sineDegreeTwoBodyDifference( n, m ), 1.0E-23 );
+               }
+           }
+       }
+   }
+
+   std::vector< Eigen::MatrixXd > cosineCoefficientsDegreeTest;
+   std::vector< Eigen::MatrixXd > sineCoefficientsDegreeTest;
+
+   for( int degreeTest = 0; degreeTest < 4; degreeTest++ )
+   {
+       bodySettings.at( "Earth" )->gravityFieldVariationSettings.clear( );
+       std::string deformingBody = "Moon";
+
+       if( degreeTest == 0 )
+       {
+           bodySettings.at( "Earth" )->gravityFieldVariationSettings.push_back(
+                   fixedSingleDegreeLoveNumberGravityFieldVariationSettings( deformingBody, loveNumber, 2 ) );
+       }
+       else if( degreeTest == 1 )
+       {
+           bodySettings.at( "Earth" )->gravityFieldVariationSettings.push_back(
+                   fixedSingleDegreeLoveNumberGravityFieldVariationSettings( deformingBody, loveNumberDegreeThree, 3 ) );
+       }
+       else if( degreeTest == 2 )
+       {
+           std::map< int, double > loveNumberMap;
+           loveNumberMap[ 2 ] = 0.25;
+           loveNumberMap[ 3 ] = loveNumberDegreeThree;
+
+           bodySettings.at( "Earth" )->gravityFieldVariationSettings.push_back(
+                   fixedSingleDegreeLoveNumberGravityFieldVariationSettings( deformingBody, loveNumberMap ) );
+       }
+       else if( degreeTest == 3 )
+       {
+           std::map< int, double > loveNumberMap;
+           loveNumberMap[ 2 ] = 0.25;
+           bodySettings.at( "Earth" )->gravityFieldVariationSettings.push_back(
+                   fixedSingleDegreeLoveNumberGravityFieldVariationSettings( deformingBody, loveNumberMap ) );
+
+           loveNumberMap.clear( );
+           loveNumberMap[ 3 ] = loveNumberDegreeThree;
+           bodySettings.at( "Earth" )->gravityFieldVariationSettings.push_back(
+                   fixedSingleDegreeLoveNumberGravityFieldVariationSettings( deformingBody, loveNumberMap ) );
+       }
+
+       // Create bodies
+       SystemOfBodies bodies = createSystemOfBodies( bodySettings );
+
+       // Update states.
+       bodies.at( "Earth" )->setStateFromEphemeris( testTime );
+       bodies.at( "Earth" )->setCurrentRotationalStateToLocalFrameFromEphemeris( testTime );
+       bodies.at( "Sun" )->setStateFromEphemeris( testTime );
+       bodies.at( "Moon" )->setStateFromEphemeris( testTime );
+
+       // Update gravity field
+       std::shared_ptr< gravitation::TimeDependentSphericalHarmonicsGravityField > earthGravityField =
+               std::dynamic_pointer_cast< gravitation::TimeDependentSphericalHarmonicsGravityField >(
+                       bodies.at( "Earth" )->getGravityFieldModel( ) );
+       earthGravityField->update( testTime );
+
+       // Retrieve corrections.
+       cosineCoefficientsDegreeTest.push_back( earthGravityField->getCosineCoefficients( ) - cosineCoefficients );
+       sineCoefficientsDegreeTest.push_back( earthGravityField->getSineCoefficients( ) - sineCoefficients );
+   }
+
+   Eigen::MatrixXd firstCosineDifference =
+           cosineCoefficientsDegreeTest.at( 0 ) + cosineCoefficientsDegreeTest.at( 1 ) - cosineCoefficientsDegreeTest.at( 2 );
+   Eigen::MatrixXd secondCosineDifference =
+           cosineCoefficientsDegreeTest.at( 0 ) + cosineCoefficientsDegreeTest.at( 1 ) - cosineCoefficientsDegreeTest.at( 2 );
+
+   Eigen::MatrixXd firstSineDifference =
+           sineCoefficientsDegreeTest.at( 0 ) + sineCoefficientsDegreeTest.at( 1 ) - sineCoefficientsDegreeTest.at( 2 );
+   Eigen::MatrixXd secondSineDifference =
+           sineCoefficientsDegreeTest.at( 0 ) + sineCoefficientsDegreeTest.at( 1 ) - sineCoefficientsDegreeTest.at( 2 );
+
+   for( unsigned int n = 2; n <= 3; n++ )
+   {
+       for( unsigned m = 0; m <= 3; m++ )
+       {
+           BOOST_CHECK_SMALL( firstCosineDifference( n, m ), 1.0E-23 );
+           BOOST_CHECK_SMALL( firstSineDifference( n, m ), 1.0E-23 );
+           BOOST_CHECK_SMALL( secondCosineDifference( n, m ), 1.0E-23 );
+           BOOST_CHECK_SMALL( secondSineDifference( n, m ), 1.0E-23 );
+       }
+   }
+
+   {
+       std::vector< Eigen::MatrixXd > cosineCoefficientsOrderTest;
+       std::vector< Eigen::MatrixXd > sineCoefficientsOrderTest;
+
+       for( int orderTest = 0; orderTest < 5; orderTest++ )
+       {
+           // Clear for current test
+           bodySettings.at( "Earth" )->gravityFieldVariationSettings.clear( );
+
+           if( orderTest == 0 )
+           {
+               bodySettings.at( "Earth" )->gravityFieldVariationSettings.push_back(
+                       fixedSingleDegreeLoveNumberGravityFieldVariationSettings( "Moon", loveNumber, 2 ) );
+           }
+           else if( orderTest < 4 )
+           {
+               std::vector< double > loveNumbers = { 0.0, 0.0, 0.0 };
+               loveNumbers[ orderTest - 1 ] = loveNumber;
+               bodySettings.at( "Earth" )->gravityFieldVariationSettings.push_back(
+                       orderVariableSingleDegreeLoveNumberGravityFieldVariationSettings( "Moon", loveNumbers, 2 ) );
+           }
+           else
+           {
+               std::vector< double > loveNumbers = { 0.0, 0.0, 0.0 };
+               for( int order = 0; order < 3; order++ )
+               {
+                   loveNumbers[ order ] = loveNumber;
+                   bodySettings.at( "Earth" )->gravityFieldVariationSettings.push_back(
+                           orderVariableSingleDegreeLoveNumberGravityFieldVariationSettings( "Moon", loveNumbers, 2 ) );
+               }
+           }
+
+           // Create bodies
+           SystemOfBodies bodies = createSystemOfBodies( bodySettings );
+
+           // Update states.
+           bodies.at( "Earth" )->setStateFromEphemeris( testTime );
+           bodies.at( "Earth" )->setCurrentRotationalStateToLocalFrameFromEphemeris( testTime );
+           bodies.at( "Sun" )->setStateFromEphemeris( testTime );
+           bodies.at( "Moon" )->setStateFromEphemeris( testTime );
+
+           // Update gravity field
+           std::shared_ptr< gravitation::TimeDependentSphericalHarmonicsGravityField > earthGravityField =
+                   std::dynamic_pointer_cast< gravitation::TimeDependentSphericalHarmonicsGravityField >(
+                           bodies.at( "Earth" )->getGravityFieldModel( ) );
+           earthGravityField->update( testTime );
+
+           // Retrieve corrections.
+           cosineCoefficientsOrderTest.push_back( earthGravityField->getCosineCoefficients( ) - cosineCoefficients );
+           sineCoefficientsOrderTest.push_back( earthGravityField->getSineCoefficients( ) - sineCoefficients );
+       }
+
+       Eigen::MatrixXd firstCosineDifference = cosineCoefficientsOrderTest.at( 0 ) - cosineCoefficientsOrderTest.at( 1 ) -
+               cosineCoefficientsOrderTest.at( 2 ) - cosineCoefficientsOrderTest.at( 3 );
+       Eigen::MatrixXd firstSineDifference = sineCoefficientsOrderTest.at( 0 ) - sineCoefficientsOrderTest.at( 1 ) -
+               sineCoefficientsOrderTest.at( 2 ) - sineCoefficientsOrderTest.at( 3 );
+
+       Eigen::MatrixXd secondCosineDifference = cosineCoefficientsOrderTest.at( 4 ) - cosineCoefficientsOrderTest.at( 1 ) -
+               cosineCoefficientsOrderTest.at( 2 ) - cosineCoefficientsOrderTest.at( 3 );
+       Eigen::MatrixXd secondSineDifference = sineCoefficientsOrderTest.at( 4 ) - sineCoefficientsOrderTest.at( 1 ) -
+               sineCoefficientsOrderTest.at( 2 ) - sineCoefficientsOrderTest.at( 3 );
+
+       for( unsigned int n = 2; n <= 2; n++ )
+       {
+           for( unsigned m = 0; m <= 2; m++ )
+           {
+               BOOST_CHECK_SMALL( firstCosineDifference( n, m ), 1.0E-23 );
+               BOOST_CHECK_SMALL( firstSineDifference( n, m ), 1.0E-23 );
+           }
+       }
+   }
 }
 
 //! Test set up of rotation models.
 BOOST_AUTO_TEST_CASE( test_rotationModelSetup )
 {
-    // Create settings for simple rotation model.
-    Eigen::Matrix3d spiceInitialRotationToTargetFrameMatrix;
-    spiceInitialRotationToTargetFrameMatrix << -0.9548214974296336, 0.2665104385944917, 0.1314841974018291, -0.296591573568662,
-            -0.882413772579987, -0.3652114078848295, 0.01869081416890206, -0.3877088083617987, 0.9215923900425707;
-    double venusRotationRate = unit_conversions::convertDegreesToRadians( -1.4813688 ) / physical_constants::JULIAN_DAY;
-    std::shared_ptr< SimpleRotationModelSettings > simpleRotationSettings = std::make_shared< SimpleRotationModelSettings >(
-            "IAU_VENUS", "J2000", Eigen::Quaterniond( spiceInitialRotationToTargetFrameMatrix ), 1.0E7, venusRotationRate );
-
-    // Create rotation model using setup function
-    std::shared_ptr< ephemerides::RotationalEphemeris > approximateEphemeris = createRotationModel( simpleRotationSettings, "Earth" );
-
-    // Create rotation model manually.
-    ephemerides::SimpleRotationalEphemeris manualApproximateEphemeris(
-            Eigen::Quaterniond( spiceInitialRotationToTargetFrameMatrix ), venusRotationRate, 1.0E7, "J2000", "IAU_VENUS" );
-
-    // Verify equivalence of automatically set up and manual models.
-    TUDAT_CHECK_MATRIX_CLOSE_FRACTION( ( Eigen::Matrix3d( manualApproximateEphemeris.getRotationToBaseFrame( 4.0E7 ) ) ),
-                                       ( Eigen::Matrix3d( approximateEphemeris->getRotationToBaseFrame( 4.0E7 ) ) ),
-                                       std::numeric_limits< double >::epsilon( ) );
-    TUDAT_CHECK_MATRIX_CLOSE_FRACTION( ( Eigen::Matrix3d( manualApproximateEphemeris.getRotationToTargetFrame( 4.0E7 ) ) ),
-                                       ( Eigen::Matrix3d( approximateEphemeris->getRotationToTargetFrame( 4.0E7 ) ) ),
-                                       std::numeric_limits< double >::epsilon( ) );
+   // Create settings for simple rotation model.
+   Eigen::Matrix3d spiceInitialRotationToTargetFrameMatrix;
+   spiceInitialRotationToTargetFrameMatrix << -0.9548214974296336, 0.2665104385944917, 0.1314841974018291, -0.296591573568662,
+           -0.882413772579987, -0.3652114078848295, 0.01869081416890206, -0.3877088083617987, 0.9215923900425707;
+   double venusRotationRate = unit_conversions::convertDegreesToRadians( -1.4813688 ) / physical_constants::JULIAN_DAY;
+   std::shared_ptr< SimpleRotationModelSettings > simpleRotationSettings = std::make_shared< SimpleRotationModelSettings >(
+           "IAU_VENUS", "J2000", Eigen::Quaterniond( spiceInitialRotationToTargetFrameMatrix ), 1.0E7, venusRotationRate );
+
+   // Create rotation model using setup function
+   std::shared_ptr< ephemerides::RotationalEphemeris > approximateEphemeris = createRotationModel( simpleRotationSettings, "Earth" );
+
+   // Create rotation model manually.
+   ephemerides::SimpleRotationalEphemeris manualApproximateEphemeris(
+           Eigen::Quaterniond( spiceInitialRotationToTargetFrameMatrix ), venusRotationRate, 1.0E7, "J2000", "IAU_VENUS" );
+
+   // Verify equivalence of automatically set up and manual models.
+   TUDAT_CHECK_MATRIX_CLOSE_FRACTION( ( Eigen::Matrix3d( manualApproximateEphemeris.getRotationToBaseFrame( 4.0E7 ) ) ),
+                                      ( Eigen::Matrix3d( approximateEphemeris->getRotationToBaseFrame( 4.0E7 ) ) ),
+                                      std::numeric_limits< double >::epsilon( ) );
+   TUDAT_CHECK_MATRIX_CLOSE_FRACTION( ( Eigen::Matrix3d( manualApproximateEphemeris.getRotationToTargetFrame( 4.0E7 ) ) ),
+                                      ( Eigen::Matrix3d( approximateEphemeris->getRotationToTargetFrame( 4.0E7 ) ) ),
+                                      std::numeric_limits< double >::epsilon( ) );
 }
 
 //! Test set up of synchronous rotation model.
 BOOST_AUTO_TEST_CASE( test_synchronousRotationModelSetup )
 {
-    // Load Spice kernels
-    spice_interface::loadStandardSpiceKernels( );
-
-    // Create settings for synchronous rotation model.
-    std::vector< std::string > bodiesToCreate;
-    bodiesToCreate.push_back( "Europa" );
-    bodiesToCreate.push_back( "Jupiter" );
-
-    // Create bodies needed in simulation
-    BodyListSettings bodySettings = getDefaultBodySettings( bodiesToCreate );
-
-    bodySettings.at( "Europa" )->rotationModelSettings =
-            std::make_shared< SynchronousRotationModelSettings >( "Jupiter", "ECLIPJ2000", "IAU_Europa" );
-    bodySettings.at( "Europa" )->ephemerisSettings->resetFrameOrigin( "Jupiter" );
-
-    SystemOfBodies bodies = createSystemOfBodies( bodySettings );
-
-    std::shared_ptr< SynchronousRotationModelSettings > synchronousRotationSettings =
-            std::dynamic_pointer_cast< SynchronousRotationModelSettings >( bodySettings.at( "Europa" )->rotationModelSettings );
-
-    // Create rotation model using setup function
-    std::shared_ptr< ephemerides::RotationalEphemeris > rotationalEphemerisFromRotationModelSettings =
-            createRotationModel( synchronousRotationSettings, "Europa", bodies );
-
-    // Create synchronous rotation model directly.
-    std::function< Eigen::Vector6d( const double, bool ) > relativeStateFunction =
-            createRelativeStateFunction( bodies, "Europa", "Jupiter" );
-
-    ephemerides::SynchronousRotationalEphemeris synchronousRotationalEphemeris(
-            relativeStateFunction, "Jupiter", "ECLIPJ2000", "IAU_Europa" );
-
-    // Verify equivalence of automatically set up and manual models.
-    TUDAT_CHECK_MATRIX_CLOSE_FRACTION( ( Eigen::Matrix3d( synchronousRotationalEphemeris.getRotationToBaseFrame( 4.0E7 ) ) ),
-                                       ( Eigen::Matrix3d( rotationalEphemerisFromRotationModelSettings->getRotationToBaseFrame( 4.0E7 ) ) ),
-                                       std::numeric_limits< double >::epsilon( ) );
-    TUDAT_CHECK_MATRIX_CLOSE_FRACTION(
-            ( Eigen::Matrix3d( synchronousRotationalEphemeris.getRotationToTargetFrame( 4.0E7 ) ) ),
-            ( Eigen::Matrix3d( rotationalEphemerisFromRotationModelSettings->getRotationToTargetFrame( 4.0E7 ) ) ),
-            std::numeric_limits< double >::epsilon( ) );
+   // Load Spice kernels
+   spice_interface::loadStandardSpiceKernels( );
+
+   // Create settings for synchronous rotation model.
+   std::vector< std::string > bodiesToCreate;
+   bodiesToCreate.push_back( "Europa" );
+   bodiesToCreate.push_back( "Jupiter" );
+
+   // Create bodies needed in simulation
+   BodyListSettings bodySettings = getDefaultBodySettings( bodiesToCreate );
+
+   bodySettings.at( "Europa" )->rotationModelSettings =
+           std::make_shared< SynchronousRotationModelSettings >( "Jupiter", "ECLIPJ2000", "IAU_Europa" );
+   bodySettings.at( "Europa" )->ephemerisSettings->resetFrameOrigin( "Jupiter" );
+
+   SystemOfBodies bodies = createSystemOfBodies( bodySettings );
+
+   std::shared_ptr< SynchronousRotationModelSettings > synchronousRotationSettings =
+           std::dynamic_pointer_cast< SynchronousRotationModelSettings >( bodySettings.at( "Europa" )->rotationModelSettings );
+
+   // Create rotation model using setup function
+   std::shared_ptr< ephemerides::RotationalEphemeris > rotationalEphemerisFromRotationModelSettings =
+           createRotationModel( synchronousRotationSettings, "Europa", bodies );
+
+   // Create synchronous rotation model directly.
+   std::function< Eigen::Vector6d( const double, bool ) > relativeStateFunction =
+           createRelativeStateFunction( bodies, "Europa", "Jupiter" );
+
+   ephemerides::SynchronousRotationalEphemeris synchronousRotationalEphemeris(
+           relativeStateFunction, "Jupiter", "ECLIPJ2000", "IAU_Europa" );
+
+   // Verify equivalence of automatically set up and manual models.
+   TUDAT_CHECK_MATRIX_CLOSE_FRACTION( ( Eigen::Matrix3d( synchronousRotationalEphemeris.getRotationToBaseFrame( 4.0E7 ) ) ),
+                                      ( Eigen::Matrix3d( rotationalEphemerisFromRotationModelSettings->getRotationToBaseFrame( 4.0E7 ) ) ),
+                                      std::numeric_limits< double >::epsilon( ) );
+   TUDAT_CHECK_MATRIX_CLOSE_FRACTION(
+           ( Eigen::Matrix3d( synchronousRotationalEphemeris.getRotationToTargetFrame( 4.0E7 ) ) ),
+           ( Eigen::Matrix3d( rotationalEphemerisFromRotationModelSettings->getRotationToTargetFrame( 4.0E7 ) ) ),
+           std::numeric_limits< double >::epsilon( ) );
 }
 
 // #if TUDAT_BUILD_WITH_SOFA_INTERFACE
 //! Test set up of GCRS<->ITRS rotation model
 BOOST_AUTO_TEST_CASE( test_earthRotationModelSetup )
 {
-    std::shared_ptr< GcrsToItrsRotationModelSettings > rotationSettings = std::make_shared< GcrsToItrsRotationModelSettings >( );
-
-    // Create rotation model using setup function
-    std::shared_ptr< tudat::ephemerides::RotationalEphemeris > earthRotationModel = createRotationModel( rotationSettings, "Earth" );
-
-    double testTime = 5.0E7;
-
-    std::shared_ptr< GcrsToItrsRotationModelSettings > gcrsToItrsRotationSettings2000a =
-            std::make_shared< GcrsToItrsRotationModelSettings >( basic_astrodynamics::iau_2000_a );
-    std::shared_ptr< GcrsToItrsRotationModelSettings > gcrsToItrsRotationSettings2000b =
-            std::make_shared< GcrsToItrsRotationModelSettings >( basic_astrodynamics::iau_2000_b );
-
-    std::shared_ptr< tudat::ephemerides::RotationalEphemeris > earthRotationModel2000a =
-            createRotationModel( gcrsToItrsRotationSettings2000a, "Earth" );
-    std::shared_ptr< tudat::ephemerides::RotationalEphemeris > earthRotationModel2000b =
-            createRotationModel( gcrsToItrsRotationSettings2000b, "Earth" );
-
-    Eigen::Quaterniond rotationMatrix = earthRotationModel->getRotationToBaseFrame( testTime );
-
-    Eigen::Quaterniond rotationMatrix2000a = earthRotationModel2000a->getRotationToBaseFrame( testTime );
-    Eigen::Matrix3d matrixDeviation2000a = rotationMatrix2000a.toRotationMatrix( ) - rotationMatrix.toRotationMatrix( );
-
-    Eigen::Quaterniond rotationMatrix2000b = earthRotationModel2000b->getRotationToBaseFrame( testTime );
-    Eigen::Matrix3d matrixDeviation2000b = rotationMatrix2000b.toRotationMatrix( ) - rotationMatrix.toRotationMatrix( );
-
-    std::shared_ptr< tudat::ephemerides::GcrsToItrsRotationModel > defaultEarthModel =
-            std::make_shared< ephemerides::GcrsToItrsRotationModel >(
-                    tudat::earth_orientation::createStandardEarthOrientationCalculator( ) );
-
-    Eigen::Quaterniond defaultRotationMatrix = defaultEarthModel->getRotationToBaseFrame( testTime );
-    Eigen::Matrix3d matrixDeviation = defaultRotationMatrix.toRotationMatrix( ) - rotationMatrix.toRotationMatrix( );
-
-    for( unsigned int i = 0; i < 3; i++ )
-    {
-        for( unsigned int j = 0; j < 3; j++ )
-        {
-            if( i < 2 && j < 2 )
-            {
-                BOOST_CHECK_SMALL( std::fabs( matrixDeviation2000a( i, j ) ), 1.0E-13 );
-                BOOST_CHECK_SMALL( std::fabs( matrixDeviation2000b( i, j ) ), 1.0E-12 );
-                BOOST_CHECK_SMALL( std::fabs( matrixDeviation( i, j ) ), std::numeric_limits< double >::epsilon( ) );
-            }
-            else
-            {
-                BOOST_CHECK_SMALL( std::fabs( matrixDeviation2000a( i, j ) ), 1.0E-10 );
-                BOOST_CHECK_SMALL( std::fabs( matrixDeviation2000b( i, j ) ), 1.0E-8 );
-                BOOST_CHECK_SMALL( std::fabs( matrixDeviation( i, j ) ), std::numeric_limits< double >::epsilon( ) );
-            }
-        }
-    }
+   std::shared_ptr< GcrsToItrsRotationModelSettings > rotationSettings = std::make_shared< GcrsToItrsRotationModelSettings >( );
+
+   // Create rotation model using setup function
+   std::shared_ptr< tudat::ephemerides::RotationalEphemeris > earthRotationModel = createRotationModel( rotationSettings, "Earth" );
+
+   double testTime = 5.0E7;
+
+   std::shared_ptr< GcrsToItrsRotationModelSettings > gcrsToItrsRotationSettings2000a =
+           std::make_shared< GcrsToItrsRotationModelSettings >( basic_astrodynamics::iau_2000_a );
+   std::shared_ptr< GcrsToItrsRotationModelSettings > gcrsToItrsRotationSettings2000b =
+           std::make_shared< GcrsToItrsRotationModelSettings >( basic_astrodynamics::iau_2000_b );
+
+   std::shared_ptr< tudat::ephemerides::RotationalEphemeris > earthRotationModel2000a =
+           createRotationModel( gcrsToItrsRotationSettings2000a, "Earth" );
+   std::shared_ptr< tudat::ephemerides::RotationalEphemeris > earthRotationModel2000b =
+           createRotationModel( gcrsToItrsRotationSettings2000b, "Earth" );
+
+   Eigen::Quaterniond rotationMatrix = earthRotationModel->getRotationToBaseFrame( testTime );
+
+   Eigen::Quaterniond rotationMatrix2000a = earthRotationModel2000a->getRotationToBaseFrame( testTime );
+   Eigen::Matrix3d matrixDeviation2000a = rotationMatrix2000a.toRotationMatrix( ) - rotationMatrix.toRotationMatrix( );
+
+   Eigen::Quaterniond rotationMatrix2000b = earthRotationModel2000b->getRotationToBaseFrame( testTime );
+   Eigen::Matrix3d matrixDeviation2000b = rotationMatrix2000b.toRotationMatrix( ) - rotationMatrix.toRotationMatrix( );
+
+   std::shared_ptr< tudat::ephemerides::GcrsToItrsRotationModel > defaultEarthModel =
+           std::make_shared< ephemerides::GcrsToItrsRotationModel >(
+                   tudat::earth_orientation::createStandardEarthOrientationCalculator( ) );
+
+   Eigen::Quaterniond defaultRotationMatrix = defaultEarthModel->getRotationToBaseFrame( testTime );
+   Eigen::Matrix3d matrixDeviation = defaultRotationMatrix.toRotationMatrix( ) - rotationMatrix.toRotationMatrix( );
+
+   for( unsigned int i = 0; i < 3; i++ )
+   {
+       for( unsigned int j = 0; j < 3; j++ )
+       {
+           if( i < 2 && j < 2 )
+           {
+               BOOST_CHECK_SMALL( std::fabs( matrixDeviation2000a( i, j ) ), 1.0E-13 );
+               BOOST_CHECK_SMALL( std::fabs( matrixDeviation2000b( i, j ) ), 1.0E-12 );
+               BOOST_CHECK_SMALL( std::fabs( matrixDeviation( i, j ) ), std::numeric_limits< double >::epsilon( ) );
+           }
+           else
+           {
+               BOOST_CHECK_SMALL( std::fabs( matrixDeviation2000a( i, j ) ), 1.0E-10 );
+               BOOST_CHECK_SMALL( std::fabs( matrixDeviation2000b( i, j ) ), 1.0E-8 );
+               BOOST_CHECK_SMALL( std::fabs( matrixDeviation( i, j ) ), std::numeric_limits< double >::epsilon( ) );
+           }
+       }
+   }
 }
 
 BOOST_AUTO_TEST_CASE( test_radiationSourceModelSetup_IsotropicPoint )
 {
-    spice_interface::loadStandardSpiceKernels( );
-
-    BodyListSettings bodySettings;
-    bodySettings.addSettings( getDefaultSingleBodySettings( "Sun", 0.0, 86400.0 ), "Sun" );
-
-    SystemOfBodies bodies = createSystemOfBodies( bodySettings );
-
-    const auto expectedLuminosity = 42;
-
-    auto isotropicPointSourceWithConstantLuminosityModelSettings =
-            isotropicPointRadiationSourceModelSettings( constantLuminosityModelSettings( expectedLuminosity ) );
-    auto isotropicPointSourceWithConstantLuminosityModel =
-            std::dynamic_pointer_cast< electromagnetism::IsotropicPointRadiationSourceModel >(
-                    createRadiationSourceModel( isotropicPointSourceWithConstantLuminosityModelSettings, "Sun", bodies ) );
-
-    const auto actualLuminosity = isotropicPointSourceWithConstantLuminosityModel->getLuminosityModel( )->getLuminosity( );
-
-    BOOST_CHECK_EQUAL( actualLuminosity, expectedLuminosity );
+   spice_interface::loadStandardSpiceKernels( );
+
+   BodyListSettings bodySettings;
+   bodySettings.addSettings( getDefaultSingleBodySettings( "Sun", 0.0, 86400.0 ), "Sun" );
+
+   SystemOfBodies bodies = createSystemOfBodies( bodySettings );
+
+   const auto expectedLuminosity = 42;
+
+   auto isotropicPointSourceWithConstantLuminosityModelSettings =
+           isotropicPointRadiationSourceModelSettings( constantLuminosityModelSettings( expectedLuminosity ) );
+   auto isotropicPointSourceWithConstantLuminosityModel =
+           std::dynamic_pointer_cast< electromagnetism::IsotropicPointRadiationSourceModel >(
+                   createRadiationSourceModel( isotropicPointSourceWithConstantLuminosityModelSettings, "Sun", bodies ) );
+
+   const auto actualLuminosity = isotropicPointSourceWithConstantLuminosityModel->getLuminosityModel( )->getLuminosity( );
+
+   BOOST_CHECK_EQUAL( actualLuminosity, expectedLuminosity );
 }
 
 BOOST_AUTO_TEST_CASE( test_radiationSourceModelSetup_Extended )
 {
-    spice_interface::loadStandardSpiceKernels( );
-
-    auto bodySettings = getDefaultBodySettings( { "Sun", "Earth", "Moon" } );
-    SystemOfBodies bodies = createSystemOfBodies( bodySettings );
-
-    bodies.at( "Earth" )->setStateFromEphemeris( 0.0 );
-    bodies.at( "Moon" )->setStateFromEphemeris( 0.0 );
-    bodies.at( "Sun" )->setStateFromEphemeris( 0.0 );
-    bodies.at( "Earth" )->setCurrentRotationalStateToLocalFrame(
-            bodies.at( "Earth" )->getRotationalEphemeris( )->getRotationStateVector( 0.0 ) );
-
-    const auto expectedOriginalSourceName = "Sun";
-    const std::vector< int > expectedNumberOfPanelsPerRing{ 42, 34 };
-    const auto expectedNumberOfTotalPanels = 1 + 42 + 34;
-    const auto expectedNumberOfRadiosityModels = 4;
-    const auto expectedConstantRadiosity = 420;
-    const auto expectedAlbedo = 0.42;
-    const auto expectedEmissivity = 0.32;
-    const auto expectedMinTemperature = 100;
-    const auto expectedMaxTemperature = 200;
-    const std::vector< std::string > expectedOccultingBodies{ "Moon" };
-
-    auto extendedSourceModelSettings = extendedRadiationSourceModelSettings(
-            { constantPanelRadiosityModelSettings( expectedConstantRadiosity ),
-              albedoPanelRadiosityModelSettings( expectedAlbedo, expectedOriginalSourceName ),
-              delayedThermalPanelRadiosityModelSettings( expectedEmissivity, expectedOriginalSourceName ),
-              angleBasedThermalPanelRadiosityModelSettings(
-                      expectedMinTemperature, expectedMaxTemperature, expectedEmissivity, expectedOriginalSourceName ) },
-            expectedNumberOfPanelsPerRing,
-            expectedOccultingBodies );
-    auto extendedSourceModel = std::dynamic_pointer_cast< electromagnetism::DynamicallyPaneledRadiationSourceModel >(
-            createRadiationSourceModel( extendedSourceModelSettings, "Earth", bodies ) );
-    extendedSourceModel->updateMembers( TUDAT_NAN );
-    extendedSourceModel->evaluateIrradianceAtPosition( Eigen::Vector3d::UnitX( ) );  // Actual values do not matter
-
-    BOOST_CHECK_EQUAL( extendedSourceModel->getPanels( ).size( ), expectedNumberOfTotalPanels );
-
-    const auto& panel = extendedSourceModel->getPanels( ).front( );
-
-    BOOST_CHECK_EQUAL( panel.getRadiosityModels( ).size( ), expectedNumberOfRadiosityModels );
-
-    const auto constantModel = dynamic_cast< electromagnetism::ConstantSourcePanelRadiosityModel& >( *panel.getRadiosityModels( )[ 0 ] );
-    const auto albedoModel = dynamic_cast< electromagnetism::AlbedoSourcePanelRadiosityModel& >( *panel.getRadiosityModels( )[ 1 ] );
-    const auto reflectionLaw = albedoModel.getReflectionLaw( );
-    const auto delayedThermalModel =
-            dynamic_cast< electromagnetism::DelayedThermalSourcePanelRadiosityModel& >( *panel.getRadiosityModels( )[ 2 ] );
-    const auto angleBasedThermalModel =
-            dynamic_cast< electromagnetism::AngleBasedThermalSourcePanelRadiosityModel& >( *panel.getRadiosityModels( )[ 3 ] );
-
-    const auto actualAlbedoOriginalSourceName = albedoModel.getOriginalSourceName( );
-    const auto actualDelayedThermalOriginalSourceName = delayedThermalModel.getOriginalSourceName( );
-    const auto actualAngleBasedOriginalSourceName = angleBasedThermalModel.getOriginalSourceName( );
-    const auto actualNumberOfPanels = extendedSourceModel->getNumberOfPanels( );
-    const auto actualConstantRadiosity = constantModel.getConstantRadiosity( );
-    const auto actualAlbedo = reflectionLaw->getDiffuseReflectivity( );
-    const auto actualEmissivityDelayed = delayedThermalModel.getEmissivity( );
-    const auto actualEmissivityAngleBased = angleBasedThermalModel.getEmissivity( );
-    const auto actualMinTemperature = angleBasedThermalModel.getMinTemperature( );
-    const auto actualMaxTemperature = angleBasedThermalModel.getMaxTemperature( );
-
-    const auto actualOccultingBodies =
-            extendedSourceModel->getSourcePanelRadiosityModelUpdater( )->getOriginalSourceToSourceOccultingBodyNames( );
-
-    BOOST_CHECK_EQUAL( actualAlbedoOriginalSourceName, expectedOriginalSourceName );
-    BOOST_CHECK_EQUAL( actualDelayedThermalOriginalSourceName, expectedOriginalSourceName );
-    BOOST_CHECK_EQUAL( actualAngleBasedOriginalSourceName, expectedOriginalSourceName );
-    BOOST_CHECK_EQUAL( actualNumberOfPanels, expectedNumberOfTotalPanels );
-    BOOST_CHECK_EQUAL( actualConstantRadiosity, expectedConstantRadiosity );
-    BOOST_CHECK_EQUAL( actualAlbedo, expectedAlbedo );
-    BOOST_CHECK_EQUAL( actualEmissivityDelayed, expectedEmissivity );
-    BOOST_CHECK_EQUAL( actualEmissivityAngleBased, expectedEmissivity );
-    BOOST_CHECK_EQUAL( actualMinTemperature, expectedMinTemperature );
-    BOOST_CHECK_EQUAL( actualMaxTemperature, expectedMaxTemperature );
-    //    BOOST_CHECK_EQUAL_COLLECTIONS(
-    //        actualOccultingBodies.begin(), actualOccultingBodies.end(),
-    //        expectedOccultingBodies.begin(), expectedOccultingBodies.end());
+   spice_interface::loadStandardSpiceKernels( );
+
+   auto bodySettings = getDefaultBodySettings( { "Sun", "Earth", "Moon" } );
+   SystemOfBodies bodies = createSystemOfBodies( bodySettings );
+
+   bodies.at( "Earth" )->setStateFromEphemeris( 0.0 );
+   bodies.at( "Moon" )->setStateFromEphemeris( 0.0 );
+   bodies.at( "Sun" )->setStateFromEphemeris( 0.0 );
+   bodies.at( "Earth" )->setCurrentRotationalStateToLocalFrame(
+           bodies.at( "Earth" )->getRotationalEphemeris( )->getRotationStateVector( 0.0 ) );
+
+   const auto expectedOriginalSourceName = "Sun";
+   const std::vector< int > expectedNumberOfPanelsPerRing{ 42, 34 };
+   const auto expectedNumberOfTotalPanels = 1 + 42 + 34;
+   const auto expectedNumberOfRadiosityModels = 4;
+   const auto expectedConstantRadiosity = 420;
+   const auto expectedAlbedo = 0.42;
+   const auto expectedEmissivity = 0.32;
+   const auto expectedMinTemperature = 100;
+   const auto expectedMaxTemperature = 200;
+   const std::vector< std::string > expectedOccultingBodies{ "Moon" };
+
+   auto extendedSourceModelSettings = extendedRadiationSourceModelSettings(
+           { constantPanelRadiosityModelSettings( expectedConstantRadiosity ),
+             albedoPanelRadiosityModelSettings( expectedAlbedo, expectedOriginalSourceName ),
+             delayedThermalPanelRadiosityModelSettings( expectedEmissivity, expectedOriginalSourceName ),
+             angleBasedThermalPanelRadiosityModelSettings(
+                     expectedMinTemperature, expectedMaxTemperature, expectedEmissivity, expectedOriginalSourceName ) },
+           expectedNumberOfPanelsPerRing,
+           expectedOccultingBodies );
+   auto extendedSourceModel = std::dynamic_pointer_cast< electromagnetism::DynamicallyPaneledRadiationSourceModel >(
+           createRadiationSourceModel( extendedSourceModelSettings, "Earth", bodies ) );
+   extendedSourceModel->updateMembers( TUDAT_NAN );
+   extendedSourceModel->evaluateIrradianceAtPosition( Eigen::Vector3d::UnitX( ) );  // Actual values do not matter
+
+   BOOST_CHECK_EQUAL( extendedSourceModel->getPanels( ).size( ), expectedNumberOfTotalPanels );
+
+   const auto& panel = extendedSourceModel->getPanels( ).front( );
+
+   BOOST_CHECK_EQUAL( panel.getRadiosityModels( ).size( ), expectedNumberOfRadiosityModels );
+
+   const auto constantModel = dynamic_cast< electromagnetism::ConstantSourcePanelRadiosityModel& >( *panel.getRadiosityModels( )[ 0 ] );
+   const auto albedoModel = dynamic_cast< electromagnetism::AlbedoSourcePanelRadiosityModel& >( *panel.getRadiosityModels( )[ 1 ] );
+   const auto reflectionLaw = albedoModel.getReflectionLaw( );
+   const auto delayedThermalModel =
+           dynamic_cast< electromagnetism::DelayedThermalSourcePanelRadiosityModel& >( *panel.getRadiosityModels( )[ 2 ] );
+   const auto angleBasedThermalModel =
+           dynamic_cast< electromagnetism::AngleBasedThermalSourcePanelRadiosityModel& >( *panel.getRadiosityModels( )[ 3 ] );
+
+   const auto actualAlbedoOriginalSourceName = albedoModel.getOriginalSourceName( );
+   const auto actualDelayedThermalOriginalSourceName = delayedThermalModel.getOriginalSourceName( );
+   const auto actualAngleBasedOriginalSourceName = angleBasedThermalModel.getOriginalSourceName( );
+   const auto actualNumberOfPanels = extendedSourceModel->getNumberOfPanels( );
+   const auto actualConstantRadiosity = constantModel.getConstantRadiosity( );
+   const auto actualAlbedo = reflectionLaw->getDiffuseReflectivity( );
+   const auto actualEmissivityDelayed = delayedThermalModel.getEmissivity( );
+   const auto actualEmissivityAngleBased = angleBasedThermalModel.getEmissivity( );
+   const auto actualMinTemperature = angleBasedThermalModel.getMinTemperature( );
+   const auto actualMaxTemperature = angleBasedThermalModel.getMaxTemperature( );
+
+   const auto actualOccultingBodies =
+           extendedSourceModel->getSourcePanelRadiosityModelUpdater( )->getOriginalSourceToSourceOccultingBodyNames( );
+
+   BOOST_CHECK_EQUAL( actualAlbedoOriginalSourceName, expectedOriginalSourceName );
+   BOOST_CHECK_EQUAL( actualDelayedThermalOriginalSourceName, expectedOriginalSourceName );
+   BOOST_CHECK_EQUAL( actualAngleBasedOriginalSourceName, expectedOriginalSourceName );
+   BOOST_CHECK_EQUAL( actualNumberOfPanels, expectedNumberOfTotalPanels );
+   BOOST_CHECK_EQUAL( actualConstantRadiosity, expectedConstantRadiosity );
+   BOOST_CHECK_EQUAL( actualAlbedo, expectedAlbedo );
+   BOOST_CHECK_EQUAL( actualEmissivityDelayed, expectedEmissivity );
+   BOOST_CHECK_EQUAL( actualEmissivityAngleBased, expectedEmissivity );
+   BOOST_CHECK_EQUAL( actualMinTemperature, expectedMinTemperature );
+   BOOST_CHECK_EQUAL( actualMaxTemperature, expectedMaxTemperature );
+   //    BOOST_CHECK_EQUAL_COLLECTIONS(
+   //        actualOccultingBodies.begin(), actualOccultingBodies.end(),
+   //        expectedOccultingBodies.begin(), expectedOccultingBodies.end());
 }
 
 BOOST_AUTO_TEST_CASE( test_surfacePropertyDistributionSetup_SphericalHarmonics_DLAM1 )
 {
-    using namespace tudat::electromagnetism;
-
-    auto surfacePropertyDistributionSettings =
-            sphericalHarmonicsSurfacePropertyDistributionSettings( SphericalHarmonicsSurfacePropertyDistributionModel::albedo_dlam1 );
-    auto surfacePropertyDistribution = std::dynamic_pointer_cast< SphericalHarmonicsSurfacePropertyDistribution >(
-            createSurfacePropertyDistribution( surfacePropertyDistributionSettings, "" ) );
-
-    BOOST_CHECK( surfacePropertyDistribution->getMaximumDegree( ) == 15 );
-    BOOST_CHECK( surfacePropertyDistribution->getMaximumOrder( ) == 15 );
-
-    const auto expectedCosCoeff = -4.041203307692307e-08;
-    const auto actualCosCoeff = surfacePropertyDistribution->getCosineCoefficients( )( 7, 6 );
-    BOOST_CHECK_CLOSE( actualCosCoeff, expectedCosCoeff, 2e-15 );
-
-    const auto expectedSinCoeff = -4.987361846153846e-06;
-    const auto actualSinCoeff = surfacePropertyDistribution->getSineCoefficients( )( 10, 3 );
-    BOOST_CHECK_CLOSE( actualSinCoeff, expectedSinCoeff, 2e-15 );
-
-    const auto expectedValue1 = 0.11846922315451458;
-    const auto actualValue1 = surfacePropertyDistribution->getValue( 0.7, 0.42 );
-    BOOST_CHECK_CLOSE( actualValue1, expectedValue1, 2e-13 );
-
-    const auto expectedValue2 = 0.15772976227190455;
-    const auto actualValue2 = surfacePropertyDistribution->getValue( -1.5, 0.9 );
-    BOOST_CHECK_CLOSE( actualValue2, expectedValue2, 2e-13 );
+   using namespace tudat::electromagnetism;
+
+   auto surfacePropertyDistributionSettings =
+           sphericalHarmonicsSurfacePropertyDistributionSettings( SphericalHarmonicsSurfacePropertyDistributionModel::albedo_dlam1 );
+   auto surfacePropertyDistribution = std::dynamic_pointer_cast< SphericalHarmonicsSurfacePropertyDistribution >(
+           createSurfacePropertyDistribution( surfacePropertyDistributionSettings, "" ) );
+
+   BOOST_CHECK( surfacePropertyDistribution->getMaximumDegree( ) == 15 );
+   BOOST_CHECK( surfacePropertyDistribution->getMaximumOrder( ) == 15 );
+
+   const auto expectedCosCoeff = -4.041203307692307e-08;
+   const auto actualCosCoeff = surfacePropertyDistribution->getCosineCoefficients( )( 7, 6 );
+   BOOST_CHECK_CLOSE( actualCosCoeff, expectedCosCoeff, 2e-15 );
+
+   const auto expectedSinCoeff = -4.987361846153846e-06;
+   const auto actualSinCoeff = surfacePropertyDistribution->getSineCoefficients( )( 10, 3 );
+   BOOST_CHECK_CLOSE( actualSinCoeff, expectedSinCoeff, 2e-15 );
+
+   const auto expectedValue1 = 0.11846922315451458;
+   const auto actualValue1 = surfacePropertyDistribution->getValue( 0.7, 0.42 );
+   BOOST_CHECK_CLOSE( actualValue1, expectedValue1, 2e-13 );
+
+   const auto expectedValue2 = 0.15772976227190455;
+   const auto actualValue2 = surfacePropertyDistribution->getValue( -1.5, 0.9 );
+   BOOST_CHECK_CLOSE( actualValue2, expectedValue2, 2e-13 );
 }
 
 BOOST_AUTO_TEST_CASE( test_surfacePropertyDistributionSetup_SecondDegreeZonalPeriodic_KnockeAlbedo )
 {
-    using namespace tudat::electromagnetism;
-
-    spice_interface::loadStandardSpiceKernels( );
-
-    auto surfacePropertyDistributionSettings =
-            secondDegreeZonalPeriodicSurfacePropertyDistributionSettings( KnockeTypeSurfacePropertyDistributionModel::albedo_knocke );
-    auto surfacePropertyDistribution = std::dynamic_pointer_cast< SecondDegreeZonalPeriodicSurfacePropertyDistribution >(
-            createSurfacePropertyDistribution( surfacePropertyDistributionSettings, "" ) );
-
-    // Identical values to testSecondDegreeZonalPeriodicSurfacePropertyDistribution_Albedo in unitTestSurfacePropertyDistribution
-    surfacePropertyDistribution->updateMembers( spice_interface::convertDateStringToEphemerisTime( "2005 AUG 19 13:46:17" ) );
-    double actualValue = surfacePropertyDistribution->getValue( unit_conversions::convertDegreesToRadians( 29.73 ) );
-    BOOST_CHECK_CLOSE( actualValue, 0.2752338314886392, 1e-13 );
-
-    surfacePropertyDistribution->updateMembers( spice_interface::convertDateStringToEphemerisTime( "2012 DEC 21 17:26:17" ) );
-    actualValue = surfacePropertyDistribution->getValue( unit_conversions::convertDegreesToRadians( 81.43 ) );
-    BOOST_CHECK_CLOSE( actualValue, 0.7192237282075249, 1e-13 );
+   using namespace tudat::electromagnetism;
+
+   spice_interface::loadStandardSpiceKernels( );
+
+   auto surfacePropertyDistributionSettings =
+           secondDegreeZonalPeriodicSurfacePropertyDistributionSettings( KnockeTypeSurfacePropertyDistributionModel::albedo_knocke );
+   auto surfacePropertyDistribution = std::dynamic_pointer_cast< SecondDegreeZonalPeriodicSurfacePropertyDistribution >(
+           createSurfacePropertyDistribution( surfacePropertyDistributionSettings, "" ) );
+
+   // Identical values to testSecondDegreeZonalPeriodicSurfacePropertyDistribution_Albedo in unitTestSurfacePropertyDistribution
+   surfacePropertyDistribution->updateMembers( spice_interface::convertDateStringToEphemerisTime( "2005 AUG 19 13:46:17" ) );
+   double actualValue = surfacePropertyDistribution->getValue( unit_conversions::convertDegreesToRadians( 29.73 ) );
+   BOOST_CHECK_CLOSE( actualValue, 0.2752338314886392, 1e-13 );
+
+   surfacePropertyDistribution->updateMembers( spice_interface::convertDateStringToEphemerisTime( "2012 DEC 21 17:26:17" ) );
+   actualValue = surfacePropertyDistribution->getValue( unit_conversions::convertDegreesToRadians( 81.43 ) );
+   BOOST_CHECK_CLOSE( actualValue, 0.7192237282075249, 1e-13 );
 }
 
 BOOST_AUTO_TEST_CASE( test_surfacePropertyDistributionSetup_SecondDegreeZonalPeriodic_KnockeEmissivity )
 {
-    using namespace tudat::electromagnetism;
-
-    spice_interface::loadStandardSpiceKernels( );
-
-    auto surfacePropertyDistributionSettings =
-            secondDegreeZonalPeriodicSurfacePropertyDistributionSettings( KnockeTypeSurfacePropertyDistributionModel::emissivity_knocke );
-    auto surfacePropertyDistribution = std::dynamic_pointer_cast< SecondDegreeZonalPeriodicSurfacePropertyDistribution >(
-            createSurfacePropertyDistribution( surfacePropertyDistributionSettings, "" ) );
-
-    // Identical values to testSecondDegreeZonalPeriodicSurfacePropertyDistribution_Emissivity in unitTestSurfacePropertyDistribution
-    surfacePropertyDistribution->updateMembers( spice_interface::convertDateStringToEphemerisTime( "2005 AUG 19 13:46:17" ) );
-    double actualValue = surfacePropertyDistribution->getValue( unit_conversions::convertDegreesToRadians( 29.73 ) );
-    BOOST_CHECK_CLOSE( actualValue, 0.7223209069278839, 1e-13 );
-
-    surfacePropertyDistribution->updateMembers( spice_interface::convertDateStringToEphemerisTime( "2012 DEC 21 17:26:17" ) );
-    actualValue = surfacePropertyDistribution->getValue( unit_conversions::convertDegreesToRadians( 81.43 ) );
-    BOOST_CHECK_CLOSE( actualValue, 0.4367772746818569, 1e-13 );
+   using namespace tudat::electromagnetism;
+
+   spice_interface::loadStandardSpiceKernels( );
+
+   auto surfacePropertyDistributionSettings =
+           secondDegreeZonalPeriodicSurfacePropertyDistributionSettings( KnockeTypeSurfacePropertyDistributionModel::emissivity_knocke );
+   auto surfacePropertyDistribution = std::dynamic_pointer_cast< SecondDegreeZonalPeriodicSurfacePropertyDistribution >(
+           createSurfacePropertyDistribution( surfacePropertyDistributionSettings, "" ) );
+
+   // Identical values to testSecondDegreeZonalPeriodicSurfacePropertyDistribution_Emissivity in unitTestSurfacePropertyDistribution
+   surfacePropertyDistribution->updateMembers( spice_interface::convertDateStringToEphemerisTime( "2005 AUG 19 13:46:17" ) );
+   double actualValue = surfacePropertyDistribution->getValue( unit_conversions::convertDegreesToRadians( 29.73 ) );
+   BOOST_CHECK_CLOSE( actualValue, 0.7223209069278839, 1e-13 );
+
+   surfacePropertyDistribution->updateMembers( spice_interface::convertDateStringToEphemerisTime( "2012 DEC 21 17:26:17" ) );
+   actualValue = surfacePropertyDistribution->getValue( unit_conversions::convertDegreesToRadians( 81.43 ) );
+   BOOST_CHECK_CLOSE( actualValue, 0.4367772746818569, 1e-13 );
 }
 
 BOOST_AUTO_TEST_CASE( test_radiationPressureTargetModelSetup_CannonballTarget )
 {
-    const auto expectedArea = 42;
-    const auto expectedCoefficient = 1.42;
-    const std::vector< std::string > expectedOccultingBodies{ "Moon" };
-    const std::map< std::string, std::vector< std::string > > expectedOccultingBodiesMap{ { "", { "Moon" } } };
-
-    auto cannonballRadiationPressureTargetSettings =
-            cannonballRadiationPressureTargetModelSettings( expectedArea, expectedCoefficient, expectedOccultingBodies );
-    auto cannonballRadiationPressureTarget = std::dynamic_pointer_cast< electromagnetism::CannonballRadiationPressureTargetModel >(
-            createRadiationPressureTargetModel( cannonballRadiationPressureTargetSettings, "Vehicle", SystemOfBodies( ) ).at( 0 ) );
-
-    const auto actualArea = cannonballRadiationPressureTarget->getArea( );
-    const auto actualCoefficient = cannonballRadiationPressureTarget->getCoefficient( );
-    const auto actualOccultingBodiesMap = cannonballRadiationPressureTarget->getSourceToTargetOccultingBodies( );
-    const auto actualOccultingBodies = actualOccultingBodiesMap.at( "" );
-
-    BOOST_CHECK_EQUAL( actualArea, expectedArea );
-    BOOST_CHECK_EQUAL( actualCoefficient, expectedCoefficient );
-    BOOST_CHECK_EQUAL( actualOccultingBodiesMap.size( ), 1 );
-    BOOST_CHECK_EQUAL_COLLECTIONS( actualOccultingBodies.begin( ),
-                                   actualOccultingBodies.end( ),
-                                   expectedOccultingBodies.begin( ),
-                                   expectedOccultingBodies.end( ) );
+   const auto expectedArea = 42;
+   const auto expectedCoefficient = 1.42;
+   const std::vector< std::string > expectedOccultingBodies{ "Moon" };
+   const std::map< std::string, std::vector< std::string > > expectedOccultingBodiesMap{ { "", { "Moon" } } };
+
+   auto cannonballRadiationPressureTargetSettings =
+           cannonballRadiationPressureTargetModelSettings( expectedArea, expectedCoefficient, expectedOccultingBodies );
+   auto cannonballRadiationPressureTarget = std::dynamic_pointer_cast< electromagnetism::CannonballRadiationPressureTargetModel >(
+           createRadiationPressureTargetModel( cannonballRadiationPressureTargetSettings, "Vehicle", SystemOfBodies( ) ).at( 0 ) );
+
+   const auto actualArea = cannonballRadiationPressureTarget->getArea( );
+   const auto actualCoefficient = cannonballRadiationPressureTarget->getCoefficient( );
+   const auto actualOccultingBodiesMap = cannonballRadiationPressureTarget->getSourceToTargetOccultingBodies( );
+   const auto actualOccultingBodies = actualOccultingBodiesMap.at( "" );
+
+   BOOST_CHECK_EQUAL( actualArea, expectedArea );
+   BOOST_CHECK_EQUAL( actualCoefficient, expectedCoefficient );
+   BOOST_CHECK_EQUAL( actualOccultingBodiesMap.size( ), 1 );
+   BOOST_CHECK_EQUAL_COLLECTIONS( actualOccultingBodies.begin( ),
+                                  actualOccultingBodies.end( ),
+                                  expectedOccultingBodies.begin( ),
+                                  expectedOccultingBodies.end( ) );
 }
 
 BOOST_AUTO_TEST_CASE( test_radiationPressureTargetModelSetup_PaneledTarget )
 {
-    const auto expectedAreaPanel1 = 42;
-    const auto expectedAreaPanel2 = 43;
-    const auto expectedSpecularReflectivityPanel1 = 0.1;
-    const auto expectedSpecularReflectivityPanel2 = 0.2;
-    const auto expectedDiffuseReflectivityPanel1 = 0.3;
-    const auto expectedDiffuseReflectivityPanel2 = 0.4;
-    const auto expectedAbsorptivityPanel1 = 0.6;
-    const auto expectedAbsorptivityPanel2 = 0.4;
-    const auto expectedWithInstantaneousReradiationPanel1 = true;
-    const auto expectedWithInstantaneousReradiationPanel2 = false;
-    const Eigen::Vector3d expectedSurfaceNormalPanel1 = Eigen::Vector3d::UnitX( );
-    const Eigen::Vector3d expectedSurfaceNormalPanel2 = Eigen::Vector3d::UnitY( );
-    const Eigen::Vector3d expectedSurfaceNormalPanel3 = Eigen::Vector3d( -1, -1, 0 ).normalized( );  // towards Sun
-    const Eigen::Vector3d expectedSurfaceNormalPanel4 = Eigen::Vector3d( 1, 1, 0 ).normalized( );    // away from Sun
-
-    spice_interface::loadStandardSpiceKernels( );
-
-    BodyListSettings bodySettings( "Sun" );
-    bodySettings.addSettings( getDefaultSingleBodySettings( "Sun", 0.0, 86400.0 ), "Sun" );
-    bodySettings.addSettings( "Vehicle" );
-    bodySettings.at( "Vehicle" )->rotationModelSettings =
-            constantRotationModelSettings( "ECLIPJ2000", "VehicleFixed", Eigen::Quaterniond::Identity( ) );
-    bodySettings.at( "Vehicle" )->ephemerisSettings = constantEphemerisSettings(
-            ( Eigen::Vector6d( ) << 1, 1, 0, 0, 0, 0 ).finished( ).normalized( ) * physical_constants::ASTRONOMICAL_UNIT, "Sun" );
-
-    std::vector< std::shared_ptr< BodyPanelSettings > > panelSettingsList = {
-        std::make_shared< BodyPanelSettings >(
-                std::make_shared< FrameFixedBodyPanelGeometrySettings >( expectedSurfaceNormalPanel1, expectedAreaPanel1 ),
-                std::make_shared< SpecularDiffuseBodyPanelReflectionLawSettings >( expectedSpecularReflectivityPanel1,
-                                                                                   expectedDiffuseReflectivityPanel1,
-                                                                                   expectedWithInstantaneousReradiationPanel1 ) ),
-        std::make_shared< BodyPanelSettings >(
-                std::make_shared< FrameFixedBodyPanelGeometrySettings >( 2.0 * expectedSurfaceNormalPanel2, expectedAreaPanel2 ),
-                std::make_shared< SpecularDiffuseBodyPanelReflectionLawSettings >( expectedSpecularReflectivityPanel2,
-                                                                                   expectedDiffuseReflectivityPanel2,
-                                                                                   expectedWithInstantaneousReradiationPanel2 ) ),
-        std::make_shared< BodyPanelSettings >(
-                std::make_shared< FrameVariableBodyPanelGeometrySettings >( "Sun", true, expectedAreaPanel2 ),
-                std::make_shared< SpecularDiffuseBodyPanelReflectionLawSettings >( expectedSpecularReflectivityPanel2,
-                                                                                   expectedDiffuseReflectivityPanel2,
-                                                                                   expectedWithInstantaneousReradiationPanel2 ) ),
-        std::make_shared< BodyPanelSettings >(
-                std::make_shared< FrameVariableBodyPanelGeometrySettings >( "Sun", false, expectedAreaPanel2 ),
-                std::make_shared< SpecularDiffuseBodyPanelReflectionLawSettings >( expectedSpecularReflectivityPanel2,
-                                                                                   expectedDiffuseReflectivityPanel2,
-                                                                                   expectedWithInstantaneousReradiationPanel2 ) )
-    };
-
-    bodySettings.at( "Vehicle" )->bodyExteriorPanelSettings_ = std::make_shared< FullPanelledBodySettings >( panelSettingsList );
-
-    const auto bodies = createSystemOfBodies( bodySettings );
-
-    auto paneledRadiationPressureTargetSettings = std::make_shared< PaneledRadiationPressureTargetModelSettings >( );
-    //            paneledRadiationPressureTargetModelSettings({
-    //                    TargetPanelSettings(
-    //                            expectedAreaPanel1,
-    //                            expectedSpecularReflectivityPanel1,
-    //                            expectedDiffuseReflectivityPanel1,
-    //                            expectedWithInstantaneousReradiationPanel1,
-    //                            expectedSurfaceNormalPanel1),
-    //                    TargetPanelSettings(
-    //                            expectedAreaPanel2,
-    //                            expectedSpecularReflectivityPanel2,
-    //                            expectedDiffuseReflectivityPanel2,
-    //                            expectedWithInstantaneousReradiationPanel2,
-    //                            2 * expectedSurfaceNormalPanel2), // setup should normalize this vector
-    //                    TargetPanelSettings(
-    //                            expectedAreaPanel2,
-    //                            expectedSpecularReflectivityPanel2,
-    //                            expectedDiffuseReflectivityPanel2,
-    //                            expectedWithInstantaneousReradiationPanel2,
-    //                            "Sun"), // towards Sun
-    //                    TargetPanelSettings(
-    //                            expectedAreaPanel2,
-    //                            expectedSpecularReflectivityPanel2,
-    //                            expectedDiffuseReflectivityPanel2,
-    //                            expectedWithInstantaneousReradiationPanel2,
-    //                            "Sun", // away from Sun
-    //                            false)});
-
-    std::shared_ptr< electromagnetism::PaneledRadiationPressureTargetModel > paneledRadiationPressureTarget =
-            std::dynamic_pointer_cast< electromagnetism::PaneledRadiationPressureTargetModel >(
-                    createRadiationPressureTargetModel( paneledRadiationPressureTargetSettings, "Vehicle", bodies ).at( 0 ) );
-
-    bodies.at( "Sun" )->setStateFromEphemeris( 0. );
-    bodies.at( "Vehicle" )->setStateFromEphemeris( 0. );
-    bodies.at( "Vehicle" )->setCurrentRotationToLocalFrameFromEphemeris( 0. );
-    paneledRadiationPressureTarget->updateMembers( 0. );
-
-    BOOST_CHECK_EQUAL( paneledRadiationPressureTarget->getBodyFixedPanels( ).size( ), 4 );
-
-    const auto panel1 = paneledRadiationPressureTarget->getBodyFixedPanels( )[ 0 ];
-    const auto panel2 = paneledRadiationPressureTarget->getBodyFixedPanels( )[ 1 ];
-    const auto panel3 = paneledRadiationPressureTarget->getBodyFixedPanels( )[ 2 ];
-    const auto panel4 = paneledRadiationPressureTarget->getBodyFixedPanels( )[ 3 ];
-    const auto panel1ReflectionLaw =
-            std::dynamic_pointer_cast< electromagnetism::SpecularDiffuseMixReflectionLaw >( panel1->getReflectionLaw( ) );
-    const auto panel2ReflectionLaw =
-            std::dynamic_pointer_cast< electromagnetism::SpecularDiffuseMixReflectionLaw >( panel2->getReflectionLaw( ) );
-
-    BOOST_CHECK_CLOSE( panel1->getPanelArea( ), expectedAreaPanel1, 1e-10 );
-    BOOST_CHECK_CLOSE( panel2->getPanelArea( ), expectedAreaPanel2, 1e-10 );
-    BOOST_CHECK_CLOSE( panel1ReflectionLaw->getSpecularReflectivity( ), expectedSpecularReflectivityPanel1, 1e-10 );
-    BOOST_CHECK_CLOSE( panel2ReflectionLaw->getSpecularReflectivity( ), expectedSpecularReflectivityPanel2, 1e-10 );
-    BOOST_CHECK_CLOSE( panel1ReflectionLaw->getDiffuseReflectivity( ), expectedDiffuseReflectivityPanel1, 1e-10 );
-    BOOST_CHECK_CLOSE( panel2ReflectionLaw->getDiffuseReflectivity( ), expectedDiffuseReflectivityPanel2, 1e-10 );
-    BOOST_CHECK_CLOSE( panel1ReflectionLaw->getAbsorptivity( ), expectedAbsorptivityPanel1, 1e-10 );
-    BOOST_CHECK_CLOSE( panel2ReflectionLaw->getAbsorptivity( ), expectedAbsorptivityPanel2, 1e-10 );
-    BOOST_CHECK( panel1ReflectionLaw->isWithInstantaneousReradiation( ) == expectedWithInstantaneousReradiationPanel1 );
-    BOOST_CHECK( panel2ReflectionLaw->isWithInstantaneousReradiation( ) == expectedWithInstantaneousReradiationPanel2 );
-    TUDAT_CHECK_MATRIX_CLOSE_FRACTION( panel1->getFrameFixedSurfaceNormal( )( ), expectedSurfaceNormalPanel1, 1e-10 );
-    TUDAT_CHECK_MATRIX_CLOSE_FRACTION( panel2->getFrameFixedSurfaceNormal( )( ), expectedSurfaceNormalPanel2, 1e-10 );
-    TUDAT_CHECK_MATRIX_CLOSE_FRACTION( panel3->getFrameFixedSurfaceNormal( )( ), expectedSurfaceNormalPanel3, 1e-10 );
-    TUDAT_CHECK_MATRIX_CLOSE_FRACTION( panel4->getFrameFixedSurfaceNormal( )( ), expectedSurfaceNormalPanel4, 1e-10 );
+   const auto expectedAreaPanel1 = 42;
+   const auto expectedAreaPanel2 = 43;
+   const auto expectedSpecularReflectivityPanel1 = 0.1;
+   const auto expectedSpecularReflectivityPanel2 = 0.2;
+   const auto expectedDiffuseReflectivityPanel1 = 0.3;
+   const auto expectedDiffuseReflectivityPanel2 = 0.4;
+   const auto expectedAbsorptivityPanel1 = 0.6;
+   const auto expectedAbsorptivityPanel2 = 0.4;
+   const auto expectedWithInstantaneousReradiationPanel1 = true;
+   const auto expectedWithInstantaneousReradiationPanel2 = false;
+   const Eigen::Vector3d expectedSurfaceNormalPanel1 = Eigen::Vector3d::UnitX( );
+   const Eigen::Vector3d expectedSurfaceNormalPanel2 = Eigen::Vector3d::UnitY( );
+   const Eigen::Vector3d expectedSurfaceNormalPanel3 = Eigen::Vector3d( -1, -1, 0 ).normalized( );  // towards Sun
+   const Eigen::Vector3d expectedSurfaceNormalPanel4 = Eigen::Vector3d( 1, 1, 0 ).normalized( );    // away from Sun
+
+   spice_interface::loadStandardSpiceKernels( );
+
+   BodyListSettings bodySettings( "Sun" );
+   bodySettings.addSettings( getDefaultSingleBodySettings( "Sun", 0.0, 86400.0 ), "Sun" );
+   bodySettings.addSettings( "Vehicle" );
+   bodySettings.at( "Vehicle" )->rotationModelSettings =
+           constantRotationModelSettings( "ECLIPJ2000", "VehicleFixed", Eigen::Quaterniond::Identity( ) );
+   bodySettings.at( "Vehicle" )->ephemerisSettings = constantEphemerisSettings(
+           ( Eigen::Vector6d( ) << 1, 1, 0, 0, 0, 0 ).finished( ).normalized( ) * physical_constants::ASTRONOMICAL_UNIT, "Sun" );
+
+   std::vector< std::shared_ptr< BodyPanelSettings > > panelSettingsList = {
+       std::make_shared< BodyPanelSettings >(
+               std::make_shared< FrameFixedBodyPanelGeometrySettings >( expectedSurfaceNormalPanel1, expectedAreaPanel1 ),
+               std::make_shared< SpecularDiffuseBodyPanelReflectionLawSettings >( expectedSpecularReflectivityPanel1,
+                                                                                  expectedDiffuseReflectivityPanel1,
+                                                                                  expectedWithInstantaneousReradiationPanel1 ) ),
+       std::make_shared< BodyPanelSettings >(
+               std::make_shared< FrameFixedBodyPanelGeometrySettings >( 2.0 * expectedSurfaceNormalPanel2, expectedAreaPanel2 ),
+               std::make_shared< SpecularDiffuseBodyPanelReflectionLawSettings >( expectedSpecularReflectivityPanel2,
+                                                                                  expectedDiffuseReflectivityPanel2,
+                                                                                  expectedWithInstantaneousReradiationPanel2 ) ),
+       std::make_shared< BodyPanelSettings >(
+               std::make_shared< FrameVariableBodyPanelGeometrySettings >( "Sun", true, expectedAreaPanel2 ),
+               std::make_shared< SpecularDiffuseBodyPanelReflectionLawSettings >( expectedSpecularReflectivityPanel2,
+                                                                                  expectedDiffuseReflectivityPanel2,
+                                                                                  expectedWithInstantaneousReradiationPanel2 ) ),
+       std::make_shared< BodyPanelSettings >(
+               std::make_shared< FrameVariableBodyPanelGeometrySettings >( "Sun", false, expectedAreaPanel2 ),
+               std::make_shared< SpecularDiffuseBodyPanelReflectionLawSettings >( expectedSpecularReflectivityPanel2,
+                                                                                  expectedDiffuseReflectivityPanel2,
+                                                                                  expectedWithInstantaneousReradiationPanel2 ) )
+   };
+
+   bodySettings.at( "Vehicle" )->bodyExteriorPanelSettings_ = std::make_shared< FullPanelledBodySettings >( panelSettingsList );
+
+   const auto bodies = createSystemOfBodies( bodySettings );
+
+   auto paneledRadiationPressureTargetSettings = std::make_shared< PaneledRadiationPressureTargetModelSettings >( );
+   //            paneledRadiationPressureTargetModelSettings({
+   //                    TargetPanelSettings(
+   //                            expectedAreaPanel1,
+   //                            expectedSpecularReflectivityPanel1,
+   //                            expectedDiffuseReflectivityPanel1,
+   //                            expectedWithInstantaneousReradiationPanel1,
+   //                            expectedSurfaceNormalPanel1),
+   //                    TargetPanelSettings(
+   //                            expectedAreaPanel2,
+   //                            expectedSpecularReflectivityPanel2,
+   //                            expectedDiffuseReflectivityPanel2,
+   //                            expectedWithInstantaneousReradiationPanel2,
+   //                            2 * expectedSurfaceNormalPanel2), // setup should normalize this vector
+   //                    TargetPanelSettings(
+   //                            expectedAreaPanel2,
+   //                            expectedSpecularReflectivityPanel2,
+   //                            expectedDiffuseReflectivityPanel2,
+   //                            expectedWithInstantaneousReradiationPanel2,
+   //                            "Sun"), // towards Sun
+   //                    TargetPanelSettings(
+   //                            expectedAreaPanel2,
+   //                            expectedSpecularReflectivityPanel2,
+   //                            expectedDiffuseReflectivityPanel2,
+   //                            expectedWithInstantaneousReradiationPanel2,
+   //                            "Sun", // away from Sun
+   //                            false)});
+
+   std::shared_ptr< electromagnetism::PaneledRadiationPressureTargetModel > paneledRadiationPressureTarget =
+           std::dynamic_pointer_cast< electromagnetism::PaneledRadiationPressureTargetModel >(
+                   createRadiationPressureTargetModel( paneledRadiationPressureTargetSettings, "Vehicle", bodies ).at( 0 ) );
+
+   bodies.at( "Sun" )->setStateFromEphemeris( 0. );
+   bodies.at( "Vehicle" )->setStateFromEphemeris( 0. );
+   bodies.at( "Vehicle" )->setCurrentRotationToLocalFrameFromEphemeris( 0. );
+   paneledRadiationPressureTarget->updateMembers( 0. );
+
+   BOOST_CHECK_EQUAL( paneledRadiationPressureTarget->getBodyFixedPanels( ).size( ), 4 );
+
+   const auto panel1 = paneledRadiationPressureTarget->getBodyFixedPanels( )[ 0 ];
+   const auto panel2 = paneledRadiationPressureTarget->getBodyFixedPanels( )[ 1 ];
+   const auto panel3 = paneledRadiationPressureTarget->getBodyFixedPanels( )[ 2 ];
+   const auto panel4 = paneledRadiationPressureTarget->getBodyFixedPanels( )[ 3 ];
+   const auto panel1ReflectionLaw =
+           std::dynamic_pointer_cast< electromagnetism::SpecularDiffuseMixReflectionLaw >( panel1->getReflectionLaw( ) );
+   const auto panel2ReflectionLaw =
+           std::dynamic_pointer_cast< electromagnetism::SpecularDiffuseMixReflectionLaw >( panel2->getReflectionLaw( ) );
+
+   BOOST_CHECK_CLOSE( panel1->getPanelArea( ), expectedAreaPanel1, 1e-10 );
+   BOOST_CHECK_CLOSE( panel2->getPanelArea( ), expectedAreaPanel2, 1e-10 );
+   BOOST_CHECK_CLOSE( panel1ReflectionLaw->getSpecularReflectivity( ), expectedSpecularReflectivityPanel1, 1e-10 );
+   BOOST_CHECK_CLOSE( panel2ReflectionLaw->getSpecularReflectivity( ), expectedSpecularReflectivityPanel2, 1e-10 );
+   BOOST_CHECK_CLOSE( panel1ReflectionLaw->getDiffuseReflectivity( ), expectedDiffuseReflectivityPanel1, 1e-10 );
+   BOOST_CHECK_CLOSE( panel2ReflectionLaw->getDiffuseReflectivity( ), expectedDiffuseReflectivityPanel2, 1e-10 );
+   BOOST_CHECK_CLOSE( panel1ReflectionLaw->getAbsorptivity( ), expectedAbsorptivityPanel1, 1e-10 );
+   BOOST_CHECK_CLOSE( panel2ReflectionLaw->getAbsorptivity( ), expectedAbsorptivityPanel2, 1e-10 );
+   BOOST_CHECK( panel1ReflectionLaw->isWithInstantaneousReradiation( ) == expectedWithInstantaneousReradiationPanel1 );
+   BOOST_CHECK( panel2ReflectionLaw->isWithInstantaneousReradiation( ) == expectedWithInstantaneousReradiationPanel2 );
+   TUDAT_CHECK_MATRIX_CLOSE_FRACTION( panel1->getFrameFixedSurfaceNormal( )( ), expectedSurfaceNormalPanel1, 1e-10 );
+   TUDAT_CHECK_MATRIX_CLOSE_FRACTION( panel2->getFrameFixedSurfaceNormal( )( ), expectedSurfaceNormalPanel2, 1e-10 );
+   TUDAT_CHECK_MATRIX_CLOSE_FRACTION( panel3->getFrameFixedSurfaceNormal( )( ), expectedSurfaceNormalPanel3, 1e-10 );
+   TUDAT_CHECK_MATRIX_CLOSE_FRACTION( panel4->getFrameFixedSurfaceNormal( )( ), expectedSurfaceNormalPanel4, 1e-10 );
 }
 
 //! Test set up of body shape environment models (see testShapeModels).
 BOOST_AUTO_TEST_CASE( test_shapeModelSetup )
 {
-    // Define test values.
-    const Eigen::Vector3d testCartesianPosition( 1917032.190, 6029782.349, -801376.113 );
-    const double flattening = 1.0 / 298.257223563;
-    const double equatorialRadius = 6378137.0;
-
-    // Test spherical body setup
-    {
-        std::shared_ptr< BodyShapeSettings > shapeSettings = std::make_shared< SphericalBodyShapeSettings >( equatorialRadius );
-        std::shared_ptr< BodyShapeModel > shapeModel = createBodyShapeModel( shapeSettings, "Earth" );
-
-        double calculatedAltitude = shapeModel->getAltitude( testCartesianPosition );
-        BOOST_CHECK_CLOSE_FRACTION(
-                calculatedAltitude, testCartesianPosition.norm( ) - equatorialRadius, std::numeric_limits< double >::epsilon( ) );
-        BOOST_CHECK_CLOSE_FRACTION( shapeModel->getAverageRadius( ), equatorialRadius, std::numeric_limits< double >::epsilon( ) );
-    }
-    // Test oblate spheroid setup
-    {
-        std::shared_ptr< BodyShapeSettings > shapeSettings =
-                std::make_shared< OblateSphericalBodyShapeSettings >( equatorialRadius, flattening );
-        std::shared_ptr< BodyShapeModel > shapeModel = createBodyShapeModel( shapeSettings, "Earth" );
-
-        double calculatedAltitude = shapeModel->getAltitude( testCartesianPosition );
-        double manualAltitude =
-                coordinate_conversions::calculateAltitudeOverOblateSpheroid( testCartesianPosition, equatorialRadius, flattening, 1.0E-4 );
-        BOOST_CHECK_CLOSE_FRACTION( calculatedAltitude, manualAltitude, std::numeric_limits< double >::epsilon( ) );
-    }
-
-    // Test polyhedron setup
-    {
-        // Define cuboid polyhedron
-        const double w = 10.0;  // width
-        const double h = 10.0;  // height
-        const double l = 20.0;  // length
-
-        Eigen::MatrixXd verticesCoordinates( 8, 3 );
-        Eigen::MatrixXi verticesDefiningEachFacet( 12, 3 );
-        verticesCoordinates << 0.0, 0.0, 0.0, l, 0.0, 0.0, 0.0, w, 0.0, l, w, 0.0, 0.0, 0.0, h, l, 0.0, h, 0.0, w, h, l, w, h;
-        verticesDefiningEachFacet << 2, 1, 0, 1, 2, 3, 4, 2, 0, 2, 4, 6, 1, 4, 0, 4, 1, 5, 6, 5, 7, 5, 6, 4, 3, 6, 7, 6, 3, 2, 5, 3, 7, 3,
-                5, 1;
-
-        std::shared_ptr< BodyShapeSettings > shapeSettings =
-                std::make_shared< PolyhedronBodyShapeSettings >( verticesCoordinates, verticesDefiningEachFacet, false, false );
-        std::shared_ptr< BodyShapeModel > shapeModel = createBodyShapeModel( shapeSettings, "Earth" );
-
-        Eigen::Vector3d testCartesianPosition2;
-        testCartesianPosition2 << 10.0, 5.0, 10.5;
-        BOOST_CHECK_CLOSE_FRACTION( shapeModel->getAltitude( testCartesianPosition2 ), 0.5, 1e-15 );
-    }
-
-    // Test hybrid shape model setup
-    {
-        // Define switchover altitude
-        const double switchoverAltitude = 5.0;
-
-        // Define high- and low-resolution cuboid polyhedron (they just have different sizes)
-        const double wLowRes = 10.0;  // width
-        const double hLowRes = 10.0;  // height
-        const double lLowRes = 20.0;  // length
-        Eigen::MatrixXd verticesCoordinatesLowResModel( 8, 3 );
-        verticesCoordinatesLowResModel << 0.0, 0.0, 0.0, lLowRes, 0.0, 0.0, 0.0, wLowRes, 0.0, lLowRes, wLowRes, 0.0, 0.0, 0.0, hLowRes,
-                lLowRes, 0.0, hLowRes, 0.0, wLowRes, hLowRes, lLowRes, wLowRes, hLowRes;
-
-        const double wHighRes = 5.0;   // width
-        const double hHighRes = 5.0;   // height
-        const double lHighRes = 10.0;  // length
-        Eigen::MatrixXd verticesCoordinatesHighResModel( 8, 3 );
-        verticesCoordinatesHighResModel << 0.0, 0.0, 0.0, lHighRes, 0.0, 0.0, 0.0, wHighRes, 0.0, lHighRes, wHighRes, 0.0, 0.0, 0.0,
-                hHighRes, lHighRes, 0.0, hHighRes, 0.0, wHighRes, hHighRes, lHighRes, wHighRes, hHighRes;
-
-        Eigen::MatrixXi verticesDefiningEachFacet( 12, 3 );
-        verticesDefiningEachFacet << 2, 1, 0, 1, 2, 3, 4, 2, 0, 2, 4, 6, 1, 4, 0, 4, 1, 5, 6, 5, 7, 5, 6, 4, 3, 6, 7, 6, 3, 2, 5, 3, 7, 3,
-                5, 1;
-
-        std::shared_ptr< BodyShapeSettings > lowResolutionShapeSettings =
-                std::make_shared< PolyhedronBodyShapeSettings >( verticesCoordinatesLowResModel, verticesDefiningEachFacet, false, false );
-        std::shared_ptr< BodyShapeSettings > highResolutionShapeSettings =
-                std::make_shared< PolyhedronBodyShapeSettings >( verticesCoordinatesHighResModel, verticesDefiningEachFacet, false, false );
-
-        std::shared_ptr< BodyShapeSettings > shapeSettings =
-                std::make_shared< HybridBodyShapeSettings >( lowResolutionShapeSettings, highResolutionShapeSettings, switchoverAltitude );
-
-        std::shared_ptr< BodyShapeModel > shapeModel = createBodyShapeModel( shapeSettings, "Earth" );
-
-        // Point above switchover altitude: altitude computed wrt low-resolution shape model
-        Eigen::Vector3d testCartesianPosition2;
-        testCartesianPosition2 << 5.0, 2.5, 20.0;
-        BOOST_CHECK_CLOSE_FRACTION( shapeModel->getAltitude( testCartesianPosition2 ), 10.0, 1e-15 );
-
-        // Point below switchover altitude: altitude computed wrt high-resolution shape model
-        testCartesianPosition2 << 5.0, 2.5, 12.0;
-        BOOST_CHECK_CLOSE_FRACTION( shapeModel->getAltitude( testCartesianPosition2 ), 7.0, 1e-15 );
-    }
+   // Define test values.
+   const Eigen::Vector3d testCartesianPosition( 1917032.190, 6029782.349, -801376.113 );
+   const double flattening = 1.0 / 298.257223563;
+   const double equatorialRadius = 6378137.0;
+
+   // Test spherical body setup
+   {
+       std::shared_ptr< BodyShapeSettings > shapeSettings = std::make_shared< SphericalBodyShapeSettings >( equatorialRadius );
+       std::shared_ptr< BodyShapeModel > shapeModel = createBodyShapeModel( shapeSettings, "Earth" );
+
+       double calculatedAltitude = shapeModel->getAltitude( testCartesianPosition );
+       BOOST_CHECK_CLOSE_FRACTION(
+               calculatedAltitude, testCartesianPosition.norm( ) - equatorialRadius, std::numeric_limits< double >::epsilon( ) );
+       BOOST_CHECK_CLOSE_FRACTION( shapeModel->getAverageRadius( ), equatorialRadius, std::numeric_limits< double >::epsilon( ) );
+   }
+   // Test oblate spheroid setup
+   {
+       std::shared_ptr< BodyShapeSettings > shapeSettings =
+               std::make_shared< OblateSphericalBodyShapeSettings >( equatorialRadius, flattening );
+       std::shared_ptr< BodyShapeModel > shapeModel = createBodyShapeModel( shapeSettings, "Earth" );
+
+       double calculatedAltitude = shapeModel->getAltitude( testCartesianPosition );
+       double manualAltitude =
+               coordinate_conversions::calculateAltitudeOverOblateSpheroid( testCartesianPosition, equatorialRadius, flattening, 1.0E-4 );
+       BOOST_CHECK_CLOSE_FRACTION( calculatedAltitude, manualAltitude, std::numeric_limits< double >::epsilon( ) );
+   }
+
+   // Test polyhedron setup
+   {
+       // Define cuboid polyhedron
+       const double w = 10.0;  // width
+       const double h = 10.0;  // height
+       const double l = 20.0;  // length
+
+       Eigen::MatrixXd verticesCoordinates( 8, 3 );
+       Eigen::MatrixXi verticesDefiningEachFacet( 12, 3 );
+       verticesCoordinates << 0.0, 0.0, 0.0, l, 0.0, 0.0, 0.0, w, 0.0, l, w, 0.0, 0.0, 0.0, h, l, 0.0, h, 0.0, w, h, l, w, h;
+       verticesDefiningEachFacet << 2, 1, 0, 1, 2, 3, 4, 2, 0, 2, 4, 6, 1, 4, 0, 4, 1, 5, 6, 5, 7, 5, 6, 4, 3, 6, 7, 6, 3, 2, 5, 3, 7, 3,
+               5, 1;
+
+       std::shared_ptr< BodyShapeSettings > shapeSettings =
+               std::make_shared< PolyhedronBodyShapeSettings >( verticesCoordinates, verticesDefiningEachFacet, false, false );
+       std::shared_ptr< BodyShapeModel > shapeModel = createBodyShapeModel( shapeSettings, "Earth" );
+
+       Eigen::Vector3d testCartesianPosition2;
+       testCartesianPosition2 << 10.0, 5.0, 10.5;
+       BOOST_CHECK_CLOSE_FRACTION( shapeModel->getAltitude( testCartesianPosition2 ), 0.5, 1e-15 );
+   }
+
+   // Test hybrid shape model setup
+   {
+       // Define switchover altitude
+       const double switchoverAltitude = 5.0;
+
+       // Define high- and low-resolution cuboid polyhedron (they just have different sizes)
+       const double wLowRes = 10.0;  // width
+       const double hLowRes = 10.0;  // height
+       const double lLowRes = 20.0;  // length
+       Eigen::MatrixXd verticesCoordinatesLowResModel( 8, 3 );
+       verticesCoordinatesLowResModel << 0.0, 0.0, 0.0, lLowRes, 0.0, 0.0, 0.0, wLowRes, 0.0, lLowRes, wLowRes, 0.0, 0.0, 0.0, hLowRes,
+               lLowRes, 0.0, hLowRes, 0.0, wLowRes, hLowRes, lLowRes, wLowRes, hLowRes;
+
+       const double wHighRes = 5.0;   // width
+       const double hHighRes = 5.0;   // height
+       const double lHighRes = 10.0;  // length
+       Eigen::MatrixXd verticesCoordinatesHighResModel( 8, 3 );
+       verticesCoordinatesHighResModel << 0.0, 0.0, 0.0, lHighRes, 0.0, 0.0, 0.0, wHighRes, 0.0, lHighRes, wHighRes, 0.0, 0.0, 0.0,
+               hHighRes, lHighRes, 0.0, hHighRes, 0.0, wHighRes, hHighRes, lHighRes, wHighRes, hHighRes;
+
+       Eigen::MatrixXi verticesDefiningEachFacet( 12, 3 );
+       verticesDefiningEachFacet << 2, 1, 0, 1, 2, 3, 4, 2, 0, 2, 4, 6, 1, 4, 0, 4, 1, 5, 6, 5, 7, 5, 6, 4, 3, 6, 7, 6, 3, 2, 5, 3, 7, 3,
+               5, 1;
+
+       std::shared_ptr< BodyShapeSettings > lowResolutionShapeSettings =
+               std::make_shared< PolyhedronBodyShapeSettings >( verticesCoordinatesLowResModel, verticesDefiningEachFacet, false, false );
+       std::shared_ptr< BodyShapeSettings > highResolutionShapeSettings =
+               std::make_shared< PolyhedronBodyShapeSettings >( verticesCoordinatesHighResModel, verticesDefiningEachFacet, false, false );
+
+       std::shared_ptr< BodyShapeSettings > shapeSettings =
+               std::make_shared< HybridBodyShapeSettings >( lowResolutionShapeSettings, highResolutionShapeSettings, switchoverAltitude );
+
+       std::shared_ptr< BodyShapeModel > shapeModel = createBodyShapeModel( shapeSettings, "Earth" );
+
+       // Point above switchover altitude: altitude computed wrt low-resolution shape model
+       Eigen::Vector3d testCartesianPosition2;
+       testCartesianPosition2 << 5.0, 2.5, 20.0;
+       BOOST_CHECK_CLOSE_FRACTION( shapeModel->getAltitude( testCartesianPosition2 ), 10.0, 1e-15 );
+
+       // Point below switchover altitude: altitude computed wrt high-resolution shape model
+       testCartesianPosition2 << 5.0, 2.5, 12.0;
+       BOOST_CHECK_CLOSE_FRACTION( shapeModel->getAltitude( testCartesianPosition2 ), 7.0, 1e-15 );
+   }
 }
 
 //! Test set up of flight conditions object.
 BOOST_AUTO_TEST_CASE( test_flightConditionsSetup )
 {
-    // Load Spice kernels
-    spice_interface::loadStandardSpiceKernels( );
-
-    // Define body settings/
-    BodyListSettings bodySettings;
-    bodySettings.addSettings( getDefaultSingleBodySettings( "Earth", 0.0, 1.0E7 ), "Earth" );
-    bodySettings.addSettings( "Vehicle" );
-    bodySettings.at( "Vehicle" )->aerodynamicCoefficientSettings =
-            std::make_shared< ConstantAerodynamicCoefficientSettings >( 1.0,
-                                                                        2.0,
-                                                                        Eigen::Vector3d::Zero( ),
-                                                                        ( Eigen::Vector3d( ) << -1.1, 0.1, 2.3 ).finished( ),
-                                                                        Eigen::Vector3d::Zero( ),
-                                                                        negative_aerodynamic_frame_coefficients,
-                                                                        negative_aerodynamic_frame_coefficients );
-
-    // Create bodies
-    SystemOfBodies bodies = createSystemOfBodies( bodySettings );
-
-    // Define expected aerodynamic angles (see testAerodynamicAngleCalculator)
-    double testHeadingAngle = 1.229357188236127;
-    double testFlightPathAngle = -0.024894033070522;
-    double testLatitude = -0.385027359562548;
-    double testLongitude = -1.849449608688977;
-
-    double angleOfAttack = 1.232;
-    double angleOfSideslip = -0.00322;
-    double bankAngle = 2.323432;
-
-    // Create flight conditions object.
-    std::shared_ptr< aerodynamics::FlightConditions > vehicleFlightConditions =
-            createAtmosphericFlightConditions( bodies.at( "Vehicle" ), bodies.at( "Earth" ), "Vehicle", "Earth" );
-    bodies.at( "Vehicle" )->setFlightConditions( vehicleFlightConditions );
-
-    std::shared_ptr< ephemerides::AerodynamicAngleRotationalEphemeris > vehicleRotationModel =
-            createAerodynamicAngleBasedRotationModel( "Vehicle", "Earth", bodies, "ECLIPJ2000", "VehicleFixed" );
-
-    vehicleRotationModel->setAerodynamicAngleFunction(
-            [ = ]( const double ) { return ( Eigen::Vector3d( ) << angleOfAttack, angleOfSideslip, bankAngle ).finished( ); } );
-    bodies.at( "Vehicle" )->setRotationalEphemeris( vehicleRotationModel );
-    vehicleRotationModel->setIsBodyInPropagation( true );
-
-    // Set vehicle body-fixed state (see testAerodynamicAngleCalculator)
-    Eigen::Vector6d vehicleBodyFixedState = ( Eigen::Vector6d( ) << -1656517.23153109,
-                                              -5790058.28764025,
-                                              -2440584.88186829,
-                                              6526.30784888051,
-                                              -2661.34558272018,
-                                              2377.09572383163 )
-                                                    .finished( );
-
-    // Set states in environment.
-    double testTime = 0.5E7;
-    Eigen::Vector6d vehicleInertialState = ephemerides::transformStateToFrameFromRotations(
-            vehicleBodyFixedState,
-            bodies.at( "Earth" )->getRotationalEphemeris( )->getRotationToBaseFrame( testTime ),
-            bodies.at( "Earth" )->getRotationalEphemeris( )->getDerivativeOfRotationToBaseFrame( testTime ) );
-    bodies.at( "Earth" )->setState( Eigen::Vector6d::Zero( ) );
-    bodies.at( "Vehicle" )->setState( vehicleInertialState );
-    bodies.at( "Earth" )->setCurrentRotationalStateToLocalFrameFromEphemeris( testTime );
-
-    // Update flight conditions
-    vehicleFlightConditions->updateConditions( testTime );
-
-    // Check whether calulcate angles and body-fixed state correspond to expected results
-    BOOST_CHECK_SMALL(
-            std::fabs( vehicleFlightConditions->getAerodynamicAngleCalculator( )->getAerodynamicAngle( latitude_angle ) - testLatitude ),
-            10.0 * std::numeric_limits< double >::epsilon( ) );
-    BOOST_CHECK_SMALL(
-            std::fabs( vehicleFlightConditions->getAerodynamicAngleCalculator( )->getAerodynamicAngle( longitude_angle ) - testLongitude ),
-            10.0 * std::numeric_limits< double >::epsilon( ) );
-    BOOST_CHECK_SMALL(
-            std::fabs( vehicleFlightConditions->getAerodynamicAngleCalculator( )->getAerodynamicAngle( heading_angle ) - testHeadingAngle ),
-            10.0 * std::numeric_limits< double >::epsilon( ) );
-    BOOST_CHECK_SMALL( std::fabs( vehicleFlightConditions->getAerodynamicAngleCalculator( )->getAerodynamicAngle( flight_path_angle ) -
-                                  testFlightPathAngle ),
-                       10.0 * std::numeric_limits< double >::epsilon( ) );
-
-    BOOST_CHECK_SMALL(
-            std::fabs( vehicleFlightConditions->getAerodynamicAngleCalculator( )->getAerodynamicAngle( angle_of_attack ) - angleOfAttack ),
-            10.0 * std::numeric_limits< double >::epsilon( ) );
-    BOOST_CHECK_SMALL( std::fabs( vehicleFlightConditions->getAerodynamicAngleCalculator( )->getAerodynamicAngle( angle_of_sideslip ) -
-                                  angleOfSideslip ),
-                       10.0 * std::numeric_limits< double >::epsilon( ) );
-    BOOST_CHECK_SMALL(
-            std::fabs( vehicleFlightConditions->getAerodynamicAngleCalculator( )->getAerodynamicAngle( bank_angle ) - bankAngle ),
-            10.0 * std::numeric_limits< double >::epsilon( ) );
-
-    TUDAT_CHECK_MATRIX_CLOSE_FRACTION( vehicleFlightConditions->getCurrentBodyCenteredBodyFixedState( ),
-                                       vehicleBodyFixedState,
-                                       ( 2.0 * std::numeric_limits< double >::epsilon( ) ) );
+   // Load Spice kernels
+   spice_interface::loadStandardSpiceKernels( );
+
+   // Define body settings/
+   BodyListSettings bodySettings;
+   bodySettings.addSettings( getDefaultSingleBodySettings( "Earth", 0.0, 1.0E7 ), "Earth" );
+   bodySettings.addSettings( "Vehicle" );
+   bodySettings.at( "Vehicle" )->aerodynamicCoefficientSettings =
+           std::make_shared< ConstantAerodynamicCoefficientSettings >( 1.0,
+                                                                       2.0,
+                                                                       Eigen::Vector3d::Zero( ),
+                                                                       ( Eigen::Vector3d( ) << -1.1, 0.1, 2.3 ).finished( ),
+                                                                       Eigen::Vector3d::Zero( ),
+                                                                       negative_aerodynamic_frame_coefficients,
+                                                                       negative_aerodynamic_frame_coefficients );
+
+   // Create bodies
+   SystemOfBodies bodies = createSystemOfBodies( bodySettings );
+
+   // Define expected aerodynamic angles (see testAerodynamicAngleCalculator)
+   double testHeadingAngle = 1.229357188236127;
+   double testFlightPathAngle = -0.024894033070522;
+   double testLatitude = -0.385027359562548;
+   double testLongitude = -1.849449608688977;
+
+   double angleOfAttack = 1.232;
+   double angleOfSideslip = -0.00322;
+   double bankAngle = 2.323432;
+
+   // Create flight conditions object.
+   std::shared_ptr< aerodynamics::FlightConditions > vehicleFlightConditions =
+           createAtmosphericFlightConditions( bodies.at( "Vehicle" ), bodies.at( "Earth" ), "Vehicle", "Earth" );
+   bodies.at( "Vehicle" )->setFlightConditions( vehicleFlightConditions );
+
+   std::shared_ptr< ephemerides::AerodynamicAngleRotationalEphemeris > vehicleRotationModel =
+           createAerodynamicAngleBasedRotationModel( "Vehicle", "Earth", bodies, "ECLIPJ2000", "VehicleFixed" );
+
+   vehicleRotationModel->setAerodynamicAngleFunction(
+           [ = ]( const double ) { return ( Eigen::Vector3d( ) << angleOfAttack, angleOfSideslip, bankAngle ).finished( ); } );
+   bodies.at( "Vehicle" )->setRotationalEphemeris( vehicleRotationModel );
+   vehicleRotationModel->setIsBodyInPropagation( true );
+
+   // Set vehicle body-fixed state (see testAerodynamicAngleCalculator)
+   Eigen::Vector6d vehicleBodyFixedState = ( Eigen::Vector6d( ) << -1656517.23153109,
+                                             -5790058.28764025,
+                                             -2440584.88186829,
+                                             6526.30784888051,
+                                             -2661.34558272018,
+                                             2377.09572383163 )
+                                                   .finished( );
+
+   // Set states in environment.
+   double testTime = 0.5E7;
+   Eigen::Vector6d vehicleInertialState = ephemerides::transformStateToFrameFromRotations(
+           vehicleBodyFixedState,
+           bodies.at( "Earth" )->getRotationalEphemeris( )->getRotationToBaseFrame( testTime ),
+           bodies.at( "Earth" )->getRotationalEphemeris( )->getDerivativeOfRotationToBaseFrame( testTime ) );
+   bodies.at( "Earth" )->setState( Eigen::Vector6d::Zero( ) );
+   bodies.at( "Vehicle" )->setState( vehicleInertialState );
+   bodies.at( "Earth" )->setCurrentRotationalStateToLocalFrameFromEphemeris( testTime );
+
+   // Update flight conditions
+   vehicleFlightConditions->updateConditions( testTime );
+
+   // Check whether calulcate angles and body-fixed state correspond to expected results
+   BOOST_CHECK_SMALL(
+           std::fabs( vehicleFlightConditions->getAerodynamicAngleCalculator( )->getAerodynamicAngle( latitude_angle ) - testLatitude ),
+           10.0 * std::numeric_limits< double >::epsilon( ) );
+   BOOST_CHECK_SMALL(
+           std::fabs( vehicleFlightConditions->getAerodynamicAngleCalculator( )->getAerodynamicAngle( longitude_angle ) - testLongitude ),
+           10.0 * std::numeric_limits< double >::epsilon( ) );
+   BOOST_CHECK_SMALL(
+           std::fabs( vehicleFlightConditions->getAerodynamicAngleCalculator( )->getAerodynamicAngle( heading_angle ) - testHeadingAngle ),
+           10.0 * std::numeric_limits< double >::epsilon( ) );
+   BOOST_CHECK_SMALL( std::fabs( vehicleFlightConditions->getAerodynamicAngleCalculator( )->getAerodynamicAngle( flight_path_angle ) -
+                                 testFlightPathAngle ),
+                      10.0 * std::numeric_limits< double >::epsilon( ) );
+
+   BOOST_CHECK_SMALL(
+           std::fabs( vehicleFlightConditions->getAerodynamicAngleCalculator( )->getAerodynamicAngle( angle_of_attack ) - angleOfAttack ),
+           10.0 * std::numeric_limits< double >::epsilon( ) );
+   BOOST_CHECK_SMALL( std::fabs( vehicleFlightConditions->getAerodynamicAngleCalculator( )->getAerodynamicAngle( angle_of_sideslip ) -
+                                 angleOfSideslip ),
+                      10.0 * std::numeric_limits< double >::epsilon( ) );
+   BOOST_CHECK_SMALL(
+           std::fabs( vehicleFlightConditions->getAerodynamicAngleCalculator( )->getAerodynamicAngle( bank_angle ) - bankAngle ),
+           10.0 * std::numeric_limits< double >::epsilon( ) );
+
+   TUDAT_CHECK_MATRIX_CLOSE_FRACTION( vehicleFlightConditions->getCurrentBodyCenteredBodyFixedState( ),
+                                      vehicleBodyFixedState,
+                                      ( 2.0 * std::numeric_limits< double >::epsilon( ) ) );
 }
 
 BOOST_AUTO_TEST_CASE( test_groundStationCreation )
 {
-    using namespace unit_conversions;
-    using namespace coordinate_conversions;
-
-    const double flattening = 1.0 / 298.257223563;
-    const double equatorialRadius = 6378137.0;
-
-    BodyListSettings bodySettings;
-    bodySettings.addSettings( "Earth" );
-    bodySettings.at( "Earth" )->shapeModelSettings = std::make_shared< OblateSphericalBodyShapeSettings >( equatorialRadius, flattening );
-
-    Eigen::Vector3d testCartesianPosition( 1917032.190, 6029782.349, -801376.113 );
-    Eigen::Vector3d testGeodeticPosition( -63.667, convertDegreesToRadians( -7.26654999 ), convertDegreesToRadians( 72.36312094 ) );
-    Eigen::Vector3d testSphericalPosition = coordinate_conversions::convertCartesianToSpherical( testCartesianPosition );
-    testSphericalPosition( 1 ) = mathematical_constants::PI / 2.0 - testSphericalPosition( 1 );
-
-    bodySettings.at( "Earth" )->groundStationSettings.push_back(
-            std::make_shared< GroundStationSettings >( "Station1", testCartesianPosition, cartesian_position ) );
-    bodySettings.at( "Earth" )->groundStationSettings.push_back(
-            std::make_shared< GroundStationSettings >( "Station2", testSphericalPosition, spherical_position ) );
-    bodySettings.at( "Earth" )->groundStationSettings.push_back(
-            std::make_shared< GroundStationSettings >( "Station3", testGeodeticPosition, geodetic_position ) );
-
-    // Create bodies
-    SystemOfBodies bodies = createSystemOfBodies( bodySettings );
-
-    BOOST_CHECK_EQUAL( bodies.at( "Earth" )->getGroundStationMap( ).count( "Station1" ), 1 );
-    BOOST_CHECK_EQUAL( bodies.at( "Earth" )->getGroundStationMap( ).count( "Station2" ), 1 );
-    BOOST_CHECK_EQUAL( bodies.at( "Earth" )->getGroundStationMap( ).count( "Station3" ), 1 );
-    BOOST_CHECK_EQUAL( bodies.at( "Earth" )->getGroundStationMap( ).size( ), 3 );
-
-    Eigen::Vector3d testPosition1 =
-            bodies.at( "Earth" )->getGroundStationMap( ).at( "Station1" )->getNominalStationState( )->getNominalCartesianPosition( );
-    Eigen::Vector3d testPosition2 =
-            bodies.at( "Earth" )->getGroundStationMap( ).at( "Station2" )->getNominalStationState( )->getNominalCartesianPosition( );
-    Eigen::Vector3d testPosition3 =
-            bodies.at( "Earth" )->getGroundStationMap( ).at( "Station3" )->getNominalStationState( )->getNominalCartesianPosition( );
-
-    for( unsigned int i = 0; i < 3; i++ )
-    {
-        BOOST_CHECK_SMALL( std::fabs( testPosition1( i ) - testCartesianPosition( i ) ), 1.0E-9 );
-        BOOST_CHECK_SMALL( std::fabs( testPosition2( i ) - testCartesianPosition( i ) ), 1.0E-8 );
-        BOOST_CHECK_SMALL( std::fabs( testPosition3( i ) - testCartesianPosition( i ) ), 1.0E-3 );
-    }
+   using namespace unit_conversions;
+   using namespace coordinate_conversions;
+
+   const double flattening = 1.0 / 298.257223563;
+   const double equatorialRadius = 6378137.0;
+
+   BodyListSettings bodySettings;
+   bodySettings.addSettings( "Earth" );
+   bodySettings.at( "Earth" )->shapeModelSettings = std::make_shared< OblateSphericalBodyShapeSettings >( equatorialRadius, flattening );
+
+   Eigen::Vector3d testCartesianPosition( 1917032.190, 6029782.349, -801376.113 );
+   Eigen::Vector3d testGeodeticPosition( -63.667, convertDegreesToRadians( -7.26654999 ), convertDegreesToRadians( 72.36312094 ) );
+   Eigen::Vector3d testSphericalPosition = coordinate_conversions::convertCartesianToSpherical( testCartesianPosition );
+   testSphericalPosition( 1 ) = mathematical_constants::PI / 2.0 - testSphericalPosition( 1 );
+
+   bodySettings.at( "Earth" )->groundStationSettings.push_back(
+           std::make_shared< GroundStationSettings >( "Station1", testCartesianPosition, cartesian_position ) );
+   bodySettings.at( "Earth" )->groundStationSettings.push_back(
+           std::make_shared< GroundStationSettings >( "Station2", testSphericalPosition, spherical_position ) );
+   bodySettings.at( "Earth" )->groundStationSettings.push_back(
+           std::make_shared< GroundStationSettings >( "Station3", testGeodeticPosition, geodetic_position ) );
+
+   // Create bodies
+   SystemOfBodies bodies = createSystemOfBodies( bodySettings );
+
+   BOOST_CHECK_EQUAL( bodies.at( "Earth" )->getGroundStationMap( ).count( "Station1" ), 1 );
+   BOOST_CHECK_EQUAL( bodies.at( "Earth" )->getGroundStationMap( ).count( "Station2" ), 1 );
+   BOOST_CHECK_EQUAL( bodies.at( "Earth" )->getGroundStationMap( ).count( "Station3" ), 1 );
+   BOOST_CHECK_EQUAL( bodies.at( "Earth" )->getGroundStationMap( ).size( ), 3 );
+
+   Eigen::Vector3d testPosition1 =
+           bodies.at( "Earth" )->getGroundStationMap( ).at( "Station1" )->getNominalStationState( )->getNominalCartesianPosition( );
+   Eigen::Vector3d testPosition2 =
+           bodies.at( "Earth" )->getGroundStationMap( ).at( "Station2" )->getNominalStationState( )->getNominalCartesianPosition( );
+   Eigen::Vector3d testPosition3 =
+           bodies.at( "Earth" )->getGroundStationMap( ).at( "Station3" )->getNominalStationState( )->getNominalCartesianPosition( );
+
+   for( unsigned int i = 0; i < 3; i++ )
+   {
+       BOOST_CHECK_SMALL( std::fabs( testPosition1( i ) - testCartesianPosition( i ) ), 1.0E-9 );
+       BOOST_CHECK_SMALL( std::fabs( testPosition2( i ) - testCartesianPosition( i ) ), 1.0E-8 );
+       BOOST_CHECK_SMALL( std::fabs( testPosition3( i ) - testCartesianPosition( i ) ), 1.0E-3 );
+   }
 }
 
 BOOST_AUTO_TEST_CASE( test_dsnGroundStationCreation )
 {
-    std::vector< std::string > goldstoneStationNames = { "DSS-12", "DSS-13", "DSS-14", "DSS-15", "DSS-24", "DSS-25", "DSS-26", "DSS-27" };
-    std::vector< std::string > canberraStationNames = { "DSS-34", "DSS-35", "DSS-36", "DSS-42", "DSS-43", "DSS-45" };
-    std::vector< std::string > madridStationNames = { "DSS-54", "DSS-55", "DSS-61", "DSS-63", "DSS-65" };
-    std::vector< std::string > invalidStationNames = { "DSS-01", "DSN-12", "TUD-12" };
-
-    Eigen::Vector3d goldstoneStationVelocity( -0.0180, 0.0065, -0.0038 );
-    goldstoneStationVelocity /= physical_constants::JULIAN_YEAR;
-    Eigen::Vector3d canberraStationVelocity( -0.0335, -0.0041, 0.0392 );
-    canberraStationVelocity /= physical_constants::JULIAN_YEAR;
-    Eigen::Vector3d madridStationVelocity( -0.0100, 0.0242, 0.0156 );
-    madridStationVelocity /= physical_constants::JULIAN_YEAR;
-
-    std::vector< std::shared_ptr< GroundStationSettings > > dsnStationSettings( getDsnStationSettings( ) );
-
-    for( std::string& stationName : goldstoneStationNames )
-    {
-        TUDAT_CHECK_MATRIX_CLOSE_FRACTION( getDsnStationVelocity( stationName ), goldstoneStationVelocity, 1.0E-5 );
-
-        bool groundStationCreated = false;
-        for( const auto& setting : dsnStationSettings )
-        {
-            if( setting->getStationName( ) == stationName )
-            {
-                groundStationCreated = true;
-            }
-        }
-        BOOST_CHECK( groundStationCreated );
-    }
-    for( std::string& stationName : canberraStationNames )
-    {
-        TUDAT_CHECK_MATRIX_CLOSE_FRACTION( getDsnStationVelocity( stationName ), canberraStationVelocity, 1.0E-5 );
-
-        bool groundStationCreated = false;
-        for( const auto& setting : dsnStationSettings )
-        {
-            if( setting->getStationName( ) == stationName )
-            {
-                groundStationCreated = true;
-            }
-        }
-        BOOST_CHECK( groundStationCreated );
-    }
-    for( std::string& stationName : madridStationNames )
-    {
-        TUDAT_CHECK_MATRIX_CLOSE_FRACTION( getDsnStationVelocity( stationName ), madridStationVelocity, 1.0E-5 );
-
-        bool groundStationCreated = false;
-        for( const auto& setting : dsnStationSettings )
-        {
-            if( setting->getStationName( ) == stationName )
-            {
-                groundStationCreated = true;
-            }
-        }
-        BOOST_CHECK( groundStationCreated );
-    }
-
-    for( std::string& stationName : invalidStationNames )
-    {
-        BOOST_CHECK_THROW( getDsnStationSetting( stationName ), std::runtime_error );
-    }
+   std::vector< std::string > goldstoneStationNames = { "DSS-12", "DSS-13", "DSS-14", "DSS-15", "DSS-24", "DSS-25", "DSS-26", "DSS-27" };
+   std::vector< std::string > canberraStationNames = { "DSS-34", "DSS-35", "DSS-36", "DSS-42", "DSS-43", "DSS-45" };
+   std::vector< std::string > madridStationNames = { "DSS-54", "DSS-55", "DSS-61", "DSS-63", "DSS-65" };
+   std::vector< std::string > invalidStationNames = { "DSS-01", "DSN-12", "TUD-12" };
+
+   Eigen::Vector3d goldstoneStationVelocity( -0.0180, 0.0065, -0.0038 );
+   goldstoneStationVelocity /= physical_constants::JULIAN_YEAR;
+   Eigen::Vector3d canberraStationVelocity( -0.0335, -0.0041, 0.0392 );
+   canberraStationVelocity /= physical_constants::JULIAN_YEAR;
+   Eigen::Vector3d madridStationVelocity( -0.0100, 0.0242, 0.0156 );
+   madridStationVelocity /= physical_constants::JULIAN_YEAR;
+
+   std::vector< std::shared_ptr< GroundStationSettings > > dsnStationSettings( getDsnStationSettings( ) );
+
+   for( std::string& stationName : goldstoneStationNames )
+   {
+       TUDAT_CHECK_MATRIX_CLOSE_FRACTION( getDsnStationVelocity( stationName ), goldstoneStationVelocity, 1.0E-5 );
+
+       bool groundStationCreated = false;
+       for( const auto& setting : dsnStationSettings )
+       {
+           if( setting->getStationName( ) == stationName )
+           {
+               groundStationCreated = true;
+           }
+       }
+       BOOST_CHECK( groundStationCreated );
+   }
+   for( std::string& stationName : canberraStationNames )
+   {
+       TUDAT_CHECK_MATRIX_CLOSE_FRACTION( getDsnStationVelocity( stationName ), canberraStationVelocity, 1.0E-5 );
+
+       bool groundStationCreated = false;
+       for( const auto& setting : dsnStationSettings )
+       {
+           if( setting->getStationName( ) == stationName )
+           {
+               groundStationCreated = true;
+           }
+       }
+       BOOST_CHECK( groundStationCreated );
+   }
+   for( std::string& stationName : madridStationNames )
+   {
+       TUDAT_CHECK_MATRIX_CLOSE_FRACTION( getDsnStationVelocity( stationName ), madridStationVelocity, 1.0E-5 );
+
+       bool groundStationCreated = false;
+       for( const auto& setting : dsnStationSettings )
+       {
+           if( setting->getStationName( ) == stationName )
+           {
+               groundStationCreated = true;
+           }
+       }
+       BOOST_CHECK( groundStationCreated );
+   }
+
+   for( std::string& stationName : invalidStationNames )
+   {
+       BOOST_CHECK_THROW( getDsnStationSetting( stationName ), std::runtime_error );
+   }
 }
 
 BOOST_AUTO_TEST_CASE( test_DefaultSettingsDifferentBody )
 {
-    BodyListSettings bodySettings;
-    bodySettings.addSettings( getDefaultSingleBodySettings( "Mars", "ECLIPJ2000" ), "Mars" );
-    bodySettings.addSettings( getDefaultSingleAlternateNameBodySettings( "Earth", "Mars", "ECLIPJ2000" ), "Earth" );
-
-    // Create bodies
-    SystemOfBodies bodies = createSystemOfBodies( bodySettings );
-
-    double testTime = 1.0E7;
-
-    Eigen::Vector6d earthState = bodies.at( "Earth" )->getStateInBaseFrameFromEphemeris( testTime );
-    Eigen::Vector6d marsState = bodies.at( "Mars" )->getStateInBaseFrameFromEphemeris( testTime );
-    TUDAT_CHECK_MATRIX_CLOSE_FRACTION( earthState, marsState, std::numeric_limits< double >::epsilon( ) );
-
-    Eigen::Matrix3d earthRotation = bodies.at( "Earth" )->getRotationalEphemeris( )->getRotationMatrixToBaseFrame( testTime );
-    Eigen::Matrix3d marsRotation = bodies.at( "Mars" )->getRotationalEphemeris( )->getRotationMatrixToBaseFrame( testTime );
-    TUDAT_CHECK_MATRIX_CLOSE_FRACTION( earthRotation, marsRotation, std::numeric_limits< double >::epsilon( ) );
-
-    BOOST_CHECK_CLOSE_FRACTION( bodies.at( "Earth" )->getShapeModel( )->getAverageRadius( ),
-                                bodies.at( "Mars" )->getShapeModel( )->getAverageRadius( ),
-                                std::numeric_limits< double >::epsilon( ) );
-
-    Eigen::Vector3d testPosition = ( Eigen::Vector3d( ) << 1.0E7, 2.0E7, 1.5E7 ).finished( );
-    double earthPotential = bodies.at( "Earth" )->getGravityFieldModel( )->getGravitationalPotential( testPosition );
-    double marsPotential = bodies.at( "Mars" )->getGravityFieldModel( )->getGravitationalPotential( testPosition );
-    BOOST_CHECK_CLOSE_FRACTION( earthPotential, marsPotential, std::numeric_limits< double >::epsilon( ) );
-
-    BOOST_CHECK_EQUAL( bodies.at( "Earth" )->getRotationalEphemeris( )->getTargetFrameOrientation( ), "IAU_Earth" );
-    BOOST_CHECK_EQUAL( bodies.at( "Mars" )->getRotationalEphemeris( )->getTargetFrameOrientation( ), "IAU_Mars" );
+   BodyListSettings bodySettings;
+   bodySettings.addSettings( getDefaultSingleBodySettings( "Mars", "ECLIPJ2000" ), "Mars" );
+   bodySettings.addSettings( getDefaultSingleAlternateNameBodySettings( "Earth", "Mars", "ECLIPJ2000" ), "Earth" );
+
+   // Create bodies
+   SystemOfBodies bodies = createSystemOfBodies( bodySettings );
+
+   double testTime = 1.0E7;
+
+   Eigen::Vector6d earthState = bodies.at( "Earth" )->getStateInBaseFrameFromEphemeris( testTime );
+   Eigen::Vector6d marsState = bodies.at( "Mars" )->getStateInBaseFrameFromEphemeris( testTime );
+   TUDAT_CHECK_MATRIX_CLOSE_FRACTION( earthState, marsState, std::numeric_limits< double >::epsilon( ) );
+
+   Eigen::Matrix3d earthRotation = bodies.at( "Earth" )->getRotationalEphemeris( )->getRotationMatrixToBaseFrame( testTime );
+   Eigen::Matrix3d marsRotation = bodies.at( "Mars" )->getRotationalEphemeris( )->getRotationMatrixToBaseFrame( testTime );
+   TUDAT_CHECK_MATRIX_CLOSE_FRACTION( earthRotation, marsRotation, std::numeric_limits< double >::epsilon( ) );
+
+   BOOST_CHECK_CLOSE_FRACTION( bodies.at( "Earth" )->getShapeModel( )->getAverageRadius( ),
+                               bodies.at( "Mars" )->getShapeModel( )->getAverageRadius( ),
+                               std::numeric_limits< double >::epsilon( ) );
+
+   Eigen::Vector3d testPosition = ( Eigen::Vector3d( ) << 1.0E7, 2.0E7, 1.5E7 ).finished( );
+   double earthPotential = bodies.at( "Earth" )->getGravityFieldModel( )->getGravitationalPotential( testPosition );
+   double marsPotential = bodies.at( "Mars" )->getGravityFieldModel( )->getGravitationalPotential( testPosition );
+   BOOST_CHECK_CLOSE_FRACTION( earthPotential, marsPotential, std::numeric_limits< double >::epsilon( ) );
+
+   BOOST_CHECK_EQUAL( bodies.at( "Earth" )->getRotationalEphemeris( )->getTargetFrameOrientation( ), "IAU_Earth" );
+   BOOST_CHECK_EQUAL( bodies.at( "Mars" )->getRotationalEphemeris( )->getTargetFrameOrientation( ), "IAU_Mars" );
 }
 
 BOOST_AUTO_TEST_SUITE_END( )
