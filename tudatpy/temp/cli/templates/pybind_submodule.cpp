--- conflicted
+++ resolved
@@ -1,4 +1,3 @@
-<<<<<<< HEAD
 /*    Copyright (c) 2010-2018, Delft University of Technology
  *    All rights reserved
  *
@@ -31,39 +30,4 @@
     {
         m.def( "hello_world", &hello_world );
     };
-}
-=======
-/*    Copyright (c) 2010-2018, Delft University of Technology
- *    All rights reserved
- *
- *    This file is part of the Tudat. Redistribution and use in source and
- *    binary forms, with or without modification, are permitted exclusively
- *    under the terms of the Modified BSD license. You should have received
- *    a copy of the license with this file. If not, please or visit:
- *    http://tudat.tudelft.nl/LICENSE.
- */
-
-#include <pybind11/pybind11.h>
-
-#include <string>
-
-#include "expose_{{ submodule_name }}.h"
-
-namespace
-{
-{
-    project
-}
-}  // namespace
-{
-    std::string hello_world( )
-    {
-        return "Hello World!";
-    };
-
-    void expose_{ { module_name.lower( ) } }( py::module & m )
-    {
-        m.def( "hello_world", &hello_world );
-    };
-}
->>>>>>> a367fe96
+}