--- conflicted
+++ resolved
@@ -1,4 +1,3 @@
-<<<<<<< HEAD
 # Configure the version file.
 configure_file("${CMAKE_CURRENT_SOURCE_DIR}/_version.py.in" "${CMAKE_CURRENT_BINARY_DIR}/_version.py" @ONLY)
 
@@ -22,22 +21,6 @@
 #set(INSTALL_DATA_DIR ${CMAKE_INSTALL_PREFIX}/data/ CACHE PATH "Installation directory for data files")
 #set(INSTALL_MAN_DIR ${CMAKE_INSTALL_PREFIX} CACHE PATH "Installation directory for man documentation")
 #set(INSTALL_CMAKE_DIR ${INSTALL_LIB_DIR}/cmake/cspice CACHE PATH "Installation directory for cmake config files")
-=======
-## Configure the version file.
-#configure_file("${CMAKE_CURRENT_SOURCE_DIR}/_version.py.in" "${CMAKE_CURRENT_BINARY_DIR}/_version.py" @ONLY)
-
-if (MINGW OR ${CMAKE_SYSTEM_NAME} MATCHES "Linux")
-    message(STATUS "Creating the files for the installation from build/tudatpy.")
-    configure_file("${CMAKE_CURRENT_SOURCE_DIR}/../tools/wheel_setup.py" "${CMAKE_CURRENT_BINARY_DIR}/../setup.py" @ONLY)
-    if (${CMAKE_SYSTEM_NAME} MATCHES "Linux")
-        # NOTE: this is necessary on linux but harmful on mingw.
-        #        configure_file("${CMAKE_CURRENT_SOURCE_DIR}/../tools/wheel_setup.cfg" "${CMAKE_CURRENT_BINARY_DIR}/../setup.cfg" @ONLY)
-    endif ()
-    if (MINGW)
-        # configure_file("${CMAKE_CURRENT_SOURCE_DIR}/../tools/mingw_wheel_libs_python${PYTHON_VERSION_MAJOR}${PYTHON_VERSION_MINOR}.txt" "${CMAKE_CURRENT_BINARY_DIR}/wheel/mingw_wheel_libs_python${PYTHON_VERSION_MAJOR}${PYTHON_VERSION_MINOR}.txt" @ONLY)
-    endif ()
-endif ()
->>>>>>> c99db423
 
 
 # The list of pygmo's Python files.
@@ -66,36 +49,24 @@
 
         # kernel/astro
         kernel/expose_astro.cpp
+        kernel/expose_astro/expose_gravitation.cpp
+        kernel/expose_astro/expose_element_conversion.cpp        
+        kernel/expose_astro/expose_frame_conversion.cpp
+        kernel/expose_astro/expose_observations.cpp
         kernel/expose_astro/expose_two_body_dynamics.cpp
-        kernel/expose_astro/expose_fundamentals.cpp
-        kernel/expose_astro/expose_gravitation.cpp
-        kernel/expose_astro/expose_conversion.cpp
-        kernel/expose_astro/expose_ephemerides.cpp
-        kernel/expose_astro/expose_aerodynamics.cpp
-<<<<<<< HEAD
-=======
-        kernel/expose_astro/expose_trajectory_design.cpp
->>>>>>> c99db423
-        kernel/expose_astro/expose_propagators.cpp
-        kernel/expose_astro/expose_reference_frames.cpp
-        kernel/expose_astro/expose_shape.cpp
-        kernel/expose_astro/expose_observations.cpp
-<<<<<<< HEAD
-=======
-        kernel/expose_astro/expose_ground_stations.cpp
->>>>>>> c99db423
 
+        # kernel/trajectory_design
+        kernel/expose_trajectory_design.cpp
+        kernel/expose_trajectory_design/expose_transfer_trajectory.cpp
+        kernel/expose_trajectory_design/expose_shape_based_thrust.cpp
 
         # kernel/constants
         kernel/expose_constants.cpp
 
         # kernel/interface
         kernel/expose_interface.cpp
-<<<<<<< HEAD
         kernel/expose_interface/expose_spice.cpp
-=======
-        kernel/expose_interface/expose_spice_interface.cpp
->>>>>>> c99db423
+
         #        kernel/expose_interface/expose_json_interface.cpp
         #        kernel/expose_interface/expose_sofa_interface.cpp
 
@@ -104,7 +75,6 @@
 
         # kernel/math
         kernel/expose_math.cpp
-        kernel/expose_math/expose_basic_functions.cpp
         kernel/expose_math/expose_interpolators.cpp
         kernel/expose_math/expose_numerical_integrators.cpp
         kernel/expose_math/expose_root_finders.cpp
@@ -112,7 +82,10 @@
 
         # kernel/simulation
         kernel/expose_simulation.cpp
-<<<<<<< HEAD
+
+        kernel/expose_simulation/expose_propagation.cpp
+        kernel/expose_simulation/expose_environment.cpp
+
 
         kernel/expose_simulation/expose_environment_setup.cpp
         kernel/expose_simulation/expose_environment_setup/expose_aerodynamic_coefficient_setup.cpp
@@ -136,19 +109,12 @@
         kernel/expose_simulation/expose_estimation_setup.cpp
         kernel/expose_simulation/expose_estimation_setup/expose_observation_setup.cpp
         kernel/expose_simulation/expose_estimation_setup/expose_estimated_parameter_setup.cpp
-        kernel/expose_simulation/expose_shape_based_thrust.cpp
+
+        kernel/expose_simulation/expose_astro_setup.cpp
+
 
         kernel/expose_unit_tests.cpp
-=======
-        kernel/expose_simulation/expose_astro_setup.cpp
-        kernel/expose_simulation/expose_environment_setup.cpp
-        kernel/expose_simulation/expose_propagation_setup.cpp
-        kernel/expose_simulation/expose_estimation_setup.cpp
-        kernel/expose_simulation/expose_shape_based_thrust.cpp
 
-        kernel/expose_unit_tests.cpp
-#        kernel/docstrings.cpp
->>>>>>> c99db423
 
         kernel/expose_example.cpp
         )
@@ -201,17 +167,10 @@
 INSTALL_PURE_PYTHON_MODULE_DIR(util)
 
 #install(FILES test.py "${CMAKE_CURRENT_BINARY_DIR}/_version.py")
-<<<<<<< HEAD
-
 file(COPY ../tests DESTINATION ${CMAKE_CURRENT_BINARY_DIR}/../)
 
 # collect all example-X.py files
 file(GLOB EXAMPLE_SCRIPTS "../examples/example*.py")
 
 # copy them into the root build tree
-=======
-file(COPY ../tests DESTINATION ${CMAKE_CURRENT_BINARY_DIR}/../)
-file(COPY test.py DESTINATION ${CMAKE_CURRENT_BINARY_DIR}/../)
-file(GLOB EXAMPLE_SCRIPTS "../examples/example*.py")
->>>>>>> c99db423
 file(COPY ${EXAMPLE_SCRIPTS} DESTINATION ${CMAKE_CURRENT_BINARY_DIR}/../)