--- conflicted
+++ resolved
@@ -1,194 +1,5 @@
-<<<<<<< HEAD
-# Configure the version file.
-configure_file("${CMAKE_CURRENT_SOURCE_DIR}/_version.py.in" "${CMAKE_CURRENT_BINARY_DIR}/_version.py" @ONLY)
-
-# Configure the files needed to make the python wheels (for PyPi packages)
-#if(MINGW OR ${CMAKE_SYSTEM_NAME} MATCHES "Linux")
-#    message(STATUS "Creating the files for the generation of a binary wheel.")
-#    configure_file("${CMAKE_CURRENT_SOURCE_DIR}/../tools/wheel_setup.py" "${CMAKE_CURRENT_BINARY_DIR}/../wheel/setup.py" @ONLY)
-#    if(${CMAKE_SYSTEM_NAME} MATCHES "Linux")
-#        # NOTE: this is necessary on linux but harmful on mingw.
-#        configure_file("${CMAKE_CURRENT_SOURCE_DIR}/../tools/wheel_setup.cfg" "${CMAKE_CURRENT_BINARY_DIR}/../wheel/setup.cfg" @ONLY)
-#    endif()
-#    if(MINGW)
-#        configure_file("${CMAKE_CURRENT_SOURCE_DIR}/../tools/mingw_wheel_libs_python${PYTHON_VERSION_MAJOR}${PYTHON_VERSION_MINOR}.txt" "${CMAKE_CURRENT_BINARY_DIR}/wheel/mingw_wheel_libs_python${PYTHON_VERSION_MAJOR}${PYTHON_VERSION_MINOR}.txt" @ONLY)
-#    endif()
-#endif()
-
-# Offer the user the choice of overriding the installation directories
-#set(INSTALL_LIB_DIR ${CMAKE_INSTALL_PREFIX}/lib CACHE PATH "Installation directory for libraries")
-#set(INSTALL_BIN_DIR ${CMAKE_INSTALL_PREFIX}/bin CACHE PATH "Installation directory for executables")
-#set(INSTALL_INCLUDE_DIR ${CMAKE_INSTALL_PREFIX}/include CACHE PATH "Installation directory for header files")
-#set(INSTALL_DATA_DIR ${CMAKE_INSTALL_PREFIX}/data/ CACHE PATH "Installation directory for data files")
-#set(INSTALL_MAN_DIR ${CMAKE_INSTALL_PREFIX} CACHE PATH "Installation directory for man documentation")
-#set(INSTALL_CMAKE_DIR ${INSTALL_LIB_DIR}/cmake/cspice CACHE PATH "Installation directory for cmake config files")
-
-if (MINGW OR ${CMAKE_SYSTEM_NAME} MATCHES "Linux")
-    message(STATUS "Creating the files for the installation from build/tudatpy.")
-    configure_file("${CMAKE_CURRENT_SOURCE_DIR}/../tools/wheel_setup.py" "${CMAKE_CURRENT_BINARY_DIR}/../setup.py" @ONLY)
-    if (${CMAKE_SYSTEM_NAME} MATCHES "Linux")
-        # NOTE: this is necessary on linux but harmful on mingw.
-        #        configure_file("${CMAKE_CURRENT_SOURCE_DIR}/../tools/wheel_setup.cfg" "${CMAKE_CURRENT_BINARY_DIR}/../setup.cfg" @ONLY)
-    endif ()
-    if (MINGW)
-        # configure_file("${CMAKE_CURRENT_SOURCE_DIR}/../tools/mingw_wheel_libs_python${PYTHON_VERSION_MAJOR}${PYTHON_VERSION_MINOR}.txt" "${CMAKE_CURRENT_BINARY_DIR}/wheel/mingw_wheel_libs_python${PYTHON_VERSION_MAJOR}${PYTHON_VERSION_MINOR}.txt" @ONLY)
-    endif ()
-endif ()
-
-
-# The list of pygmo's Python files.
-set(TUDATPY_PYTHON_FILES
-        __init__.py
-        #_layer_propagation_setup.py
-        elements.py
-        prototype.py
-        io.py
-        )
-
-# Copy the python files in the current binary dir,
-# so that we can import pygmo from the build dir.
-# NOTE: importing from the build dir will work
-# only on single-configuration generators.
-foreach (TUDATPY_PYTHON_FILE ${TUDATPY_PYTHON_FILES})
-    configure_file("${CMAKE_CURRENT_SOURCE_DIR}/${TUDATPY_PYTHON_FILE}"
-            "${CMAKE_CURRENT_BINARY_DIR}/${TUDATPY_PYTHON_FILE}" COPYONLY)
-endforeach ()
-
-
-# Core module.
-YACMA_PYTHON_MODULE(kernel
-        # kernel
-        kernel/kernel.cpp
-
-        # kernel/astro
-        kernel/expose_astro.cpp
-        kernel/expose_astro/expose_two_body_dynamics.cpp
-        kernel/expose_astro/expose_fundamentals.cpp
-        kernel/expose_astro/expose_gravitation.cpp
-        kernel/expose_astro/expose_conversion.cpp
-        kernel/expose_astro/expose_ephemerides.cpp
-        kernel/expose_astro/expose_aerodynamics.cpp
-        kernel/expose_astro/expose_propagators.cpp
-        kernel/expose_astro/expose_reference_frames.cpp
-        kernel/expose_astro/expose_shape.cpp
-        kernel/expose_astro/expose_observations.cpp
-        kernel/expose_astro/expose_ground_stations.cpp
-
-
-        # kernel/constants
-        kernel/expose_constants.cpp
-
-        # kernel/interface
-        kernel/expose_interface.cpp
-        kernel/expose_interface/expose_spice_interface.cpp
-        #        kernel/expose_interface/expose_json_interface.cpp
-        #        kernel/expose_interface/expose_sofa_interface.cpp
-
-        # kernel/io
-        kernel/expose_io.cpp
-
-        # kernel/math
-        kernel/expose_math.cpp
-        kernel/expose_math/expose_basic_functions.cpp
-        kernel/expose_math/expose_interpolators.cpp
-        kernel/expose_math/expose_numerical_integrators.cpp
-        kernel/expose_math/expose_root_finders.cpp
-        kernel/expose_math/expose_geometry.cpp
-
-        # kernel/simulation
-        kernel/expose_simulation.cpp
-        kernel/expose_simulation/expose_environment_setup.cpp
-        kernel/expose_simulation/expose_propagation_setup.cpp
-        kernel/expose_simulation/expose_estimation_setup.cpp
-        kernel/expose_simulation/expose_shape_based_thrust.cpp
-
-        kernel/expose_unit_tests.cpp
-        ../tools/docstrings.cpp
-
-        kernel/expose_example.cpp
-        )
-
-target_link_libraries(kernel PRIVATE
-        ${Boost_LIBRARIES}
-        ${Boost_SYSTEM_LIBRARY}
-        ${Tudat_PROPAGATION_LIBRARIES}
-        ${Tudat_ESTIMATION_LIBRARIES}
-        )
-
-target_include_directories(kernel PUBLIC
-        $<BUILD_INTERFACE:${Boost_INCLUDE_DIRS}>
-        $<BUILD_INTERFACE:${Tudat_INCLUDE_DIRS}>
-        $<BUILD_INTERFACE:${EIGEN3_INCLUDE_DIRS}>
-        $<BUILD_INTERFACE:${CSpice_INCLUDE_DIRS}>
-        $<BUILD_INTERFACE:${Sofa_INCLUDE_DIRS}>
-        $<INSTALL_INTERFACE:include>)
-
-target_include_directories(kernel SYSTEM PRIVATE "${pybind11_INCLUDE_DIR}")
-target_include_directories(kernel SYSTEM PRIVATE "${EIGEN3_INCLUDE_DIRS}")
-target_include_directories(kernel SYSTEM PRIVATE "${CSpice_INCLUDE_DIRS}")
-target_include_directories(kernel SYSTEM PRIVATE "${Sofa_INCLUDE_DIRS}")
-target_include_directories(kernel SYSTEM PRIVATE "${Tudat_INCLUDE_DIRS}")
-target_compile_definitions(kernel PRIVATE "${pybind11_DEFINITIONS}")
-set_target_properties(kernel PROPERTIES CXX_VISIBILITY_PRESET hidden)
-set_target_properties(kernel PROPERTIES VISIBILITY_INLINES_HIDDEN TRUE)
-
-# Setup the installation path.
-set(TUDATPY_INSTALL_PATH "${YACMA_PYTHON_MODULES_INSTALL_PATH}/tudatpy")
-
-# Install the kernel module.
-install(TARGETS kernel
-        RUNTIME DESTINATION ${TUDATPY_INSTALL_PATH}
-        LIBRARY DESTINATION ${TUDATPY_INSTALL_PATH}
-        )
-
-# Install the Python files.
-install(FILES ${TUDATPY_PYTHON_FILES} "${CMAKE_CURRENT_BINARY_DIR}/_version.py"
-        DESTINATION ${TUDATPY_INSTALL_PATH})
-
-macro(INSTALL_PURE_PYTHON_MODULE_DIR module_dir_name)
-    install(DIRECTORY ${module_dir_name}/ DESTINATION "${TUDATPY_INSTALL_PATH}/${module_dir_name}")
-    file(COPY ${module_dir_name}/ DESTINATION ${CMAKE_CURRENT_BINARY_DIR}/${module_dir_name}/)
-endmacro()
-
-INSTALL_PURE_PYTHON_MODULE_DIR(apps)
-INSTALL_PURE_PYTHON_MODULE_DIR(bodies)
-INSTALL_PURE_PYTHON_MODULE_DIR(plotting)
-INSTALL_PURE_PYTHON_MODULE_DIR(util)
-
-#install(FILES test.py "${CMAKE_CURRENT_BINARY_DIR}/_version.py")
-
-file(COPY ../tests DESTINATION ${CMAKE_CURRENT_BINARY_DIR}/../)
-file(COPY test.py DESTINATION ${CMAKE_CURRENT_BINARY_DIR}/../)
-
-# collect all example-X.py files
-file(GLOB EXAMPLE_SCRIPTS "../examples/example*.py")
-
-# copy them into the root build tree
-file(COPY ${EXAMPLE_SCRIPTS} DESTINATION ${CMAKE_CURRENT_BINARY_DIR}/../)
-=======
-# Configure the version file.
-configure_file("${CMAKE_CURRENT_SOURCE_DIR}/_version.py.in" "${CMAKE_CURRENT_BINARY_DIR}/_version.py" @ONLY)
-
-# Configure the files needed to make the python wheels (for PyPi packages)
-#if(MINGW OR ${CMAKE_SYSTEM_NAME} MATCHES "Linux")
-#    message(STATUS "Creating the files for the generation of a binary wheel.")
-#    configure_file("${CMAKE_CURRENT_SOURCE_DIR}/../tools/wheel_setup.py" "${CMAKE_CURRENT_BINARY_DIR}/../wheel/setup.py" @ONLY)
-#    if(${CMAKE_SYSTEM_NAME} MATCHES "Linux")
-#        # NOTE: this is necessary on linux but harmful on mingw.
-#        configure_file("${CMAKE_CURRENT_SOURCE_DIR}/../tools/wheel_setup.cfg" "${CMAKE_CURRENT_BINARY_DIR}/../wheel/setup.cfg" @ONLY)
-#    endif()
-#    if(MINGW)
-#        configure_file("${CMAKE_CURRENT_SOURCE_DIR}/../tools/mingw_wheel_libs_python${PYTHON_VERSION_MAJOR}${PYTHON_VERSION_MINOR}.txt" "${CMAKE_CURRENT_BINARY_DIR}/wheel/mingw_wheel_libs_python${PYTHON_VERSION_MAJOR}${PYTHON_VERSION_MINOR}.txt" @ONLY)
-#    endif()
-#endif()
-
-# Offer the user the choice of overriding the installation directories
-#set(INSTALL_LIB_DIR ${CMAKE_INSTALL_PREFIX}/lib CACHE PATH "Installation directory for libraries")
-#set(INSTALL_BIN_DIR ${CMAKE_INSTALL_PREFIX}/bin CACHE PATH "Installation directory for executables")
-#set(INSTALL_INCLUDE_DIR ${CMAKE_INSTALL_PREFIX}/include CACHE PATH "Installation directory for header files")
-#set(INSTALL_DATA_DIR ${CMAKE_INSTALL_PREFIX}/data/ CACHE PATH "Installation directory for data files")
-#set(INSTALL_MAN_DIR ${CMAKE_INSTALL_PREFIX} CACHE PATH "Installation directory for man documentation")
-#set(INSTALL_CMAKE_DIR ${INSTALL_LIB_DIR}/cmake/cspice CACHE PATH "Installation directory for cmake config files")
+## Configure the version file.
+#configure_file("${CMAKE_CURRENT_SOURCE_DIR}/_version.py.in" "${CMAKE_CURRENT_BINARY_DIR}/_version.py" @ONLY)
 
 if (MINGW OR ${CMAKE_SYSTEM_NAME} MATCHES "Linux")
     message(STATUS "Creating the files for the installation from build/tudatpy.")
@@ -240,6 +51,7 @@
         kernel/expose_astro/expose_reference_frames.cpp
         kernel/expose_astro/expose_shape.cpp
         kernel/expose_astro/expose_observations.cpp
+        kernel/expose_astro/expose_ground_stations.cpp
 
 
         # kernel/constants
@@ -271,7 +83,7 @@
         kernel/expose_simulation/expose_shape_based_thrust.cpp
 
         kernel/expose_unit_tests.cpp
-        kernel/docstrings.cpp
+#        kernel/docstrings.cpp
 
         kernel/expose_example.cpp
         )
@@ -327,5 +139,4 @@
 file(COPY ../tests DESTINATION ${CMAKE_CURRENT_BINARY_DIR}/../)
 file(COPY test.py DESTINATION ${CMAKE_CURRENT_BINARY_DIR}/../)
 file(GLOB EXAMPLE_SCRIPTS "../examples/example*.py")
-file(COPY ${EXAMPLE_SCRIPTS} DESTINATION ${CMAKE_CURRENT_BINARY_DIR}/../)
->>>>>>> 64f562aa
+file(COPY ${EXAMPLE_SCRIPTS} DESTINATION ${CMAKE_CURRENT_BINARY_DIR}/../)