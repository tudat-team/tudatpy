/*    Copyright (c) 2010-2018, Delft University of Technology
 *    All rights reserved
 *
 *    This file is part of the Tudat. Redistribution and use in source and
 *    binary forms, with or without modification, are permitted exclusively
 *    under the terms of the Modified BSD license. You should have received
 *    a copy of the license with this file. If not, please or visit:
 *    http://tudat.tudelft.nl/LICENSE.
 */

#include "expose_numerical_simulation.h"

#include <pybind11/operators.h>
#include <pybind11/stl.h>

#include "expose_numerical_simulation/expose_environment.h"
#include "expose_numerical_simulation/expose_environment_setup.h"
#include "expose_numerical_simulation/expose_estimation.h"
#include "expose_numerical_simulation/expose_estimation_setup.h"
#include "expose_numerical_simulation/expose_propagation.h"
#include "expose_numerical_simulation/expose_propagation_setup.h"
#include "scalarTypes.h"
#include "tudat/astro/basic_astro/dateTime.h"
#include "tudat/basics/timeType.h"

namespace py = pybind11;
namespace tp = tudat::propagators;
namespace tss = tudat::simulation_setup;
namespace tni = tudat::numerical_integrators;
namespace tep = tudat::estimatable_parameters;
namespace tom = tudat::observation_models;
namespace tba = tudat::basic_astrodynamics;

namespace tudatpy
{

namespace numerical_simulation
{

void expose_numerical_simulation_variational( py::module &m )
{
<<<<<<< HEAD
    m.def( "create_variational_equations_solver",
           &tss::createVariationalEquationsSolver< STATE_SCALAR_TYPE, TIME_TYPE >,
           py::arg( "bodies" ),
           py::arg( "propagator_settings" ),
           py::arg( "parameters_to_estimate" ),
           py::arg( "simulate_dynamics_on_creation" ) = true,
           R"doc(

Function to create object that propagates the dynamics.

Function to create object that propagates the dynamics, as specified by propagator settings, and the physical environment.
Depending on the specific input type (e.g. which function from the :ref:`\`\`propagator\`\`` module was used),
a single-, multi- or hybrid-arc simulator is created. The environment is typically created by the :func:`~tudatpy.numerical_simulation.environment_setup.create_system_of_bodies`
function. When using default settings, calling this function will automatically propagate the dynamics.


Parameters
----------
bodies : :class:`~tudatpy.numerical_simulation.environment.SystemOfBodies`
    Object defining the physical environment, with all
    properties of artificial and natural bodies.

propagator_settings : :class:`~tudatpy.numerical_simulation.propagation_setup.propagator.PropagatorSettings`
    Settings to be used for the numerical propagation (dynamics type, termination conditions, integrator, etc.)

simulate_dynamics_on_creation : bool, default=True
    Boolean defining whether to propagate the dynamics upon creation of the Simulator. If false, the dynamics c
    can be propagated at a later time by calling the :class:`~tudatpy.numerical_simulation.Simulator.integrate_equations_of_motion` function

Returns
-------
:class:`~tudatpy.numerical_simulation.Simulator`
    Object that propagates the dynamics, and processes the results.






    )doc" );

    py::class_< tp::VariationalEquationsSolver< STATE_SCALAR_TYPE, TIME_TYPE >,
        std::shared_ptr< tp::VariationalEquationsSolver< STATE_SCALAR_TYPE, TIME_TYPE > > >(
        m,
            "VariationalSimulator",
=======
    // TODO: Remove variationalOnlyIntegratorSettings
    py::class_< tp::SingleArcVariationalEquationsSolver< STATE_SCALAR_TYPE, TIME_TYPE >,
                std::shared_ptr< tp::SingleArcVariationalEquationsSolver< STATE_SCALAR_TYPE, TIME_TYPE > > >(
            m,
            "SingleArcVariationalSimulator",
>>>>>>> fd956028
            R"doc(

        Base class for variational equations propagation.

        Base class for variational equations propagation.
        Derived classes :class:`~SingleArcVariationalSimulator`, :class:`~MultiArcVariationalSimulator` and
        :class:`~HybridArcVariationalSimulator` implement single-, multi- and hybrid-arc functionality, respectively."

     )doc" );

    py::class_< tp::SingleArcVariationalEquationsSolver< STATE_SCALAR_TYPE, TIME_TYPE >,
        std::shared_ptr< tp::SingleArcVariationalEquationsSolver< STATE_SCALAR_TYPE, TIME_TYPE > > >(
            m,
            "SingleArcVariationalSimulator",
            R"doc(

        Class for single arc variational equations propagation.

     )doc" )
            .def( py::init< const tudat::simulation_setup::SystemOfBodies &,
                            const std::shared_ptr< tudat::numerical_integrators::IntegratorSettings< TIME_TYPE > >,
                            const std::shared_ptr< tp::PropagatorSettings< STATE_SCALAR_TYPE > >,
                            const std::shared_ptr< tep::EstimatableParameterSet< STATE_SCALAR_TYPE > >,
                            const bool,
                            const std::shared_ptr< tudat::numerical_integrators::IntegratorSettings< double > >,
                            const bool,
                            const bool,
                            const bool,
                            const bool >( ),
                  py::arg( "bodies" ),
                  py::arg( "integrator_settings" ),
                  py::arg( "propagator_settings" ),
                  py::arg( "estimated_parameters" ),
                  py::arg( "integrate_equations_concurrently" ) = true,
                  py::arg( "variational_only_integrator_settings" ) =
                          std::shared_ptr< tudat::numerical_integrators::IntegratorSettings< TIME_TYPE > >( ),
                  py::arg( "clear_numerical_solutions" ) = false,
                  py::arg( "integrate_on_creation" ) = true,
                  py::arg( "set_integrated_result" ) = false,
                  py::arg( "print_dependent_variable_data" ) = true,
                  R"doc(

        Class constructor.

        Constructor through which the user can create instances of this class.
        Defines environment, propagation and integrations models, as well as a number of settings related
        to the (estimatable) parameters, w.r.t. which the variational equations are defined.

        .. note:: When using default settings, creating an object of
                  this type automatically triggers the propagation


        Parameters
        ----------
        bodies : :class:`~tudatpy.numerical_simulation.environment.SystemOfBodies`
            Object defining the physical environment, with all
            properties of artificial and natural bodies.

        integrator_settings : :class:`~tudatpy.numerical_simulation.propagation_setup.integrator.IntegratorSettings`
            Settings to create the numerical integrator that is to be used for the integration of the equations of motion.

        propagator_settings : :class:`~tudatpy.numerical_simulation.propagation_setup.propagator.PropagatorSettings`
            Settings to create the propagator that is to be used for the propagation of the dynamics.

        estimated_parameters : :class:`~tudatpy.numerical_simulation.estimation.EstimatableParameterSet`
            Object defining a consolidated set of (estimatable) parameters (w.r.t. variational equations are defined),
            linked to the environment and acceleration settings of the simulation.

        integrate_equations_concurrently : bool, default = True
            Boolean defining whether equations of motion and variational equations are to be propagated concurrently
            (if true) or sequentially (of false).

        variational_only_integrator_settings : :class:`~tudatpy.numerical_simulation.propagation_setup.integrator.IntegratorSettings`, default = []
            Settings to create the numerical integrator that is to be used for integration the variational equations.
            If none is given (default), the numerical integration settings are taken to be the same as the ones applied
            in the integration of the equations of motions (specified by the `integrator_settings` parameter).

        clear_numerical_solutions : bool, default = False
            Boolean to determine whether to clear the raw numerical solution member variables
            and to reset the state transition interface after propagation.

        integrate_on_creation : bool, default = True
            Boolean defining whether the propagation should be performed immediately (default), or at a later time
            (when calling the :func:`integrate_full_equations` or :func:`integrate_equations_of_motion_only` member function).

        set_integrated_result : bool, default = True
            Boolean to determine whether to automatically use the integrated results to set ephemerides for the
            propagated bodies.





    )doc" )
            .def( "integrate_equations_of_motion_only",
                  &tp::SingleArcVariationalEquationsSolver< STATE_SCALAR_TYPE, TIME_TYPE >::integrateDynamicalEquationsOfMotionOnly,
                  py::arg( "initial_states" ),
                  R"doc(

        Function to trigger the integration of the (regular) equations of motion.


        Function to trigger the integration only of the (regular) equations of motion, resulting in a `state_history`.
        This step does not yet use variational dynamics. In order to also solve the variational equations,
        use the :func:`integrate_full_equations` member function.

        Returns
        -------
        None
            Creates / modifies the `state_history` property of the :class:`~tudatpy.numerical_simulation.SingleArcVariationalSimulator` object.





    )doc" )
            .def( "integrate_full_equations",
                  &tp::SingleArcVariationalEquationsSolver< STATE_SCALAR_TYPE, TIME_TYPE >::integrateVariationalAndDynamicalEquations,
                  py::arg( "initial_states" ),
                  py::arg( "integrate_equations_concurrently" ) = true,
                  R"doc(

        Function to trigger the integration of variational and dynamical equations (equations of motion).


        Function to trigger the integration of the (regular) equations of motion as well as the variational equations,
        solving for `state_history` and `variational_equations_history`
        (in its two components `state_transition_matrix_history` & `sensitivity_matrix_history`).


        Parameters
        ----------
        initial_states : numpy.ndarray([m, 1])
            Initial state to be used for the parameters in the equations of motion.

        integrate_equations_concurrently : bool, default = True
            Boolean defining whether equations of motion and variational equations are to be propagated concurrently
            (if true) or sequentially (of false).

        Returns
        -------
        None
            Creates / modifies the properties of the VariationalSolver object.





    )doc" )
            .def_property( "parameter_vector",
                           &tp::SingleArcVariationalEquationsSolver< STATE_SCALAR_TYPE, TIME_TYPE >::getParametersToEstimate,
                           &tp::SingleArcVariationalEquationsSolver< STATE_SCALAR_TYPE, TIME_TYPE >::resetParameterEstimate,
                           R"doc(

        Consolidated set of (estimatable) parameters
        w.r.t. the variational dynamics in the Variational Simulator are defined.


        :type: :class:`~tudatpy.numerical_simulation.estimation.EstimatableParameterSet`
     )doc" )
            .def_property_readonly(
                    "variational_equations_history",
                    &tp::SingleArcVariationalEquationsSolver< STATE_SCALAR_TYPE, TIME_TYPE >::getNumericalVariationalEquationsSolution,
                    R"doc(

        **read-only**

        List containing the solution of the variational equations, i.e. the
        state transition matrix history (first entry) and sensitivity matrix history (second vector entry).


        :type: list[ dict[float, numpy.ndarray] ]
     )doc" )
            .def_property_readonly(
                    "state_transition_matrix_history",
                    &tp::SingleArcVariationalEquationsSolver< STATE_SCALAR_TYPE, TIME_TYPE >::getStateTransitionMatrixSolution,
                    R"doc(

        **read-only**

        State transition matrix history, given as epoch with propagation epochs as keys.
        This is (alongside the `sensitivity_matrix_history`) the solution of the variational equations.


        :type: dict[float, numpy.ndarray]
     )doc" )
            .def_property_readonly( "sensitivity_matrix_history",
                                    &tp::SingleArcVariationalEquationsSolver< STATE_SCALAR_TYPE, TIME_TYPE >::getSensitivityMatrixSolution,
                                    R"doc(

        **read-only**

        Sensitivity matrix history, given as epoch with propagation epochs as keys.
        This is (alongside the `state_transition_matrix_history`) the solution of the variational equations.


        :type: dict[float, numpy.ndarray]
     )doc" )
            .def_property_readonly( "state_history",
                                    &tp::SingleArcVariationalEquationsSolver< STATE_SCALAR_TYPE, TIME_TYPE >::getEquationsOfMotionSolution,
                                    R"doc(

        **read-only**

        State history, given as epoch with propagation epochs as keys.
        This is the solution of the (propagated) equations of motion, describing the states along which
        the variational dynamics are solved.


        :type: dict[float, numpy.ndarray]
     )doc" )
            .def_property_readonly( "dynamics_simulator",
                                    &tp::SingleArcVariationalEquationsSolver< STATE_SCALAR_TYPE, TIME_TYPE >::getDynamicsSimulator,
                                    R"doc(

        **read-only**

        Simulator object containing all functionality for solving of the (regular) equations of motion.


        :type: :class:`~tudatpy.numerical_simulation.SingleArcSimulator`
     )doc" );

    m.def( "create_variational_equations_solver",
           &tss::createVariationalEquationsSolver< STATE_SCALAR_TYPE, TIME_TYPE >,
           py::arg( "bodies" ),
           py::arg( "propagator_settings" ),
           py::arg( "parameters_to_estimate" ),
           py::arg( "simulate_dynamics_on_creation" ) = true,
           R"doc(

Function to create object that propagates the dynamics.

Function to create object that propagates the dynamics, as specified by propagator settings, and the physical environment.
Depending on the specific input type (e.g. which function from the :ref:`\`\`propagator\`\`` module was used),
a single-, multi- or hybrid-arc simulator is created. The environment is typically created by the :func:`~tudatpy.numerical_simulation.environment_setup.create_system_of_bodies`
function. When using default settings, calling this function will automatically propagate the dynamics.


Parameters
----------
bodies : :class:`~tudatpy.numerical_simulation.environment.SystemOfBodies`
 Object defining the physical environment, with all
 properties of artificial and natural bodies.

propagator_settings : :class:`~tudatpy.numerical_simulation.propagation_setup.propagator.PropagatorSettings`
 Settings to be used for the numerical propagation (dynamics type, termination conditions, integrator, etc.)

parameters_to_estimate : :class:`~tudatpy.n
umerical_simulation.estimation.EstimatableParameterSet`
 Object defining a consolidated set of (estimatable) parameters (w.r.t. variational equations are defined),
 linked to the environment and acceleration settings of the simulation.

simulate_dynamics_on_creation : bool, default=True
 Boolean defining whether to propagate the dynamics upon creation of the Simulator. If false, the dynamics
 can be propagated at a later time by calling the :class:`~tudatpy.numerical_simulation.Simulator.integrate_equations_of_motion` function

Returns
-------
:class:`~tudatpy.numerical_simulation.VariationalEquationsSolver`
 Object that propagates the dynamics, and processes the results.






 )doc" );
}

}  // namespace numerical_simulation
}  // namespace tudatpy<|MERGE_RESOLUTION|>--- conflicted
+++ resolved
@@ -39,7 +39,6 @@
 
 void expose_numerical_simulation_variational( py::module &m )
 {
-<<<<<<< HEAD
     m.def( "create_variational_equations_solver",
            &tss::createVariationalEquationsSolver< STATE_SCALAR_TYPE, TIME_TYPE >,
            py::arg( "bodies" ),
@@ -48,50 +47,41 @@
            py::arg( "simulate_dynamics_on_creation" ) = true,
            R"doc(
 
-Function to create object that propagates the dynamics.
-
-Function to create object that propagates the dynamics, as specified by propagator settings, and the physical environment.
-Depending on the specific input type (e.g. which function from the :ref:`\`\`propagator\`\`` module was used),
-a single-, multi- or hybrid-arc simulator is created. The environment is typically created by the :func:`~tudatpy.numerical_simulation.environment_setup.create_system_of_bodies`
+Function to create object that propagates the dynamics and variational equations.
+
+Function to create object that propagates the dynamics and variational equations, as specified by propagator settings, the physical environment, and a set of parameters for which to compute the partials.
+Depending on the specific input type (e.g. which function from the :ref:`\`\`propagator\`\`` module was used to define the propagator settings),
+a single-, multi- or hybrid-arc variational solver is created. The environment is typically created by the :func:`~tudatpy.numerical_simulation.environment_setup.create_system_of_bodies`
 function. When using default settings, calling this function will automatically propagate the dynamics.
-
 
 Parameters
 ----------
 bodies : :class:`~tudatpy.numerical_simulation.environment.SystemOfBodies`
-    Object defining the physical environment, with all
-    properties of artificial and natural bodies.
+ Object defining the physical environment, with all
+ properties of artificial and natural bodies.
 
 propagator_settings : :class:`~tudatpy.numerical_simulation.propagation_setup.propagator.PropagatorSettings`
-    Settings to be used for the numerical propagation (dynamics type, termination conditions, integrator, etc.)
+ Settings to be used for the numerical propagation (dynamics type, termination conditions, integrator, etc.)
+
+parameters_to_estimate : :class:`~tudatpy.numerical_simulation.estimation.EstimatableParameterSet`
+ Object defining a consolidated set of (estimatable) parameters (w.r.t. variational equations are defined),
+ linked to the environment and acceleration settings of the simulation.
 
 simulate_dynamics_on_creation : bool, default=True
-    Boolean defining whether to propagate the dynamics upon creation of the Simulator. If false, the dynamics c
-    can be propagated at a later time by calling the :class:`~tudatpy.numerical_simulation.Simulator.integrate_equations_of_motion` function
+ Boolean defining whether to propagate the dynamics upon creation of the Simulator. If false, the dynamics
+ can be propagated at a later time by calling the :class:`~tudatpy.numerical_simulation.Simulator.integrate_equations_of_motion` function
 
 Returns
 -------
-:class:`~tudatpy.numerical_simulation.Simulator`
-    Object that propagates the dynamics, and processes the results.
-
-
-
-
-
-
-    )doc" );
+:class:`~tudatpy.numerical_simulation.VariationalSimulator`
+ Object that propagates the dynamics, and processes the results.
+
+ )doc" );
 
     py::class_< tp::VariationalEquationsSolver< STATE_SCALAR_TYPE, TIME_TYPE >,
         std::shared_ptr< tp::VariationalEquationsSolver< STATE_SCALAR_TYPE, TIME_TYPE > > >(
         m,
             "VariationalSimulator",
-=======
-    // TODO: Remove variationalOnlyIntegratorSettings
-    py::class_< tp::SingleArcVariationalEquationsSolver< STATE_SCALAR_TYPE, TIME_TYPE >,
-                std::shared_ptr< tp::SingleArcVariationalEquationsSolver< STATE_SCALAR_TYPE, TIME_TYPE > > >(
-            m,
-            "SingleArcVariationalSimulator",
->>>>>>> fd956028
             R"doc(
 
         Base class for variational equations propagation.
@@ -340,8 +330,7 @@
 propagator_settings : :class:`~tudatpy.numerical_simulation.propagation_setup.propagator.PropagatorSettings`
  Settings to be used for the numerical propagation (dynamics type, termination conditions, integrator, etc.)
 
-parameters_to_estimate : :class:`~tudatpy.n
-umerical_simulation.estimation.EstimatableParameterSet`
+parameters_to_estimate : :class:`~tudatpy.numerical_simulation.estimation.EstimatableParameterSet`
  Object defining a consolidated set of (estimatable) parameters (w.r.t. variational equations are defined),
  linked to the environment and acceleration settings of the simulation.
 
