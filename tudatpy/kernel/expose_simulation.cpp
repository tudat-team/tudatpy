--- conflicted
+++ resolved
@@ -1,43 +1,3 @@
-<<<<<<< HEAD
-/*    Copyright (c) 2010-2018, Delft University of Technology
- *    All rights reserved
- *
- *    This file is part of the Tudat. Redistribution and use in source and
- *    binary forms, with or without modification, are permitted exclusively
- *    under the terms of the Modified BSD license. You should have received
- *    a copy of the license with this file. If not, please or visit:
- *    http://tudat.tudelft.nl/LICENSE.
- */
-
-#include "expose_simulation.h"
-
-#include "expose_simulation/expose_environment_setup.h"
-#include "expose_simulation/expose_estimation_setup.h"
-#include "expose_simulation/expose_propagation_setup.h"
-#include "expose_simulation/expose_shape_based_thrust.h"
-
-#include <pybind11/pybind11.h>
-
-namespace py = pybind11;
-
-namespace tudatpy {
-
-void expose_simulation(py::module &m) {
-  auto environment_setup = m.def_submodule("environment_setup");
-  expose_environment_setup(environment_setup);
-
-  auto propagation_setup = m.def_submodule("propagation_setup");
-  expose_propagation_setup(propagation_setup);
-
-  auto estimation_setup = m.def_submodule("estimation_setup");
-  expose_estimation_setup(estimation_setup);
-
-  auto shape_based_thrust = m.def_submodule("shape_based_thrust");
-  expose_shape_based_thrust(shape_based_thrust);
-};
-
-}// namespace tudatpy
-=======
 /*    Copyright (c) 2010-2018, Delft University of Technology
  *    All rights reserved
  *
@@ -80,5 +40,4 @@
 
 };
 
-}// namespace tudatpy
->>>>>>> 64f562aa
+}// namespace tudatpy