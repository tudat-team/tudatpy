<<<<<<< HEAD
/*    Copyright (c) 2010-2019, Delft University of Technology
 *    All rights reserved
 *
 *    This file is part of the Tudat. Redistribution and use in source and
 *    binary forms, with or without modification, are permitted exclusively
 *    under the terms of the Modified BSD license. You should have received
 *    a copy of the license with this file. If not, please or visit:
 *    http://tudat.tudelft.nl/LICENSE.
 */

#include "expose_estimation.h"

#include "tudat/simulation/estimation_setup/fitOrbitToEphemeris.h"
#include "tudat/astro/propagators/propagateCovariance.h"
#include "tudat/basics/utilities.h"

#include "tudatpy/docstrings.h"
#include "tudatpy/scalarTypes.h"

#include <pybind11/pybind11.h>
#include <pybind11/stl.h>
#include <pybind11/eigen.h>
#include <pybind11/numpy.h>
#include <pybind11/functional.h>
#include <pybind11/chrono.h>

namespace py = pybind11;
namespace tep = tudat::estimatable_parameters;
namespace tp = tudat::propagators;
namespace ts = tudat::statistics;
namespace tss = tudat::simulation_setup;
namespace tni = tudat::numerical_integrators;
namespace tom = tudat::observation_models;
namespace trf = tudat::reference_frames;


namespace tudat
{

namespace propagators
{

std::map< double, Eigen::MatrixXd > propagateCovarianceRsw(
        const std::shared_ptr< tss::CovarianceAnalysisOutput< double, TIME_TYPE > > estimationOutput,
        const std::shared_ptr< tss::OrbitDeterminationManager<double, TIME_TYPE> > orbitDeterminationManager,
        const std::vector< double > evaluationTimes )
{
    std::map< double, Eigen::MatrixXd > propagatedCovariance;
    tp::propagateCovariance(
                propagatedCovariance, estimationOutput->getUnnormalizedCovarianceMatrix( ),
                orbitDeterminationManager->getStateTransitionAndSensitivityMatrixInterface( ), evaluationTimes );

    tss::SystemOfBodies bodies = orbitDeterminationManager->getBodies( );

    std::shared_ptr< tep::EstimatableParameterSet<double> > parameterSet = orbitDeterminationManager->getParametersToEstimate( );

    std::map< int, std::shared_ptr< tep::EstimatableParameter< Eigen::VectorXd > > > initialStates = parameterSet->getInitialStateParameters( );
    std::map< std::pair< std::string, std::string >, std::vector< int > > transformationList;
    for( auto it : initialStates )
    {
        if( std::dynamic_pointer_cast< tep::InitialTranslationalStateParameter< double > >( it.second ) )
        {
            std::shared_ptr< tep::InitialTranslationalStateParameter< double > > currentInitialState =
                    std::dynamic_pointer_cast< tep::InitialTranslationalStateParameter< double > >( it.second );
            transformationList[ std::make_pair( currentInitialState->getParameterName( ).second.first, currentInitialState->getCentralBody( ) ) ].push_back(
                        it.first );

        }
        else if( std::dynamic_pointer_cast< tep::ArcWiseInitialTranslationalStateParameter< double > >( it.second ) )
        {
            throw std::runtime_error( "Error, multi-arc not yet supported in automatic covariance conversion" );
        }
    }

    Eigen::Matrix3d currentInertialToRswPosition;
    Eigen::Matrix6d currentInertialToRswState;
    Eigen::MatrixXd currentFullInertialToRswState = Eigen::MatrixXd::Zero( 6, 6 );

    std::map< double, Eigen::MatrixXd > propagatedRswCovariance;
    for( auto it : propagatedCovariance )
    {
        double currentTime = it.first;
        Eigen::MatrixXd currentCovariance = it.second;
        currentFullInertialToRswState.setZero( );

        for( auto it_body : transformationList )
        {
            Eigen::Vector6d relativeState =
                    bodies.getBody( it_body.first.first )->getStateInBaseFrameFromEphemeris( currentTime ) -
                    bodies.getBody( it_body.first.second )->getStateInBaseFrameFromEphemeris( currentTime );
            currentInertialToRswPosition = trf::getInertialToRswSatelliteCenteredFrameRotationMatrix( relativeState );
            currentInertialToRswState.block( 0, 0, 3, 3 ) = currentInertialToRswPosition;
            currentInertialToRswState.block( 3, 3, 3, 3 ) = currentInertialToRswPosition;
            for( unsigned int j = 0; j < it_body.second.size( ); j++ )
            {
                int currentStartIndex = it_body.second.at( j );
                currentFullInertialToRswState.block( currentStartIndex, currentStartIndex, 6, 6 ) =  currentInertialToRswState;
            }
        }
        propagatedRswCovariance[ currentTime ] = currentFullInertialToRswState * currentCovariance * currentFullInertialToRswState.transpose( );

    }
    return propagatedRswCovariance;
}


std::pair< std::vector< double >, std::vector< Eigen::MatrixXd > > propagateCovarianceVectorsRsw(
        const std::shared_ptr< tss::CovarianceAnalysisOutput<double, TIME_TYPE> > estimationOutput,
        const std::shared_ptr< tss::OrbitDeterminationManager<double, TIME_TYPE> > orbitDeterminationManager,
        const std::vector< double > evaluationTimes )
{
    std::map< double, Eigen::MatrixXd > propagatedRswCovariance = propagateCovarianceRsw(
            estimationOutput, orbitDeterminationManager, evaluationTimes );

    return std::make_pair( utilities::createVectorFromMapKeys(
                               propagatedRswCovariance ),
                           utilities::createVectorFromMapValues(
                               propagatedRswCovariance ) );
}

std::map< double, Eigen::VectorXd > propagateFormalErrorsRsw(
        const std::shared_ptr< tss::CovarianceAnalysisOutput<double, TIME_TYPE> > estimationOutput,
        const std::shared_ptr< tss::OrbitDeterminationManager<double, TIME_TYPE> > orbitDeterminationManager,
        const std::vector< double > evaluationTimes )
{
    std::map< double, Eigen::MatrixXd > propagatedCovariance;
    std::map< double, Eigen::VectorXd > propagatedFormalErrors;

    propagatedCovariance = propagateCovarianceRsw(
                estimationOutput, orbitDeterminationManager, evaluationTimes );
    tp::convertCovarianceHistoryToFormalErrorHistory( propagatedFormalErrors, propagatedCovariance );

    return propagatedFormalErrors;
}

std::pair< std::vector< double >, std::vector< Eigen::VectorXd > > propagateFormalErrorVectorsRsw(
        const std::shared_ptr< tss::CovarianceAnalysisOutput<double, TIME_TYPE> > estimationOutput,
        const std::shared_ptr< tss::OrbitDeterminationManager<double, TIME_TYPE> > orbitDeterminationManager,
        const std::vector< double > evaluationTimes )
{
    std::map< double, Eigen::VectorXd > propagatedFormalErrors =
            propagateFormalErrorsRsw( estimationOutput, orbitDeterminationManager, evaluationTimes );
    tp::propagateFormalErrorsRsw( estimationOutput, orbitDeterminationManager, evaluationTimes );
    return std::make_pair( utilities::createVectorFromMapKeys(
                               propagatedFormalErrors ),
                           utilities::createVectorFromMapValues(
                               propagatedFormalErrors ) );
}



std::pair< std::vector< double >, std::vector< Eigen::MatrixXd > > propagateCovarianceVectors(
        const Eigen::MatrixXd initialCovariance,
        const std::shared_ptr< tp::CombinedStateTransitionAndSensitivityMatrixInterface > stateTransitionInterface,
        const std::vector< double > evaluationTimes )
{
    std::map< double, Eigen::MatrixXd > propagatedCovariance;
    tp::propagateCovariance(
                propagatedCovariance, initialCovariance, stateTransitionInterface, evaluationTimes );
    return std::make_pair( utilities::createVectorFromMapKeys(
                               propagatedCovariance ),
                           utilities::createVectorFromMapValues(
                               propagatedCovariance ) );
}

std::pair< std::vector< double >, std::vector< Eigen::VectorXd > > propagateFormalErrorVectors(
        const Eigen::MatrixXd initialCovariance,
        const std::shared_ptr< tp::CombinedStateTransitionAndSensitivityMatrixInterface > stateTransitionInterface,
        const std::vector< double > evaluationTimes )
{
    std::map< double, Eigen::VectorXd > propagatedFormalErrors;
    tp::propagateFormalErrors( propagatedFormalErrors, initialCovariance, stateTransitionInterface, evaluationTimes );
    return std::make_pair( utilities::createVectorFromMapKeys(
                               propagatedFormalErrors ),
                           utilities::createVectorFromMapValues(
                               propagatedFormalErrors ) );
}

}

namespace simulation_setup
{

std::pair< std::vector< double >, std::vector< Eigen::VectorXd > > getTargetAnglesAndRangeVector(
        const simulation_setup::SystemOfBodies& bodies,
        const std::pair< std::string, std::string > groundStationId,
        const std::string& targetBody,
        const std::vector< double > times,
        const bool transmittingToTarget )
{
    std::map< double, Eigen::VectorXd > targetAnglesAndRange = getTargetAnglesAndRange(
                bodies, groundStationId, targetBody, times, transmittingToTarget );
    return std::make_pair( utilities::createVectorFromMapKeys(
                               targetAnglesAndRange ),
                           utilities::createVectorFromMapValues(
                               targetAnglesAndRange ) );
}

template< typename ObservationScalarType = double, typename TimeType = double >
std::shared_ptr< tom::SingleObservationSet< ObservationScalarType, TimeType > > singleObservationSetWithoutDependentVariables(
            const tom::ObservableType observableType,
            const tom::LinkDefinition& linkEnds,
            const std::vector< Eigen::Matrix< ObservationScalarType, Eigen::Dynamic, 1 > >& observations,
            const std::vector< TimeType > observationTimes,
            const tom::LinkEndType referenceLinkEnd,
            const std::shared_ptr< observation_models::ObservationAncilliarySimulationSettings > ancilliarySettings = nullptr )
{
    return std::make_shared< tom::SingleObservationSet< ObservationScalarType, TimeType > >(
            observableType, linkEnds, observations, observationTimes, referenceLinkEnd,
            std::vector< Eigen::Matrix< ObservationScalarType, Eigen::Dynamic, 1 > >( ), nullptr, ancilliarySettings );
}


}

}

namespace tudatpy {
namespace numerical_simulation {
namespace estimation {



void expose_estimation(py::module &m) {

    /*!
     *************** PARAMETERS ***************
     */


    py::class_<tep::EstimatableParameterSet<double>,
            std::shared_ptr<tep::EstimatableParameterSet<double>>>(m, "EstimatableParameterSet",
                                                                   get_docstring("EstimatableParameterSet").c_str() )
            .def_property_readonly( "parameter_set_size",
                                    &tep::EstimatableParameterSet<double>::getEstimatedParameterSetSize,
                                    get_docstring("EstimatableParameterSet.parameter_set_size").c_str() )
            .def_property_readonly( "initial_states_size",
                                    &tep::EstimatableParameterSet<double>::getInitialDynamicalStateParameterSize,
                                    get_docstring("EstimatableParameterSet.initial_states_size").c_str() )
            .def_property_readonly( "initial_single_arc_states_size",
                                    &tep::EstimatableParameterSet<double>::getInitialDynamicalSingleArcStateParameterSize,
                                    get_docstring("EstimatableParameterSet.initial_single_arc_states_size").c_str() )
            .def_property_readonly( "initial_multi_arc_states_size",
                                    &tep::EstimatableParameterSet<double>::getInitialDynamicalMultiArcStateParameterSize,
                                    get_docstring("EstimatableParameterSet.initial_multi_arc_states_size").c_str() )
            .def_property_readonly( "constraints_size",
                                    &tep::EstimatableParameterSet<double>::getConstraintSize,
                                    get_docstring("EstimatableParameterSet.constraints_size").c_str() )
            .def_property( "parameter_vector",
                           &tep::EstimatableParameterSet<double>::getFullParameterValues< double >,
                           &tep::EstimatableParameterSet<double>::resetParameterValues< double >,
                           get_docstring("EstimatableParameterSet.parameter_vector").c_str() )
            .def( "indices_for_parameter_type",
                  &tep::EstimatableParameterSet<double>::getIndicesForParameterType,
                  py::arg("parameter_type"),
                  get_docstring("EstimatableParameterSet.indices_for_parameter_type").c_str() );

    /*!
     *************** OBSERVATIONS ***************
     */

    py::class_<tom::ObservationViabilityCalculator,
            std::shared_ptr<tom::ObservationViabilityCalculator>>(m, "ObservationViabilityCalculator",
                                                                  get_docstring("ObservationViabilityCalculator").c_str() )
            .def("is_observation_viable", &tom::ObservationViabilityCalculator::isObservationViable,
                 py::arg( "link_end_states" ),
                 py::arg( "link_end_times" ),
                 get_docstring("ObservationViabilityCalculator.is_observation_viable").c_str() );

    py::class_<tom::ObservationSimulatorBase<double, TIME_TYPE>,
            std::shared_ptr<tom::ObservationSimulatorBase<double, TIME_TYPE>>>(m, "ObservationSimulator",
                                                                           get_docstring("ObservationSimulator").c_str() );

    py::class_<tom::ObservationSimulator<1,double, TIME_TYPE>,
            std::shared_ptr<tom::ObservationSimulator<1,double, TIME_TYPE>>,
            tom::ObservationSimulatorBase<double, TIME_TYPE>>(m, "ObservationSimulator_1",
                                                          get_docstring("ObservationSimulator_1").c_str() );

    py::class_<tom::ObservationSimulator<2,double, TIME_TYPE>,
            std::shared_ptr<tom::ObservationSimulator<2,double, TIME_TYPE>>,
            tom::ObservationSimulatorBase<double, TIME_TYPE>>(m, "ObservationSimulator_2",
                                                          get_docstring("ObservationSimulator_2").c_str() );

    py::class_<tom::ObservationSimulator<3,double, TIME_TYPE>,
            std::shared_ptr<tom::ObservationSimulator<3,double, TIME_TYPE>>,
            tom::ObservationSimulatorBase<double, TIME_TYPE>>(m, "ObservationSimulator_3",
                                                          get_docstring("ObservationSimulator_3").c_str() );

    py::class_<tom::ObservationSimulator<6,double, TIME_TYPE>,
            std::shared_ptr<tom::ObservationSimulator<6,double, TIME_TYPE>>,
            tom::ObservationSimulatorBase<double, TIME_TYPE>>(m, "ObservationSimulator_6",
                                                          get_docstring("ObservationSimulator_6").c_str() );

    m.def("simulate_observations",
          &tss::simulateObservations<double, TIME_TYPE>,
          py::arg("simulation_settings"),
          py::arg("observation_simulators" ),
          py::arg("bodies"),
          get_docstring("simulate_observations").c_str() );


    m.def("create_pseudo_observations_and_models",
          &tss::simulatePseudoObservations<TIME_TYPE, double>,
          py::arg("bodies"),
          py::arg("observed_bodies" ),
          py::arg("central_bodies" ),
          py::arg("initial_time"),
          py::arg("final_time"),
          py::arg("time_step"),
          get_docstring("create_pseudo_observations_and_models").c_str() );

    m.def("set_existing_observations",
          &tss::setExistingObservations<double, TIME_TYPE>,
          py::arg("observations"),
          py::arg("reference_link_end" ),
          py::arg("ancilliary_settings_per_observatble" ) = std::map< tom::ObservableType,
          std::shared_ptr< tom::ObservationAncilliarySimulationSettings > >( ) );

    m.def("compute_target_angles_and_range",
          &tss::getTargetAnglesAndRange,
          py::arg("bodies"),
          py::arg("station_id" ),
          py::arg("target_body" ),
          py::arg("observation_times"),
          py::arg("is_station_transmitting"),
          get_docstring("compute_target_angles_and_range").c_str() );

    m.def("compute_target_angles_and_range_vectors",
          &tss::getTargetAnglesAndRangeVector,
          py::arg("bodies"),
          py::arg("station_id" ),
          py::arg("target_body" ),
          py::arg("observation_times"),
          py::arg("is_station_transmitting"),
          get_docstring("compute_target_angles_and_range").c_str() );

    py::class_< tom::ObservationCollection<double, TIME_TYPE>,
            std::shared_ptr<tom::ObservationCollection<double, TIME_TYPE>>>(m, "ObservationCollection",
                                                           get_docstring("ObservationCollection").c_str() )
            .def(py::init< std::vector< std::shared_ptr< tom::SingleObservationSet< double, TIME_TYPE > > > >(),
                 py::arg("observation_sets") )
            .def_property_readonly("concatenated_times", &tom::ObservationCollection<double, TIME_TYPE>::getConcatenatedTimeVector,
                                   get_docstring("ObservationCollection.concatenated_times").c_str() )
            .def_property_readonly("concatenated_observations", &tom::ObservationCollection<double, TIME_TYPE>::getObservationVector,
                                   get_docstring("ObservationCollection.concatenated_observations").c_str() )
            .def_property_readonly("concatenated_link_definition_ids", &tom::ObservationCollection<double, TIME_TYPE>::getConcatenatedLinkEndIds,
                                   get_docstring("ObservationCollection.concatenated_link_definition_ids").c_str() )
            .def_property_readonly("link_definition_ids", &tom::ObservationCollection<double, TIME_TYPE>::getInverseLinkEndIdentifierMap,
                                   get_docstring("ObservationCollection.link_definition_ids").c_str() )
            .def_property_readonly("observable_type_start_index_and_size", &tom::ObservationCollection<double, TIME_TYPE>::getObservationTypeStartAndSize,
                                   get_docstring("ObservationCollection.observable_type_start_index_and_size").c_str() )
            .def_property_readonly("observation_set_start_index_and_size", &tom::ObservationCollection<double, TIME_TYPE>::getObservationSetStartAndSizePerLinkEndIndex,
                                   get_docstring("ObservationCollection.observation_set_start_index_and_size").c_str() )
            .def_property_readonly("observation_vector_size", &tom::ObservationCollection<double, TIME_TYPE>::getTotalObservableSize,
                                   get_docstring("ObservationCollection.observation_vector_size").c_str() )
            .def_property_readonly("sorted_observation_sets", &tom::ObservationCollection<double, TIME_TYPE>::getSortedObservationSets,
                                   get_docstring("ObservationCollection.sorted_observation_sets").c_str() )
            .def_property_readonly("link_ends_per_observable_type", &tom::ObservationCollection<double, TIME_TYPE>::getLinkEndsPerObservableType,
                                   get_docstring("ObservationCollection.link_ends_per_observable_type").c_str() )
            .def_property_readonly("link_definitions_per_observable", &tom::ObservationCollection<double, TIME_TYPE>::getLinkDefinitionsPerObservable,
                                   get_docstring("ObservationCollection.link_definitions_per_observable").c_str() )
            .def("get_link_definitions_for_observables", &tom::ObservationCollection<double, TIME_TYPE>::getLinkDefinitionsForSingleObservable,
                 py::arg( "observable_type" ),
                 get_docstring("ObservationCollection.get_link_definitions_for_observables").c_str() )
            .def("get_single_link_and_type_observations", &tom::ObservationCollection<double, TIME_TYPE>::getSingleLinkAndTypeObservationSets,
                                   py::arg( "observable_type" ),
                                   py::arg( "link_definition" ),
                                   get_docstring("ObservationCollection.get_single_link_and_type_observations").c_str() );

    py::class_< tom::SingleObservationSet<double, TIME_TYPE>,
            std::shared_ptr<tom::SingleObservationSet<double, TIME_TYPE>>>(m, "SingleObservationSet",
                                                          get_docstring("SingleObservationSet").c_str() )
            .def_property_readonly("observable_type", &tom::SingleObservationSet<double, TIME_TYPE>::getObservableType,
                                   get_docstring("SingleObservationSet.observable_type").c_str() )
            .def_property_readonly("link_definition", &tom::SingleObservationSet<double, TIME_TYPE>::getLinkEnds,
                                   get_docstring("SingleObservationSet.link_definition").c_str() )
            .def_property_readonly("reference_link_end", &tom::SingleObservationSet<double, TIME_TYPE>::getReferenceLinkEnd,
                                   get_docstring("SingleObservationSet.reference_link_end").c_str() )
            .def_property_readonly("list_of_observations", &tom::SingleObservationSet<double, TIME_TYPE>::getObservations,
                                   get_docstring("SingleObservationSet.list_of_observations").c_str() )
            .def_property_readonly("observation_times", &tom::SingleObservationSet<double, TIME_TYPE>::getObservationTimes,
                                   get_docstring("SingleObservationSet.observation_times").c_str() )
            .def_property_readonly("concatenated_observations", &tom::SingleObservationSet<double, TIME_TYPE>::getObservationsVector,
                                   get_docstring("SingleObservationSet.concatenated_observations").c_str() )
            .def_property_readonly("observations_history", &tom::SingleObservationSet<double, TIME_TYPE>::getObservationsHistory,
                                   get_docstring("SingleObservationSet.observations_history").c_str() )
            .def_property_readonly("ancilliary_settings", &tom::SingleObservationSet<double, TIME_TYPE>::getAncilliarySettings,
                                   get_docstring("SingleObservationSet.ancilliary_settings").c_str() )
            .def_property("weights_vector", &tom::SingleObservationSet<double, TIME_TYPE>::getWeightsVector,
                                            &tom::SingleObservationSet<double, TIME_TYPE>::setWeightsVector,
                                   get_docstring("SingleObservationSet.weights_vector").c_str() );


    m.def("single_observation_set",
          &tss::singleObservationSetWithoutDependentVariables< double, TIME_TYPE >,
          py::arg("observable_type"),
          py::arg("link_definition" ),
          py::arg("observations" ),
          py::arg("observation_times"),
          py::arg("reference_link_end"),
          py::arg("ancilliary_settings") = nullptr,
          get_docstring("single_observation_set").c_str() );

    /*!
     *************** STATE TRANSITION INTERFACE ***************
     */

    py::class_<
            tp::CombinedStateTransitionAndSensitivityMatrixInterface,
            std::shared_ptr<tp::CombinedStateTransitionAndSensitivityMatrixInterface>>(
                m, "CombinedStateTransitionAndSensitivityMatrixInterface",
                get_docstring("CombinedStateTransitionAndSensitivityMatrixInterface").c_str() )
            .def("state_transition_sensitivity_at_epoch",
                 &tp::CombinedStateTransitionAndSensitivityMatrixInterface::
                 getCombinedStateTransitionAndSensitivityMatrix,
                 py::arg("time"),
                 py::arg("add_central_body_dependency") = true,
                 py::arg("arc_defining_bodies" ) = std::vector< std::string >( ),
                 get_docstring("CombinedStateTransitionAndSensitivityMatrixInterface.state_transition_sensitivity_at_epoch").c_str() )
            .def("full_state_transition_sensitivity_at_epoch",
                 &tp::CombinedStateTransitionAndSensitivityMatrixInterface::
                 getFullCombinedStateTransitionAndSensitivityMatrix,
                 py::arg("time"),
                 py::arg("add_central_body_dependency") = true,
                 py::arg("arc_defining_bodies" ) = std::vector< std::string >( ),
                 get_docstring("CombinedStateTransitionAndSensitivityMatrixInterface.full_state_transition_sensitivity_at_epoch").c_str() )
            .def_property_readonly(
                "state_transition_size",
                &tp::CombinedStateTransitionAndSensitivityMatrixInterface::getStateTransitionMatrixSize,
                get_docstring("CombinedStateTransitionAndSensitivityMatrixInterface.state_transition_size").c_str() )
            .def_property_readonly(
                "sensitivity_size",
                &tp::CombinedStateTransitionAndSensitivityMatrixInterface::getSensitivityMatrixSize,
                get_docstring("CombinedStateTransitionAndSensitivityMatrixInterface.sensitivity_size").c_str() )
            .def_property_readonly(
                "full_parameter_size",
                &tp::CombinedStateTransitionAndSensitivityMatrixInterface::getFullParameterVectorSize,
                get_docstring("CombinedStateTransitionAndSensitivityMatrixInterface.full_parameter_size").c_str() );

    /*!
     *************** COVARIANCE ***************
     */

    m.def("propagate_covariance_rsw_split_output",
          &tp::propagateCovarianceVectorsRsw,
          py::arg("covariance_output"),
          py::arg("estimator"),
          py::arg("output_times"),
          get_docstring("propagate_covariance_rsw_split_output").c_str( ) );


    m.def("propagate_formal_errors_rsw_split_output",
          &tp::propagateFormalErrorVectorsRsw,
          py::arg("covariance_output"),
          py::arg("estimator"),
          py::arg("output_times"),
          get_docstring("propagate_formal_errors_rsw_split_output").c_str( ) );

    m.def("propagate_covariance_split_output",
          py::overload_cast<
          const Eigen::MatrixXd,
          const std::shared_ptr< tp::CombinedStateTransitionAndSensitivityMatrixInterface >,
          const std::vector< double > >(
              &tp::propagateCovarianceVectors ),
          py::arg("initial_covariance"),
          py::arg("state_transition_interface"),
          py::arg("output_times"),
          get_docstring("propagate_covariance_split_output").c_str() );

    m.def("propagate_covariance",
          py::overload_cast<
          const Eigen::MatrixXd,
          const std::shared_ptr< tp::CombinedStateTransitionAndSensitivityMatrixInterface >,
          const std::vector< double > >(
              &tp::propagateCovariance ),
          py::arg("initial_covariance"),
          py::arg("state_transition_interface"),
          py::arg("output_times"),
          get_docstring("propagate_covariance").c_str() );

    m.def("propagate_formal_errors_split_output",
          py::overload_cast< const Eigen::MatrixXd,
          const std::shared_ptr< tp::CombinedStateTransitionAndSensitivityMatrixInterface >,
          const std::vector< double > >( &tp::propagateFormalErrorVectors ),
          py::arg("initial_covariance"),
          py::arg("state_transition_interface"),
          py::arg("output_times"),
          get_docstring("propagate_formal_errors").c_str() );


    m.def("propagate_formal_errors",
          py::overload_cast< const Eigen::MatrixXd,
          const std::shared_ptr< tp::CombinedStateTransitionAndSensitivityMatrixInterface >,
          const std::vector< double > >( &tp::propagateFormalErrors ),
          py::arg("initial_covariance"),
          py::arg("state_transition_interface"),
          py::arg("output_times"),
          get_docstring("propagate_formal_errors").c_str() );



    /*!
     *************** ESTIMATION ***************
     */

    py::class_<
            tss::EstimationConvergenceChecker,
            std::shared_ptr<tss::EstimationConvergenceChecker>>(m, "EstimationConvergenceChecker",
                                                                get_docstring("EstimationConvergenceChecker").c_str() );

    m.def("estimation_convergence_checker",
          &tss::estimationConvergenceChecker,
          py::arg("maximum_iterations") = 5,
          py::arg("minimum_residual_change") = 0.0,
          py::arg("minimum_residual") = 0.0,
          py::arg("number_of_iterations_without_improvement") = 2,
          get_docstring("estimation_convergence_checker").c_str() );


    py::class_<
            tss::CovarianceAnalysisInput<double, TIME_TYPE>,
            std::shared_ptr<tss::CovarianceAnalysisInput<double, TIME_TYPE>>>(m, "CovarianceAnalysisInput",
                                                                           get_docstring("CovarianceAnalysisInput").c_str() )
            .def(py::init<
                 const std::shared_ptr< tom::ObservationCollection<double, TIME_TYPE> >&,
                 const Eigen::MatrixXd,
                 const Eigen::MatrixXd  >( ),
                 py::arg( "observations_and_times" ),
                 py::arg( "inverse_apriori_covariance" ) = Eigen::MatrixXd::Zero( 0, 0 ),
                 py::arg( "consider_covariance" ) = Eigen::MatrixXd::Zero( 0, 0 ),
                 get_docstring("CovarianceAnalysisInput.ctor").c_str() )
            .def( "set_constant_weight",
                  &tss::CovarianceAnalysisInput<double, TIME_TYPE>::setConstantWeightsMatrix,
                  py::arg( "weight" ),
                  get_docstring("CovarianceAnalysisInput.set_constant_weight").c_str() )
            .def( "set_constant_single_observable_weight",
                  &tss::CovarianceAnalysisInput<double, TIME_TYPE>::setConstantSingleObservableWeights,
                  py::arg( "observable_type" ),
                  py::arg( "weight" ),
                  get_docstring("CovarianceAnalysisInput.set_constant_single_observable_weight").c_str() )
            .def( "set_constant_single_observable_vector_weight",
                  &tss::CovarianceAnalysisInput<double, TIME_TYPE>::setConstantSingleObservableVectorWeights,
                  py::arg( "observable_type" ),
                  py::arg( "weight" ),
                  get_docstring("CovarianceAnalysisInput.set_constant_single_observable_vector_weight").c_str() )
            .def( "set_constant_single_observable_and_link_end_weight",
                  &tss::CovarianceAnalysisInput<double, TIME_TYPE>::setConstantSingleObservableAndLinkEndsWeights,
                  py::arg( "observable_type" ),
                  py::arg( "link_ends" ),
                  py::arg( "weight" ),
                  get_docstring("CovarianceAnalysisInput.set_constant_single_observable_and_link_end_weight").c_str() )
            .def( "set_constant_single_observable_and_link_end_vector_weight",
                  &tss::CovarianceAnalysisInput<double, TIME_TYPE>::setConstantSingleObservableAndLinkEndsVectorWeights,
                  py::arg( "observable_type" ),
                  py::arg( "link_ends" ),
                  py::arg( "weight" ),
                  get_docstring("CovarianceAnalysisInput.set_constant_single_observable_and_link_end_vector_weight").c_str() )
            .def( "set_total_single_observable_and_link_end_vector_weight",
                  &tss::CovarianceAnalysisInput<double, TIME_TYPE>::setTabulatedSingleObservableAndLinkEndsWeights,
                  py::arg( "observable_type" ),
                  py::arg( "link_ends" ),
                  py::arg( "weight_vector" ),
                  get_docstring("CovarianceAnalysisInput.set_total_single_observable_and_link_end_vector_weight").c_str() )
            .def( "set_constant_weight_per_observable",
                  &tss::CovarianceAnalysisInput<double, TIME_TYPE>::setConstantPerObservableWeightsMatrix,
                  py::arg( "weight_per_observable" ),
                  get_docstring("CovarianceAnalysisInput.set_constant_weight_per_observable").c_str() )
            .def( "set_constant_vector_weight_per_observable",
                  &tss::CovarianceAnalysisInput<double, TIME_TYPE>::setConstantPerObservableVectorWeightsMatrix,
                  py::arg( "weight_per_observable" ),
                  get_docstring("CovarianceAnalysisInput.set_constant_vector_weight_per_observable").c_str() )
            .def( "define_covariance_settings",
                  &tss::CovarianceAnalysisInput<double, TIME_TYPE>::defineCovarianceSettings,
                  py::arg( "reintegrate_equations_on_first_iteration" ) = true,
                  py::arg( "reintegrate_variational_equations" ) = true,
                  py::arg( "save_design_matrix" ) = true,
                  py::arg( "print_output_to_terminal" ) = true,
                  py::arg( "limit_condition_number_for_warning" ) = 1.0E8,
                  get_docstring("CovarianceAnalysisInput.define_covariance_settings").c_str() )
            .def_property("weight_matrix_diagonal",
                                   &tss::CovarianceAnalysisInput<double, TIME_TYPE>::getWeightsMatrixDiagonals,
                                   &tss::CovarianceAnalysisInput<double, TIME_TYPE>::setWeightsMatrixDiagonals,
                                   get_docstring("CovarianceAnalysisInput.weight_matrix_diagonal").c_str() );

    py::class_<
            tss::EstimationInput<double, TIME_TYPE>,
            std::shared_ptr<tss::EstimationInput<double, TIME_TYPE>>,
            tss::CovarianceAnalysisInput<double, TIME_TYPE>>(m, "EstimationInput",
                                                          get_docstring("EstimationInput").c_str() )
            .def(py::init<
                 const std::shared_ptr< tom::ObservationCollection<double, TIME_TYPE> >&,
                 const Eigen::MatrixXd,
                 std::shared_ptr< tss::EstimationConvergenceChecker >,
                 const Eigen::MatrixXd,
                 const Eigen::VectorXd,
                 const bool >( ),
                 py::arg( "observations_and_times" ),
                 py::arg( "inverse_apriori_covariance" ) = Eigen::MatrixXd::Zero( 0, 0 ),
                 py::arg( "convergence_checker" ) = std::make_shared< tss::EstimationConvergenceChecker >( ),
                 py::arg( "consider_covariance" ) = Eigen::MatrixXd::Zero( 0, 0 ),
                 py::arg( "consider_parameters_deviations" ) = Eigen::VectorXd::Zero( 0 ),
                 py::arg( "apply_final_parameter_correction" ) = true,
                 get_docstring("EstimationInput.ctor").c_str() )
            .def( "define_estimation_settings",
                  &tss::EstimationInput<double, TIME_TYPE>::defineEstimationSettings,
                  py::arg( "reintegrate_equations_on_first_iteration" ) = true,
                  py::arg( "reintegrate_variational_equations" ) = true,
                  py::arg( "save_design_matrix" ) = true,
                  py::arg( "print_output_to_terminal" ) = true,
                  py::arg( "save_residuals_and_parameters_per_iteration" ) = true,
                  py::arg( "save_state_history_per_iteration" ) = false,
                  py::arg( "limit_condition_number_for_warning" ) = 1.0E8,
                  py::arg( "condition_number_warning_each_iteration" ) = true,
                  get_docstring("EstimationInput.define_estimation_settings").c_str() );

    m.attr("PodInput") = m.attr("EstimationInput");


    py::class_<
            tss::CovarianceAnalysisOutput<double, TIME_TYPE>,
            std::shared_ptr<tss::CovarianceAnalysisOutput<double, TIME_TYPE>>>(m, "CovarianceAnalysisOutput",
                                                                            get_docstring("CovarianceAnalysisOutput").c_str() )
            .def_property_readonly("inverse_covariance",
                                   &tss::CovarianceAnalysisOutput<double, TIME_TYPE>::getUnnormalizedInverseCovarianceMatrix,
                                   get_docstring("CovarianceAnalysisOutput.inverse_covariance").c_str() )
            .def_property_readonly("covariance",
                                   &tss::CovarianceAnalysisOutput<double, TIME_TYPE>::getUnnormalizedCovarianceMatrix,
                                   get_docstring("CovarianceAnalysisOutput.covariance").c_str() )
            .def_property_readonly("inverse_normalized_covariance",
                                   &tss::CovarianceAnalysisOutput<double, TIME_TYPE>::getNormalizedInverseCovarianceMatrix,
                                   get_docstring("CovarianceAnalysisOutput.inverse_normalized_covariance").c_str() )
            .def_property_readonly("normalized_covariance",
                                   &tss::CovarianceAnalysisOutput<double, TIME_TYPE>::getNormalizedCovarianceMatrix,
                                   get_docstring("CovarianceAnalysisOutput.normalized_covariance").c_str() )
            .def_property_readonly("formal_errors",
                                   &tss::CovarianceAnalysisOutput<double, TIME_TYPE>::getFormalErrorVector,
                                   get_docstring("CovarianceAnalysisOutput.formal_errors").c_str() )
            .def_property_readonly("correlations",
                                   &tss::CovarianceAnalysisOutput<double, TIME_TYPE>::getCorrelationMatrix,
                                   get_docstring("CovarianceAnalysisOutput.correlations").c_str() )
            .def_property_readonly("design_matrix",
                                   &tss::CovarianceAnalysisOutput<double, TIME_TYPE>::getUnnormalizedDesignMatrix,
                                   get_docstring("CovarianceAnalysisOutput.design_matrix").c_str() )
            .def_property_readonly("normalized_design_matrix",
                                   &tss::CovarianceAnalysisOutput<double, TIME_TYPE>::getNormalizedDesignMatrix,
                                   get_docstring("CovarianceAnalysisOutput.normalized_design_matrix").c_str() )
            .def_property_readonly("weighted_design_matrix",
                                   &tss::CovarianceAnalysisOutput<double, TIME_TYPE>::getUnnormalizedWeightedDesignMatrix,
                                   get_docstring("CovarianceAnalysisOutput.weighted_design_matrix").c_str() )
            .def_property_readonly("weighted_normalized_design_matrix",
                                   &tss::CovarianceAnalysisOutput<double, TIME_TYPE>::getNormalizedWeightedDesignMatrix,
                                   get_docstring("CovarianceAnalysisOutput.weighted_normalized_design_matrix").c_str() )
            .def_property_readonly("consider_covariance_contribution",
                                   &tss::CovarianceAnalysisOutput<double, TIME_TYPE>::getConsiderCovarianceContribution,
                                   get_docstring("CovarianceAnalysisOutput.consider_covariance_contribution").c_str() )
            .def_property_readonly("normalized_covariance_with_consider_parameters",
                                   &tss::CovarianceAnalysisOutput<double, TIME_TYPE>::getNormalizedCovarianceWithConsiderParameters,
                                   get_docstring("CovarianceAnalysisOutput.normalized_covariance_with_consider_parameters").c_str() )
            .def_property_readonly("unnormalized_covariance_with_consider_parameters",
                                   &tss::CovarianceAnalysisOutput<double, TIME_TYPE>::getUnnormalizedCovarianceWithConsiderParameters,
                                   get_docstring("CovarianceAnalysisOutput.unnormalized_covariance_with_consider_parameters").c_str() )
            .def_property_readonly("normalized_design_matrix_consider_parameters",
                                   &tss::CovarianceAnalysisOutput<double, TIME_TYPE>::getNormalizedDesignMatrixConsiderParameters,
                                   get_docstring("CovarianceAnalysisOutput.normalized_design_matrix_consider_parameters").c_str() )
            .def_property_readonly("consider_normalization_factors",
                                   &tss::CovarianceAnalysisOutput<double, TIME_TYPE>::getConsiderNormalizationFactors,
                                   get_docstring("CovarianceAnalysisOutput.consider_normalization_factors").c_str() )
            .def_readonly("normalization_terms",
                          &tss::CovarianceAnalysisOutput<double, TIME_TYPE>::designMatrixTransformationDiagonal_,
                          get_docstring("CovarianceAnalysisOutput.normalization_terms").c_str() );


    py::class_<
            tss::EstimationOutput<double, TIME_TYPE>,
            std::shared_ptr<tss::EstimationOutput<double, TIME_TYPE>>,
            tss::CovarianceAnalysisOutput<double, TIME_TYPE>>(m, "EstimationOutput",
                                                           get_docstring("EstimationOutput").c_str() )
            .def_property_readonly("residual_history",
                                   &tss::EstimationOutput<double, TIME_TYPE>::getResidualHistoryMatrix,
                                   get_docstring("EstimationOutput.residual_history").c_str() )
            .def_property_readonly("parameter_history",
                                   &tss::EstimationOutput<double, TIME_TYPE>::getParameterHistoryMatrix,
                                   get_docstring("EstimationOutput.parameter_history").c_str() )
            .def_property_readonly("simulation_results_per_iteration",
                                   &tss::EstimationOutput<double, TIME_TYPE>::getSimulationResults,
                                   get_docstring("EstimationOutput.simulation_results_per_iteration").c_str() )
            .def_readonly("final_residuals",
                          &tss::EstimationOutput<double, TIME_TYPE>::residuals_,
                          get_docstring("EstimationOutput.final_residuals").c_str() )
            .def_readonly("final_parameters",
                          &tss::EstimationOutput<double, TIME_TYPE>::parameterEstimate_,
                          get_docstring("EstimationOutput.final_parameters").c_str() )
            .def_readonly("best_iteration",
                          &tss::EstimationOutput<double, TIME_TYPE>::bestIteration_,
                          get_docstring("EstimationOutput.best_iteration").c_str() );

    m.attr("PodOutput") = m.attr("EstimationOutput");



}

}
}
}// namespace tudatpy
=======
/*    Copyright (c) 2010-2019, Delft University of Technology
 *    All rights reserved
 *
 *    This file is part of the Tudat. Redistribution and use in source and
 *    binary forms, with or without modification, are permitted exclusively
 *    under the terms of the Modified BSD license. You should have received
 *    a copy of the license with this file. If not, please or visit:
 *    http://tudat.tudelft.nl/LICENSE.
 */

#include "expose_estimation.h"

#include "tudat/simulation/estimation_setup/fitOrbitToEphemeris.h"
#include "tudat/astro/propagators/propagateCovariance.h"
#include "tudat/basics/utilities.h"

#include "tudatpy/docstrings.h"
#include "tudatpy/scalarTypes.h"

#include <pybind11/pybind11.h>
#include <pybind11/stl.h>
#include <pybind11/eigen.h>
#include <pybind11/numpy.h>
#include <pybind11/functional.h>
#include <pybind11/chrono.h>

namespace py = pybind11;
namespace tep = tudat::estimatable_parameters;
namespace tp = tudat::propagators;
namespace ts = tudat::statistics;
namespace tss = tudat::simulation_setup;
namespace tni = tudat::numerical_integrators;
namespace tom = tudat::observation_models;
namespace trf = tudat::reference_frames;


namespace tudat
{

namespace propagators
{

std::map< double, Eigen::MatrixXd > propagateCovarianceRsw(
        const std::shared_ptr< tss::CovarianceAnalysisOutput< double, TIME_TYPE > > estimationOutput,
        const std::shared_ptr< tss::OrbitDeterminationManager<double, TIME_TYPE> > orbitDeterminationManager,
        const std::vector< double > evaluationTimes )
{
    std::map< double, Eigen::MatrixXd > propagatedCovariance;
    tp::propagateCovariance(
                propagatedCovariance, estimationOutput->getUnnormalizedCovarianceMatrix( ),
                orbitDeterminationManager->getStateTransitionAndSensitivityMatrixInterface( ), evaluationTimes );

    tss::SystemOfBodies bodies = orbitDeterminationManager->getBodies( );

    std::shared_ptr< tep::EstimatableParameterSet<double> > parameterSet = orbitDeterminationManager->getParametersToEstimate( );

    std::map< int, std::shared_ptr< tep::EstimatableParameter< Eigen::VectorXd > > > initialStates = parameterSet->getInitialStateParameters( );
    std::map< std::pair< std::string, std::string >, std::vector< int > > transformationList;
    for( auto it : initialStates )
    {
        if( std::dynamic_pointer_cast< tep::InitialTranslationalStateParameter< double > >( it.second ) )
        {
            std::shared_ptr< tep::InitialTranslationalStateParameter< double > > currentInitialState =
                    std::dynamic_pointer_cast< tep::InitialTranslationalStateParameter< double > >( it.second );
            transformationList[ std::make_pair( currentInitialState->getParameterName( ).second.first, currentInitialState->getCentralBody( ) ) ].push_back(
                        it.first );

        }
        else if( std::dynamic_pointer_cast< tep::ArcWiseInitialTranslationalStateParameter< double > >( it.second ) )
        {
            throw std::runtime_error( "Error, multi-arc not yet supported in automatic covariance conversion" );
        }
    }

    Eigen::Matrix3d currentInertialToRswPosition;
    Eigen::Matrix6d currentInertialToRswState;
    Eigen::MatrixXd currentFullInertialToRswState = Eigen::MatrixXd::Zero( 6, 6 );

    std::map< double, Eigen::MatrixXd > propagatedRswCovariance;
    for( auto it : propagatedCovariance )
    {
        double currentTime = it.first;
        Eigen::MatrixXd currentCovariance = it.second;
        currentFullInertialToRswState.setZero( );

        for( auto it_body : transformationList )
        {
            Eigen::Vector6d relativeState =
                    bodies.getBody( it_body.first.first )->getStateInBaseFrameFromEphemeris( currentTime ) -
                    bodies.getBody( it_body.first.second )->getStateInBaseFrameFromEphemeris( currentTime );
            currentInertialToRswPosition = trf::getInertialToRswSatelliteCenteredFrameRotationMatrix( relativeState );
            currentInertialToRswState.block( 0, 0, 3, 3 ) = currentInertialToRswPosition;
            currentInertialToRswState.block( 3, 3, 3, 3 ) = currentInertialToRswPosition;
            for( unsigned int j = 0; j < it_body.second.size( ); j++ )
            {
                int currentStartIndex = it_body.second.at( j );
                currentFullInertialToRswState.block( currentStartIndex, currentStartIndex, 6, 6 ) =  currentInertialToRswState;
            }
        }
        propagatedRswCovariance[ currentTime ] = currentFullInertialToRswState * currentCovariance * currentFullInertialToRswState.transpose( );

    }
    return propagatedRswCovariance;
}


std::pair< std::vector< double >, std::vector< Eigen::MatrixXd > > propagateCovarianceVectorsRsw(
        const std::shared_ptr< tss::CovarianceAnalysisOutput<double, TIME_TYPE> > estimationOutput,
        const std::shared_ptr< tss::OrbitDeterminationManager<double, TIME_TYPE> > orbitDeterminationManager,
        const std::vector< double > evaluationTimes )
{
    std::map< double, Eigen::MatrixXd > propagatedRswCovariance = propagateCovarianceRsw(
            estimationOutput, orbitDeterminationManager, evaluationTimes );

    return std::make_pair( utilities::createVectorFromMapKeys(
                               propagatedRswCovariance ),
                           utilities::createVectorFromMapValues(
                               propagatedRswCovariance ) );
}

std::map< double, Eigen::VectorXd > propagateFormalErrorsRsw(
        const std::shared_ptr< tss::CovarianceAnalysisOutput<double, TIME_TYPE> > estimationOutput,
        const std::shared_ptr< tss::OrbitDeterminationManager<double, TIME_TYPE> > orbitDeterminationManager,
        const std::vector< double > evaluationTimes )
{
    std::map< double, Eigen::MatrixXd > propagatedCovariance;
    std::map< double, Eigen::VectorXd > propagatedFormalErrors;

    propagatedCovariance = propagateCovarianceRsw(
                estimationOutput, orbitDeterminationManager, evaluationTimes );
    tp::convertCovarianceHistoryToFormalErrorHistory( propagatedFormalErrors, propagatedCovariance );

    return propagatedFormalErrors;
}

std::pair< std::vector< double >, std::vector< Eigen::VectorXd > > propagateFormalErrorVectorsRsw(
        const std::shared_ptr< tss::CovarianceAnalysisOutput<double, TIME_TYPE> > estimationOutput,
        const std::shared_ptr< tss::OrbitDeterminationManager<double, TIME_TYPE> > orbitDeterminationManager,
        const std::vector< double > evaluationTimes )
{
    std::map< double, Eigen::VectorXd > propagatedFormalErrors =
            propagateFormalErrorsRsw( estimationOutput, orbitDeterminationManager, evaluationTimes );
    tp::propagateFormalErrorsRsw( estimationOutput, orbitDeterminationManager, evaluationTimes );
    return std::make_pair( utilities::createVectorFromMapKeys(
                               propagatedFormalErrors ),
                           utilities::createVectorFromMapValues(
                               propagatedFormalErrors ) );
}



std::pair< std::vector< double >, std::vector< Eigen::MatrixXd > > propagateCovarianceVectors(
        const Eigen::MatrixXd initialCovariance,
        const std::shared_ptr< tp::CombinedStateTransitionAndSensitivityMatrixInterface > stateTransitionInterface,
        const std::vector< double > evaluationTimes )
{
    std::map< double, Eigen::MatrixXd > propagatedCovariance;
    tp::propagateCovariance(
                propagatedCovariance, initialCovariance, stateTransitionInterface, evaluationTimes );
    return std::make_pair( utilities::createVectorFromMapKeys(
                               propagatedCovariance ),
                           utilities::createVectorFromMapValues(
                               propagatedCovariance ) );
}

std::pair< std::vector< double >, std::vector< Eigen::VectorXd > > propagateFormalErrorVectors(
        const Eigen::MatrixXd initialCovariance,
        const std::shared_ptr< tp::CombinedStateTransitionAndSensitivityMatrixInterface > stateTransitionInterface,
        const std::vector< double > evaluationTimes )
{
    std::map< double, Eigen::VectorXd > propagatedFormalErrors;
    tp::propagateFormalErrors( propagatedFormalErrors, initialCovariance, stateTransitionInterface, evaluationTimes );
    return std::make_pair( utilities::createVectorFromMapKeys(
                               propagatedFormalErrors ),
                           utilities::createVectorFromMapValues(
                               propagatedFormalErrors ) );
}

}

namespace simulation_setup
{

std::pair< std::vector< double >, std::vector< Eigen::VectorXd > > getTargetAnglesAndRangeVector(
        const simulation_setup::SystemOfBodies& bodies,
        const std::pair< std::string, std::string > groundStationId,
        const std::string& targetBody,
        const std::vector< double > times,
        const bool transmittingToTarget )
{
    std::map< double, Eigen::VectorXd > targetAnglesAndRange = getTargetAnglesAndRange(
                bodies, groundStationId, targetBody, times, transmittingToTarget );
    return std::make_pair( utilities::createVectorFromMapKeys(
                               targetAnglesAndRange ),
                           utilities::createVectorFromMapValues(
                               targetAnglesAndRange ) );
}

template< typename ObservationScalarType = double, typename TimeType = double >
std::shared_ptr< tom::SingleObservationSet< ObservationScalarType, TimeType > > singleObservationSetWithoutDependentVariables(
            const tom::ObservableType observableType,
            const tom::LinkDefinition& linkEnds,
            const std::vector< Eigen::Matrix< ObservationScalarType, Eigen::Dynamic, 1 > >& observations,
            const std::vector< TimeType > observationTimes,
            const tom::LinkEndType referenceLinkEnd,
            const std::shared_ptr< observation_models::ObservationAncilliarySimulationSettings > ancilliarySettings = nullptr )
{
    return std::make_shared< tom::SingleObservationSet< ObservationScalarType, TimeType > >(
            observableType, linkEnds, observations, observationTimes, referenceLinkEnd,
            std::vector< Eigen::Matrix< ObservationScalarType, Eigen::Dynamic, 1 > >( ), nullptr, ancilliarySettings );
}


}

}

namespace tudatpy {
namespace numerical_simulation {
namespace estimation {



void expose_estimation(py::module &m) {

    /*!
     *************** PARAMETERS ***************
     */


    py::class_<tep::EstimatableParameterSet<double>,
            std::shared_ptr<tep::EstimatableParameterSet<double>>>(m, "EstimatableParameterSet",
                                                                   get_docstring("EstimatableParameterSet").c_str() )
            .def_property_readonly( "parameter_set_size",
                                    &tep::EstimatableParameterSet<double>::getEstimatedParameterSetSize,
                                    get_docstring("EstimatableParameterSet.parameter_set_size").c_str() )
            .def_property_readonly( "initial_states_size",
                                    &tep::EstimatableParameterSet<double>::getInitialDynamicalStateParameterSize,
                                    get_docstring("EstimatableParameterSet.initial_states_size").c_str() )
            .def_property_readonly( "initial_single_arc_states_size",
                                    &tep::EstimatableParameterSet<double>::getInitialDynamicalSingleArcStateParameterSize,
                                    get_docstring("EstimatableParameterSet.initial_single_arc_states_size").c_str() )
            .def_property_readonly( "initial_multi_arc_states_size",
                                    &tep::EstimatableParameterSet<double>::getInitialDynamicalMultiArcStateParameterSize,
                                    get_docstring("EstimatableParameterSet.initial_multi_arc_states_size").c_str() )
            .def_property_readonly( "constraints_size",
                                    &tep::EstimatableParameterSet<double>::getConstraintSize,
                                    get_docstring("EstimatableParameterSet.constraints_size").c_str() )
            .def_property( "parameter_vector",
                           &tep::EstimatableParameterSet<double>::getFullParameterValues< double >,
                           &tep::EstimatableParameterSet<double>::resetParameterValues< double >,
                           get_docstring("EstimatableParameterSet.parameter_vector").c_str() )
            .def( "indices_for_parameter_type",
                  &tep::EstimatableParameterSet<double>::getIndicesForParameterType,
                  py::arg("parameter_type"),
                  get_docstring("EstimatableParameterSet.indices_for_parameter_type").c_str() );

    /*!
     *************** OBSERVATIONS ***************
     */

    py::class_<tom::ObservationViabilityCalculator,
            std::shared_ptr<tom::ObservationViabilityCalculator>>(m, "ObservationViabilityCalculator",
                                                                  get_docstring("ObservationViabilityCalculator").c_str() )
            .def("is_observation_viable", &tom::ObservationViabilityCalculator::isObservationViable,
                 py::arg( "link_end_states" ),
                 py::arg( "link_end_times" ),
                 get_docstring("ObservationViabilityCalculator.is_observation_viable").c_str() );

    py::class_<tom::ObservationSimulatorBase<double, TIME_TYPE>,
            std::shared_ptr<tom::ObservationSimulatorBase<double, TIME_TYPE>>>(m, "ObservationSimulator",
                                                                           get_docstring("ObservationSimulator").c_str() );

    py::class_<tom::ObservationSimulator<1,double, TIME_TYPE>,
            std::shared_ptr<tom::ObservationSimulator<1,double, TIME_TYPE>>,
            tom::ObservationSimulatorBase<double, TIME_TYPE>>(m, "ObservationSimulator_1",
                                                          get_docstring("ObservationSimulator_1").c_str() );

    py::class_<tom::ObservationSimulator<2,double, TIME_TYPE>,
            std::shared_ptr<tom::ObservationSimulator<2,double, TIME_TYPE>>,
            tom::ObservationSimulatorBase<double, TIME_TYPE>>(m, "ObservationSimulator_2",
                                                          get_docstring("ObservationSimulator_2").c_str() );

    py::class_<tom::ObservationSimulator<3,double, TIME_TYPE>,
            std::shared_ptr<tom::ObservationSimulator<3,double, TIME_TYPE>>,
            tom::ObservationSimulatorBase<double, TIME_TYPE>>(m, "ObservationSimulator_3",
                                                          get_docstring("ObservationSimulator_3").c_str() );

    py::class_<tom::ObservationSimulator<6,double, TIME_TYPE>,
            std::shared_ptr<tom::ObservationSimulator<6,double, TIME_TYPE>>,
            tom::ObservationSimulatorBase<double, TIME_TYPE>>(m, "ObservationSimulator_6",
                                                          get_docstring("ObservationSimulator_6").c_str() );

    m.def("simulate_observations",
          &tss::simulateObservations<double, TIME_TYPE>,
          py::arg("simulation_settings"),
          py::arg("observation_simulators" ),
          py::arg("bodies"),
          get_docstring("simulate_observations").c_str() );


    m.def("create_pseudo_observations_and_models",
          &tss::simulatePseudoObservations<TIME_TYPE, double>,
          py::arg("bodies"),
          py::arg("observed_bodies" ),
          py::arg("central_bodies" ),
          py::arg("initial_time"),
          py::arg("final_time"),
          py::arg("time_step"),
          get_docstring("create_pseudo_observations_and_models").c_str() );

    m.def("set_existing_observations",
          &tss::setExistingObservations<double, TIME_TYPE>,
          py::arg("observations"),
          py::arg("reference_link_end" ),
          py::arg("ancilliary_settings_per_observatble" ) = std::map< tom::ObservableType,
          std::shared_ptr< tom::ObservationAncilliarySimulationSettings > >( ) );

    m.def("compute_target_angles_and_range",
          &tss::getTargetAnglesAndRange,
          py::arg("bodies"),
          py::arg("station_id" ),
          py::arg("target_body" ),
          py::arg("observation_times"),
          py::arg("is_station_transmitting"),
          get_docstring("compute_target_angles_and_range").c_str() );

    m.def("compute_target_angles_and_range_vectors",
          &tss::getTargetAnglesAndRangeVector,
          py::arg("bodies"),
          py::arg("station_id" ),
          py::arg("target_body" ),
          py::arg("observation_times"),
          py::arg("is_station_transmitting"),
          get_docstring("compute_target_angles_and_range").c_str() );

    py::class_< tom::ObservationCollection<double, TIME_TYPE>,
            std::shared_ptr<tom::ObservationCollection<double, TIME_TYPE>>>(m, "ObservationCollection",
                                                           get_docstring("ObservationCollection").c_str() )
            .def(py::init< std::vector< std::shared_ptr< tom::SingleObservationSet< double, TIME_TYPE > > > >(),
                 py::arg("observation_sets") )
            .def_property_readonly("concatenated_times", &tom::ObservationCollection<double, TIME_TYPE>::getConcatenatedTimeVector,
                                   get_docstring("ObservationCollection.concatenated_times").c_str() )
            .def_property_readonly("concatenated_weights", &tom::ObservationCollection<double, TIME_TYPE>::getConcatenatedWeightVector,
                                   get_docstring("ObservationCollection.concatenated_weights").c_str() )
            .def_property_readonly("concatenated_observations", &tom::ObservationCollection<double, TIME_TYPE>::getObservationVector,
                                   get_docstring("ObservationCollection.concatenated_observations").c_str() )
            .def_property_readonly("concatenated_link_definition_ids", &tom::ObservationCollection<double, TIME_TYPE>::getConcatenatedLinkEndIds,
                                   get_docstring("ObservationCollection.concatenated_link_definition_ids").c_str() )
            .def_property_readonly("link_definition_ids", &tom::ObservationCollection<double, TIME_TYPE>::getInverseLinkEndIdentifierMap,
                                   get_docstring("ObservationCollection.link_definition_ids").c_str() )
            .def_property_readonly("observable_type_start_index_and_size", &tom::ObservationCollection<double, TIME_TYPE>::getObservationTypeStartAndSize,
                                   get_docstring("ObservationCollection.observable_type_start_index_and_size").c_str() )
            .def_property_readonly("observation_set_start_index_and_size", &tom::ObservationCollection<double, TIME_TYPE>::getObservationSetStartAndSizePerLinkEndIndex,
                                   get_docstring("ObservationCollection.observation_set_start_index_and_size").c_str() )
            .def_property_readonly("observation_vector_size", &tom::ObservationCollection<double, TIME_TYPE>::getTotalObservableSize,
                                   get_docstring("ObservationCollection.observation_vector_size").c_str() )
            .def_property_readonly("sorted_observation_sets", &tom::ObservationCollection<double, TIME_TYPE>::getSortedObservationSets,
                                   get_docstring("ObservationCollection.sorted_observation_sets").c_str() )
            .def_property_readonly("link_ends_per_observable_type", &tom::ObservationCollection<double, TIME_TYPE>::getLinkEndsPerObservableType,
                                   get_docstring("ObservationCollection.link_ends_per_observable_type").c_str() )
            .def_property_readonly("link_definitions_per_observable", &tom::ObservationCollection<double, TIME_TYPE>::getLinkDefinitionsPerObservable,
                                   get_docstring("ObservationCollection.link_definitions_per_observable").c_str() )
            .def("get_link_definitions_for_observables", &tom::ObservationCollection<double, TIME_TYPE>::getLinkDefinitionsForSingleObservable,
                 py::arg( "observable_type" ),
                 get_docstring("ObservationCollection.get_link_definitions_for_observables").c_str() )
            .def("get_single_link_and_type_observations", &tom::ObservationCollection<double, TIME_TYPE>::getSingleLinkAndTypeObservationSets,
                                   py::arg( "observable_type" ),
                                   py::arg( "link_definition" ),
                                   get_docstring("ObservationCollection.get_single_link_and_type_observations").c_str() );

    py::class_< tom::SingleObservationSet<double, TIME_TYPE>,
            std::shared_ptr<tom::SingleObservationSet<double, TIME_TYPE>>>(m, "SingleObservationSet",
                                                          get_docstring("SingleObservationSet").c_str() )
            .def_property_readonly("observable_type", &tom::SingleObservationSet<double, TIME_TYPE>::getObservableType,
                                   get_docstring("SingleObservationSet.observable_type").c_str() )
            .def_property_readonly("link_definition", &tom::SingleObservationSet<double, TIME_TYPE>::getLinkEnds,
                                   get_docstring("SingleObservationSet.link_definition").c_str() )
            .def_property_readonly("reference_link_end", &tom::SingleObservationSet<double, TIME_TYPE>::getReferenceLinkEnd,
                                   get_docstring("SingleObservationSet.reference_link_end").c_str() )
            .def_property_readonly("list_of_observations", &tom::SingleObservationSet<double, TIME_TYPE>::getObservations,
                                   get_docstring("SingleObservationSet.list_of_observations").c_str() )
            .def_property_readonly("observation_times", &tom::SingleObservationSet<double, TIME_TYPE>::getObservationTimes,
                                   get_docstring("SingleObservationSet.observation_times").c_str() )
            .def_property_readonly("concatenated_observations", &tom::SingleObservationSet<double, TIME_TYPE>::getObservationsVector,
                                   get_docstring("SingleObservationSet.concatenated_observations").c_str() )
            .def_property_readonly("observations_history", &tom::SingleObservationSet<double, TIME_TYPE>::getObservationsHistory,
                                   get_docstring("SingleObservationSet.observations_history").c_str() )
            .def_property_readonly("ancilliary_settings", &tom::SingleObservationSet<double, TIME_TYPE>::getAncilliarySettings,
                                   get_docstring("SingleObservationSet.ancilliary_settings").c_str() )
            .def_property("weights_vector", &tom::SingleObservationSet<double, TIME_TYPE>::getWeightsVector,
                                            &tom::SingleObservationSet<double, TIME_TYPE>::setWeightsVector,
                                   get_docstring("SingleObservationSet.weights_vector").c_str() );


    m.def("single_observation_set",
          &tss::singleObservationSetWithoutDependentVariables< double, TIME_TYPE >,
          py::arg("observable_type"),
          py::arg("link_definition" ),
          py::arg("observations" ),
          py::arg("observation_times"),
          py::arg("reference_link_end"),
          py::arg("ancilliary_settings") = nullptr,
          get_docstring("single_observation_set").c_str() );

    /*!
     *************** STATE TRANSITION INTERFACE ***************
     */

    py::class_<
            tp::CombinedStateTransitionAndSensitivityMatrixInterface,
            std::shared_ptr<tp::CombinedStateTransitionAndSensitivityMatrixInterface>>(
                m, "CombinedStateTransitionAndSensitivityMatrixInterface",
                get_docstring("CombinedStateTransitionAndSensitivityMatrixInterface").c_str() )
            .def("state_transition_sensitivity_at_epoch",
                 &tp::CombinedStateTransitionAndSensitivityMatrixInterface::
                 getCombinedStateTransitionAndSensitivityMatrix,
                 py::arg("time"),
                 py::arg("add_central_body_dependency") = true,
                 py::arg("arc_defining_bodies" ) = std::vector< std::string >( ),
                 get_docstring("CombinedStateTransitionAndSensitivityMatrixInterface.state_transition_sensitivity_at_epoch").c_str() )
            .def("full_state_transition_sensitivity_at_epoch",
                 &tp::CombinedStateTransitionAndSensitivityMatrixInterface::
                 getFullCombinedStateTransitionAndSensitivityMatrix,
                 py::arg("time"),
                 py::arg("add_central_body_dependency") = true,
                 py::arg("arc_defining_bodies" ) = std::vector< std::string >( ),
                 get_docstring("CombinedStateTransitionAndSensitivityMatrixInterface.full_state_transition_sensitivity_at_epoch").c_str() )
            .def_property_readonly(
                "state_transition_size",
                &tp::CombinedStateTransitionAndSensitivityMatrixInterface::getStateTransitionMatrixSize,
                get_docstring("CombinedStateTransitionAndSensitivityMatrixInterface.state_transition_size").c_str() )
            .def_property_readonly(
                "sensitivity_size",
                &tp::CombinedStateTransitionAndSensitivityMatrixInterface::getSensitivityMatrixSize,
                get_docstring("CombinedStateTransitionAndSensitivityMatrixInterface.sensitivity_size").c_str() )
            .def_property_readonly(
                "full_parameter_size",
                &tp::CombinedStateTransitionAndSensitivityMatrixInterface::getFullParameterVectorSize,
                get_docstring("CombinedStateTransitionAndSensitivityMatrixInterface.full_parameter_size").c_str() );

    /*!
     *************** COVARIANCE ***************
     */

    m.def("propagate_covariance_rsw_split_output",
          &tp::propagateCovarianceVectorsRsw,
          py::arg("covariance_output"),
          py::arg("estimator"),
          py::arg("output_times"),
          get_docstring("propagate_covariance_rsw_split_output").c_str( ) );


    m.def("propagate_formal_errors_rsw_split_output",
          &tp::propagateFormalErrorVectorsRsw,
          py::arg("covariance_output"),
          py::arg("estimator"),
          py::arg("output_times"),
          get_docstring("propagate_formal_errors_rsw_split_output").c_str( ) );

    m.def("propagate_covariance_split_output",
          py::overload_cast<
          const Eigen::MatrixXd,
          const std::shared_ptr< tp::CombinedStateTransitionAndSensitivityMatrixInterface >,
          const std::vector< double > >(
              &tp::propagateCovarianceVectors ),
          py::arg("initial_covariance"),
          py::arg("state_transition_interface"),
          py::arg("output_times"),
          get_docstring("propagate_covariance_split_output").c_str() );

    m.def("propagate_covariance",
          py::overload_cast<
          const Eigen::MatrixXd,
          const std::shared_ptr< tp::CombinedStateTransitionAndSensitivityMatrixInterface >,
          const std::vector< double > >(
              &tp::propagateCovariance ),
          py::arg("initial_covariance"),
          py::arg("state_transition_interface"),
          py::arg("output_times"),
          get_docstring("propagate_covariance").c_str() );

    m.def("propagate_formal_errors_split_output",
          py::overload_cast< const Eigen::MatrixXd,
          const std::shared_ptr< tp::CombinedStateTransitionAndSensitivityMatrixInterface >,
          const std::vector< double > >( &tp::propagateFormalErrorVectors ),
          py::arg("initial_covariance"),
          py::arg("state_transition_interface"),
          py::arg("output_times"),
          get_docstring("propagate_formal_errors").c_str() );


    m.def("propagate_formal_errors",
          py::overload_cast< const Eigen::MatrixXd,
          const std::shared_ptr< tp::CombinedStateTransitionAndSensitivityMatrixInterface >,
          const std::vector< double > >( &tp::propagateFormalErrors ),
          py::arg("initial_covariance"),
          py::arg("state_transition_interface"),
          py::arg("output_times"),
          get_docstring("propagate_formal_errors").c_str() );



    /*!
     *************** ESTIMATION ***************
     */

    py::class_<
            tss::EstimationConvergenceChecker,
            std::shared_ptr<tss::EstimationConvergenceChecker>>(m, "EstimationConvergenceChecker",
                                                                get_docstring("EstimationConvergenceChecker").c_str() );

    m.def("estimation_convergence_checker",
          &tss::estimationConvergenceChecker,
          py::arg("maximum_iterations") = 5,
          py::arg("minimum_residual_change") = 0.0,
          py::arg("minimum_residual") = 0.0,
          py::arg("number_of_iterations_without_improvement") = 2,
          get_docstring("estimation_convergence_checker").c_str() );


    py::class_<
            tss::CovarianceAnalysisInput<double, TIME_TYPE>,
            std::shared_ptr<tss::CovarianceAnalysisInput<double, TIME_TYPE>>>(m, "CovarianceAnalysisInput",
                                                                           get_docstring("CovarianceAnalysisInput").c_str() )
            .def(py::init<
                 const std::shared_ptr< tom::ObservationCollection<double, TIME_TYPE> >&,
                 const Eigen::MatrixXd,
                 const Eigen::MatrixXd  >( ),
                 py::arg( "observations_and_times" ),
                 py::arg( "inverse_apriori_covariance" ) = Eigen::MatrixXd::Zero( 0, 0 ),
                 py::arg( "consider_covariance" ) = Eigen::MatrixXd::Zero( 0, 0 ),
                 get_docstring("CovarianceAnalysisInput.ctor").c_str() )
            .def( "set_constant_weight",
                  &tss::CovarianceAnalysisInput<double, TIME_TYPE>::setConstantWeightsMatrix,
                  py::arg( "weight" ),
                  get_docstring("CovarianceAnalysisInput.set_constant_weight").c_str() )
            .def( "set_weights_from_observation_collection",
                  &tss::CovarianceAnalysisInput<double, TIME_TYPE>::setWeightsFromObservationCollection,
                  get_docstring("CovarianceAnalysisInput.set_weights_from_observation_collection").c_str() )
            .def( "set_constant_single_observable_weight",
                  &tss::CovarianceAnalysisInput<double, TIME_TYPE>::setConstantSingleObservableWeights,
                  py::arg( "observable_type" ),
                  py::arg( "weight" ),
                  get_docstring("CovarianceAnalysisInput.set_constant_single_observable_weight").c_str() )
            .def( "set_constant_single_observable_vector_weight",
                  &tss::CovarianceAnalysisInput<double, TIME_TYPE>::setConstantSingleObservableVectorWeights,
                  py::arg( "observable_type" ),
                  py::arg( "weight" ),
                  get_docstring("CovarianceAnalysisInput.set_constant_single_observable_vector_weight").c_str() )
            .def( "set_constant_single_observable_and_link_end_weight",
                  &tss::CovarianceAnalysisInput<double, TIME_TYPE>::setConstantSingleObservableAndLinkEndsWeights,
                  py::arg( "observable_type" ),
                  py::arg( "link_ends" ),
                  py::arg( "weight" ),
                  get_docstring("CovarianceAnalysisInput.set_constant_single_observable_and_link_end_weight").c_str() )
            .def( "set_constant_single_observable_and_link_end_vector_weight",
                  &tss::CovarianceAnalysisInput<double, TIME_TYPE>::setConstantSingleObservableAndLinkEndsVectorWeights,
                  py::arg( "observable_type" ),
                  py::arg( "link_ends" ),
                  py::arg( "weight" ),
                  get_docstring("CovarianceAnalysisInput.set_constant_single_observable_and_link_end_vector_weight").c_str() )
            .def( "set_total_single_observable_and_link_end_vector_weight",
                  &tss::CovarianceAnalysisInput<double, TIME_TYPE>::setTabulatedSingleObservableAndLinkEndsWeights,
                  py::arg( "observable_type" ),
                  py::arg( "link_ends" ),
                  py::arg( "weight_vector" ),
                  get_docstring("CovarianceAnalysisInput.set_total_single_observable_and_link_end_vector_weight").c_str() )
            .def( "set_constant_weight_per_observable",
                  &tss::CovarianceAnalysisInput<double, TIME_TYPE>::setConstantPerObservableWeightsMatrix,
                  py::arg( "weight_per_observable" ),
                  get_docstring("CovarianceAnalysisInput.set_constant_weight_per_observable").c_str() )
            .def( "set_constant_vector_weight_per_observable",
                  &tss::CovarianceAnalysisInput<double, TIME_TYPE>::setConstantPerObservableVectorWeightsMatrix,
                  py::arg( "weight_per_observable" ),
                  get_docstring("CovarianceAnalysisInput.set_constant_vector_weight_per_observable").c_str() )
            .def( "define_covariance_settings",
                  &tss::CovarianceAnalysisInput<double, TIME_TYPE>::defineCovarianceSettings,
                  py::arg( "reintegrate_equations_on_first_iteration" ) = true,
                  py::arg( "reintegrate_variational_equations" ) = true,
                  py::arg( "save_design_matrix" ) = true,
                  py::arg( "print_output_to_terminal" ) = true,
                  py::arg( "limit_condition_number_for_warning" ) = 1.0E8,
                  get_docstring("CovarianceAnalysisInput.define_covariance_settings").c_str() )
            .def_property("weight_matrix_diagonal",
                                   &tss::CovarianceAnalysisInput<double, TIME_TYPE>::getWeightsMatrixDiagonals,
                                   &tss::CovarianceAnalysisInput<double, TIME_TYPE>::setWeightsMatrixDiagonals,
                                   get_docstring("CovarianceAnalysisInput.weight_matrix_diagonal").c_str() );

    py::class_<
            tss::EstimationInput<double, TIME_TYPE>,
            std::shared_ptr<tss::EstimationInput<double, TIME_TYPE>>,
            tss::CovarianceAnalysisInput<double, TIME_TYPE>>(m, "EstimationInput",
                                                          get_docstring("EstimationInput").c_str() )
            .def(py::init<
                 const std::shared_ptr< tom::ObservationCollection<double, TIME_TYPE> >&,
                 const Eigen::MatrixXd,
                 std::shared_ptr< tss::EstimationConvergenceChecker >,
                 const Eigen::MatrixXd,
                 const Eigen::VectorXd,
                 const bool >( ),
                 py::arg( "observations_and_times" ),
                 py::arg( "inverse_apriori_covariance" ) = Eigen::MatrixXd::Zero( 0, 0 ),
                 py::arg( "convergence_checker" ) = std::make_shared< tss::EstimationConvergenceChecker >( ),
                 py::arg( "consider_covariance" ) = Eigen::MatrixXd::Zero( 0, 0 ),
                 py::arg( "consider_parameters_deviations" ) = Eigen::VectorXd::Zero( 0 ),
                 py::arg( "apply_final_parameter_correction" ) = true,
                 get_docstring("EstimationInput.ctor").c_str() )
            .def( "define_estimation_settings",
                  &tss::EstimationInput<double, TIME_TYPE>::defineEstimationSettings,
                  py::arg( "reintegrate_equations_on_first_iteration" ) = true,
                  py::arg( "reintegrate_variational_equations" ) = true,
                  py::arg( "save_design_matrix" ) = true,
                  py::arg( "print_output_to_terminal" ) = true,
                  py::arg( "save_residuals_and_parameters_per_iteration" ) = true,
                  py::arg( "save_state_history_per_iteration" ) = false,
                  py::arg( "limit_condition_number_for_warning" ) = 1.0E8,
                  py::arg( "condition_number_warning_each_iteration" ) = true,
                  get_docstring("EstimationInput.define_estimation_settings").c_str() );

    m.attr("PodInput") = m.attr("EstimationInput");


    py::class_<
            tss::CovarianceAnalysisOutput<double, TIME_TYPE>,
            std::shared_ptr<tss::CovarianceAnalysisOutput<double, TIME_TYPE>>>(m, "CovarianceAnalysisOutput",
                                                                            get_docstring("CovarianceAnalysisOutput").c_str() )
            .def_property_readonly("inverse_covariance",
                                   &tss::CovarianceAnalysisOutput<double, TIME_TYPE>::getUnnormalizedInverseCovarianceMatrix,
                                   get_docstring("CovarianceAnalysisOutput.inverse_covariance").c_str() )
            .def_property_readonly("covariance",
                                   &tss::CovarianceAnalysisOutput<double, TIME_TYPE>::getUnnormalizedCovarianceMatrix,
                                   get_docstring("CovarianceAnalysisOutput.covariance").c_str() )
            .def_property_readonly("inverse_normalized_covariance",
                                   &tss::CovarianceAnalysisOutput<double, TIME_TYPE>::getNormalizedInverseCovarianceMatrix,
                                   get_docstring("CovarianceAnalysisOutput.inverse_normalized_covariance").c_str() )
            .def_property_readonly("normalized_covariance",
                                   &tss::CovarianceAnalysisOutput<double, TIME_TYPE>::getNormalizedCovarianceMatrix,
                                   get_docstring("CovarianceAnalysisOutput.normalized_covariance").c_str() )
            .def_property_readonly("formal_errors",
                                   &tss::CovarianceAnalysisOutput<double, TIME_TYPE>::getFormalErrorVector,
                                   get_docstring("CovarianceAnalysisOutput.formal_errors").c_str() )
            .def_property_readonly("correlations",
                                   &tss::CovarianceAnalysisOutput<double, TIME_TYPE>::getCorrelationMatrix,
                                   get_docstring("CovarianceAnalysisOutput.correlations").c_str() )
            .def_property_readonly("design_matrix",
                                   &tss::CovarianceAnalysisOutput<double, TIME_TYPE>::getUnnormalizedDesignMatrix,
                                   get_docstring("CovarianceAnalysisOutput.design_matrix").c_str() )
            .def_property_readonly("normalized_design_matrix",
                                   &tss::CovarianceAnalysisOutput<double, TIME_TYPE>::getNormalizedDesignMatrix,
                                   get_docstring("CovarianceAnalysisOutput.normalized_design_matrix").c_str() )
            .def_property_readonly("weighted_design_matrix",
                                   &tss::CovarianceAnalysisOutput<double, TIME_TYPE>::getUnnormalizedWeightedDesignMatrix,
                                   get_docstring("CovarianceAnalysisOutput.weighted_design_matrix").c_str() )
            .def_property_readonly("weighted_normalized_design_matrix",
                                   &tss::CovarianceAnalysisOutput<double, TIME_TYPE>::getNormalizedWeightedDesignMatrix,
                                   get_docstring("CovarianceAnalysisOutput.weighted_normalized_design_matrix").c_str() )
            .def_property_readonly("consider_covariance_contribution",
                                   &tss::CovarianceAnalysisOutput<double, TIME_TYPE>::getConsiderCovarianceContribution,
                                   get_docstring("CovarianceAnalysisOutput.consider_covariance_contribution").c_str() )
            .def_property_readonly("normalized_covariance_with_consider_parameters",
                                   &tss::CovarianceAnalysisOutput<double, TIME_TYPE>::getNormalizedCovarianceWithConsiderParameters,
                                   get_docstring("CovarianceAnalysisOutput.normalized_covariance_with_consider_parameters").c_str() )
            .def_property_readonly("unnormalized_covariance_with_consider_parameters",
                                   &tss::CovarianceAnalysisOutput<double, TIME_TYPE>::getUnnormalizedCovarianceWithConsiderParameters,
                                   get_docstring("CovarianceAnalysisOutput.unnormalized_covariance_with_consider_parameters").c_str() )
            .def_property_readonly("normalized_design_matrix_consider_parameters",
                                   &tss::CovarianceAnalysisOutput<double, TIME_TYPE>::getNormalizedDesignMatrixConsiderParameters,
                                   get_docstring("CovarianceAnalysisOutput.normalized_design_matrix_consider_parameters").c_str() )
            .def_property_readonly("consider_normalization_factors",
                                   &tss::CovarianceAnalysisOutput<double, TIME_TYPE>::getConsiderNormalizationFactors,
                                   get_docstring("CovarianceAnalysisOutput.consider_normalization_factors").c_str() )
            .def_readonly("normalization_terms",
                          &tss::CovarianceAnalysisOutput<double, TIME_TYPE>::designMatrixTransformationDiagonal_,
                          get_docstring("CovarianceAnalysisOutput.normalization_terms").c_str() );


    py::class_<
            tss::EstimationOutput<double, TIME_TYPE>,
            std::shared_ptr<tss::EstimationOutput<double, TIME_TYPE>>,
            tss::CovarianceAnalysisOutput<double, TIME_TYPE>>(m, "EstimationOutput",
                                                           get_docstring("EstimationOutput").c_str() )
            .def_property_readonly("residual_history",
                                   &tss::EstimationOutput<double, TIME_TYPE>::getResidualHistoryMatrix,
                                   get_docstring("EstimationOutput.residual_history").c_str() )
            .def_property_readonly("parameter_history",
                                   &tss::EstimationOutput<double, TIME_TYPE>::getParameterHistoryMatrix,
                                   get_docstring("EstimationOutput.parameter_history").c_str() )
            .def_property_readonly("simulation_results_per_iteration",
                                   &tss::EstimationOutput<double, TIME_TYPE>::getSimulationResults,
                                   get_docstring("EstimationOutput.simulation_results_per_iteration").c_str() )
            .def_readonly("final_residuals",
                          &tss::EstimationOutput<double, TIME_TYPE>::residuals_,
                          get_docstring("EstimationOutput.final_residuals").c_str() )
            .def_readonly("final_parameters",
                          &tss::EstimationOutput<double, TIME_TYPE>::parameterEstimate_,
                          get_docstring("EstimationOutput.final_parameters").c_str() )
            .def_readonly("best_iteration",
                          &tss::EstimationOutput<double, TIME_TYPE>::bestIteration_,
                          get_docstring("EstimationOutput.best_iteration").c_str() );

    m.attr("PodOutput") = m.attr("EstimationOutput");



}

}
}
}// namespace tudatpy
>>>>>>> 703be7de
<|MERGE_RESOLUTION|>--- conflicted
+++ resolved
@@ -1,710 +1,3 @@
-<<<<<<< HEAD
-/*    Copyright (c) 2010-2019, Delft University of Technology
- *    All rights reserved
- *
- *    This file is part of the Tudat. Redistribution and use in source and
- *    binary forms, with or without modification, are permitted exclusively
- *    under the terms of the Modified BSD license. You should have received
- *    a copy of the license with this file. If not, please or visit:
- *    http://tudat.tudelft.nl/LICENSE.
- */
-
-#include "expose_estimation.h"
-
-#include "tudat/simulation/estimation_setup/fitOrbitToEphemeris.h"
-#include "tudat/astro/propagators/propagateCovariance.h"
-#include "tudat/basics/utilities.h"
-
-#include "tudatpy/docstrings.h"
-#include "tudatpy/scalarTypes.h"
-
-#include <pybind11/pybind11.h>
-#include <pybind11/stl.h>
-#include <pybind11/eigen.h>
-#include <pybind11/numpy.h>
-#include <pybind11/functional.h>
-#include <pybind11/chrono.h>
-
-namespace py = pybind11;
-namespace tep = tudat::estimatable_parameters;
-namespace tp = tudat::propagators;
-namespace ts = tudat::statistics;
-namespace tss = tudat::simulation_setup;
-namespace tni = tudat::numerical_integrators;
-namespace tom = tudat::observation_models;
-namespace trf = tudat::reference_frames;
-
-
-namespace tudat
-{
-
-namespace propagators
-{
-
-std::map< double, Eigen::MatrixXd > propagateCovarianceRsw(
-        const std::shared_ptr< tss::CovarianceAnalysisOutput< double, TIME_TYPE > > estimationOutput,
-        const std::shared_ptr< tss::OrbitDeterminationManager<double, TIME_TYPE> > orbitDeterminationManager,
-        const std::vector< double > evaluationTimes )
-{
-    std::map< double, Eigen::MatrixXd > propagatedCovariance;
-    tp::propagateCovariance(
-                propagatedCovariance, estimationOutput->getUnnormalizedCovarianceMatrix( ),
-                orbitDeterminationManager->getStateTransitionAndSensitivityMatrixInterface( ), evaluationTimes );
-
-    tss::SystemOfBodies bodies = orbitDeterminationManager->getBodies( );
-
-    std::shared_ptr< tep::EstimatableParameterSet<double> > parameterSet = orbitDeterminationManager->getParametersToEstimate( );
-
-    std::map< int, std::shared_ptr< tep::EstimatableParameter< Eigen::VectorXd > > > initialStates = parameterSet->getInitialStateParameters( );
-    std::map< std::pair< std::string, std::string >, std::vector< int > > transformationList;
-    for( auto it : initialStates )
-    {
-        if( std::dynamic_pointer_cast< tep::InitialTranslationalStateParameter< double > >( it.second ) )
-        {
-            std::shared_ptr< tep::InitialTranslationalStateParameter< double > > currentInitialState =
-                    std::dynamic_pointer_cast< tep::InitialTranslationalStateParameter< double > >( it.second );
-            transformationList[ std::make_pair( currentInitialState->getParameterName( ).second.first, currentInitialState->getCentralBody( ) ) ].push_back(
-                        it.first );
-
-        }
-        else if( std::dynamic_pointer_cast< tep::ArcWiseInitialTranslationalStateParameter< double > >( it.second ) )
-        {
-            throw std::runtime_error( "Error, multi-arc not yet supported in automatic covariance conversion" );
-        }
-    }
-
-    Eigen::Matrix3d currentInertialToRswPosition;
-    Eigen::Matrix6d currentInertialToRswState;
-    Eigen::MatrixXd currentFullInertialToRswState = Eigen::MatrixXd::Zero( 6, 6 );
-
-    std::map< double, Eigen::MatrixXd > propagatedRswCovariance;
-    for( auto it : propagatedCovariance )
-    {
-        double currentTime = it.first;
-        Eigen::MatrixXd currentCovariance = it.second;
-        currentFullInertialToRswState.setZero( );
-
-        for( auto it_body : transformationList )
-        {
-            Eigen::Vector6d relativeState =
-                    bodies.getBody( it_body.first.first )->getStateInBaseFrameFromEphemeris( currentTime ) -
-                    bodies.getBody( it_body.first.second )->getStateInBaseFrameFromEphemeris( currentTime );
-            currentInertialToRswPosition = trf::getInertialToRswSatelliteCenteredFrameRotationMatrix( relativeState );
-            currentInertialToRswState.block( 0, 0, 3, 3 ) = currentInertialToRswPosition;
-            currentInertialToRswState.block( 3, 3, 3, 3 ) = currentInertialToRswPosition;
-            for( unsigned int j = 0; j < it_body.second.size( ); j++ )
-            {
-                int currentStartIndex = it_body.second.at( j );
-                currentFullInertialToRswState.block( currentStartIndex, currentStartIndex, 6, 6 ) =  currentInertialToRswState;
-            }
-        }
-        propagatedRswCovariance[ currentTime ] = currentFullInertialToRswState * currentCovariance * currentFullInertialToRswState.transpose( );
-
-    }
-    return propagatedRswCovariance;
-}
-
-
-std::pair< std::vector< double >, std::vector< Eigen::MatrixXd > > propagateCovarianceVectorsRsw(
-        const std::shared_ptr< tss::CovarianceAnalysisOutput<double, TIME_TYPE> > estimationOutput,
-        const std::shared_ptr< tss::OrbitDeterminationManager<double, TIME_TYPE> > orbitDeterminationManager,
-        const std::vector< double > evaluationTimes )
-{
-    std::map< double, Eigen::MatrixXd > propagatedRswCovariance = propagateCovarianceRsw(
-            estimationOutput, orbitDeterminationManager, evaluationTimes );
-
-    return std::make_pair( utilities::createVectorFromMapKeys(
-                               propagatedRswCovariance ),
-                           utilities::createVectorFromMapValues(
-                               propagatedRswCovariance ) );
-}
-
-std::map< double, Eigen::VectorXd > propagateFormalErrorsRsw(
-        const std::shared_ptr< tss::CovarianceAnalysisOutput<double, TIME_TYPE> > estimationOutput,
-        const std::shared_ptr< tss::OrbitDeterminationManager<double, TIME_TYPE> > orbitDeterminationManager,
-        const std::vector< double > evaluationTimes )
-{
-    std::map< double, Eigen::MatrixXd > propagatedCovariance;
-    std::map< double, Eigen::VectorXd > propagatedFormalErrors;
-
-    propagatedCovariance = propagateCovarianceRsw(
-                estimationOutput, orbitDeterminationManager, evaluationTimes );
-    tp::convertCovarianceHistoryToFormalErrorHistory( propagatedFormalErrors, propagatedCovariance );
-
-    return propagatedFormalErrors;
-}
-
-std::pair< std::vector< double >, std::vector< Eigen::VectorXd > > propagateFormalErrorVectorsRsw(
-        const std::shared_ptr< tss::CovarianceAnalysisOutput<double, TIME_TYPE> > estimationOutput,
-        const std::shared_ptr< tss::OrbitDeterminationManager<double, TIME_TYPE> > orbitDeterminationManager,
-        const std::vector< double > evaluationTimes )
-{
-    std::map< double, Eigen::VectorXd > propagatedFormalErrors =
-            propagateFormalErrorsRsw( estimationOutput, orbitDeterminationManager, evaluationTimes );
-    tp::propagateFormalErrorsRsw( estimationOutput, orbitDeterminationManager, evaluationTimes );
-    return std::make_pair( utilities::createVectorFromMapKeys(
-                               propagatedFormalErrors ),
-                           utilities::createVectorFromMapValues(
-                               propagatedFormalErrors ) );
-}
-
-
-
-std::pair< std::vector< double >, std::vector< Eigen::MatrixXd > > propagateCovarianceVectors(
-        const Eigen::MatrixXd initialCovariance,
-        const std::shared_ptr< tp::CombinedStateTransitionAndSensitivityMatrixInterface > stateTransitionInterface,
-        const std::vector< double > evaluationTimes )
-{
-    std::map< double, Eigen::MatrixXd > propagatedCovariance;
-    tp::propagateCovariance(
-                propagatedCovariance, initialCovariance, stateTransitionInterface, evaluationTimes );
-    return std::make_pair( utilities::createVectorFromMapKeys(
-                               propagatedCovariance ),
-                           utilities::createVectorFromMapValues(
-                               propagatedCovariance ) );
-}
-
-std::pair< std::vector< double >, std::vector< Eigen::VectorXd > > propagateFormalErrorVectors(
-        const Eigen::MatrixXd initialCovariance,
-        const std::shared_ptr< tp::CombinedStateTransitionAndSensitivityMatrixInterface > stateTransitionInterface,
-        const std::vector< double > evaluationTimes )
-{
-    std::map< double, Eigen::VectorXd > propagatedFormalErrors;
-    tp::propagateFormalErrors( propagatedFormalErrors, initialCovariance, stateTransitionInterface, evaluationTimes );
-    return std::make_pair( utilities::createVectorFromMapKeys(
-                               propagatedFormalErrors ),
-                           utilities::createVectorFromMapValues(
-                               propagatedFormalErrors ) );
-}
-
-}
-
-namespace simulation_setup
-{
-
-std::pair< std::vector< double >, std::vector< Eigen::VectorXd > > getTargetAnglesAndRangeVector(
-        const simulation_setup::SystemOfBodies& bodies,
-        const std::pair< std::string, std::string > groundStationId,
-        const std::string& targetBody,
-        const std::vector< double > times,
-        const bool transmittingToTarget )
-{
-    std::map< double, Eigen::VectorXd > targetAnglesAndRange = getTargetAnglesAndRange(
-                bodies, groundStationId, targetBody, times, transmittingToTarget );
-    return std::make_pair( utilities::createVectorFromMapKeys(
-                               targetAnglesAndRange ),
-                           utilities::createVectorFromMapValues(
-                               targetAnglesAndRange ) );
-}
-
-template< typename ObservationScalarType = double, typename TimeType = double >
-std::shared_ptr< tom::SingleObservationSet< ObservationScalarType, TimeType > > singleObservationSetWithoutDependentVariables(
-            const tom::ObservableType observableType,
-            const tom::LinkDefinition& linkEnds,
-            const std::vector< Eigen::Matrix< ObservationScalarType, Eigen::Dynamic, 1 > >& observations,
-            const std::vector< TimeType > observationTimes,
-            const tom::LinkEndType referenceLinkEnd,
-            const std::shared_ptr< observation_models::ObservationAncilliarySimulationSettings > ancilliarySettings = nullptr )
-{
-    return std::make_shared< tom::SingleObservationSet< ObservationScalarType, TimeType > >(
-            observableType, linkEnds, observations, observationTimes, referenceLinkEnd,
-            std::vector< Eigen::Matrix< ObservationScalarType, Eigen::Dynamic, 1 > >( ), nullptr, ancilliarySettings );
-}
-
-
-}
-
-}
-
-namespace tudatpy {
-namespace numerical_simulation {
-namespace estimation {
-
-
-
-void expose_estimation(py::module &m) {
-
-    /*!
-     *************** PARAMETERS ***************
-     */
-
-
-    py::class_<tep::EstimatableParameterSet<double>,
-            std::shared_ptr<tep::EstimatableParameterSet<double>>>(m, "EstimatableParameterSet",
-                                                                   get_docstring("EstimatableParameterSet").c_str() )
-            .def_property_readonly( "parameter_set_size",
-                                    &tep::EstimatableParameterSet<double>::getEstimatedParameterSetSize,
-                                    get_docstring("EstimatableParameterSet.parameter_set_size").c_str() )
-            .def_property_readonly( "initial_states_size",
-                                    &tep::EstimatableParameterSet<double>::getInitialDynamicalStateParameterSize,
-                                    get_docstring("EstimatableParameterSet.initial_states_size").c_str() )
-            .def_property_readonly( "initial_single_arc_states_size",
-                                    &tep::EstimatableParameterSet<double>::getInitialDynamicalSingleArcStateParameterSize,
-                                    get_docstring("EstimatableParameterSet.initial_single_arc_states_size").c_str() )
-            .def_property_readonly( "initial_multi_arc_states_size",
-                                    &tep::EstimatableParameterSet<double>::getInitialDynamicalMultiArcStateParameterSize,
-                                    get_docstring("EstimatableParameterSet.initial_multi_arc_states_size").c_str() )
-            .def_property_readonly( "constraints_size",
-                                    &tep::EstimatableParameterSet<double>::getConstraintSize,
-                                    get_docstring("EstimatableParameterSet.constraints_size").c_str() )
-            .def_property( "parameter_vector",
-                           &tep::EstimatableParameterSet<double>::getFullParameterValues< double >,
-                           &tep::EstimatableParameterSet<double>::resetParameterValues< double >,
-                           get_docstring("EstimatableParameterSet.parameter_vector").c_str() )
-            .def( "indices_for_parameter_type",
-                  &tep::EstimatableParameterSet<double>::getIndicesForParameterType,
-                  py::arg("parameter_type"),
-                  get_docstring("EstimatableParameterSet.indices_for_parameter_type").c_str() );
-
-    /*!
-     *************** OBSERVATIONS ***************
-     */
-
-    py::class_<tom::ObservationViabilityCalculator,
-            std::shared_ptr<tom::ObservationViabilityCalculator>>(m, "ObservationViabilityCalculator",
-                                                                  get_docstring("ObservationViabilityCalculator").c_str() )
-            .def("is_observation_viable", &tom::ObservationViabilityCalculator::isObservationViable,
-                 py::arg( "link_end_states" ),
-                 py::arg( "link_end_times" ),
-                 get_docstring("ObservationViabilityCalculator.is_observation_viable").c_str() );
-
-    py::class_<tom::ObservationSimulatorBase<double, TIME_TYPE>,
-            std::shared_ptr<tom::ObservationSimulatorBase<double, TIME_TYPE>>>(m, "ObservationSimulator",
-                                                                           get_docstring("ObservationSimulator").c_str() );
-
-    py::class_<tom::ObservationSimulator<1,double, TIME_TYPE>,
-            std::shared_ptr<tom::ObservationSimulator<1,double, TIME_TYPE>>,
-            tom::ObservationSimulatorBase<double, TIME_TYPE>>(m, "ObservationSimulator_1",
-                                                          get_docstring("ObservationSimulator_1").c_str() );
-
-    py::class_<tom::ObservationSimulator<2,double, TIME_TYPE>,
-            std::shared_ptr<tom::ObservationSimulator<2,double, TIME_TYPE>>,
-            tom::ObservationSimulatorBase<double, TIME_TYPE>>(m, "ObservationSimulator_2",
-                                                          get_docstring("ObservationSimulator_2").c_str() );
-
-    py::class_<tom::ObservationSimulator<3,double, TIME_TYPE>,
-            std::shared_ptr<tom::ObservationSimulator<3,double, TIME_TYPE>>,
-            tom::ObservationSimulatorBase<double, TIME_TYPE>>(m, "ObservationSimulator_3",
-                                                          get_docstring("ObservationSimulator_3").c_str() );
-
-    py::class_<tom::ObservationSimulator<6,double, TIME_TYPE>,
-            std::shared_ptr<tom::ObservationSimulator<6,double, TIME_TYPE>>,
-            tom::ObservationSimulatorBase<double, TIME_TYPE>>(m, "ObservationSimulator_6",
-                                                          get_docstring("ObservationSimulator_6").c_str() );
-
-    m.def("simulate_observations",
-          &tss::simulateObservations<double, TIME_TYPE>,
-          py::arg("simulation_settings"),
-          py::arg("observation_simulators" ),
-          py::arg("bodies"),
-          get_docstring("simulate_observations").c_str() );
-
-
-    m.def("create_pseudo_observations_and_models",
-          &tss::simulatePseudoObservations<TIME_TYPE, double>,
-          py::arg("bodies"),
-          py::arg("observed_bodies" ),
-          py::arg("central_bodies" ),
-          py::arg("initial_time"),
-          py::arg("final_time"),
-          py::arg("time_step"),
-          get_docstring("create_pseudo_observations_and_models").c_str() );
-
-    m.def("set_existing_observations",
-          &tss::setExistingObservations<double, TIME_TYPE>,
-          py::arg("observations"),
-          py::arg("reference_link_end" ),
-          py::arg("ancilliary_settings_per_observatble" ) = std::map< tom::ObservableType,
-          std::shared_ptr< tom::ObservationAncilliarySimulationSettings > >( ) );
-
-    m.def("compute_target_angles_and_range",
-          &tss::getTargetAnglesAndRange,
-          py::arg("bodies"),
-          py::arg("station_id" ),
-          py::arg("target_body" ),
-          py::arg("observation_times"),
-          py::arg("is_station_transmitting"),
-          get_docstring("compute_target_angles_and_range").c_str() );
-
-    m.def("compute_target_angles_and_range_vectors",
-          &tss::getTargetAnglesAndRangeVector,
-          py::arg("bodies"),
-          py::arg("station_id" ),
-          py::arg("target_body" ),
-          py::arg("observation_times"),
-          py::arg("is_station_transmitting"),
-          get_docstring("compute_target_angles_and_range").c_str() );
-
-    py::class_< tom::ObservationCollection<double, TIME_TYPE>,
-            std::shared_ptr<tom::ObservationCollection<double, TIME_TYPE>>>(m, "ObservationCollection",
-                                                           get_docstring("ObservationCollection").c_str() )
-            .def(py::init< std::vector< std::shared_ptr< tom::SingleObservationSet< double, TIME_TYPE > > > >(),
-                 py::arg("observation_sets") )
-            .def_property_readonly("concatenated_times", &tom::ObservationCollection<double, TIME_TYPE>::getConcatenatedTimeVector,
-                                   get_docstring("ObservationCollection.concatenated_times").c_str() )
-            .def_property_readonly("concatenated_observations", &tom::ObservationCollection<double, TIME_TYPE>::getObservationVector,
-                                   get_docstring("ObservationCollection.concatenated_observations").c_str() )
-            .def_property_readonly("concatenated_link_definition_ids", &tom::ObservationCollection<double, TIME_TYPE>::getConcatenatedLinkEndIds,
-                                   get_docstring("ObservationCollection.concatenated_link_definition_ids").c_str() )
-            .def_property_readonly("link_definition_ids", &tom::ObservationCollection<double, TIME_TYPE>::getInverseLinkEndIdentifierMap,
-                                   get_docstring("ObservationCollection.link_definition_ids").c_str() )
-            .def_property_readonly("observable_type_start_index_and_size", &tom::ObservationCollection<double, TIME_TYPE>::getObservationTypeStartAndSize,
-                                   get_docstring("ObservationCollection.observable_type_start_index_and_size").c_str() )
-            .def_property_readonly("observation_set_start_index_and_size", &tom::ObservationCollection<double, TIME_TYPE>::getObservationSetStartAndSizePerLinkEndIndex,
-                                   get_docstring("ObservationCollection.observation_set_start_index_and_size").c_str() )
-            .def_property_readonly("observation_vector_size", &tom::ObservationCollection<double, TIME_TYPE>::getTotalObservableSize,
-                                   get_docstring("ObservationCollection.observation_vector_size").c_str() )
-            .def_property_readonly("sorted_observation_sets", &tom::ObservationCollection<double, TIME_TYPE>::getSortedObservationSets,
-                                   get_docstring("ObservationCollection.sorted_observation_sets").c_str() )
-            .def_property_readonly("link_ends_per_observable_type", &tom::ObservationCollection<double, TIME_TYPE>::getLinkEndsPerObservableType,
-                                   get_docstring("ObservationCollection.link_ends_per_observable_type").c_str() )
-            .def_property_readonly("link_definitions_per_observable", &tom::ObservationCollection<double, TIME_TYPE>::getLinkDefinitionsPerObservable,
-                                   get_docstring("ObservationCollection.link_definitions_per_observable").c_str() )
-            .def("get_link_definitions_for_observables", &tom::ObservationCollection<double, TIME_TYPE>::getLinkDefinitionsForSingleObservable,
-                 py::arg( "observable_type" ),
-                 get_docstring("ObservationCollection.get_link_definitions_for_observables").c_str() )
-            .def("get_single_link_and_type_observations", &tom::ObservationCollection<double, TIME_TYPE>::getSingleLinkAndTypeObservationSets,
-                                   py::arg( "observable_type" ),
-                                   py::arg( "link_definition" ),
-                                   get_docstring("ObservationCollection.get_single_link_and_type_observations").c_str() );
-
-    py::class_< tom::SingleObservationSet<double, TIME_TYPE>,
-            std::shared_ptr<tom::SingleObservationSet<double, TIME_TYPE>>>(m, "SingleObservationSet",
-                                                          get_docstring("SingleObservationSet").c_str() )
-            .def_property_readonly("observable_type", &tom::SingleObservationSet<double, TIME_TYPE>::getObservableType,
-                                   get_docstring("SingleObservationSet.observable_type").c_str() )
-            .def_property_readonly("link_definition", &tom::SingleObservationSet<double, TIME_TYPE>::getLinkEnds,
-                                   get_docstring("SingleObservationSet.link_definition").c_str() )
-            .def_property_readonly("reference_link_end", &tom::SingleObservationSet<double, TIME_TYPE>::getReferenceLinkEnd,
-                                   get_docstring("SingleObservationSet.reference_link_end").c_str() )
-            .def_property_readonly("list_of_observations", &tom::SingleObservationSet<double, TIME_TYPE>::getObservations,
-                                   get_docstring("SingleObservationSet.list_of_observations").c_str() )
-            .def_property_readonly("observation_times", &tom::SingleObservationSet<double, TIME_TYPE>::getObservationTimes,
-                                   get_docstring("SingleObservationSet.observation_times").c_str() )
-            .def_property_readonly("concatenated_observations", &tom::SingleObservationSet<double, TIME_TYPE>::getObservationsVector,
-                                   get_docstring("SingleObservationSet.concatenated_observations").c_str() )
-            .def_property_readonly("observations_history", &tom::SingleObservationSet<double, TIME_TYPE>::getObservationsHistory,
-                                   get_docstring("SingleObservationSet.observations_history").c_str() )
-            .def_property_readonly("ancilliary_settings", &tom::SingleObservationSet<double, TIME_TYPE>::getAncilliarySettings,
-                                   get_docstring("SingleObservationSet.ancilliary_settings").c_str() )
-            .def_property("weights_vector", &tom::SingleObservationSet<double, TIME_TYPE>::getWeightsVector,
-                                            &tom::SingleObservationSet<double, TIME_TYPE>::setWeightsVector,
-                                   get_docstring("SingleObservationSet.weights_vector").c_str() );
-
-
-    m.def("single_observation_set",
-          &tss::singleObservationSetWithoutDependentVariables< double, TIME_TYPE >,
-          py::arg("observable_type"),
-          py::arg("link_definition" ),
-          py::arg("observations" ),
-          py::arg("observation_times"),
-          py::arg("reference_link_end"),
-          py::arg("ancilliary_settings") = nullptr,
-          get_docstring("single_observation_set").c_str() );
-
-    /*!
-     *************** STATE TRANSITION INTERFACE ***************
-     */
-
-    py::class_<
-            tp::CombinedStateTransitionAndSensitivityMatrixInterface,
-            std::shared_ptr<tp::CombinedStateTransitionAndSensitivityMatrixInterface>>(
-                m, "CombinedStateTransitionAndSensitivityMatrixInterface",
-                get_docstring("CombinedStateTransitionAndSensitivityMatrixInterface").c_str() )
-            .def("state_transition_sensitivity_at_epoch",
-                 &tp::CombinedStateTransitionAndSensitivityMatrixInterface::
-                 getCombinedStateTransitionAndSensitivityMatrix,
-                 py::arg("time"),
-                 py::arg("add_central_body_dependency") = true,
-                 py::arg("arc_defining_bodies" ) = std::vector< std::string >( ),
-                 get_docstring("CombinedStateTransitionAndSensitivityMatrixInterface.state_transition_sensitivity_at_epoch").c_str() )
-            .def("full_state_transition_sensitivity_at_epoch",
-                 &tp::CombinedStateTransitionAndSensitivityMatrixInterface::
-                 getFullCombinedStateTransitionAndSensitivityMatrix,
-                 py::arg("time"),
-                 py::arg("add_central_body_dependency") = true,
-                 py::arg("arc_defining_bodies" ) = std::vector< std::string >( ),
-                 get_docstring("CombinedStateTransitionAndSensitivityMatrixInterface.full_state_transition_sensitivity_at_epoch").c_str() )
-            .def_property_readonly(
-                "state_transition_size",
-                &tp::CombinedStateTransitionAndSensitivityMatrixInterface::getStateTransitionMatrixSize,
-                get_docstring("CombinedStateTransitionAndSensitivityMatrixInterface.state_transition_size").c_str() )
-            .def_property_readonly(
-                "sensitivity_size",
-                &tp::CombinedStateTransitionAndSensitivityMatrixInterface::getSensitivityMatrixSize,
-                get_docstring("CombinedStateTransitionAndSensitivityMatrixInterface.sensitivity_size").c_str() )
-            .def_property_readonly(
-                "full_parameter_size",
-                &tp::CombinedStateTransitionAndSensitivityMatrixInterface::getFullParameterVectorSize,
-                get_docstring("CombinedStateTransitionAndSensitivityMatrixInterface.full_parameter_size").c_str() );
-
-    /*!
-     *************** COVARIANCE ***************
-     */
-
-    m.def("propagate_covariance_rsw_split_output",
-          &tp::propagateCovarianceVectorsRsw,
-          py::arg("covariance_output"),
-          py::arg("estimator"),
-          py::arg("output_times"),
-          get_docstring("propagate_covariance_rsw_split_output").c_str( ) );
-
-
-    m.def("propagate_formal_errors_rsw_split_output",
-          &tp::propagateFormalErrorVectorsRsw,
-          py::arg("covariance_output"),
-          py::arg("estimator"),
-          py::arg("output_times"),
-          get_docstring("propagate_formal_errors_rsw_split_output").c_str( ) );
-
-    m.def("propagate_covariance_split_output",
-          py::overload_cast<
-          const Eigen::MatrixXd,
-          const std::shared_ptr< tp::CombinedStateTransitionAndSensitivityMatrixInterface >,
-          const std::vector< double > >(
-              &tp::propagateCovarianceVectors ),
-          py::arg("initial_covariance"),
-          py::arg("state_transition_interface"),
-          py::arg("output_times"),
-          get_docstring("propagate_covariance_split_output").c_str() );
-
-    m.def("propagate_covariance",
-          py::overload_cast<
-          const Eigen::MatrixXd,
-          const std::shared_ptr< tp::CombinedStateTransitionAndSensitivityMatrixInterface >,
-          const std::vector< double > >(
-              &tp::propagateCovariance ),
-          py::arg("initial_covariance"),
-          py::arg("state_transition_interface"),
-          py::arg("output_times"),
-          get_docstring("propagate_covariance").c_str() );
-
-    m.def("propagate_formal_errors_split_output",
-          py::overload_cast< const Eigen::MatrixXd,
-          const std::shared_ptr< tp::CombinedStateTransitionAndSensitivityMatrixInterface >,
-          const std::vector< double > >( &tp::propagateFormalErrorVectors ),
-          py::arg("initial_covariance"),
-          py::arg("state_transition_interface"),
-          py::arg("output_times"),
-          get_docstring("propagate_formal_errors").c_str() );
-
-
-    m.def("propagate_formal_errors",
-          py::overload_cast< const Eigen::MatrixXd,
-          const std::shared_ptr< tp::CombinedStateTransitionAndSensitivityMatrixInterface >,
-          const std::vector< double > >( &tp::propagateFormalErrors ),
-          py::arg("initial_covariance"),
-          py::arg("state_transition_interface"),
-          py::arg("output_times"),
-          get_docstring("propagate_formal_errors").c_str() );
-
-
-
-    /*!
-     *************** ESTIMATION ***************
-     */
-
-    py::class_<
-            tss::EstimationConvergenceChecker,
-            std::shared_ptr<tss::EstimationConvergenceChecker>>(m, "EstimationConvergenceChecker",
-                                                                get_docstring("EstimationConvergenceChecker").c_str() );
-
-    m.def("estimation_convergence_checker",
-          &tss::estimationConvergenceChecker,
-          py::arg("maximum_iterations") = 5,
-          py::arg("minimum_residual_change") = 0.0,
-          py::arg("minimum_residual") = 0.0,
-          py::arg("number_of_iterations_without_improvement") = 2,
-          get_docstring("estimation_convergence_checker").c_str() );
-
-
-    py::class_<
-            tss::CovarianceAnalysisInput<double, TIME_TYPE>,
-            std::shared_ptr<tss::CovarianceAnalysisInput<double, TIME_TYPE>>>(m, "CovarianceAnalysisInput",
-                                                                           get_docstring("CovarianceAnalysisInput").c_str() )
-            .def(py::init<
-                 const std::shared_ptr< tom::ObservationCollection<double, TIME_TYPE> >&,
-                 const Eigen::MatrixXd,
-                 const Eigen::MatrixXd  >( ),
-                 py::arg( "observations_and_times" ),
-                 py::arg( "inverse_apriori_covariance" ) = Eigen::MatrixXd::Zero( 0, 0 ),
-                 py::arg( "consider_covariance" ) = Eigen::MatrixXd::Zero( 0, 0 ),
-                 get_docstring("CovarianceAnalysisInput.ctor").c_str() )
-            .def( "set_constant_weight",
-                  &tss::CovarianceAnalysisInput<double, TIME_TYPE>::setConstantWeightsMatrix,
-                  py::arg( "weight" ),
-                  get_docstring("CovarianceAnalysisInput.set_constant_weight").c_str() )
-            .def( "set_constant_single_observable_weight",
-                  &tss::CovarianceAnalysisInput<double, TIME_TYPE>::setConstantSingleObservableWeights,
-                  py::arg( "observable_type" ),
-                  py::arg( "weight" ),
-                  get_docstring("CovarianceAnalysisInput.set_constant_single_observable_weight").c_str() )
-            .def( "set_constant_single_observable_vector_weight",
-                  &tss::CovarianceAnalysisInput<double, TIME_TYPE>::setConstantSingleObservableVectorWeights,
-                  py::arg( "observable_type" ),
-                  py::arg( "weight" ),
-                  get_docstring("CovarianceAnalysisInput.set_constant_single_observable_vector_weight").c_str() )
-            .def( "set_constant_single_observable_and_link_end_weight",
-                  &tss::CovarianceAnalysisInput<double, TIME_TYPE>::setConstantSingleObservableAndLinkEndsWeights,
-                  py::arg( "observable_type" ),
-                  py::arg( "link_ends" ),
-                  py::arg( "weight" ),
-                  get_docstring("CovarianceAnalysisInput.set_constant_single_observable_and_link_end_weight").c_str() )
-            .def( "set_constant_single_observable_and_link_end_vector_weight",
-                  &tss::CovarianceAnalysisInput<double, TIME_TYPE>::setConstantSingleObservableAndLinkEndsVectorWeights,
-                  py::arg( "observable_type" ),
-                  py::arg( "link_ends" ),
-                  py::arg( "weight" ),
-                  get_docstring("CovarianceAnalysisInput.set_constant_single_observable_and_link_end_vector_weight").c_str() )
-            .def( "set_total_single_observable_and_link_end_vector_weight",
-                  &tss::CovarianceAnalysisInput<double, TIME_TYPE>::setTabulatedSingleObservableAndLinkEndsWeights,
-                  py::arg( "observable_type" ),
-                  py::arg( "link_ends" ),
-                  py::arg( "weight_vector" ),
-                  get_docstring("CovarianceAnalysisInput.set_total_single_observable_and_link_end_vector_weight").c_str() )
-            .def( "set_constant_weight_per_observable",
-                  &tss::CovarianceAnalysisInput<double, TIME_TYPE>::setConstantPerObservableWeightsMatrix,
-                  py::arg( "weight_per_observable" ),
-                  get_docstring("CovarianceAnalysisInput.set_constant_weight_per_observable").c_str() )
-            .def( "set_constant_vector_weight_per_observable",
-                  &tss::CovarianceAnalysisInput<double, TIME_TYPE>::setConstantPerObservableVectorWeightsMatrix,
-                  py::arg( "weight_per_observable" ),
-                  get_docstring("CovarianceAnalysisInput.set_constant_vector_weight_per_observable").c_str() )
-            .def( "define_covariance_settings",
-                  &tss::CovarianceAnalysisInput<double, TIME_TYPE>::defineCovarianceSettings,
-                  py::arg( "reintegrate_equations_on_first_iteration" ) = true,
-                  py::arg( "reintegrate_variational_equations" ) = true,
-                  py::arg( "save_design_matrix" ) = true,
-                  py::arg( "print_output_to_terminal" ) = true,
-                  py::arg( "limit_condition_number_for_warning" ) = 1.0E8,
-                  get_docstring("CovarianceAnalysisInput.define_covariance_settings").c_str() )
-            .def_property("weight_matrix_diagonal",
-                                   &tss::CovarianceAnalysisInput<double, TIME_TYPE>::getWeightsMatrixDiagonals,
-                                   &tss::CovarianceAnalysisInput<double, TIME_TYPE>::setWeightsMatrixDiagonals,
-                                   get_docstring("CovarianceAnalysisInput.weight_matrix_diagonal").c_str() );
-
-    py::class_<
-            tss::EstimationInput<double, TIME_TYPE>,
-            std::shared_ptr<tss::EstimationInput<double, TIME_TYPE>>,
-            tss::CovarianceAnalysisInput<double, TIME_TYPE>>(m, "EstimationInput",
-                                                          get_docstring("EstimationInput").c_str() )
-            .def(py::init<
-                 const std::shared_ptr< tom::ObservationCollection<double, TIME_TYPE> >&,
-                 const Eigen::MatrixXd,
-                 std::shared_ptr< tss::EstimationConvergenceChecker >,
-                 const Eigen::MatrixXd,
-                 const Eigen::VectorXd,
-                 const bool >( ),
-                 py::arg( "observations_and_times" ),
-                 py::arg( "inverse_apriori_covariance" ) = Eigen::MatrixXd::Zero( 0, 0 ),
-                 py::arg( "convergence_checker" ) = std::make_shared< tss::EstimationConvergenceChecker >( ),
-                 py::arg( "consider_covariance" ) = Eigen::MatrixXd::Zero( 0, 0 ),
-                 py::arg( "consider_parameters_deviations" ) = Eigen::VectorXd::Zero( 0 ),
-                 py::arg( "apply_final_parameter_correction" ) = true,
-                 get_docstring("EstimationInput.ctor").c_str() )
-            .def( "define_estimation_settings",
-                  &tss::EstimationInput<double, TIME_TYPE>::defineEstimationSettings,
-                  py::arg( "reintegrate_equations_on_first_iteration" ) = true,
-                  py::arg( "reintegrate_variational_equations" ) = true,
-                  py::arg( "save_design_matrix" ) = true,
-                  py::arg( "print_output_to_terminal" ) = true,
-                  py::arg( "save_residuals_and_parameters_per_iteration" ) = true,
-                  py::arg( "save_state_history_per_iteration" ) = false,
-                  py::arg( "limit_condition_number_for_warning" ) = 1.0E8,
-                  py::arg( "condition_number_warning_each_iteration" ) = true,
-                  get_docstring("EstimationInput.define_estimation_settings").c_str() );
-
-    m.attr("PodInput") = m.attr("EstimationInput");
-
-
-    py::class_<
-            tss::CovarianceAnalysisOutput<double, TIME_TYPE>,
-            std::shared_ptr<tss::CovarianceAnalysisOutput<double, TIME_TYPE>>>(m, "CovarianceAnalysisOutput",
-                                                                            get_docstring("CovarianceAnalysisOutput").c_str() )
-            .def_property_readonly("inverse_covariance",
-                                   &tss::CovarianceAnalysisOutput<double, TIME_TYPE>::getUnnormalizedInverseCovarianceMatrix,
-                                   get_docstring("CovarianceAnalysisOutput.inverse_covariance").c_str() )
-            .def_property_readonly("covariance",
-                                   &tss::CovarianceAnalysisOutput<double, TIME_TYPE>::getUnnormalizedCovarianceMatrix,
-                                   get_docstring("CovarianceAnalysisOutput.covariance").c_str() )
-            .def_property_readonly("inverse_normalized_covariance",
-                                   &tss::CovarianceAnalysisOutput<double, TIME_TYPE>::getNormalizedInverseCovarianceMatrix,
-                                   get_docstring("CovarianceAnalysisOutput.inverse_normalized_covariance").c_str() )
-            .def_property_readonly("normalized_covariance",
-                                   &tss::CovarianceAnalysisOutput<double, TIME_TYPE>::getNormalizedCovarianceMatrix,
-                                   get_docstring("CovarianceAnalysisOutput.normalized_covariance").c_str() )
-            .def_property_readonly("formal_errors",
-                                   &tss::CovarianceAnalysisOutput<double, TIME_TYPE>::getFormalErrorVector,
-                                   get_docstring("CovarianceAnalysisOutput.formal_errors").c_str() )
-            .def_property_readonly("correlations",
-                                   &tss::CovarianceAnalysisOutput<double, TIME_TYPE>::getCorrelationMatrix,
-                                   get_docstring("CovarianceAnalysisOutput.correlations").c_str() )
-            .def_property_readonly("design_matrix",
-                                   &tss::CovarianceAnalysisOutput<double, TIME_TYPE>::getUnnormalizedDesignMatrix,
-                                   get_docstring("CovarianceAnalysisOutput.design_matrix").c_str() )
-            .def_property_readonly("normalized_design_matrix",
-                                   &tss::CovarianceAnalysisOutput<double, TIME_TYPE>::getNormalizedDesignMatrix,
-                                   get_docstring("CovarianceAnalysisOutput.normalized_design_matrix").c_str() )
-            .def_property_readonly("weighted_design_matrix",
-                                   &tss::CovarianceAnalysisOutput<double, TIME_TYPE>::getUnnormalizedWeightedDesignMatrix,
-                                   get_docstring("CovarianceAnalysisOutput.weighted_design_matrix").c_str() )
-            .def_property_readonly("weighted_normalized_design_matrix",
-                                   &tss::CovarianceAnalysisOutput<double, TIME_TYPE>::getNormalizedWeightedDesignMatrix,
-                                   get_docstring("CovarianceAnalysisOutput.weighted_normalized_design_matrix").c_str() )
-            .def_property_readonly("consider_covariance_contribution",
-                                   &tss::CovarianceAnalysisOutput<double, TIME_TYPE>::getConsiderCovarianceContribution,
-                                   get_docstring("CovarianceAnalysisOutput.consider_covariance_contribution").c_str() )
-            .def_property_readonly("normalized_covariance_with_consider_parameters",
-                                   &tss::CovarianceAnalysisOutput<double, TIME_TYPE>::getNormalizedCovarianceWithConsiderParameters,
-                                   get_docstring("CovarianceAnalysisOutput.normalized_covariance_with_consider_parameters").c_str() )
-            .def_property_readonly("unnormalized_covariance_with_consider_parameters",
-                                   &tss::CovarianceAnalysisOutput<double, TIME_TYPE>::getUnnormalizedCovarianceWithConsiderParameters,
-                                   get_docstring("CovarianceAnalysisOutput.unnormalized_covariance_with_consider_parameters").c_str() )
-            .def_property_readonly("normalized_design_matrix_consider_parameters",
-                                   &tss::CovarianceAnalysisOutput<double, TIME_TYPE>::getNormalizedDesignMatrixConsiderParameters,
-                                   get_docstring("CovarianceAnalysisOutput.normalized_design_matrix_consider_parameters").c_str() )
-            .def_property_readonly("consider_normalization_factors",
-                                   &tss::CovarianceAnalysisOutput<double, TIME_TYPE>::getConsiderNormalizationFactors,
-                                   get_docstring("CovarianceAnalysisOutput.consider_normalization_factors").c_str() )
-            .def_readonly("normalization_terms",
-                          &tss::CovarianceAnalysisOutput<double, TIME_TYPE>::designMatrixTransformationDiagonal_,
-                          get_docstring("CovarianceAnalysisOutput.normalization_terms").c_str() );
-
-
-    py::class_<
-            tss::EstimationOutput<double, TIME_TYPE>,
-            std::shared_ptr<tss::EstimationOutput<double, TIME_TYPE>>,
-            tss::CovarianceAnalysisOutput<double, TIME_TYPE>>(m, "EstimationOutput",
-                                                           get_docstring("EstimationOutput").c_str() )
-            .def_property_readonly("residual_history",
-                                   &tss::EstimationOutput<double, TIME_TYPE>::getResidualHistoryMatrix,
-                                   get_docstring("EstimationOutput.residual_history").c_str() )
-            .def_property_readonly("parameter_history",
-                                   &tss::EstimationOutput<double, TIME_TYPE>::getParameterHistoryMatrix,
-                                   get_docstring("EstimationOutput.parameter_history").c_str() )
-            .def_property_readonly("simulation_results_per_iteration",
-                                   &tss::EstimationOutput<double, TIME_TYPE>::getSimulationResults,
-                                   get_docstring("EstimationOutput.simulation_results_per_iteration").c_str() )
-            .def_readonly("final_residuals",
-                          &tss::EstimationOutput<double, TIME_TYPE>::residuals_,
-                          get_docstring("EstimationOutput.final_residuals").c_str() )
-            .def_readonly("final_parameters",
-                          &tss::EstimationOutput<double, TIME_TYPE>::parameterEstimate_,
-                          get_docstring("EstimationOutput.final_parameters").c_str() )
-            .def_readonly("best_iteration",
-                          &tss::EstimationOutput<double, TIME_TYPE>::bestIteration_,
-                          get_docstring("EstimationOutput.best_iteration").c_str() );
-
-    m.attr("PodOutput") = m.attr("EstimationOutput");
-
-
-
-}
-
-}
-}
-}// namespace tudatpy
-=======
 /*    Copyright (c) 2010-2019, Delft University of Technology
  *    All rights reserved
  *
@@ -1414,5 +707,4 @@
 
 }
 }
-}// namespace tudatpy
->>>>>>> 703be7de
+}// namespace tudatpy