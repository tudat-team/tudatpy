--- conflicted
+++ resolved
@@ -29,13 +29,10 @@
 {
 
 void expose_estimation( py::module &m );
-<<<<<<< HEAD
-=======
 void expose_estimation_filter_parser( py::module &m );
 void expose_estimation_observation_collection( py::module &m );
 void expose_estimation_propagated_covariance( py::module &m );
 void expose_estimation_single_observation_set( py::module &m );
->>>>>>> c9e1f02f
 
 }  // namespace estimation
 }  // namespace numerical_simulation
