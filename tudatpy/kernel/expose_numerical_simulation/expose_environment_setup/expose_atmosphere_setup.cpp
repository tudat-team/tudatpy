/*    Copyright (c) 2010-2019, Delft University of Technology
 *    All rights reserved
 *
 *    This file is part of the Tudat. Redistribution and use in source and
 *    binary forms, with or without modification, are permitted exclusively
 *    under the terms of the Modified BSD license. You should have received
 *    a copy of the license with this file. If not, please or visit:
 *    http://tudat.tudelft.nl/LICENSE.
 */

#include "expose_atmosphere_setup.h"

#include <tudat/astro/aerodynamics/nrlmsise00Atmosphere.h>
#include <tudat/astro/aerodynamics/nrlmsise00InputFunctions.h>
#include <tudat/astro/reference_frames/referenceFrameTransformations.h>
#include <tudat/simulation/environment_setup.h>

// #include <pybind11/chrono.h>
#include <pybind11/eigen.h>
#include <pybind11/functional.h>
// #include <pybind11/numpy.h>
#include <pybind11/complex.h>
#include <pybind11/pybind11.h>
#include <pybind11/stl.h>

namespace py = pybind11;
namespace tss = tudat::simulation_setup;
namespace trf = tudat::reference_frames;
namespace tp = tudat::physical_constants;
namespace ta = tudat::aerodynamics;
namespace tio = tudat::input_output;

namespace tudat
{
namespace simulation_setup
{
inline std::shared_ptr< AtmosphereSettings > us76AtmosphereSettings( )
{
    std::string atmosphereTableFile = paths::getAtmosphereTablesPath( ) + "/USSA1976Until100kmPer100mUntil1000kmPer1000m.dat";
    return std::make_shared< TabulatedAtmosphereSettings >( atmosphereTableFile );
}
}  // namespace simulation_setup
}  // namespace tudat
namespace tudatpy
{
namespace numerical_simulation
{
namespace environment_setup
{
namespace atmosphere
{

void expose_atmosphere_setup( py::module &m )
{
    // NRLMSISE00
    py::class_< ta::NRLMSISE00Input, std::shared_ptr< ta::NRLMSISE00Input > >( m,
                                                                               "NRLMSISE00Input",
                                                                               R"doc(Input for computation of NRLMSISE00 atmospheric
                         conditions at current time and position.

                         Input for computation of NRLMSISE00 atmospheric
                         conditions at current time and position. The
                         computation of class may be reperformed every time
                         step, to reflect the changes in atmospheric
                         condition.

                         :param year: Current year
                         :param day_of_year: Day in the current year
                         :param seconds_of_day: Number of seconds into the
                         current day. :param local_solar_time: Local solar
                         time at the computation position :param f107: Current
                         daily F10.7 flux for previous day :param f107a: 81
                         day average of F10.7 flux (centered on current
                         day_of_year). :param ap_daily: Current daily magnetic
                         index :param ap_vector: Current magnetic index data
                         vector: \sa ap_array :param switches: List of
                         NRLMSISE-specific flags: \sa nrlmsise_flags )doc" )
            .def( py::init< int, int, double, double, double, double, double, std::vector< double >, std::vector< int > >( ),
                  py::arg( "year" ) = 0,
                  py::arg( "day_of_year" ) = 0,
                  py::arg( "seconds_of_day" ) = 0.0,
                  py::arg( "local_solar_time" ) = 0.0,
                  py::arg( "f107" ) = 0.0,
                  py::arg( "f107a" ) = 0.0,
                  py::arg( "ap_daily" ) = 0.0,
                  py::arg( "ap_vector" ) = std::vector< double >( 7, 0.0 ),
                  py::arg( "switches" ) = std::vector< int >( ) );

    py::class_< ta::NRLMSISE00Atmosphere, std::shared_ptr< ta::NRLMSISE00Atmosphere > >( m,
                                                                                         "NRLMSISE00Atmosphere",
                                                                                         R"doc(NRLMSISE00 atmosphere model.

                        This class uses the NRLMSISE00 model to compute the atmospheric density and temperature. The GTD7 function is used: Neutral Atmosphere Empirical Model from the surface to the lower exosphere.

                        Currently, the ideal gas law is used to compute the speed of sound and the specific heat ratio is assumed to be constant and equal to 1.4.

                        :param solar_activity_data: Solar activity data for a range of epochs as produced by tudatpy.io.read_solar_activity_data.
                        )doc" )
            .def( py::init< const std::map< double, std::shared_ptr< tio::solar_activity::SolarActivityData > > >( ),
                  py::arg( "solar_activity_data" ) )
            .def( "get_density",
                  &ta::NRLMSISE00Atmosphere::getDensity,
                  py::arg( "altitude" ),
                  py::arg( "longitude" ),
                  py::arg( "latitude" ),
                  py::arg( "time" ),
                  R"doc(Get local density

                            Returns the local density at the given altitude,
                            longitude, latitude and time.

                            :param altitude: Altitude at which to get the density. [m]
                            :param longitude: Longitude at which to get the density [rad].
                            :param latitude: Latitude at which to get the density [rad].
                            :param time: Time at which density is to be computed [seconds since J2000].
                            :return: Local density. [kg/m^3]
                            )doc" );

    // END OF NRLMSISE00
    py::enum_< tss::AtmosphereDependentVariables >( m, "AtmosphereDependentVariables" )
            .value( "tabulated_density", tss::AtmosphereDependentVariables::density_dependent_atmosphere )
            .value( "tabulated_pressure", tss::AtmosphereDependentVariables::pressure_dependent_atmosphere )
            .value( "tabulated_temperature", tss::AtmosphereDependentVariables::temperature_dependent_atmosphere )
            .value( "tabulated_gas_constant", tss::AtmosphereDependentVariables::gas_constant_dependent_atmosphere )
            .value( "tabulated_specific_heat_ratio", tss::AtmosphereDependentVariables::specific_heat_ratio_dependent_atmosphere )
            .value( "tabulated_molar_mass", tss::AtmosphereDependentVariables::molar_mass_dependent_atmosphere )
            .export_values( );

    /////////////////////////////////////////////////////////////////////////////
<<<<<<< HEAD
    py::class_< tss::WindModelSettings, std::shared_ptr< tss::WindModelSettings > >(
            m, "WindModelSettings", get_docstring( "WindModelSettings" ).c_str( ) );

    py::class_< tss::ConstantWindModelSettings, std::shared_ptr< tss::ConstantWindModelSettings >, tss::WindModelSettings >(
            m, "ConstantWindModelSettings", get_docstring( "ConstantWindModelSettings" ).c_str( ) );

    py::class_< tss::CustomWindModelSettings, std::shared_ptr< tss::CustomWindModelSettings >, tss::WindModelSettings >(
            m, "CustomWindModelSettings", get_docstring( "CustomWindModelSettings" ).c_str( ) );

    py::class_< tss::AtmosphereSettings, std::shared_ptr< tss::AtmosphereSettings > >(
            m, "AtmosphereSettings", get_docstring( "AtmosphereSettings" ).c_str( ) )
            .def_property( "wind_settings",
                           &tss::AtmosphereSettings::getWindSettings,
                           &tss::AtmosphereSettings::setWindSettings,
                           get_docstring( "AtmosphereSettings.wind_settings" ).c_str( ) );

    py::class_< tss::ExponentialAtmosphereSettings, std::shared_ptr< tss::ExponentialAtmosphereSettings >, tss::AtmosphereSettings >(
            m, "ExponentialAtmosphereSettings", get_docstring( "ExponentialAtmosphereSettings" ).c_str( ) );

    py::class_< tss::CustomConstantTemperatureAtmosphereSettings,
                std::shared_ptr< tss::CustomConstantTemperatureAtmosphereSettings >,
                tss::AtmosphereSettings >(
            m, "CustomConstantTemperatureAtmosphereSettings", get_docstring( "CustomConstantTemperatureAtmosphereSettings" ).c_str( ) );

    py::class_< tss::ScaledAtmosphereSettings, std::shared_ptr< tss::ScaledAtmosphereSettings >, tss::AtmosphereSettings >(
            m, "ScaledAtmosphereSettings", get_docstring( "ScaledAtmosphereSettings" ).c_str( ) );
=======
    py::class_< tss::WindModelSettings, std::shared_ptr< tss::WindModelSettings > >( m,
                                                                                     "WindModelSettings",
                                                                                     R"doc(

        Class for providing settings for wind model.

        Functional (base) class for settings of wind models that require no information in addition to their type.
        Wind model classes requiring additional information must be created using an object derived from this class.





     )doc" );

    py::class_< tss::ConstantWindModelSettings, std::shared_ptr< tss::ConstantWindModelSettings >, tss::WindModelSettings >(
            m, "ConstantWindModelSettings", R"doc(No documentation found.)doc" );

    py::class_< tss::CustomWindModelSettings, std::shared_ptr< tss::CustomWindModelSettings >, tss::WindModelSettings >(
            m, "CustomWindModelSettings", R"doc(No documentation found.)doc" );

    py::class_< tss::AtmosphereSettings, std::shared_ptr< tss::AtmosphereSettings > >( m,
                                                                                       "AtmosphereSettings",
                                                                                       R"doc(

        Base class for providing settings for atmosphere model.

        Functional (base) class for settings of atmosphere models that require no information in addition to their type.
        Atmosphere model classes requiring additional information must be created using an object derived from this class.





     )doc" )
            .def_property( "wind_settings",
                           &tss::AtmosphereSettings::getWindSettings,
                           &tss::AtmosphereSettings::setWindSettings,
                           R"doc(

        **read-only**

        Wind model settings for the atmosphere model settings object.

        :type: WindModelSettings
     )doc" );

    py::class_< tss::ExponentialAtmosphereSettings, std::shared_ptr< tss::ExponentialAtmosphereSettings >, tss::AtmosphereSettings >(
            m,
            "ExponentialAtmosphereSettings",
            R"doc(

        Class for providing settings for exponential atmosphere model.

        `AtmosphereSettings` derived class for a defining the settings of an exponential atmosphere model.




     )doc" );

    py::class_< tss::CustomConstantTemperatureAtmosphereSettings,
                std::shared_ptr< tss::CustomConstantTemperatureAtmosphereSettings >,
                tss::AtmosphereSettings >( m, "CustomConstantTemperatureAtmosphereSettings", R"doc(No documentation found.)doc" );

    py::class_< tss::ScaledAtmosphereSettings, std::shared_ptr< tss::ScaledAtmosphereSettings >, tss::AtmosphereSettings >(
            m, "ScaledAtmosphereSettings", R"doc(No documentation found.)doc" );
>>>>>>> a367fe96

    // unexposed this class, because there is no factory
    // function interface yet
    // py::class_<tss::TabulatedAtmosphereSettings,
    //         std::shared_ptr<tss::TabulatedAtmosphereSettings>,
    //         tss::AtmosphereSettings>(m,
    //         "TabulatedAtmosphereSettings",
    //                                  get_docstring("TabulatedAtmosphereSettings").c_str());

    m.def( "constant_wind_model",
           &tss::constantWindModelSettings,
           py::arg( "wind_velocity" ),
           py::arg( "associated_reference_frame" ) = trf::vertical_frame,
<<<<<<< HEAD
           get_docstring( "constant_wind_model" ).c_str( ) );
=======
           R"doc(

Function for creating wind model settings with constant wind velocity.

Function for settings object, defining wind model entirely from constant wind velocity in a given reference frame.


Parameters
----------
wind_velocity : numpy.ndarray[numpy.float64[3, 1]]
    Constant wind velocity in the specified reference frame.

associated_reference_frame : numerical_simulation.environment.AerodynamicsReferenceFrames, default = AerodynamicsReferenceFrames.vertical_frame
    Reference frame in which constant wind velocity is defined.

Returns
-------
ConstantWindModelSettings
    Instance of the :class:`~tudatpy.numerical_simulation.environment_setup.atmosphere.WindModelSettings` derived :class:`~tudatpy.numerical_simulation.environment_setup.atmosphere.ConstantWindModelSettings` class





Examples
--------
In this example, we create :class:`~tudatpy.numerical_simulation.environment_setup.atmosphere.WindModelSettings`,
using a constant wind-velocity vector defined in a vertical aerodynamic reference frame:

.. code-block:: python

  # Define the wind in 3 directions in the vertical reference frame
  wind_Xv = 3     # Meridional wind of +3 m/s (pointing to the North)
  wind_Yv = 5     # Zonal wind of +5 m/s (pointing to the West)
  wind_Zv = -11   # Vertical wind of +11 m/s (pointing out of the centre of the Earth)
  # Create the constant wind settings
  constant_wind = environment_setup.atmosphere.constant_wind_model(
    [wind_Xv, wind_Yv, wind_Zv],
    environment.AerodynamicsReferenceFrames.vertical_frame)
  # Apply the constant wind settings to the Earth atmosphere settings
  body_settings.get("Earth").atmosphere_settings.wind_settings = constant_wind


    )doc" );
>>>>>>> a367fe96

    m.def( "custom_wind_model",
           &tss::customWindModelSettings,
           py::arg( "wind_function" ),
           py::arg( "associated_reference_frame" ) = trf::vertical_frame,
<<<<<<< HEAD
           get_docstring( "custom_wind_model" ).c_str( ) );
=======
           R"doc(

Function for creating wind model settings with custom wind velocity.

Function for settings object, defining wind model entirely from custom wind velocity function in a given reference frame.
The custom wind velocity has to be given as a function of altitude, longitude, latitude and time.

.. note:: The longitude and latitude will be passed to the function in **degree** and not in radians.
          The altitude is in meters, and the time is a Julian date in seconds since J2000.


Parameters
----------
wind_velocity : callable[[float, float, float, float], numpy.ndarray[numpy.float64[3, 1]]]
    Custom wind velocity function (w.r.t. altitude, longitude, latitude and time) in the specified reference frame.

associated_reference_frame : numerical_simulation.environment.AerodynamicsReferenceFrames, default = AerodynamicsReferenceFrames.vertical_frame
    Reference frame in which wind velocity is defined.

Returns
-------
CustomWindModelSettings
    Instance of the :class:`~tudatpy.numerical_simulation.environment_setup.atmosphere.WindModelSettings` derived :class:`~tudatpy.numerical_simulation.environment_setup.atmosphere.CustomWindModelSettings` class





Examples
--------
In this example, we create :class:`~tudatpy.numerical_simulation.environment_setup.atmosphere.WindModelSettings`,
using a user-defined wind-velocity function (of altitude, longitude, latitude and time), defined in a vertical aerodynamic reference frame:

.. code-block:: python

  # Define the wind in 3 directions in the vertical reference frame
  def wind_function(h, lon, lat, time):
      # Meridional wind (pointing North) depends on latitude [deg] and time [sec since J2000]
      wind_Xv = lat*10/time
      # Zonal wind (pointing West) only depends on the longitude [deg]
      wind_Yv = 5/lon
      # Vertical wind (pointing out of the centre of the Earth) only depends on the altitude [m]
      wind_Zv = 1000/h
      # Return the custom wind
      return [wind_Xv, wind_Yv, wind_Zv]
  # Create the custom wind settings
  custom_wind = environment_setup.atmosphere.custom_wind_model(
      wind_function,
      environment.AerodynamicsReferenceFrames.vertical_frame)
  # Apply the custom wind settings to the Earth atmosphere settings
  body_settings.get("Earth").atmosphere_settings.wind_settings = custom_wind


    )doc" );
>>>>>>> a367fe96

    m.def( "exponential_predefined",
           py::overload_cast< const std::string & >( &tss::exponentialAtmosphereSettings ),
           py::arg( "body_name" ),
<<<<<<< HEAD
           get_docstring( "exponential_predefined" ).c_str( ) );
=======
           R"doc(

Function for creating atmospheric model settings from pre-defined exponential model.

Function for settings object, defining atmosphere model from pre-defined exponential model.
The pre-encoded properties are available for Earth and Mars, as can be seen on the table below.
This function creates an instance of an `AtmosphereSettings` derived `ExponentialAtmosphereSettings` object.

.. list-table:: Pre-defined exponential atmosphere model properties
  :widths: 25 25 25 25
  :header-rows: 1

  * - Property
    - Earth
    - Mars
    - Units
  * - Scale Height
    - 7.2
    - 11.1
    - km
  * - Density at Zero Altitude
    - 1.225
    - 0.02
    - kg/m :math:`{}^3`
  * - Constant Temperature
    - 246.0
    - 215.0
    - K
  * - Specific Gas Constant
    - 287.0
    - 197.0
    - J/kg/K
  * - Ratio of Specific Heats
    - 1.4
    - 1.3
    - --


Parameters
----------
body_name : str
    Body for which pre-defined model settings are to be loaded. Available bodies "Earth", "Mars".

Returns
-------
ExponentialAtmosphereSettings
    Instance of the :class:`~tudatpy.numerical_simulation.environment_setup.atmosphere.AtmosphereSettings` derived :class:`~tudatpy.numerical_simulation.environment_setup.atmosphere.ExponentialAtmosphereSettings` class





Examples
--------
In this example, we create :class:`~tudatpy.numerical_simulation.environment_setup.atmosphere.AtmosphereSettings` for Mars,
using the interface of the predefined exponential model, using pre-encoded values:

.. code-block:: python

   # Create atmosphere settings and add to body settings of "Mars"
   body_settings.get("Mars").atmosphere_settings = environment_setup.atmosphere.exponential_predefined("Mars")


    )doc" );
>>>>>>> a367fe96

    m.def( "exponential",
           py::overload_cast< const double, const double, const double, const double, const double >( &tss::exponentialAtmosphereSettings ),
           py::arg( "scale_height" ),
           py::arg( "surface_density" ),
           py::arg( "constant_temperature" ) = 288.15,
           py::arg( "specific_gas_constant" ) = tudat::physical_constants::SPECIFIC_GAS_CONSTANT_AIR,
           py::arg( "ratio_specific_heats" ) = 1.4,
<<<<<<< HEAD
           get_docstring( "exponential" ).c_str( ) );
=======
           R"doc(

Function for creating atmospheric model settings from fully parametrized exponential model.

Function for settings object, defining exponential atmosphere model.
The model is solely based on an exponentially decaying density profile with a constant temperature and composition
(i.e. independent of time, latitude and longitude).

The user has access to a fully parametrized model, meaning that in addition to the required input parameters ``scale_height`` and ``surface_density`` (ground-level air density),
the user can specify non-standard values for constant temperature, gas constant and specific heats ratio.


Parameters
----------
scale_height : float
    Scale height for density profile of atmosphere.
surface_density : float
    Atmospheric density at ground level.
constant_temperature : float, default = 288.15
    Constant atmospheric temperature.
specific_gas_constant : float, default = constants.SPECIFIC_GAS_CONSTANT_AIR
    Specific gas constant for (constant) atmospheric chemical composition.
ratio_specific_heats : float, default = 1.4
    Ratio of specific heats for (constant) atmospheric chemical composition.
Returns
-------
ExponentialAtmosphereSettings
    Instance of the :class:`~tudatpy.numerical_simulation.environment_setup.atmosphere.AtmosphereSettings` derived :class:`~tudatpy.numerical_simulation.environment_setup.atmosphere.ExponentialAtmosphereSettings` class





Examples
--------
In this example, we create :class:`~tudatpy.numerical_simulation.environment_setup.atmosphere.AtmosphereSettings` for Earth,
using the minimalist interface to the exponential model and taking parameters with classic values for Earth:

.. code-block:: python

   # define parameters of an invariant exponential atmosphere model
   density_scale_height = 7.2E3
   constant_temperature = 290
   # create atmosphere settings and add to body settings of "Earth"
   body_settings.get( "Earth" ).atmosphere_settings = environment_setup.atmosphere.exponential(
   	density_scale_height, density_at_zero_altitude)


    )doc" );
>>>>>>> a367fe96

    m.def( "nrlmsise00",
           &tss::nrlmsise00AtmosphereSettings,
           py::arg( "space_weather_file" ) = tudat::paths::getSpaceWeatherDataPath( ) + "/sw19571001.txt",
<<<<<<< HEAD
           get_docstring( "nrlmsise00" ).c_str( ) );
=======
           R"doc(

Function for creating NRLMSISE-00 atmospheric model settings.

Function for settings object, defining atmosphere model in accordance to the NRLMSISE-00 global reference model for Earth's atmosphere.


Parameters
----------
space_weather_file : str, default = :func:`~tudatpy.data.get_space_weather_path` + 'sw19571001.txt'
    File to be used for space weather characteristics as a function of time (e.g. F10.7, Kp, etc.). The file is typically taken from here `celestrak <https://celestrak.org/SpaceData/sw19571001.txt>`_ (note that the file in your resources path will not be the latest version of this file; download and replace your existing file if required). Documentation on the file is given `here <https://celestrak.org/SpaceData/SpaceWx-format.php>`_
Returns
-------
AtmosphereSettings
    Instance of the :class:`~tudatpy.numerical_simulation.environment_setup.atmosphere.AtmosphereSettings` class





Examples
--------
In this example, we create :class:`~tudatpy.numerical_simulation.environment_setup.atmosphere.AtmosphereSettings` for Earth,
using the NRLMSISE-00 global reference model:

.. code-block:: python

   # create atmosphere settings and add to body settings of body "Earth"
   body_settings.get( "Earth" ).atmosphere_settings = environment_setup.atmosphere.nrlmsise00()


    )doc" );
>>>>>>> a367fe96

    m.def( "tabulated",
           &tss::tabulatedAtmosphereSettings,
           py::arg( "atmosphere_data_file" ),
           py::arg( "dependent_variable_names" ) = std::vector< ta::AtmosphereDependentVariables >(
                   { tss::density_dependent_atmosphere, tss::pressure_dependent_atmosphere, tss::temperature_dependent_atmosphere } ),
           py::arg( "specific_gas_constant" ) = tp::SPECIFIC_GAS_CONSTANT_AIR,
           py::arg( "ratio_of_specific_heats" ) = 1.4 );

<<<<<<< HEAD
    m.def( "us76", &tss::us76AtmosphereSettings, get_docstring( "us76" ).c_str( ) );
=======
    m.def( "us76",
           &tss::us76AtmosphereSettings,
           R"doc(

Function for creating US76 standard atmosphere model settings.

Function for creating US76 standard atmosphere model settings. The model is defined using tabulated data for density, pressure and temperature,
from an altitude of -5 km up to 1000 km. Up to 100 km, a data point is provided every 100 m. Above 100 km, a data point is provided every 1 km. The data
are interpolated using a cubic spline interpolator. Note that this model is specific to Earth's atmosphere.

Returns
-------
AtmosphereSettings
    Instance of the :class:`~tudatpy.numerical_simulation.environment_setup.atmosphere.AtmosphereSettings` class





Examples
--------
In this example, we create :class:`~tudatpy.numerical_simulation.environment_setup.atmosphere.AtmosphereSettings` for Earth,
using the US76 standard atmosphere model:

.. code-block:: python

   # create atmosphere settings and add to body settings of body "Earth"
   body_settings.get( "Earth" ).atmosphere_settings = environment_setup.atmosphere.us76()




    )doc" );
>>>>>>> a367fe96

    m.def( "custom_constant_temperature",
           py::overload_cast< const std::function< double( const double ) >, const double, const double, const double >(
                   &tss::customConstantTemperatureAtmosphereSettings ),
           py::arg( "density_function" ),
           py::arg( "constant_temperature" ),
           py::arg( "specific_gas_constant" ) = tudat::physical_constants::SPECIFIC_GAS_CONSTANT_AIR,
           py::arg( "ratio_of_specific_heats" ) = 1.4,
<<<<<<< HEAD
           get_docstring( "custom_constant_temperature" ).c_str( ) );
=======
           R"doc(

Function for creating atmospheric model settings from custom density profile.

Function for settings object, defining constant temperature atmosphere model from custom density profile.
The user is specifying the density profile as a function of altitude.
The value of pressure is computed by assuming hydrostatic equilibrium, temperature, gas constant and the ratio of specific heats are modelled as constants.


Parameters
----------
density_function : callable[[float], float]
    Function to retrieve the density at the current altitude.

constant_temperature : float
    Constant atmospheric temperature.
specific_gas_constant : float, default = 287.0
    Specific gas constant for (constant) atmospheric chemical composition.
ratio_specific_heats : float, default = 1.4
    Ratio of specific heats for (constant) atmospheric chemical composition.
Returns
-------
CustomConstantTemperatureAtmosphereSettings
    Instance of the :class:`~tudatpy.numerical_simulation.environment_setup.atmosphere.AtmosphereSettings` derived :class:`~tudatpy.numerical_simulation.environment_setup.atmosphere.CustomConstantTemperatureAtmosphereSettings` class





Examples
--------
In this example, we create :class:`~tudatpy.numerical_simulation.environment_setup.atmosphere.AtmosphereSettings` for Earth,
with constant temperature and composition, but a density which varies with altitude according to a user-defined model:

.. code-block:: python

  # Define the density as a function of altitude [in m]
  def density_function(h):
      # Return the density according to a modified exponential model
      return 1.15 * np.exp(-h/7300)
  # Define parameters for constant temperature and composition
  constant_temperature = 250.0
  specific_gas_constant = 300.0
  ratio_of_specific_heats = 1.4
  # Create the custom constant temperature atmosphere settings
  custom_density_settings = environment_setup.atmosphere.custom_constant_temperature(
      density_function,
      constant_temperature,
      specific_gas_constant,
      ratio_of_specific_heats)
  # Add the custom density to the body settings of "Earth"
  body_settings.get("Earth").atmosphere_settings = custom_density_settings


    )doc" );
>>>>>>> a367fe96

    m.def( "custom_four_dimensional_constant_temperature",
           py::overload_cast< const std::function< double( const double, const double, const double, const double ) >,
                              const double,
                              const double,
                              const double >( &tss::customConstantTemperatureAtmosphereSettings ),
           py::arg( "density_function" ),
           py::arg( "constant_temperature" ),
           py::arg( "specific_gas_constant" ) = tudat::physical_constants::SPECIFIC_GAS_CONSTANT_AIR,
           py::arg( "ratio_of_specific_heats" ) = 1.4,
<<<<<<< HEAD
           get_docstring( "custom_four_dimensional_constant_temperature" ).c_str( ) );
=======
           R"doc(

Function for creating atmospheric model settings from custom density profile.

Function for settings object, defining constant temperature atmosphere model from custom density profile.
The user is specifying the density profile as a function of altitude, longitude, latitude and time.

.. note:: The longitude and latitude will be passed to the function in **degree** and not in radians.
          The altitude is in meters, and the time is a Julian date in seconds since J2000.


Parameters
----------
density_function : callable[[float, float, float, float], float]
    Function to retrieve the density at the current altitude, longitude, latitude and time.

constant_temperature : float
    Constant atmospheric temperature.
specific_gas_constant : float, default = 287.0
    Specific gas constant for (constant) atmospheric chemical composition.
ratio_specific_heats : float, default = 1.4
    Ratio of specific heats for (constant) atmospheric chemical composition.
Returns
-------
CustomConstantTemperatureAtmosphereSettings
    Instance of the :class:`~tudatpy.numerical_simulation.environment_setup.atmosphere.AtmosphereSettings` derived :class:`~tudatpy.numerical_simulation.environment_setup.atmosphere.CustomConstantTemperatureAtmosphereSettings` class





Examples
--------
In this example, we create :class:`~tudatpy.numerical_simulation.environment_setup.atmosphere.AtmosphereSettings` for Earth,
with constant temperature and composition (gas constant and ratio of specific heats), but a density which varies with altitude, longitude, latitude and time, according to a user-defined model:

.. code-block:: python

  # Define the density as a function of altitude [m], longitude [deg], latitude [deg], and time [sec since J2000]
  def density_function(h, lon, lat, time):
      # Return the density according to an exponential model that varies with time to add noise with a sine (ignore lon/lat)
      return (1 + 0.15 * np.sin(time/10)) * np.exp(-h/7300)
  # Define the parameters for constant temperature and composition
  constant_temperature = 250.0
  specific_gas_constant = 300.0
  ratio_of_specific_heats = 1.4
  # Create the atmosphere settings and add to body settings of "Earth"
  body_settings.get( "Earth" ).atmosphere_settings = environment_setup.atmosphere.custom_constant_temperature(
      density_function,
      constant_temperature,
      specific_gas_constant,
      ratio_of_specific_heats )


    )doc" );
>>>>>>> a367fe96

    m.def( "scaled_by_function",
           py::overload_cast< const std::shared_ptr< tss::AtmosphereSettings >, const std::function< double( const double ) >, const bool >(
                   &tss::scaledAtmosphereSettings ),
           py::arg( "unscaled_atmosphere_settings" ),
           py::arg( "density_scaling_function" ),
           py::arg( "is_scaling_absolute" ) = false,
<<<<<<< HEAD
           get_docstring( "scaled_by_function" ).c_str( ) );
=======
           R"doc(

Function for creating scaled atmospheric model settings.

Function for settings object, defining atmospheric model based on scaling an existing atmospheric settings object.
The user can apply custom scaling factors (or absolute values) to the air densities of the existing model settings (for instance for an uncertainty analysis).


Parameters
----------
unscaled_atmosphere_settings : AtmosphereSettings
    Sets base settings of atmosphere model to be scaled.
density_scaling_function : Callable[[float], float]
    Specifies air density scaling factor as a function of time.
is_scaling_absolute : bool, default=false
    Boolean indicating whether density scaling is absolute. Setting this boolean to true will add the scaling value to the baseline density, instead of the default behaviour of multiplying the baseline density by the scaling value.

Returns
-------
ScaledAtmosphereSettings
    Instance of the :class:`~tudatpy.numerical_simulation.environment_setup.atmosphere.AtmosphereSettings` derived :class:`~tudatpy.numerical_simulation.environment_setup.atmosphere.ScaledAtmosphereSettings` class.



Notes
-----
At present, the scaled atmosphere model only supports scaling of the density value.
For cases where the density is used to compute other atmospheric quantities (such as pressure using hydrostatic equilibrium),
this calculation is performed using the `unscaled` density!



Examples
--------
In this example, we create :class:`~tudatpy.numerical_simulation.environment_setup.atmosphere.AtmosphereSettings` for Earth,
by modifying an existing :class:`~tudatpy.numerical_simulation.environment_setup.atmosphere.AtmosphereSettings` object such, that the resulting air density profile is scaled with a user-defined function of time:

.. code-block:: python

  # Define the density scaling as a function of time [sec since J2000] (to add noise with a sine)
  def scaling_function(time):
      return 1 + np.sin(time / 50) * 0.25
  # Extract the existing atmosphere model settings
  unscaled_atmosphere_settings = body_settings.get( "Earth" ).atmosphere_settings
  # Create the atmosphere settings and add to body settings of "Earth"
  body_settings.get( "Earth" ).atmosphere_settings =  environment_setup.atmosphere.scaled_by_function(
      unscaled_atmosphere_settings,
      scaling_function )


    )doc" );
>>>>>>> a367fe96

    m.def( "scaled_by_constant",
           py::overload_cast< const std::shared_ptr< tss::AtmosphereSettings >, const double, const bool >(
                   &tss::scaledAtmosphereSettings ),
           py::arg( "unscaled_atmosphere_settings" ),
           py::arg( "density_scaling" ),
           py::arg( "is_scaling_absolute" ) = false,
<<<<<<< HEAD
           get_docstring( "scaled_by_constant" ).c_str( ) );
=======
           R"doc(

Function for creating scaled atmospheric model settings.

Function for settings object, defining atmospheric model based on an scaling of an existing atmospheric settings object.
The user can apply a scaling factor (or an absolute value) to the air densities of the existing model settings (for instance for an uncertainty analysis).


Parameters
----------
unscaled_atmosphere_settings : AtmosphereSettings
    Sets base settings of atmosphere model to be scaled.
density_scaling : float
    Constant scaling factor to be applied to the entire air density profile.
is_scaling_absolute : bool, default=false
    Boolean indicating whether density scaling is absolute. Setting this boolean to true will add the scaling value to the baseline density, instead of the default behaviour of multiplying the baseline density by the scaling value.

Returns
-------
ScaledAtmosphereSettings
    Instance of the :class:`~tudatpy.numerical_simulation.environment_setup.atmosphere.AtmosphereSettings` derived :class:`~tudatpy.numerical_simulation.environment_setup.atmosphere.ScaledAtmosphereSettings` class.



Notes
-----
At present, the scaled atmosphere model only supports scaling of the density value.
For cases where the density is used to compute other atmospheric quantities (such as pressure using hydrostatic equilibrium),
this calculation is performed using the `unscaled` density!



Examples
--------
In this example, we create :class:`~tudatpy.numerical_simulation.environment_setup.atmosphere.AtmosphereSettings` for Earth,
by modifying an existing :class:`~tudatpy.numerical_simulation.environment_setup.atmosphere.AtmosphereSettings` object such that the resulting air density profile is scaled by a constant:

.. code-block:: python

  # define parameter for scaling
  scaling_constant = 1.5
  # define variable containing the existing atmosphere model settings
  unscaled_atmosphere_settings = body_settings.get( "Earth" ).atmosphere_settings
  # create atmosphere settings and add to body settings of "Earth"
  body_settings.get( "Earth" ).atmosphere_settings =  environment_setup.atmosphere.scaled_by_constant(
      unscaled_atmosphere_settings,
      scaling_constant )


    )doc" );
>>>>>>> a367fe96
}

}  // namespace atmosphere
}  // namespace environment_setup
}  // namespace numerical_simulation
}  // namespace tudatpy<|MERGE_RESOLUTION|>--- conflicted
+++ resolved
@@ -127,34 +127,6 @@
             .export_values( );
 
     /////////////////////////////////////////////////////////////////////////////
-<<<<<<< HEAD
-    py::class_< tss::WindModelSettings, std::shared_ptr< tss::WindModelSettings > >(
-            m, "WindModelSettings", get_docstring( "WindModelSettings" ).c_str( ) );
-
-    py::class_< tss::ConstantWindModelSettings, std::shared_ptr< tss::ConstantWindModelSettings >, tss::WindModelSettings >(
-            m, "ConstantWindModelSettings", get_docstring( "ConstantWindModelSettings" ).c_str( ) );
-
-    py::class_< tss::CustomWindModelSettings, std::shared_ptr< tss::CustomWindModelSettings >, tss::WindModelSettings >(
-            m, "CustomWindModelSettings", get_docstring( "CustomWindModelSettings" ).c_str( ) );
-
-    py::class_< tss::AtmosphereSettings, std::shared_ptr< tss::AtmosphereSettings > >(
-            m, "AtmosphereSettings", get_docstring( "AtmosphereSettings" ).c_str( ) )
-            .def_property( "wind_settings",
-                           &tss::AtmosphereSettings::getWindSettings,
-                           &tss::AtmosphereSettings::setWindSettings,
-                           get_docstring( "AtmosphereSettings.wind_settings" ).c_str( ) );
-
-    py::class_< tss::ExponentialAtmosphereSettings, std::shared_ptr< tss::ExponentialAtmosphereSettings >, tss::AtmosphereSettings >(
-            m, "ExponentialAtmosphereSettings", get_docstring( "ExponentialAtmosphereSettings" ).c_str( ) );
-
-    py::class_< tss::CustomConstantTemperatureAtmosphereSettings,
-                std::shared_ptr< tss::CustomConstantTemperatureAtmosphereSettings >,
-                tss::AtmosphereSettings >(
-            m, "CustomConstantTemperatureAtmosphereSettings", get_docstring( "CustomConstantTemperatureAtmosphereSettings" ).c_str( ) );
-
-    py::class_< tss::ScaledAtmosphereSettings, std::shared_ptr< tss::ScaledAtmosphereSettings >, tss::AtmosphereSettings >(
-            m, "ScaledAtmosphereSettings", get_docstring( "ScaledAtmosphereSettings" ).c_str( ) );
-=======
     py::class_< tss::WindModelSettings, std::shared_ptr< tss::WindModelSettings > >( m,
                                                                                      "WindModelSettings",
                                                                                      R"doc(
@@ -164,8 +136,22 @@
         Functional (base) class for settings of wind models that require no information in addition to their type.
         Wind model classes requiring additional information must be created using an object derived from this class.
 
-
-
+    // END OF NRLMSISE00
+    py::enum_< tss::AtmosphereDependentVariables >( m, "AtmosphereDependentVariables" )
+            .value( "tabulated_density", tss::AtmosphereDependentVariables::density_dependent_atmosphere )
+            .value( "tabulated_pressure", tss::AtmosphereDependentVariables::pressure_dependent_atmosphere )
+            .value( "tabulated_temperature", tss::AtmosphereDependentVariables::temperature_dependent_atmosphere )
+            .value( "tabulated_gas_constant", tss::AtmosphereDependentVariables::gas_constant_dependent_atmosphere )
+            .value( "tabulated_specific_heat_ratio", tss::AtmosphereDependentVariables::specific_heat_ratio_dependent_atmosphere )
+            .value( "tabulated_molar_mass", tss::AtmosphereDependentVariables::molar_mass_dependent_atmosphere )
+            .export_values( );
+
+
+    m.def( "constant_wind_model",
+           &tss::constantWindModelSettings,
+           py::arg( "wind_velocity" ),
+           py::arg( "associated_reference_frame" ) = trf::vertical_frame,
+           get_docstring( "constant_wind_model" ).c_str( ) );
 
 
      )doc" );
@@ -185,8 +171,19 @@
         Functional (base) class for settings of atmosphere models that require no information in addition to their type.
         Atmosphere model classes requiring additional information must be created using an object derived from this class.
 
-
-
+    m.def( "exponential_predefined",
+           py::overload_cast< const std::string & >( &tss::exponentialAtmosphereSettings ),
+           py::arg( "body_name" ),
+           get_docstring( "exponential_predefined" ).c_str( ) );
+
+
+    m.def( "tabulated",
+           &tss::tabulatedAtmosphereSettings,
+           py::arg( "atmosphere_data_file" ),
+           py::arg( "dependent_variable_names" ) = std::vector< ta::AtmosphereDependentVariables >(
+                   { tss::density_dependent_atmosphere, tss::pressure_dependent_atmosphere, tss::temperature_dependent_atmosphere } ),
+           py::arg( "specific_gas_constant" ) = tp::SPECIFIC_GAS_CONSTANT_AIR,
+           py::arg( "ratio_of_specific_heats" ) = 1.4 );
 
 
      )doc" )
@@ -211,8 +208,23 @@
 
         `AtmosphereSettings` derived class for a defining the settings of an exponential atmosphere model.
 
-
-
+    m.def( "custom_constant_temperature",
+           py::overload_cast< const std::function< double( const double ) >, const double, const double, const double >(
+                   &tss::customConstantTemperatureAtmosphereSettings ),
+           py::arg( "density_function" ),
+           py::arg( "constant_temperature" ),
+           py::arg( "specific_gas_constant" ) = tudat::physical_constants::SPECIFIC_GAS_CONSTANT_AIR,
+           py::arg( "ratio_of_specific_heats" ) = 1.4,
+           get_docstring( "custom_constant_temperature" ).c_str( ) );
+
+
+    m.def( "scaled_by_function",
+           py::overload_cast< const std::shared_ptr< tss::AtmosphereSettings >, const std::function< double( const double ) >, const bool >(
+                   &tss::scaledAtmosphereSettings ),
+           py::arg( "unscaled_atmosphere_settings" ),
+           py::arg( "density_scaling_function" ),
+           py::arg( "is_scaling_absolute" ) = false,
+           get_docstring( "scaled_by_function" ).c_str( ) );
 
      )doc" );
 
@@ -222,7 +234,6 @@
 
     py::class_< tss::ScaledAtmosphereSettings, std::shared_ptr< tss::ScaledAtmosphereSettings >, tss::AtmosphereSettings >(
             m, "ScaledAtmosphereSettings", R"doc(No documentation found.)doc" );
->>>>>>> a367fe96
 
     // unexposed this class, because there is no factory
     // function interface yet
@@ -236,9 +247,6 @@
            &tss::constantWindModelSettings,
            py::arg( "wind_velocity" ),
            py::arg( "associated_reference_frame" ) = trf::vertical_frame,
-<<<<<<< HEAD
-           get_docstring( "constant_wind_model" ).c_str( ) );
-=======
            R"doc(
 
 Function for creating wind model settings with constant wind velocity.
@@ -283,15 +291,11 @@
 
 
     )doc" );
->>>>>>> a367fe96
 
     m.def( "custom_wind_model",
            &tss::customWindModelSettings,
            py::arg( "wind_function" ),
            py::arg( "associated_reference_frame" ) = trf::vertical_frame,
-<<<<<<< HEAD
-           get_docstring( "custom_wind_model" ).c_str( ) );
-=======
            R"doc(
 
 Function for creating wind model settings with custom wind velocity.
@@ -346,14 +350,10 @@
 
 
     )doc" );
->>>>>>> a367fe96
 
     m.def( "exponential_predefined",
            py::overload_cast< const std::string & >( &tss::exponentialAtmosphereSettings ),
            py::arg( "body_name" ),
-<<<<<<< HEAD
-           get_docstring( "exponential_predefined" ).c_str( ) );
-=======
            R"doc(
 
 Function for creating atmospheric model settings from pre-defined exponential model.
@@ -418,7 +418,6 @@
 
 
     )doc" );
->>>>>>> a367fe96
 
     m.def( "exponential",
            py::overload_cast< const double, const double, const double, const double, const double >( &tss::exponentialAtmosphereSettings ),
@@ -427,9 +426,6 @@
            py::arg( "constant_temperature" ) = 288.15,
            py::arg( "specific_gas_constant" ) = tudat::physical_constants::SPECIFIC_GAS_CONSTANT_AIR,
            py::arg( "ratio_specific_heats" ) = 1.4,
-<<<<<<< HEAD
-           get_docstring( "exponential" ).c_str( ) );
-=======
            R"doc(
 
 Function for creating atmospheric model settings from fully parametrized exponential model.
@@ -479,14 +475,10 @@
 
 
     )doc" );
->>>>>>> a367fe96
 
     m.def( "nrlmsise00",
            &tss::nrlmsise00AtmosphereSettings,
            py::arg( "space_weather_file" ) = tudat::paths::getSpaceWeatherDataPath( ) + "/sw19571001.txt",
-<<<<<<< HEAD
-           get_docstring( "nrlmsise00" ).c_str( ) );
-=======
            R"doc(
 
 Function for creating NRLMSISE-00 atmospheric model settings.
@@ -519,7 +511,6 @@
 
 
     )doc" );
->>>>>>> a367fe96
 
     m.def( "tabulated",
            &tss::tabulatedAtmosphereSettings,
@@ -529,9 +520,6 @@
            py::arg( "specific_gas_constant" ) = tp::SPECIFIC_GAS_CONSTANT_AIR,
            py::arg( "ratio_of_specific_heats" ) = 1.4 );
 
-<<<<<<< HEAD
-    m.def( "us76", &tss::us76AtmosphereSettings, get_docstring( "us76" ).c_str( ) );
-=======
     m.def( "us76",
            &tss::us76AtmosphereSettings,
            R"doc(
@@ -565,7 +553,6 @@
 
 
     )doc" );
->>>>>>> a367fe96
 
     m.def( "custom_constant_temperature",
            py::overload_cast< const std::function< double( const double ) >, const double, const double, const double >(
@@ -574,9 +561,6 @@
            py::arg( "constant_temperature" ),
            py::arg( "specific_gas_constant" ) = tudat::physical_constants::SPECIFIC_GAS_CONSTANT_AIR,
            py::arg( "ratio_of_specific_heats" ) = 1.4,
-<<<<<<< HEAD
-           get_docstring( "custom_constant_temperature" ).c_str( ) );
-=======
            R"doc(
 
 Function for creating atmospheric model settings from custom density profile.
@@ -632,7 +616,6 @@
 
 
     )doc" );
->>>>>>> a367fe96
 
     m.def( "custom_four_dimensional_constant_temperature",
            py::overload_cast< const std::function< double( const double, const double, const double, const double ) >,
@@ -643,9 +626,6 @@
            py::arg( "constant_temperature" ),
            py::arg( "specific_gas_constant" ) = tudat::physical_constants::SPECIFIC_GAS_CONSTANT_AIR,
            py::arg( "ratio_of_specific_heats" ) = 1.4,
-<<<<<<< HEAD
-           get_docstring( "custom_four_dimensional_constant_temperature" ).c_str( ) );
-=======
            R"doc(
 
 Function for creating atmospheric model settings from custom density profile.
@@ -701,7 +681,6 @@
 
 
     )doc" );
->>>>>>> a367fe96
 
     m.def( "scaled_by_function",
            py::overload_cast< const std::shared_ptr< tss::AtmosphereSettings >, const std::function< double( const double ) >, const bool >(
@@ -709,9 +688,6 @@
            py::arg( "unscaled_atmosphere_settings" ),
            py::arg( "density_scaling_function" ),
            py::arg( "is_scaling_absolute" ) = false,
-<<<<<<< HEAD
-           get_docstring( "scaled_by_function" ).c_str( ) );
-=======
            R"doc(
 
 Function for creating scaled atmospheric model settings.
@@ -763,7 +739,6 @@
 
 
     )doc" );
->>>>>>> a367fe96
 
     m.def( "scaled_by_constant",
            py::overload_cast< const std::shared_ptr< tss::AtmosphereSettings >, const double, const bool >(
@@ -771,9 +746,6 @@
            py::arg( "unscaled_atmosphere_settings" ),
            py::arg( "density_scaling" ),
            py::arg( "is_scaling_absolute" ) = false,
-<<<<<<< HEAD
-           get_docstring( "scaled_by_constant" ).c_str( ) );
-=======
            R"doc(
 
 Function for creating scaled atmospheric model settings.
@@ -824,7 +796,6 @@
 
 
     )doc" );
->>>>>>> a367fe96
 }
 
 }  // namespace atmosphere
