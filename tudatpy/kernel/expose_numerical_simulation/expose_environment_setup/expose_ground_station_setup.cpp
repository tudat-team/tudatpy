/*    Copyright (c) 2010-2019, Delft University of Technology
 *    All rights reserved
 *
 *    This file is part of the Tudat. Redistribution and use in source and
 *    binary forms, with or without modification, are permitted exclusively
 *    under the terms of the Modified BSD license. You should have received
 *    a copy of the license with this file. If not, please or visit:
 *    http://tudat.tudelft.nl/LICENSE.
 */

#include "expose_ground_station_setup.h"

#include <pybind11/complex.h>
#include <pybind11/eigen.h>
#include <pybind11/functional.h>
#include <pybind11/pybind11.h>
#include <pybind11/stl.h>
#include <tudat/simulation/environment_setup/createGroundStations.h>
#include <tudat/simulation/environment_setup/defaultBodies.h>
<<<<<<< HEAD

#include "docstrings.h"
=======
>>>>>>> a367fe96

namespace py = pybind11;
namespace tss = tudat::simulation_setup;
namespace tcc = tudat::coordinate_conversions;
namespace tba = tudat::basic_astrodynamics;

namespace tudatpy
{
namespace numerical_simulation
{
namespace environment_setup
{
namespace ground_station
{

void expose_ground_station_setup( py::module &m )
{
<<<<<<< HEAD
    py::class_< tss::GroundStationSettings, std::shared_ptr< tss::GroundStationSettings > >(
            m, "GroundStationSettings", get_docstring( "GroundStationSettings" ).c_str( ) );

    py::class_< tss::GroundStationMotionSettings, std::shared_ptr< tss::GroundStationMotionSettings > >(
            m, "GroundStationMotionSettings", get_docstring( "GroundStationMotionSettings" ).c_str( ) );

    py::class_< tss::LinearGroundStationMotionSettings,
                std::shared_ptr< tss::LinearGroundStationMotionSettings >,
                tss::GroundStationMotionSettings >(
            m, "LinearGroundStationMotionSettings", get_docstring( "LinearGroundStationMotionSettings" ).c_str( ) );

    py::class_< tss::PiecewiseConstantGroundStationMotionSettings,
                std::shared_ptr< tss::PiecewiseConstantGroundStationMotionSettings >,
                tss::GroundStationMotionSettings >(
            m, "PiecewiseConstantGroundStationMotionSettings", get_docstring( "PiecewiseConstantGroundStationMotionSettings" ).c_str( ) );

    py::class_< tss::CustomGroundStationMotionSettings,
                std::shared_ptr< tss::CustomGroundStationMotionSettings >,
                tss::GroundStationMotionSettings >(
            m, "CustomGroundStationMotionSettings", get_docstring( "CustomGroundStationMotionSettings" ).c_str( ) );
=======
    py::class_< tss::GroundStationSettings, std::shared_ptr< tss::GroundStationSettings > >( m,
                                                                                             "GroundStationSettings",
                                                                                             R"doc(

        Base class for providing settings for the creation of a ground station.


     )doc" )
            .def_property( "station_position",
                           &tss::GroundStationSettings::getGroundStationPosition,
                           &tss::GroundStationSettings::resetGroundStationPosition );

    py::class_< tss::GroundStationMotionSettings, std::shared_ptr< tss::GroundStationMotionSettings > >( m,
                                                                                                         "GroundStationMotionSettings",
                                                                                                         R"doc(

        Base class for providing settings for the motion of a single ground station.

        Non-functional base class for settings for the motion of a single ground station
        Station motion settings requiring additional information must be defined using an object derived from this class.





     )doc" );

    py::class_< tss::LinearGroundStationMotionSettings,
                std::shared_ptr< tss::LinearGroundStationMotionSettings >,
                tss::GroundStationMotionSettings >( m,
                                                    "LinearGroundStationMotionSettings",
                                                    R"doc(

        Class for defining linear motion (in an Earth-fixed frame) in time of a ground station.

        `GroundStationMotionSettings` derived class for time-linear station motion




     )doc" );

    py::class_< tss::PiecewiseConstantGroundStationMotionSettings,
                std::shared_ptr< tss::PiecewiseConstantGroundStationMotionSettings >,
                tss::GroundStationMotionSettings >( m,
                                                    "PiecewiseConstantGroundStationMotionSettings",
                                                    R"doc(

        Class for defining piecewise-constant position (e.g. instantaneous change in position at given epochs) of a ground station.

        `GroundStationMotionSettings` derived class for piecewise-constant position of a ground station




     )doc" );

    py::class_< tss::CustomGroundStationMotionSettings,
                std::shared_ptr< tss::CustomGroundStationMotionSettings >,
                tss::GroundStationMotionSettings >( m,
                                                    "CustomGroundStationMotionSettings",
                                                    R"doc(

        Class for defining custom time-dependent motion of a ground station.

        `CustomGroundStationMotionSettings` derived class for custom time-dependent motion of a ground station




     )doc" );
>>>>>>> a367fe96

    m.def( "add_motion_model_to_each_groun_station",
           &tss::addStationMotionModelToEachGroundStation,
           py::arg( "ground_station_settings_list" ),
           py::arg( "station_motion_setting" ) );

    m.def( "basic_station",
           &tss::groundStationSettings,
           py::arg( "station_name" ),
           py::arg( "station_nominal_position" ),
           py::arg( "station_position_element_type" ) = tcc::cartesian_position,
           py::arg( "station_motion_settings" ) = std::vector< std::shared_ptr< tss::GroundStationMotionSettings > >( ),
<<<<<<< HEAD
           get_docstring( "basic_station" ).c_str( ) );

    m.def( "dsn_stations", &tss::getDsnStationSettings, get_docstring( "dsn_stations" ).c_str( ) );
=======
           R"doc(

Function for creating settings for a ground station

Function for creating settings for a ground station, defining only its name, body-fixed position, and (optionally) time-variations of its position


Parameters
----------
station_name : string
    Name (unique identifier) by which the station is to be known.
station_position_element_type : PositionElementTypes, default = cartesian_position
    Type of elements for ``station_nominal_position``. Choose between cartesian_position, spherical_position and geodetic_position
station_nominal_position : numpy.ndarray([3,1])
    Nominal position of the station in a body-fixed frame. Depending on the choice of ``station_position_element_type`` input, this vector must contain
    * Cartesian - :math:`[x,y,z]`, denoting :math:`x-`, :math:`y-` and :math:`z-` components of body-fixed position (w.r.t body-fixed frame origin, typically center of mass) * Spherical - :math:`[r,\phi',\theta]`, denoting distance from body-fixed frame origin (typically center of mass), latitude and longitude * Geodetic - :math:`[h,\phi,\theta]`, denoting the altitude w.r.t. the body shape model, geodetic latitude and longitude
station_motion_settings : list[ GroundStationMotionSettings ], default = None
    List of settings defining time-variations of the individual ground station
Returns
-------
GroundStationSettings
    Instance of the :class:`~tudatpy.numerical_simulation.environment_setup.ground_station.GroundStationSettings` defining settings of the to be created ground station





Examples
--------
In this example, we create a station using geodetic coordinates at the approximate location of the city of Delft, and no motion settings:

.. code-block:: python

  # Define the position of the ground station on Earth
  station_altitude = 0.0
  delft_latitude = np.deg2rad(52.00667)
  delft_longitude = np.deg2rad(4.35556)

  # Create ground station settings
  ground_station_settings = environment_setup.ground_station.basic_station(
      "TrackingStation",
       [station_altitude, delft_latitude, delft_longitude],
       element_conversion.geodetic_position_type)

  # Append station settings to existing (default is empty) list
  		body_settings.get( "Earth" ).ground_station_settings.append( ground_station_settings )


    )doc" );

    m.def( "dsn_stations",
           &tss::getDsnStationSettings,
           R"doc(

Function for creating settings for all DSN stations

Function for creating settings for all DSN stations, defined by nominal positions and linear velocities, as defined
by Cartesian elements in *DSN No. 810-005, 301, Rev. K*,  see `this link <https://deepspace.jpl.nasa.gov/dsndocs/810-005/301/301K.pdf>`_.
Note that calling these settings will use the Cartesian elements provided in this document (in ITRF93) and apply them to the Earth-fixed
station positions, regardless of the selected Earth rotation model.

Returns
-------
list[ GroundStationSettings ]
    List of settings to create DSN stations






    )doc" );

    m.def( "evn_stations", &tss::getEvnStationSettings, R"doc(No documentation found.)doc" );

    m.def( "radio_telescope_stations", &tss::getRadioTelescopeStationSettings, R"doc(No documentation found.)doc" );
>>>>>>> a367fe96

    m.def( "linear_station_motion",
           &tss::linearGroundStationMotionSettings,
           py::arg( "linear_velocity" ),
           py::arg( "reference_epoch" ) = 0.0,
<<<<<<< HEAD
           get_docstring( "linear_station_motion" ).c_str( ) );
=======
           R"doc(

Function for creating settings for a linear station motion

Function for creating settings for a linear station motion, implementing :math:`\Delta \mathbf{r}=\dot{\mathbf{r}}(t-t_{0})`.


Parameters
----------
linear_velocity : numpy.ndarray([3,1])
    Linear velocity :math:`\dot{\mathbf{r}}` of the station (in m/s)
reference_epoch : float, default = 0.0
    Reference epoch :math:`t_{0}`, in seconds since J2000 epoch
Returns
-------
GroundStationMotionSettings
    Instance of the :class:`~tudatpy.numerical_simulation.environment_setup.ground_station.GroundStationMotionSettings` derived :class:`~tudatpy.numerical_simulation.environment_setup.ground_station.LinearGroundStationMotionSettings` class






    )doc" );
>>>>>>> a367fe96

    m.def( "piecewise_constant_station_motion",
           &tss::piecewiseConstantGroundStationMotionSettings,
           py::arg( "displacement_list" ),
<<<<<<< HEAD
           get_docstring( "piecewise_constant_station_motion" ).c_str( ) );
=======
           R"doc(

Function for creating settings for a piecewise constant ground station position variation

Function for creating settings for a piecewise constant ground station position. Using this model, the added station velocity in a body-fixed frame :math:`\dot{\mathbf{r}}` is
always zero, but its displacement :math:`\Delta\mathbf{r}` is set according to the input list, which contains a list of times and displacements :math:`[t_{i},\Delta\mathbf{r}_{i}]`.
When the resulting model is queried at a given time :math:`t`, the nearest lower neighbour :math:`t_{i}` from this list is found, and the associated :math:`\Delta\mathbf{r}_{i}` is applied.


Parameters
----------
displacement_list : dict[float,numpy.ndarray([3,1])]
    Dictionary with the epochs :math:`t_{i}` as values, and the associated displacement :math:`\Delta\mathbf{r}_{i}` as value
Returns
-------
GroundStationMotionSettings
    Instance of the :class:`~tudatpy.numerical_simulation.environment_setup.ground_station.GroundStationMotionSettings` derived :class:`~tudatpy.numerical_simulation.environment_setup.ground_station.PiecewiseConstantGroundStationMotionSettings` class






    )doc" );
>>>>>>> a367fe96

    m.def( "custom_station_motion",
           &tss::customGroundStationMotionSettings,
           py::arg( "custom_displacement_function" ),
<<<<<<< HEAD
           get_docstring( "custom_station_motion" ).c_str( ) );
=======
           R"doc(

Function for creating settings for a custom ground station position variation

Function for creating settings for a custom ground station position. An arbitrary user-defined function of the signature :math:`\Delta\mathbf{r}=\Delta\mathbf{r}(t)` is provided and
applied to the station position


Parameters
----------
custom_displacement_function : dict[float,numpy.ndarray([3,1])]
    Function returning :math:`\Delta\mathbf{r}`, with the time :math:`t` as input.
Returns
-------
GroundStationMotionSettings
    Instance of the :class:`~tudatpy.numerical_simulation.environment_setup.ground_station.GroundStationMotionSettings` derived :class:`~tudatpy.numerical_simulation.environment_setup.ground_station.CustomGroundStationMotionSettings` class






    )doc" );

    m.def( "approximate_ground_stations_position", &tss::getCombinedApproximateGroundStationPositions, R"doc(No documentation found.)doc" );
>>>>>>> a367fe96
}

}  // namespace ground_station
}  // namespace environment_setup
}  // namespace numerical_simulation
}  // namespace tudatpy<|MERGE_RESOLUTION|>--- conflicted
+++ resolved
@@ -17,11 +17,6 @@
 #include <pybind11/stl.h>
 #include <tudat/simulation/environment_setup/createGroundStations.h>
 #include <tudat/simulation/environment_setup/defaultBodies.h>
-<<<<<<< HEAD
-
-#include "docstrings.h"
-=======
->>>>>>> a367fe96
 
 namespace py = pybind11;
 namespace tss = tudat::simulation_setup;
@@ -39,105 +34,11 @@
 
 void expose_ground_station_setup( py::module &m )
 {
-<<<<<<< HEAD
-    py::class_< tss::GroundStationSettings, std::shared_ptr< tss::GroundStationSettings > >(
-            m, "GroundStationSettings", get_docstring( "GroundStationSettings" ).c_str( ) );
-
-    py::class_< tss::GroundStationMotionSettings, std::shared_ptr< tss::GroundStationMotionSettings > >(
-            m, "GroundStationMotionSettings", get_docstring( "GroundStationMotionSettings" ).c_str( ) );
-
-    py::class_< tss::LinearGroundStationMotionSettings,
-                std::shared_ptr< tss::LinearGroundStationMotionSettings >,
-                tss::GroundStationMotionSettings >(
-            m, "LinearGroundStationMotionSettings", get_docstring( "LinearGroundStationMotionSettings" ).c_str( ) );
-
-    py::class_< tss::PiecewiseConstantGroundStationMotionSettings,
-                std::shared_ptr< tss::PiecewiseConstantGroundStationMotionSettings >,
-                tss::GroundStationMotionSettings >(
-            m, "PiecewiseConstantGroundStationMotionSettings", get_docstring( "PiecewiseConstantGroundStationMotionSettings" ).c_str( ) );
-
-    py::class_< tss::CustomGroundStationMotionSettings,
-                std::shared_ptr< tss::CustomGroundStationMotionSettings >,
-                tss::GroundStationMotionSettings >(
-            m, "CustomGroundStationMotionSettings", get_docstring( "CustomGroundStationMotionSettings" ).c_str( ) );
-=======
     py::class_< tss::GroundStationSettings, std::shared_ptr< tss::GroundStationSettings > >( m,
                                                                                              "GroundStationSettings",
                                                                                              R"doc(
 
         Base class for providing settings for the creation of a ground station.
-
-
-     )doc" )
-            .def_property( "station_position",
-                           &tss::GroundStationSettings::getGroundStationPosition,
-                           &tss::GroundStationSettings::resetGroundStationPosition );
-
-    py::class_< tss::GroundStationMotionSettings, std::shared_ptr< tss::GroundStationMotionSettings > >( m,
-                                                                                                         "GroundStationMotionSettings",
-                                                                                                         R"doc(
-
-        Base class for providing settings for the motion of a single ground station.
-
-        Non-functional base class for settings for the motion of a single ground station
-        Station motion settings requiring additional information must be defined using an object derived from this class.
-
-
-
-
-
-     )doc" );
-
-    py::class_< tss::LinearGroundStationMotionSettings,
-                std::shared_ptr< tss::LinearGroundStationMotionSettings >,
-                tss::GroundStationMotionSettings >( m,
-                                                    "LinearGroundStationMotionSettings",
-                                                    R"doc(
-
-        Class for defining linear motion (in an Earth-fixed frame) in time of a ground station.
-
-        `GroundStationMotionSettings` derived class for time-linear station motion
-
-
-
-
-     )doc" );
-
-    py::class_< tss::PiecewiseConstantGroundStationMotionSettings,
-                std::shared_ptr< tss::PiecewiseConstantGroundStationMotionSettings >,
-                tss::GroundStationMotionSettings >( m,
-                                                    "PiecewiseConstantGroundStationMotionSettings",
-                                                    R"doc(
-
-        Class for defining piecewise-constant position (e.g. instantaneous change in position at given epochs) of a ground station.
-
-        `GroundStationMotionSettings` derived class for piecewise-constant position of a ground station
-
-
-
-
-     )doc" );
-
-    py::class_< tss::CustomGroundStationMotionSettings,
-                std::shared_ptr< tss::CustomGroundStationMotionSettings >,
-                tss::GroundStationMotionSettings >( m,
-                                                    "CustomGroundStationMotionSettings",
-                                                    R"doc(
-
-        Class for defining custom time-dependent motion of a ground station.
-
-        `CustomGroundStationMotionSettings` derived class for custom time-dependent motion of a ground station
-
-
-
-
-     )doc" );
->>>>>>> a367fe96
-
-    m.def( "add_motion_model_to_each_groun_station",
-           &tss::addStationMotionModelToEachGroundStation,
-           py::arg( "ground_station_settings_list" ),
-           py::arg( "station_motion_setting" ) );
 
     m.def( "basic_station",
            &tss::groundStationSettings,
@@ -145,11 +46,84 @@
            py::arg( "station_nominal_position" ),
            py::arg( "station_position_element_type" ) = tcc::cartesian_position,
            py::arg( "station_motion_settings" ) = std::vector< std::shared_ptr< tss::GroundStationMotionSettings > >( ),
-<<<<<<< HEAD
            get_docstring( "basic_station" ).c_str( ) );
 
-    m.def( "dsn_stations", &tss::getDsnStationSettings, get_docstring( "dsn_stations" ).c_str( ) );
-=======
+     )doc" )
+            .def_property( "station_position",
+                           &tss::GroundStationSettings::getGroundStationPosition,
+                           &tss::GroundStationSettings::resetGroundStationPosition );
+
+    py::class_< tss::GroundStationMotionSettings, std::shared_ptr< tss::GroundStationMotionSettings > >( m,
+                                                                                                         "GroundStationMotionSettings",
+                                                                                                         R"doc(
+
+        Base class for providing settings for the motion of a single ground station.
+
+        Non-functional base class for settings for the motion of a single ground station
+        Station motion settings requiring additional information must be defined using an object derived from this class.
+
+
+
+
+
+     )doc" );
+
+    py::class_< tss::LinearGroundStationMotionSettings,
+                std::shared_ptr< tss::LinearGroundStationMotionSettings >,
+                tss::GroundStationMotionSettings >( m,
+                                                    "LinearGroundStationMotionSettings",
+                                                    R"doc(
+
+        Class for defining linear motion (in an Earth-fixed frame) in time of a ground station.
+
+        `GroundStationMotionSettings` derived class for time-linear station motion
+
+
+
+
+     )doc" );
+
+    py::class_< tss::PiecewiseConstantGroundStationMotionSettings,
+                std::shared_ptr< tss::PiecewiseConstantGroundStationMotionSettings >,
+                tss::GroundStationMotionSettings >( m,
+                                                    "PiecewiseConstantGroundStationMotionSettings",
+                                                    R"doc(
+
+        Class for defining piecewise-constant position (e.g. instantaneous change in position at given epochs) of a ground station.
+
+        `GroundStationMotionSettings` derived class for piecewise-constant position of a ground station
+
+
+
+
+     )doc" );
+
+    py::class_< tss::CustomGroundStationMotionSettings,
+                std::shared_ptr< tss::CustomGroundStationMotionSettings >,
+                tss::GroundStationMotionSettings >( m,
+                                                    "CustomGroundStationMotionSettings",
+                                                    R"doc(
+
+        Class for defining custom time-dependent motion of a ground station.
+
+        `CustomGroundStationMotionSettings` derived class for custom time-dependent motion of a ground station
+
+
+
+
+     )doc" );
+
+    m.def( "add_motion_model_to_each_groun_station",
+           &tss::addStationMotionModelToEachGroundStation,
+           py::arg( "ground_station_settings_list" ),
+           py::arg( "station_motion_setting" ) );
+
+    m.def( "basic_station",
+           &tss::groundStationSettings,
+           py::arg( "station_name" ),
+           py::arg( "station_nominal_position" ),
+           py::arg( "station_position_element_type" ) = tcc::cartesian_position,
+           py::arg( "station_motion_settings" ) = std::vector< std::shared_ptr< tss::GroundStationMotionSettings > >( ),
            R"doc(
 
 Function for creating settings for a ground station
@@ -226,15 +200,11 @@
     m.def( "evn_stations", &tss::getEvnStationSettings, R"doc(No documentation found.)doc" );
 
     m.def( "radio_telescope_stations", &tss::getRadioTelescopeStationSettings, R"doc(No documentation found.)doc" );
->>>>>>> a367fe96
 
     m.def( "linear_station_motion",
            &tss::linearGroundStationMotionSettings,
            py::arg( "linear_velocity" ),
            py::arg( "reference_epoch" ) = 0.0,
-<<<<<<< HEAD
-           get_docstring( "linear_station_motion" ).c_str( ) );
-=======
            R"doc(
 
 Function for creating settings for a linear station motion
@@ -259,14 +229,10 @@
 
 
     )doc" );
->>>>>>> a367fe96
 
     m.def( "piecewise_constant_station_motion",
            &tss::piecewiseConstantGroundStationMotionSettings,
            py::arg( "displacement_list" ),
-<<<<<<< HEAD
-           get_docstring( "piecewise_constant_station_motion" ).c_str( ) );
-=======
            R"doc(
 
 Function for creating settings for a piecewise constant ground station position variation
@@ -291,14 +257,10 @@
 
 
     )doc" );
->>>>>>> a367fe96
 
     m.def( "custom_station_motion",
            &tss::customGroundStationMotionSettings,
            py::arg( "custom_displacement_function" ),
-<<<<<<< HEAD
-           get_docstring( "custom_station_motion" ).c_str( ) );
-=======
            R"doc(
 
 Function for creating settings for a custom ground station position variation
@@ -324,7 +286,6 @@
     )doc" );
 
     m.def( "approximate_ground_stations_position", &tss::getCombinedApproximateGroundStationPositions, R"doc(No documentation found.)doc" );
->>>>>>> a367fe96
 }
 
 }  // namespace ground_station
