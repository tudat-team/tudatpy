--- conflicted
+++ resolved
@@ -833,7 +833,6 @@
 
     )doc" );
 
-<<<<<<< HEAD
     m.def( "sgp4",
            &tss::directTleEphemerisSettingsFromTleLines,
            py::arg( "tle_line_1" ),
@@ -841,13 +840,6 @@
            py::arg( "frame_origin" ) = "SSB",
            py::arg( "frame_orientation" ) = "ECLIPJ2000",
            R"doc(
-=======
-                    m.def("sgp4", &tss::directTleEphemerisSettingsFromTleLines,
-                          py::arg("tle_line_1"), py::arg("tle_line_2"),
-                          py::arg("frame_origin") = "Earth",
-                          py::arg("frame_orientation") = "J2000",
-                          R"doc(
->>>>>>> e67b8e1f
 
 Function for creating ephemeris model settings for an SGP4-propagated TLE.
 
