--- conflicted
+++ resolved
@@ -42,16 +42,11 @@
     static bool isWarningPrinted = false;
     if( isWarningPrinted == false )
     {
-<<<<<<< HEAD
-        tudat::utilities::printDeprecationWarning( "tudatpy.numerical_simulation.environment_setup.ephemeris.custom",
-                                                   "tudatpy.numerical_simulation.environment_setup.ephemeris.custom_ephemeris" );
-=======
         tudat::utilities::printDeprecationWarning(
                 "tudatpy.numerical_simulation.environment_setup.ephemeris."
                 "custom",
                 "tudatpy.numerical_simulation.environment_setup.ephemeris."
                 "custom_ephemeris" );
->>>>>>> c9e1f02f
         isWarningPrinted = true;
     }
 
@@ -68,8 +63,6 @@
 {
 namespace ephemeris
 {
-<<<<<<< HEAD
-=======
 
 void expose_ephemeris_setup( py::module& m )
 {
@@ -580,265 +573,8 @@
 
    # create ephemeris settings and add to body settings of body "Jupiter"
    body_settings.get( "Jupiter" ).ephemeris_settings = environment_setup.ephemeris.approximate_jpl_model( "Jupiter" )
->>>>>>> c9e1f02f
-
-void expose_ephemeris_setup( py::module& m )
-{
-    /////////////////////////////////////////////////////////////////////////////
-    // createEphemeris.h (complete, unverified)
-    /////////////////////////////////////////////////////////////////////////////
-    py::class_< tss::EphemerisSettings, std::shared_ptr< tss::EphemerisSettings > >(
-            m, "EphemerisSettings", get_docstring( "EphemerisSettings" ).c_str( ) )
-            //            .def(py::init<const tss::EphemerisType,
-            //                 const std::string &,
-            //                 const std::string &>(),
-            //                 py::arg("ephemeris_type"),
-            //                 py::arg("frame_origin") = "SSB",
-            //                 py::arg("frame_orientation") = "ECLIPJ2000")
-            .def_property( "frame_origin",
-                           &tss::EphemerisSettings::getFrameOrigin,
-                           &tss::EphemerisSettings::resetFrameOrigin,
-                           get_docstring( "EphemerisSettings.frame_origin" ).c_str( ) )
-            .def_property( "frame_orientation",
-                           &tss::EphemerisSettings::getFrameOrientation,
-                           &tss::EphemerisSettings::resetFrameOrientation,
-                           get_docstring( "EphemerisSettings.frame_orientation" ).c_str( ) )
-            .def_property( "make_multi_arc_ephemeris",
-                           &tss::EphemerisSettings::getMakeMultiArcEphemeris,
-                           &tss::EphemerisSettings::resetMakeMultiArcEphemeris,
-                           get_docstring( "EphemerisSettings.make_multi_arc_ephemeris" ).c_str( ) )
-            .def_property_readonly( "ephemeris_type",
-                                    &tss::EphemerisSettings::getEphemerisType,
-                                    get_docstring( "EphemerisSettings.ephemeris_type" ).c_str( ) );
-
-    py::class_< tss::DirectSpiceEphemerisSettings, std::shared_ptr< tss::DirectSpiceEphemerisSettings >, tss::EphemerisSettings >(
-            m, "DirectSpiceEphemerisSettings", get_docstring( "DirectSpiceEphemerisSettings" ).c_str( ) )
-            //           .def(py::init<const std::string, const std::string, const bool,
-            //                const bool, const bool, const tss::EphemerisType>(),
-            //                py::arg("frame_origin") = "SSB",
-            //                py::arg("frame_orientation") = "ECLIPJ2000",
-            //                py::arg("correct_for_stellar_aberration") = false,
-            //                py::arg("correct_for_light_time_aberration") = false,
-            //                py::arg("converge_light_time_aberration") = false,
-            //                py::arg("ephemeris_type") = tss::direct_spice_ephemeris)
-            .def_property_readonly( "correct_for_stellar_aberration",
-                                    &tss::DirectSpiceEphemerisSettings::getCorrectForStellarAberration,
-                                    get_docstring( "DirectSpiceEphemerisSettings.correct_for_stellar_aberration" ).c_str( ) )
-            .def_property_readonly( "correct_for_light_time_aberration",
-                                    &tss::DirectSpiceEphemerisSettings::getCorrectForLightTimeAberration,
-                                    get_docstring( "DirectSpiceEphemerisSettings.correct_for_light_time_aberration" ).c_str( ) )
-            .def_property_readonly( "converge_light_time_aberration",
-                                    // TODO : Fix getConvergeLighTimeAberration typo in Tudat.
-                                    &tss::DirectSpiceEphemerisSettings::getConvergeLighTimeAberration,
-                                    get_docstring( "DirectSpiceEphemerisSettings.converge_light_time_aberration" ).c_str( ) );
-
-    py::class_< tss::InterpolatedSpiceEphemerisSettings,
-                std::shared_ptr< tss::InterpolatedSpiceEphemerisSettings >,
-                tss::DirectSpiceEphemerisSettings >(
-            m, "InterpolatedSpiceEphemerisSettings", get_docstring( "InterpolatedSpiceEphemerisSettings" ).c_str( ) )
-            //            .def(py::init<
-            //                 double, double, double, std::string, std::string,
-            //                 std::shared_ptr<tudat::interpolators::InterpolatorSettings>>(),
-            //                 py::arg("initial_time"), py::arg("final_time"), py::arg("time_step"),
-            //                 py::arg("frame_origin") = "SSB",
-            //                 py::arg("frame_orientation") = "ECLIPJ2000",
-            //                 py::arg("interpolator_settings") = std::make_shared<
-            //            tudat::interpolators::LagrangeInterpolatorSettings>(6))
-            .def_property_readonly( "initial_time",
-                                    &tss::InterpolatedSpiceEphemerisSettings::getInitialTime,
-                                    get_docstring( "InterpolatedSpiceEphemerisSettings.initial_time" ).c_str( ) )
-            .def_property_readonly( "final_time",
-                                    &tss::InterpolatedSpiceEphemerisSettings::getFinalTime,
-                                    get_docstring( "InterpolatedSpiceEphemerisSettings.final_time" ).c_str( ) )
-            .def_property_readonly( "time_step",
-                                    &tss::InterpolatedSpiceEphemerisSettings::getTimeStep,
-                                    get_docstring( "InterpolatedSpiceEphemerisSettings.time_step" ).c_str( ) );
-
-    py::class_< tss::ApproximateJplEphemerisSettings, std::shared_ptr< tss::ApproximateJplEphemerisSettings >, tss::EphemerisSettings >(
-            m, "ApproximateJplEphemerisSettings", get_docstring( "ApproximateJplEphemerisSettings" ).c_str( ) )
-            .def_property_readonly( "body_name",
-                                    &tss::ApproximateJplEphemerisSettings::getBodyName,
-                                    get_docstring( "ApproximateJplEphemerisSettings.body_name" ).c_str( ) );
-
-    py::class_< tss::ScaledEphemerisSettings, std::shared_ptr< tss::ScaledEphemerisSettings >, tss::EphemerisSettings >(
-            m, "ScaledEphemerisSettings", get_docstring( "ScaledEphemerisSettings" ).c_str( ) );
-
-    py::class_< tss::ConstantEphemerisSettings, std::shared_ptr< tss::ConstantEphemerisSettings >, tss::EphemerisSettings >(
-            m, "ConstantEphemerisSettings", get_docstring( "ConstantEphemerisSettings" ).c_str( ) );
-    //            .def(py::init<const Eigen::Vector6d &,
-    //                 const std::string &,
-    //                 const std::string &>(),
-    //                 py::arg("constant_state"),
-    //                 py::arg("frame_origin") = "SSB",
-    //                 py::arg("frame_orientation") = "ECLIPJ2000");
-
-    py::class_< tss::CustomEphemerisSettings, std::shared_ptr< tss::CustomEphemerisSettings >, tss::EphemerisSettings >(
-            m, "CustomEphemerisSettings", get_docstring( "CustomEphemerisSettings" ).c_str( ) )
-            //           .def(py::init<const std::function<Eigen::Vector6d(const double)>,
-            //                const std::string &,
-            //                const std::string &>(),
-            //                py::arg("custom_state_function"),
-            //                py::arg("frame_origin") = "SSB",
-            //                py::arg("frame_orientation") = "ECLIPJ2000")
-            .def_property_readonly( "get_custom_state_function",
-                                    &tss::CustomEphemerisSettings::getCustomStateFunction,
-                                    get_docstring( "CustomEphemerisSettings.get_custom_state_function" ).c_str( ) );
-
-    py::class_< tss::KeplerEphemerisSettings, std::shared_ptr< tss::KeplerEphemerisSettings >, tss::EphemerisSettings >(
-            m, "KeplerEphemerisSettings", get_docstring( "KeplerEphemerisSettings" ).c_str( ) )
-            //            .def(py::init<const Eigen::Vector6d &, const double, const double,
-            //                 const std::string &, const std::string &, const double,
-            //                 const double>(),
-            //                 py::arg("initial_state_in_keplerian_elements"),
-            //                 py::arg("epoch_of_initial_state"),
-            //                 py::arg("central_body_gravitational_parameter"),
-            //                 py::arg("frame_origin") = "SSB",
-            //                 py::arg("frame_orientation") = "ECLIPJ2000",
-            //                 py::arg("root_finder_absolute_tolerance") =
-            //            200.0 * std::numeric_limits<double>::epsilon(),
-            //                 py::arg("root_finder_maximum_number_of_iterations") = 1000.0)
-            .def_property_readonly( "initial_state_in_keplerian_elements",
-                                    &tss::KeplerEphemerisSettings::getInitialStateInKeplerianElements,
-                                    get_docstring( "KeplerEphemerisSettings.initial_state_in_keplerian_elements" ).c_str( ) )
-            .def_property_readonly( "epoch_of_initial_state",
-                                    &tss::KeplerEphemerisSettings::getEpochOfInitialState,
-                                    get_docstring( "KeplerEphemerisSettings.epoch_of_initial_state" ).c_str( ) )
-            .def_property_readonly( "central_body_gravitational_parameter",
-                                    &tss::KeplerEphemerisSettings::getCentralBodyGravitationalParameter,
-                                    get_docstring( "KeplerEphemerisSettings.central_body_gravitational_parameter" ).c_str( ) )
-            .def_property_readonly( "root_finder_absolute_tolerance",
-                                    &tss::KeplerEphemerisSettings::getRootFinderAbsoluteTolerance,
-                                    get_docstring( "KeplerEphemerisSettings.root_finder_absolute_tolerance" ).c_str( ) )
-            .def_property_readonly( "root_finder_maximum_number_of_iterations",
-                                    &tss::KeplerEphemerisSettings::getRootFinderMaximumNumberOfIterations,
-                                    get_docstring( "KeplerEphemerisSettings.root_finder_maximum_number_of_iterations" ).c_str( ) );
-
-    py::class_< tss::TabulatedEphemerisSettings, std::shared_ptr< tss::TabulatedEphemerisSettings >, tss::EphemerisSettings >(
-            m, "TabulatedEphemerisSettings", get_docstring( "TabulatedEphemerisSettings" ).c_str( ) )
-            //            .def(py::init<const std::map<double, Eigen::Vector6d> &, std::string,
-            //                 std::string>())
-            .def_property_readonly( "body_state_history",
-                                    &tss::TabulatedEphemerisSettings::getBodyStateHistory,
-                                    get_docstring( "TabulatedEphemerisSettings.body_state_history" ).c_str( ) );
-
-    m.def( "create_ephemeris",
-           &tss::createBodyEphemeris< STATE_SCALAR_TYPE, TIME_TYPE >,
-           py::arg( "ephemeris_settings" ),
-           py::arg( "body_name" ),
-           get_docstring( "create_ephemeris" ).c_str( ) );
-
-    m.def( "keplerian",
-           &tss::keplerEphemerisSettings,
-           py::arg( "initial_keplerian_state" ),
-           py::arg( "initial_state_epoch" ),
-           py::arg( "central_body_gravitational_parameter" ),
-           py::arg( "frame_origin" ) = "SSB",
-           py::arg( "frame_orientation" ) = "ECLIPJ2000",
-           py::arg( "root_finder_absolute_tolerance" ) = 200.0 * std::numeric_limits< double >::epsilon( ),
-           py::arg( "root_finder_maximum_iterations" ) = 1000.0,
-           get_docstring( "keplerian" ).c_str( ) );
-
-    m.def( "keplerian_from_spice",
-           &tss::keplerEphemerisFromSpiceSettings,
-           py::arg( "body" ),
-           py::arg( "initial_state_epoch" ),
-           py::arg( "central_body_gravitational_parameter" ),
-           py::arg( "frame_origin" ) = "SSB",
-           py::arg( "frame_orientation" ) = "ECLIPJ2000",
-           py::arg( "root_finder_absolute_tolerance" ) = 200.0 * std::numeric_limits< double >::epsilon( ),
-           py::arg( "root_finder_maximum_iterations" ) = 1000.0,
-           get_docstring( "keplerian_from_spice" ).c_str( ) );
-
-    m.def( "approximate_jpl_model",
-           py::overload_cast< const std::string >( &tss::approximateJplEphemerisSettings ),
-           py::arg( "body_name" ),
-           get_docstring( "approximate_jpl_model" ).c_str( ) );
-
-    m.def( "direct_spice",
-           py::overload_cast< const std::string, const std::string, const std::string >( &tss::directSpiceEphemerisSettings ),
-           py::arg( "frame_origin" ) = "SSB",
-           py::arg( "frame_orientation" ) = "ECLIPJ2000",
-           py::arg( "body_name_to_use" ) = "",
-           get_docstring( "direct_spice" ).c_str( ) );
-
-    m.def( "interpolated_spice",
-           &tss::interpolatedSpiceEphemerisSettings,
-           py::arg( "initial_time" ),
-           py::arg( "final_time" ),
-           py::arg( "time_step" ),
-           py::arg( "frame_origin" ) = "SSB",
-           py::arg( "frame_orientation" ) = "ECLIPJ2000",
-           py::arg( "interpolator_settings" ) = std::make_shared< ti::LagrangeInterpolatorSettings >( 6 ),
-           py::arg( "body_name_to_use" ) = "",
-           get_docstring( "interpolated_spice" ).c_str( ) );
-
-    m.def( "tabulated",
-           py::overload_cast< const std::map< double, Eigen::Vector6d >&, std::string, std::string >( &tss::tabulatedEphemerisSettings ),
-           py::arg( "body_state_history" ),
-           py::arg( "frame_origin" ) = "SSB",
-           py::arg( "frame_orientation" ) = "ECLIPJ2000",
-           get_docstring( "tabulated" ).c_str( ) );
-
-    m.def( "tabulated_from_existing",
-           py::overload_cast< const std::shared_ptr< tss::EphemerisSettings >,
-                              const double,
-                              const double,
-                              const double,
-                              const std::shared_ptr< ti::InterpolatorSettings > >( &tss::tabulatedEphemerisSettings ),
-           py::arg( "ephemeris_settings" ),
-           py::arg( "start_time" ),
-           py::arg( "end_time" ),
-           py::arg( "time_step" ),
-           py::arg( "interpolator_settings" ) = std::make_shared< ti::LagrangeInterpolatorSettings >( 8 ),
-           get_docstring( "tabulated_from_existing" ).c_str( ) );
-
-    m.def( "constant",
-           &tss::constantEphemerisSettings,
-           py::arg( "constant_state" ),
-           py::arg( "frame_origin" ) = "SSB",
-           py::arg( "frame_orientation" ) = "ECLIPJ2000",
-           get_docstring( "constant" ).c_str( ) );
-
-    m.def( "scaled_by_constant",
-           py::overload_cast< const std::shared_ptr< tss::EphemerisSettings >, const double, const bool >( &tss::scaledEphemerisSettings ),
-           py::arg( "unscaled_ephemeris_settings" ),
-           py::arg( "scaling_constant" ),
-           py::arg( "is_scaling_absolute" ) = false,
-           get_docstring( "scaled_by_constant" ).c_str( ) );
-
-    m.def( "scaled_by_vector",
-           py::overload_cast< const std::shared_ptr< tss::EphemerisSettings >, const Eigen::Vector6d, const bool >(
-                   &tss::scaledEphemerisSettings ),
-           py::arg( "unscaled_ephemeris_settings" ),
-           py::arg( "scaling_vector" ),
-           py::arg( "is_scaling_absolute" ) = false,
-           get_docstring( "scaled_by_vector" ).c_str( ) );
-
-    m.def( "scaled_by_vector_function",
-           py::overload_cast< const std::shared_ptr< tss::EphemerisSettings >,
-                              const std::function< Eigen::Vector6d( const double ) >,
-                              const bool >( &tss::scaledEphemerisSettings ),
-           py::arg( "unscaled_ephemeris_settings" ),
-           py::arg( "scaling_vector_function" ),
-           py::arg( "is_scaling_absolute" ) = false,
-           get_docstring( "scaled_by_vector_function" ).c_str( ) );
-
-    m.def( "custom_ephemeris",
-           &tss::customEphemerisSettings,
-           py::arg( "custom_state_function" ),
-           py::arg( "frame_origin" ) = "SSB",
-           py::arg( "frame_orientation" ) = "ECLIPJ2000",
-           get_docstring( "custom_ephemeris" ).c_str( ) );
-
-    m.def( "custom",
-           &tss::customEphemerisSettingsDeprecated,
-           py::arg( "custom_state_function" ),
-           py::arg( "frame_origin" ) = "SSB",
-           py::arg( "frame_orientation" ) = "ECLIPJ2000" );
-}
-
-<<<<<<< HEAD
-=======
+
+
 Alternatively, we can assign the ApproximateJplEphemerisSettings of Jupiter (or any other body for which an approximate JPL ephemeris is available) to any custom body:
 
 .. code-block:: python
@@ -1417,7 +1153,6 @@
            py::arg( "frame_orientation" ) = "ECLIPJ2000" );
 }
 
->>>>>>> c9e1f02f
 }  // namespace ephemeris
 }  // namespace environment_setup
 }  // namespace numerical_simulation
