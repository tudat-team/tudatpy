--- conflicted
+++ resolved
@@ -9,19 +9,10 @@
  */
 
 #include "expose_aerodynamic_coefficient_setup.h"
-<<<<<<< HEAD
 
 #include <tudat/astro/reference_frames/referenceFrameTransformations.h>
 #include <tudat/basics/deprecationWarnings.h>
 #include <tudat/simulation/environment_setup.h>
-
-#include "docstrings.h"
-=======
-
-#include <tudat/astro/reference_frames/referenceFrameTransformations.h>
-#include <tudat/basics/deprecationWarnings.h>
-#include <tudat/simulation/environment_setup.h>
->>>>>>> c9e1f02f
 
 // #include <pybind11/chrono.h>
 #include <pybind11/eigen.h>
@@ -52,16 +43,11 @@
     if( isWarningPrinted == false )
     {
         tudat::utilities::printDeprecationWarning(
-<<<<<<< HEAD
-                "tudatpy.numerical_simulation.environment_setup.aerodynamic_coefficients.custom",
-                "tudatpy.numerical_simulation.environment_setup.aerodynamic_coefficients.custom_aerodynamic_force_coefficients" );
-=======
                 "tudatpy.numerical_simulation.environment_setup."
                 "aerodynamic_coefficients.custom",
                 "tudatpy.numerical_simulation.environment_setup."
                 "aerodynamic_coefficients.custom_aerodynamic_force_"
                 "coefficients" );
->>>>>>> c9e1f02f
         isWarningPrinted = true;
     }
 
@@ -71,7 +57,6 @@
                                                            areCoefficientsInAerodynamicFrame,
                                                            areCoefficientsInNegativeAxisDirection );
 }
-<<<<<<< HEAD
 
 }  // namespace simulation_setup
 }  // namespace tudat
@@ -91,54 +76,108 @@
     // createAerodynamicCoefficientInterface.h
     /////////////////////////////////////////////////////////////////////////////
     py::class_< tss::AerodynamicCoefficientSettings, std::shared_ptr< tss::AerodynamicCoefficientSettings > >(
-            m, "AerodynamicCoefficientSettings", get_docstring( "AerodynamicCoefficientSettings" ).c_str( ) )
+            m,
+            "AerodynamicCoefficientSettings",
+            R"doc(
+
+        Base class for providing settings for aerodynamic interface model.
+
+        Functional (base) class for settings of aerodynamic interface models that require no
+        information in addition to their type.
+        Aerodynamic interface model settings requiring additional information must be defined using an object derived from this class.
+
+
+
+
+
+     )doc" )
             .def_property( "add_force_contribution_to_moments",
                            &tss::AerodynamicCoefficientSettings::getAddForceContributionToMoments,
                            &tss::AerodynamicCoefficientSettings::setAddForceContributionToMoments,
-                           get_docstring( "AerodynamicCoefficientSettings.add_force_contribution_to_moments" ).c_str( ) )
+                           R"doc(
+
+        Variable that toggles whether to add the force contribution to the moment coefficients as:
+
+        .. math::
+           \Delta \mathbf{C}_{M} = (\mathbf{r}_{ref}-\mathbf{r}_{com})\times \Delta \mathbf{C}_{F}
+
+        where :math:`(\mathbf{r}_{ref}-\mathbf{r}_{com})` is the vector from the center of mass to the moment reference point, and :math:`\mathbf{C}_{F}` and :math:`\mathbf{C}_{M}` is the vector of force and moment coefficients. Note that, if the force and moment coefficients are defined in different frames, the relevant frame conversions are automatically performed.
+        By default, his boolean is set to false, implicitly assuming that the moment coefficients are provided w.r.t. the (constant) center of mass.
+
+
+        :type: bool
+     )doc" )
             .def_property( "moment_reference_point",
                            &tss::AerodynamicCoefficientSettings::getMomentReferencePoint,
                            &tss::AerodynamicCoefficientSettings::setMomentReferencePoint,
-                           get_docstring( "AerodynamicCoefficientSettings.moment_reference_point" ).c_str( ) )
+                           R"doc(No documentation found.)doc" )
             .def( "add_single_control_surface",
                   &tss::AerodynamicCoefficientSettings::addControlSurfaceSettings,
                   py::arg( "control_surface_settings" ),
                   py::arg( "control_surface_name" ),
-                  get_docstring( "AerodynamicCoefficientSettings.add_single_control_surface" ).c_str( ) );
+                  R"doc(
+
+        Function to add settings for a single control surface to the coefficient settings. Note that, in Tudat, the
+        control surface aerodynamic database inherits the reference properties (length, area, moment reference point)
+        from the ``AerodynamicCoefficientSettings`` to which it is assigned.
+
+
+
+        Parameters
+        ----------
+        control_surface_settings : ControlSurfaceIncrementAerodynamicCoefficientSettings
+            Settings for aerodynamic coefficients of a control surface
+
+        control_surface_name : str
+            Name by which the control surface will be identified
+
+
+
+
+
+    )doc" );
 
     py::class_< tss::ConstantAerodynamicCoefficientSettings,
                 std::shared_ptr< tss::ConstantAerodynamicCoefficientSettings >,
-                tss::AerodynamicCoefficientSettings >(
-            m, "ConstantAerodynamicCoefficientSettings", get_docstring( "ConstantAerodynamicCoefficientSettings" ).c_str( ) );
+                tss::AerodynamicCoefficientSettings >( m,
+                                                       "ConstantAerodynamicCoefficientSettings",
+                                                       R"doc(
+
+        Class for defining model settings from constant aerodynamic coefficients.
+
+        `AerodynamicCoefficientSettings` derived class for aerodynamic interface model settings using only constant aerodynamic coefficients.
+
+
+
+
+     )doc" );
 
     py::class_< tss::CustomAerodynamicCoefficientSettings,
                 std::shared_ptr< tss::CustomAerodynamicCoefficientSettings >,
-                tss::AerodynamicCoefficientSettings >(
-            m, "CustomAerodynamicCoefficientSettings", get_docstring( "CustomAerodynamicCoefficientSettings" ).c_str( ) );
+                tss::AerodynamicCoefficientSettings >( m, "CustomAerodynamicCoefficientSettings", R"doc(No documentation found.)doc" );
     //
     //        py::class_<tss::TabulatedAerodynamicCoefficientSettings,
     //                std::shared_ptr<tss::TabulatedAerodynamicCoefficientSettings>,
     //                tss::AerodynamicCoefficientSettings>(
-    //                        m, "TabulatedAerodynamicCoefficientSettings",
+    //                        m,
+    //                        "TabulatedAerodynamicCoefficientSettings",
     //                        get_docstring("TabulatedAerodynamicCoefficientSettings").c_str());
 
     py::class_< tss::ScaledAerodynamicCoefficientInterfaceSettings,
                 std::shared_ptr< tss::ScaledAerodynamicCoefficientInterfaceSettings >,
                 tss::AerodynamicCoefficientSettings >(
-            m, "ScaledAerodynamicCoefficientInterfaceSettings", get_docstring( "ScaledAerodynamicCoefficientInterfaceSettings" ).c_str( ) );
+            m, "ScaledAerodynamicCoefficientInterfaceSettings", R"doc(No documentation found.)doc" );
 
     py::class_< tss::ControlSurfaceIncrementAerodynamicCoefficientSettings,
                 std::shared_ptr< tss::ControlSurfaceIncrementAerodynamicCoefficientSettings > >(
-            m,
-            "ControlSurfaceIncrementAerodynamicCoefficientSettings",
-            get_docstring( "ControlSurfaceIncrementAerodynamicCoefficientSettings" ).c_str( ) );
+            m, "ControlSurfaceIncrementAerodynamicCoefficientSettings", R"doc(No documentation found.)doc" );
 
     py::class_< tss::CustomControlSurfaceIncrementAerodynamicCoefficientSettings,
                 std::shared_ptr< tss::CustomControlSurfaceIncrementAerodynamicCoefficientSettings >,
-                tss::ControlSurfaceIncrementAerodynamicCoefficientSettings >(
-            m,
-            "CustomControlSurfaceIncrementAerodynamicCoefficientSettings",
-            get_docstring( "CustomControlSurfaceIncrementAerodynamicCoefficientSettings" ).c_str( ) );
+                tss::ControlSurfaceIncrementAerodynamicCoefficientSettings >( m,
+                                                                              "CustomControlSurfaceIncrementAerodynamicCoefficientSet"
+                                                                              "tings",
+                                                                              R"doc(No documentation found.)doc" );
 
     m.def( "constant",
            py::overload_cast< const double, const Eigen::Vector3d &, const ta::AerodynamicCoefficientFrames >(
@@ -146,7 +185,54 @@
            py::arg( "reference_area" ),
            py::arg( "constant_force_coefficient" ),
            py::arg( "force_coefficients_frame" ) = ta::negative_aerodynamic_frame_coefficients,
-           get_docstring( "constant" ).c_str( ) );
+           R"doc(
+
+Function for creating aerodynamic interface model settings entirely from constant coefficients.
+
+Function for settings object, defining aerodynamic interface model entirely from constant aerodynamic coefficients,
+i.e. coefficients are not a function of any independent variables.
+
+
+Parameters
+----------
+reference_area : float
+    Reference area with which aerodynamic forces and moments are non-dimensionalized.
+constant_force_coefficient : numpy.ndarray
+    Constant force coefficients.
+force_coefficients_frame : AerodynamicCoefficientFrames, default = negative_aerodynamic_frame_coefficients
+    Variable defining the frame in which the force coefficients are defined. By default, this is the negative aerodynamic
+    frame, so that the coefficients are for drag, side force and lift
+
+Returns
+-------
+ConstantAerodynamicCoefficientSettings
+    Instance of the :class:`~tudatpy.numerical_simulation.environment_setup.aerodynamic_coefficients.AerodynamicCoefficientSettings` derived :class:`~tudatpy.numerical_simulation.environment_setup.aerodynamic_coefficients.ConstantAerodynamicCoefficientSettings` class
+
+
+
+
+
+Examples
+--------
+In this example, we create :class:`~tudatpy.numerical_simulation.environment_setup.aerodynamic_coefficients.AerodynamicCoefficientSettings` for the artificial body "Vehicle", using only constant aerodynamic coefficients:
+
+.. code-block:: python
+
+  # Define the reference area and constant aerodynamic coefficients
+  reference_area = 20.0
+  drag_coefficient = 1.5
+  lift_coefficient = 0.3
+  # Create the aerodynamic interface settings
+  aero_coefficient_settings = environment_setup.aerodynamic_coefficients.constant(
+      reference_area,
+      constant_force_coefficient=[drag_coefficient, 0, lift_coefficient],
+      force_coefficients_frame=environment.negative_aerodynamic_frame_coefficients,
+  )
+  # Assign aerodynamic interface to the vehicle
+  environment_setup.add_aerodynamic_coefficient_interface(bodies, "Vehicle", aero_coefficient_settings)
+
+
+    )doc" );
 
     m.def( "constant_force_and_moment",
            &tss::constantAerodynamicForceAndMomentCoefficientSettings,
@@ -157,7 +243,54 @@
            py::arg( "constant_moment_coefficient" ),
            py::arg( "force_coefficients_frame" ) = ta::negative_aerodynamic_frame_coefficients,
            py::arg( "moment_coefficients_frame" ) = ta::body_fixed_frame_coefficients,
-           get_docstring( "constant" ).c_str( ) );
+           R"doc(
+
+Function for creating aerodynamic interface model settings entirely from constant coefficients.
+
+Function for settings object, defining aerodynamic interface model entirely from constant aerodynamic coefficients,
+i.e. coefficients are not a function of any independent variables.
+
+
+Parameters
+----------
+reference_area : float
+    Reference area with which aerodynamic forces and moments are non-dimensionalized.
+constant_force_coefficient : numpy.ndarray
+    Constant force coefficients.
+force_coefficients_frame : AerodynamicCoefficientFrames, default = negative_aerodynamic_frame_coefficients
+    Variable defining the frame in which the force coefficients are defined. By default, this is the negative aerodynamic
+    frame, so that the coefficients are for drag, side force and lift
+
+Returns
+-------
+ConstantAerodynamicCoefficientSettings
+    Instance of the :class:`~tudatpy.numerical_simulation.environment_setup.aerodynamic_coefficients.AerodynamicCoefficientSettings` derived :class:`~tudatpy.numerical_simulation.environment_setup.aerodynamic_coefficients.ConstantAerodynamicCoefficientSettings` class
+
+
+
+
+
+Examples
+--------
+In this example, we create :class:`~tudatpy.numerical_simulation.environment_setup.aerodynamic_coefficients.AerodynamicCoefficientSettings` for the artificial body "Vehicle", using only constant aerodynamic coefficients:
+
+.. code-block:: python
+
+  # Define the reference area and constant aerodynamic coefficients
+  reference_area = 20.0
+  drag_coefficient = 1.5
+  lift_coefficient = 0.3
+  # Create the aerodynamic interface settings
+  aero_coefficient_settings = environment_setup.aerodynamic_coefficients.constant(
+      reference_area,
+      constant_force_coefficient=[drag_coefficient, 0, lift_coefficient],
+      force_coefficients_frame=environment.negative_aerodynamic_frame_coefficients,
+  )
+  # Assign aerodynamic interface to the vehicle
+  environment_setup.add_aerodynamic_coefficient_interface(bodies, "Vehicle", aero_coefficient_settings)
+
+
+    )doc" );
 
     m.def( "constant",
            py::overload_cast< const double, const Eigen::Vector3d &, const ta::AerodynamicCoefficientFrames >(
@@ -165,7 +298,54 @@
            py::arg( "reference_area" ),
            py::arg( "constant_force_coefficient" ),
            py::arg( "force_coefficients_frame" ) = ta::negative_aerodynamic_frame_coefficients,
-           get_docstring( "constant" ).c_str( ) );
+           R"doc(
+
+Function for creating aerodynamic interface model settings entirely from constant coefficients.
+
+Function for settings object, defining aerodynamic interface model entirely from constant aerodynamic coefficients,
+i.e. coefficients are not a function of any independent variables.
+
+
+Parameters
+----------
+reference_area : float
+    Reference area with which aerodynamic forces and moments are non-dimensionalized.
+constant_force_coefficient : numpy.ndarray
+    Constant force coefficients.
+force_coefficients_frame : AerodynamicCoefficientFrames, default = negative_aerodynamic_frame_coefficients
+    Variable defining the frame in which the force coefficients are defined. By default, this is the negative aerodynamic
+    frame, so that the coefficients are for drag, side force and lift
+
+Returns
+-------
+ConstantAerodynamicCoefficientSettings
+    Instance of the :class:`~tudatpy.numerical_simulation.environment_setup.aerodynamic_coefficients.AerodynamicCoefficientSettings` derived :class:`~tudatpy.numerical_simulation.environment_setup.aerodynamic_coefficients.ConstantAerodynamicCoefficientSettings` class
+
+
+
+
+
+Examples
+--------
+In this example, we create :class:`~tudatpy.numerical_simulation.environment_setup.aerodynamic_coefficients.AerodynamicCoefficientSettings` for the artificial body "Vehicle", using only constant aerodynamic coefficients:
+
+.. code-block:: python
+
+  # Define the reference area and constant aerodynamic coefficients
+  reference_area = 20.0
+  drag_coefficient = 1.5
+  lift_coefficient = 0.3
+  # Create the aerodynamic interface settings
+  aero_coefficient_settings = environment_setup.aerodynamic_coefficients.constant(
+      reference_area,
+      constant_force_coefficient=[drag_coefficient, 0, lift_coefficient],
+      force_coefficients_frame=environment.negative_aerodynamic_frame_coefficients,
+  )
+  # Assign aerodynamic interface to the vehicle
+  environment_setup.add_aerodynamic_coefficient_interface(bodies, "Vehicle", aero_coefficient_settings)
+
+
+    )doc" );
 
     m.def( "custom_aerodynamic_force_coefficients",
            py::overload_cast< const std::function< Eigen::Vector3d( const std::vector< double > & ) >,
@@ -176,7 +356,65 @@
            py::arg( "reference_area" ),
            py::arg( "independent_variable_names" ),
            py::arg( "force_coefficients_frame" ) = ta::negative_aerodynamic_frame_coefficients,
-           get_docstring( "custom_aerodynamic_force_coefficients" ).c_str( ) );
+           R"doc(
+
+Function for creating aerodynamic interface model settings from custom coefficients.
+
+Function for settings object, defining aerodynamic interface model via a custom force coefficient function
+(function of independent variable).
+
+
+Parameters
+----------
+force_coefficient_function : callable[[list[float]], numpy.ndarray[numpy.float64[3, 1]]]
+    Function that is defining the aerodynamic coefficients as function of an independent variable (see arg independent_variable_names).
+reference_area : float
+    Reference area with which aerodynamic forces and moments are non-dimensionalized.
+independent_variable_name : list[environment.AerodynamicCoefficientsIndependentVariables]
+    Vector with identifiers for the independent variable w.r.t. which the aerodynamic coefficients are defined.
+force_coefficients_frame : AerodynamicCoefficientFrames, default = negative_aerodynamic_frame_coefficients
+    Variable defining the frame in which the force coefficients are defined. By default, this is the negative aerodynamic
+    frame, so that the coefficients are for drag, side force and lift (:math:`C_{D}, C_{S}, C_{L}`)
+
+Returns
+-------
+CustomAerodynamicCoefficientSettings
+    Instance of the :class:`~tudatpy.numerical_simulation.environment_setup.aerodynamic_coefficients.AerodynamicCoefficientSettings` derived :class:`~tudatpy.numerical_simulation.environment_setup.aerodynamic_coefficients.CustomAerodynamicCoefficientSettings` class
+
+
+
+
+
+Examples
+--------
+In this example, we create :class:`~tudatpy.numerical_simulation.environment_setup.aerodynamic_coefficients.AerodynamicCoefficientSettings` for the artificial body "Vehicle", using a function based on the mach number:
+
+.. code-block:: python
+
+  def force_coefficients(variables_list):
+    # Extract the mach number
+    mach_number = variables_list[0]
+    # If the mach number is below 3, use fixed coefficients
+    if mach_number <= 3:
+        return [0.99, 0, 1.08]
+    # Same if the mach number is above 10
+    elif mach_number >= 10:
+        return [0.82, 0, 0.88]
+    # Otherwise, vary linearly between the ones at M=3 and M=10
+    CD = 1.0667-0.02457*mach_number
+    CL = 1.1636-0.02786*mach_number
+    return [CD, 0, CL]
+  # Create the aerodynamic interface settings
+  aero_coefficient_settings = environment_setup.aerodynamic_coefficients.custom(
+      force_coefficients,
+      reference_area=1.50,
+      independent_variable_names=[environment.AerodynamicCoefficientsIndependentVariables.mach_number_dependent]
+  )
+  # Assign the aerodynamic coefficient interface to the vehicle
+  environment_setup.add_aerodynamic_coefficient_interface(bodies, "Vehicle", aero_coefficient_settings)
+
+
+    )doc" );
 
     m.def( "custom_aerodynamic_force_and_moment_coefficients",
            py::overload_cast< const std::function< Eigen::Vector3d( const std::vector< double > & ) >,
@@ -195,7 +433,52 @@
            py::arg( "force_coefficients_frame" ) = ta::negative_aerodynamic_frame_coefficients,
            py::arg( "moment_coefficients_frame" ) = ta::body_fixed_frame_coefficients,
            py::arg( "moment_reference_point" ) = Eigen::Vector3d::Constant( TUDAT_NAN ),
-           get_docstring( "custom_aerodynamic_force_and_moment_coefficients" ).c_str( ) );
+           R"doc(
+
+Function for creating aerodynamic interface model settings from custom coefficients.
+
+Function for settings object, defining aerodynamic interface model via a custom force and moment coefficient function
+(function of independent variable).
+
+
+Parameters
+----------
+force_coefficient_function : callable[[list[float]], numpy.ndarray[numpy.float64[3, 1]]]
+    Function that is defining the aerodynamic force coefficients as function of an independent variable (see arg independent_variable_names).
+moment_coefficient_function : callable[[list[float]], numpy.ndarray[numpy.float64[3, 1]]]
+    Function that is defining the aerodynamic moment coefficients as function of an independent variable (see arg independent_variable_names).
+reference_area : float
+    Reference area with which aerodynamic forces and moments are non-dimensionalized.
+reference_length : float
+    Reference length with which aerodynamic moments are non-dimensionalized.
+independent_variable_name : list[environment.AerodynamicCoefficientsIndependentVariables]
+    Vector with identifiers for the independent variable w.r.t. which the aerodynamic coefficients are defined.
+force_coefficients_frame : AerodynamicCoefficientFrames, default = negative_aerodynamic_frame_coefficients
+    Variable defining the frame in which the force coefficients are defined. By default, this is the negative aerodynamic
+    frame, so that the coefficients are for drag, side force and lift (:math:`C_{D}, C_{S}, C_{L}`)
+
+moment_coefficients_frame : AerodynamicCoefficientFrames, default = positive_body_frame_coefficients
+    Variable defining the frame in which the moment coefficients are defined. By default, this is the positive body
+    frame, so that the coefficients are roll, pitch and yaw (:math:`C_{l}, C_{m}, C_{n}`)
+
+moment_reference_point : numpy.ndarray[numpy.float64[3, 1]] = np.full([3, 1], np.nan)
+    Point w.r.t. aerodynamic moment coefficients are defined. This variable is used to calculate the contribution of the aerodynamic
+    force coefficients to the effective moment coefficients. See the ``add_force_contribution_to_moments`` attribute of the
+    :class:`~tudatpy.numerical_simulation.environment_setup.aerodynamic_coefficients.AerodynamicCoefficientSettings` for more details.
+    If the present input is set to NaN (as is the default), the reference point is left undefined, and the aerodynamic moments are computed
+    without computing any force coefficient contribution to the moment coefficients.
+
+Returns
+-------
+CustomAerodynamicCoefficientSettings
+    Instance of the :class:`~tudatpy.numerical_simulation.environment_setup.aerodynamic_coefficients.AerodynamicCoefficientSettings` derived :class:`~tudatpy.numerical_simulation.environment_setup.aerodynamic_coefficients.CustomAerodynamicCoefficientSettings` class
+
+
+
+
+
+
+    )doc" );
 
     m.def( "tabulated",
            py::overload_cast< const std::vector< double >,
@@ -219,453 +502,6 @@
            py::arg( "moment_coefficients_frame" ) = ta::body_fixed_frame_coefficients,
            py::arg( "moment_reference_point" ) = Eigen::Vector3d::Constant( TUDAT_NAN ),
            py::arg( "interpolator_settings" ) = nullptr,
-           get_docstring( "tabulated" ).c_str( ) );
-=======
-
-}  // namespace simulation_setup
-}  // namespace tudat
-
-namespace tudatpy
-{
-namespace numerical_simulation
-{
-namespace environment_setup
-{
-namespace aerodynamic_coefficients
-{
-
-void expose_aerodynamic_coefficient_setup( py::module &m )
-{
-    /////////////////////////////////////////////////////////////////////////////
-    // createAerodynamicCoefficientInterface.h
-    /////////////////////////////////////////////////////////////////////////////
-    py::class_< tss::AerodynamicCoefficientSettings, std::shared_ptr< tss::AerodynamicCoefficientSettings > >(
-            m,
-            "AerodynamicCoefficientSettings",
-            R"doc(
-
-        Base class for providing settings for aerodynamic interface model.
-
-        Functional (base) class for settings of aerodynamic interface models that require no
-        information in addition to their type.
-        Aerodynamic interface model settings requiring additional information must be defined using an object derived from this class.
-
-
-
-
-
-     )doc" )
-            .def_property( "add_force_contribution_to_moments",
-                           &tss::AerodynamicCoefficientSettings::getAddForceContributionToMoments,
-                           &tss::AerodynamicCoefficientSettings::setAddForceContributionToMoments,
-                           R"doc(
-
-        Variable that toggles whether to add the force contribution to the moment coefficients as:
-
-        .. math::
-           \Delta \mathbf{C}_{M} = (\mathbf{r}_{ref}-\mathbf{r}_{com})\times \Delta \mathbf{C}_{F}
-
-        where :math:`(\mathbf{r}_{ref}-\mathbf{r}_{com})` is the vector from the center of mass to the moment reference point, and :math:`\mathbf{C}_{F}` and :math:`\mathbf{C}_{M}` is the vector of force and moment coefficients. Note that, if the force and moment coefficients are defined in different frames, the relevant frame conversions are automatically performed.
-        By default, his boolean is set to false, implicitly assuming that the moment coefficients are provided w.r.t. the (constant) center of mass.
-
-
-        :type: bool
-     )doc" )
-            .def_property( "moment_reference_point",
-                           &tss::AerodynamicCoefficientSettings::getMomentReferencePoint,
-                           &tss::AerodynamicCoefficientSettings::setMomentReferencePoint,
-                           R"doc(No documentation found.)doc" )
-            .def( "add_single_control_surface",
-                  &tss::AerodynamicCoefficientSettings::addControlSurfaceSettings,
-                  py::arg( "control_surface_settings" ),
-                  py::arg( "control_surface_name" ),
-                  R"doc(
-
-        Function to add settings for a single control surface to the coefficient settings. Note that, in Tudat, the
-        control surface aerodynamic database inherits the reference properties (length, area, moment reference point)
-        from the ``AerodynamicCoefficientSettings`` to which it is assigned.
-
-
-
-        Parameters
-        ----------
-        control_surface_settings : ControlSurfaceIncrementAerodynamicCoefficientSettings
-            Settings for aerodynamic coefficients of a control surface
-
-        control_surface_name : str
-            Name by which the control surface will be identified
-
-
-
-
-
-    )doc" );
-
-    py::class_< tss::ConstantAerodynamicCoefficientSettings,
-                std::shared_ptr< tss::ConstantAerodynamicCoefficientSettings >,
-                tss::AerodynamicCoefficientSettings >( m,
-                                                       "ConstantAerodynamicCoefficientSettings",
-                                                       R"doc(
-
-        Class for defining model settings from constant aerodynamic coefficients.
-
-        `AerodynamicCoefficientSettings` derived class for aerodynamic interface model settings using only constant aerodynamic coefficients.
-
-
-
-
-     )doc" );
-
-    py::class_< tss::CustomAerodynamicCoefficientSettings,
-                std::shared_ptr< tss::CustomAerodynamicCoefficientSettings >,
-                tss::AerodynamicCoefficientSettings >( m, "CustomAerodynamicCoefficientSettings", R"doc(No documentation found.)doc" );
-    //
-    //        py::class_<tss::TabulatedAerodynamicCoefficientSettings,
-    //                std::shared_ptr<tss::TabulatedAerodynamicCoefficientSettings>,
-    //                tss::AerodynamicCoefficientSettings>(
-    //                        m,
-    //                        "TabulatedAerodynamicCoefficientSettings",
-    //                        get_docstring("TabulatedAerodynamicCoefficientSettings").c_str());
-
-    py::class_< tss::ScaledAerodynamicCoefficientInterfaceSettings,
-                std::shared_ptr< tss::ScaledAerodynamicCoefficientInterfaceSettings >,
-                tss::AerodynamicCoefficientSettings >(
-            m, "ScaledAerodynamicCoefficientInterfaceSettings", R"doc(No documentation found.)doc" );
-
-    py::class_< tss::ControlSurfaceIncrementAerodynamicCoefficientSettings,
-                std::shared_ptr< tss::ControlSurfaceIncrementAerodynamicCoefficientSettings > >(
-            m, "ControlSurfaceIncrementAerodynamicCoefficientSettings", R"doc(No documentation found.)doc" );
-
-    py::class_< tss::CustomControlSurfaceIncrementAerodynamicCoefficientSettings,
-                std::shared_ptr< tss::CustomControlSurfaceIncrementAerodynamicCoefficientSettings >,
-                tss::ControlSurfaceIncrementAerodynamicCoefficientSettings >( m,
-                                                                              "CustomControlSurfaceIncrementAerodynamicCoefficientSet"
-                                                                              "tings",
-                                                                              R"doc(No documentation found.)doc" );
-
-    m.def( "constant",
-           py::overload_cast< const double, const Eigen::Vector3d &, const ta::AerodynamicCoefficientFrames >(
-                   &tss::constantAerodynamicCoefficientSettings ),
-           py::arg( "reference_area" ),
-           py::arg( "constant_force_coefficient" ),
-           py::arg( "force_coefficients_frame" ) = ta::negative_aerodynamic_frame_coefficients,
-           R"doc(
-
-Function for creating aerodynamic interface model settings entirely from constant coefficients.
-
-Function for settings object, defining aerodynamic interface model entirely from constant aerodynamic coefficients,
-i.e. coefficients are not a function of any independent variables.
-
-
-Parameters
-----------
-reference_area : float
-    Reference area with which aerodynamic forces and moments are non-dimensionalized.
-constant_force_coefficient : numpy.ndarray
-    Constant force coefficients.
-force_coefficients_frame : AerodynamicCoefficientFrames, default = negative_aerodynamic_frame_coefficients
-    Variable defining the frame in which the force coefficients are defined. By default, this is the negative aerodynamic
-    frame, so that the coefficients are for drag, side force and lift
-
-Returns
--------
-ConstantAerodynamicCoefficientSettings
-    Instance of the :class:`~tudatpy.numerical_simulation.environment_setup.aerodynamic_coefficients.AerodynamicCoefficientSettings` derived :class:`~tudatpy.numerical_simulation.environment_setup.aerodynamic_coefficients.ConstantAerodynamicCoefficientSettings` class
-
-
-
-
-
-Examples
---------
-In this example, we create :class:`~tudatpy.numerical_simulation.environment_setup.aerodynamic_coefficients.AerodynamicCoefficientSettings` for the artificial body "Vehicle", using only constant aerodynamic coefficients:
-
-.. code-block:: python
-
-  # Define the reference area and constant aerodynamic coefficients
-  reference_area = 20.0
-  drag_coefficient = 1.5
-  lift_coefficient = 0.3
-  # Create the aerodynamic interface settings
-  aero_coefficient_settings = environment_setup.aerodynamic_coefficients.constant(
-      reference_area,
-      constant_force_coefficient=[drag_coefficient, 0, lift_coefficient],
-      force_coefficients_frame=environment.negative_aerodynamic_frame_coefficients,
-  )
-  # Assign aerodynamic interface to the vehicle
-  environment_setup.add_aerodynamic_coefficient_interface(bodies, "Vehicle", aero_coefficient_settings)
-
-
-    )doc" );
-
-    m.def( "constant_force_and_moment",
-           &tss::constantAerodynamicForceAndMomentCoefficientSettings,
-           py::arg( "reference_length" ),
-           py::arg( "reference_area" ),
-           py::arg( "moment_reference_point" ),
-           py::arg( "constant_force_coefficient" ),
-           py::arg( "constant_moment_coefficient" ),
-           py::arg( "force_coefficients_frame" ) = ta::negative_aerodynamic_frame_coefficients,
-           py::arg( "moment_coefficients_frame" ) = ta::body_fixed_frame_coefficients,
-           R"doc(
-
-Function for creating aerodynamic interface model settings entirely from constant coefficients.
-
-Function for settings object, defining aerodynamic interface model entirely from constant aerodynamic coefficients,
-i.e. coefficients are not a function of any independent variables.
-
-
-Parameters
-----------
-reference_area : float
-    Reference area with which aerodynamic forces and moments are non-dimensionalized.
-constant_force_coefficient : numpy.ndarray
-    Constant force coefficients.
-force_coefficients_frame : AerodynamicCoefficientFrames, default = negative_aerodynamic_frame_coefficients
-    Variable defining the frame in which the force coefficients are defined. By default, this is the negative aerodynamic
-    frame, so that the coefficients are for drag, side force and lift
-
-Returns
--------
-ConstantAerodynamicCoefficientSettings
-    Instance of the :class:`~tudatpy.numerical_simulation.environment_setup.aerodynamic_coefficients.AerodynamicCoefficientSettings` derived :class:`~tudatpy.numerical_simulation.environment_setup.aerodynamic_coefficients.ConstantAerodynamicCoefficientSettings` class
-
-
-
-
-
-Examples
---------
-In this example, we create :class:`~tudatpy.numerical_simulation.environment_setup.aerodynamic_coefficients.AerodynamicCoefficientSettings` for the artificial body "Vehicle", using only constant aerodynamic coefficients:
-
-.. code-block:: python
-
-  # Define the reference area and constant aerodynamic coefficients
-  reference_area = 20.0
-  drag_coefficient = 1.5
-  lift_coefficient = 0.3
-  # Create the aerodynamic interface settings
-  aero_coefficient_settings = environment_setup.aerodynamic_coefficients.constant(
-      reference_area,
-      constant_force_coefficient=[drag_coefficient, 0, lift_coefficient],
-      force_coefficients_frame=environment.negative_aerodynamic_frame_coefficients,
-  )
-  # Assign aerodynamic interface to the vehicle
-  environment_setup.add_aerodynamic_coefficient_interface(bodies, "Vehicle", aero_coefficient_settings)
-
-
-    )doc" );
-
-    m.def( "constant",
-           py::overload_cast< const double, const Eigen::Vector3d &, const ta::AerodynamicCoefficientFrames >(
-                   &tss::constantAerodynamicCoefficientSettings ),
-           py::arg( "reference_area" ),
-           py::arg( "constant_force_coefficient" ),
-           py::arg( "force_coefficients_frame" ) = ta::negative_aerodynamic_frame_coefficients,
-           R"doc(
-
-Function for creating aerodynamic interface model settings entirely from constant coefficients.
-
-Function for settings object, defining aerodynamic interface model entirely from constant aerodynamic coefficients,
-i.e. coefficients are not a function of any independent variables.
-
-
-Parameters
-----------
-reference_area : float
-    Reference area with which aerodynamic forces and moments are non-dimensionalized.
-constant_force_coefficient : numpy.ndarray
-    Constant force coefficients.
-force_coefficients_frame : AerodynamicCoefficientFrames, default = negative_aerodynamic_frame_coefficients
-    Variable defining the frame in which the force coefficients are defined. By default, this is the negative aerodynamic
-    frame, so that the coefficients are for drag, side force and lift
-
-Returns
--------
-ConstantAerodynamicCoefficientSettings
-    Instance of the :class:`~tudatpy.numerical_simulation.environment_setup.aerodynamic_coefficients.AerodynamicCoefficientSettings` derived :class:`~tudatpy.numerical_simulation.environment_setup.aerodynamic_coefficients.ConstantAerodynamicCoefficientSettings` class
-
-
-
-
-
-Examples
---------
-In this example, we create :class:`~tudatpy.numerical_simulation.environment_setup.aerodynamic_coefficients.AerodynamicCoefficientSettings` for the artificial body "Vehicle", using only constant aerodynamic coefficients:
-
-.. code-block:: python
-
-  # Define the reference area and constant aerodynamic coefficients
-  reference_area = 20.0
-  drag_coefficient = 1.5
-  lift_coefficient = 0.3
-  # Create the aerodynamic interface settings
-  aero_coefficient_settings = environment_setup.aerodynamic_coefficients.constant(
-      reference_area,
-      constant_force_coefficient=[drag_coefficient, 0, lift_coefficient],
-      force_coefficients_frame=environment.negative_aerodynamic_frame_coefficients,
-  )
-  # Assign aerodynamic interface to the vehicle
-  environment_setup.add_aerodynamic_coefficient_interface(bodies, "Vehicle", aero_coefficient_settings)
-
-
-    )doc" );
-
-    m.def( "custom_aerodynamic_force_coefficients",
-           py::overload_cast< const std::function< Eigen::Vector3d( const std::vector< double > & ) >,
-                              const double,
-                              const std::vector< ta::AerodynamicCoefficientsIndependentVariables >,
-                              const ta::AerodynamicCoefficientFrames >( &tss::customAerodynamicCoefficientSettings ),
-           py::arg( "force_coefficient_function" ),
-           py::arg( "reference_area" ),
-           py::arg( "independent_variable_names" ),
-           py::arg( "force_coefficients_frame" ) = ta::negative_aerodynamic_frame_coefficients,
-           R"doc(
-
-Function for creating aerodynamic interface model settings from custom coefficients.
-
-Function for settings object, defining aerodynamic interface model via a custom force coefficient function
-(function of independent variable).
-
-
-Parameters
-----------
-force_coefficient_function : callable[[list[float]], numpy.ndarray[numpy.float64[3, 1]]]
-    Function that is defining the aerodynamic coefficients as function of an independent variable (see arg independent_variable_names).
-reference_area : float
-    Reference area with which aerodynamic forces and moments are non-dimensionalized.
-independent_variable_name : list[environment.AerodynamicCoefficientsIndependentVariables]
-    Vector with identifiers for the independent variable w.r.t. which the aerodynamic coefficients are defined.
-force_coefficients_frame : AerodynamicCoefficientFrames, default = negative_aerodynamic_frame_coefficients
-    Variable defining the frame in which the force coefficients are defined. By default, this is the negative aerodynamic
-    frame, so that the coefficients are for drag, side force and lift (:math:`C_{D}, C_{S}, C_{L}`)
-
-Returns
--------
-CustomAerodynamicCoefficientSettings
-    Instance of the :class:`~tudatpy.numerical_simulation.environment_setup.aerodynamic_coefficients.AerodynamicCoefficientSettings` derived :class:`~tudatpy.numerical_simulation.environment_setup.aerodynamic_coefficients.CustomAerodynamicCoefficientSettings` class
-
-
-
-
-
-Examples
---------
-In this example, we create :class:`~tudatpy.numerical_simulation.environment_setup.aerodynamic_coefficients.AerodynamicCoefficientSettings` for the artificial body "Vehicle", using a function based on the mach number:
-
-.. code-block:: python
-
-  def force_coefficients(variables_list):
-    # Extract the mach number
-    mach_number = variables_list[0]
-    # If the mach number is below 3, use fixed coefficients
-    if mach_number <= 3:
-        return [0.99, 0, 1.08]
-    # Same if the mach number is above 10
-    elif mach_number >= 10:
-        return [0.82, 0, 0.88]
-    # Otherwise, vary linearly between the ones at M=3 and M=10
-    CD = 1.0667-0.02457*mach_number
-    CL = 1.1636-0.02786*mach_number
-    return [CD, 0, CL]
-  # Create the aerodynamic interface settings
-  aero_coefficient_settings = environment_setup.aerodynamic_coefficients.custom(
-      force_coefficients,
-      reference_area=1.50,
-      independent_variable_names=[environment.AerodynamicCoefficientsIndependentVariables.mach_number_dependent]
-  )
-  # Assign the aerodynamic coefficient interface to the vehicle
-  environment_setup.add_aerodynamic_coefficient_interface(bodies, "Vehicle", aero_coefficient_settings)
-
-
-    )doc" );
-
-    m.def( "custom_aerodynamic_force_and_moment_coefficients",
-           py::overload_cast< const std::function< Eigen::Vector3d( const std::vector< double > & ) >,
-                              const std::function< Eigen::Vector3d( const std::vector< double > & ) >,
-                              const double,
-                              const double,
-                              const std::vector< ta::AerodynamicCoefficientsIndependentVariables >,
-                              const ta::AerodynamicCoefficientFrames,
-                              const ta::AerodynamicCoefficientFrames,
-                              const Eigen::Vector3d & >( &tss::customAerodynamicCoefficientSettings ),
-           py::arg( "force_coefficient_function" ),
-           py::arg( "moment_coefficient_function" ),
-           py::arg( "reference_length" ),
-           py::arg( "reference_area" ),
-           py::arg( "independent_variable_names" ),
-           py::arg( "force_coefficients_frame" ) = ta::negative_aerodynamic_frame_coefficients,
-           py::arg( "moment_coefficients_frame" ) = ta::body_fixed_frame_coefficients,
-           py::arg( "moment_reference_point" ) = Eigen::Vector3d::Constant( TUDAT_NAN ),
-           R"doc(
-
-Function for creating aerodynamic interface model settings from custom coefficients.
-
-Function for settings object, defining aerodynamic interface model via a custom force and moment coefficient function
-(function of independent variable).
-
-
-Parameters
-----------
-force_coefficient_function : callable[[list[float]], numpy.ndarray[numpy.float64[3, 1]]]
-    Function that is defining the aerodynamic force coefficients as function of an independent variable (see arg independent_variable_names).
-moment_coefficient_function : callable[[list[float]], numpy.ndarray[numpy.float64[3, 1]]]
-    Function that is defining the aerodynamic moment coefficients as function of an independent variable (see arg independent_variable_names).
-reference_area : float
-    Reference area with which aerodynamic forces and moments are non-dimensionalized.
-reference_length : float
-    Reference length with which aerodynamic moments are non-dimensionalized.
-independent_variable_name : list[environment.AerodynamicCoefficientsIndependentVariables]
-    Vector with identifiers for the independent variable w.r.t. which the aerodynamic coefficients are defined.
-force_coefficients_frame : AerodynamicCoefficientFrames, default = negative_aerodynamic_frame_coefficients
-    Variable defining the frame in which the force coefficients are defined. By default, this is the negative aerodynamic
-    frame, so that the coefficients are for drag, side force and lift (:math:`C_{D}, C_{S}, C_{L}`)
-
-moment_coefficients_frame : AerodynamicCoefficientFrames, default = positive_body_frame_coefficients
-    Variable defining the frame in which the moment coefficients are defined. By default, this is the positive body
-    frame, so that the coefficients are roll, pitch and yaw (:math:`C_{l}, C_{m}, C_{n}`)
-
-moment_reference_point : numpy.ndarray[numpy.float64[3, 1]] = np.full([3, 1], np.nan)
-    Point w.r.t. aerodynamic moment coefficients are defined. This variable is used to calculate the contribution of the aerodynamic
-    force coefficients to the effective moment coefficients. See the ``add_force_contribution_to_moments`` attribute of the
-    :class:`~tudatpy.numerical_simulation.environment_setup.aerodynamic_coefficients.AerodynamicCoefficientSettings` for more details.
-    If the present input is set to NaN (as is the default), the reference point is left undefined, and the aerodynamic moments are computed
-    without computing any force coefficient contribution to the moment coefficients.
-
-Returns
--------
-CustomAerodynamicCoefficientSettings
-    Instance of the :class:`~tudatpy.numerical_simulation.environment_setup.aerodynamic_coefficients.AerodynamicCoefficientSettings` derived :class:`~tudatpy.numerical_simulation.environment_setup.aerodynamic_coefficients.CustomAerodynamicCoefficientSettings` class
-
-
-
-
-
-
-    )doc" );
-
-    m.def( "tabulated",
-           py::overload_cast< const std::vector< double >,
-                              const std::vector< Eigen::Vector3d >,
-                              const std::vector< Eigen::Vector3d >,
-                              const double,
-                              const double,
-                              const ta::AerodynamicCoefficientsIndependentVariables,
-                              const ta::AerodynamicCoefficientFrames,
-                              const ta::AerodynamicCoefficientFrames,
-                              const Eigen::Vector3d &,
-                              const std::shared_ptr< ti::InterpolatorSettings > >(
-                   &tss::oneDimensionalTabulatedAerodynamicCoefficientSettings ),
-           py::arg( "independent_variables" ),
-           py::arg( "force_coefficients" ),
-           py::arg( "moment_coefficients" ),
-           py::arg( "reference_length" ),
-           py::arg( "reference_area" ),
-           py::arg( "independent_variable_name" ),
-           py::arg( "force_coefficients_frame" ) = ta::negative_aerodynamic_frame_coefficients,
-           py::arg( "moment_coefficients_frame" ) = ta::body_fixed_frame_coefficients,
-           py::arg( "moment_reference_point" ) = Eigen::Vector3d::Constant( TUDAT_NAN ),
-           py::arg( "interpolator_settings" ) = nullptr,
            R"doc(
 
 Function for creating aerodynamic interface model settings from user-defined, 1-d tabulated coefficients.
@@ -750,7 +586,6 @@
 
 
     )doc" );
->>>>>>> c9e1f02f
 
     m.def( "tabulated_force_only",
            py::overload_cast< const std::vector< double >,
@@ -766,9 +601,6 @@
            py::arg( "independent_variable_name" ),
            py::arg( "force_coefficients_frame" ) = ta::negative_aerodynamic_frame_coefficients,
            py::arg( "interpolator_settings" ) = nullptr,
-<<<<<<< HEAD
-           get_docstring( "tabulated_force_only" ).c_str( ) );
-=======
            R"doc(
 
 Function for creating aerodynamic interface model settings from user-defined, 1-d tabulated force coefficients.
@@ -830,7 +662,6 @@
 
 
     )doc" );
->>>>>>> c9e1f02f
 
     m.def( "tabulated_force_only_from_files",
            py::overload_cast< const std::map< int, std::string >,
@@ -843,9 +674,6 @@
            py::arg( "independent_variable_names" ),
            py::arg( "force_coefficients_frame" ) = ta::negative_aerodynamic_frame_coefficients,
            py::arg( "interpolator_settings" ) = nullptr,
-<<<<<<< HEAD
-           get_docstring( "tabulated_force_only_from_files" ).c_str( ) );
-=======
            R"doc(
 
 Function for creating aerodynamic interface model settings from tabulated force coefficients from files.
@@ -900,7 +728,6 @@
 
 
     )doc" );
->>>>>>> c9e1f02f
 
     m.def( "tabulated_from_files",
            py::overload_cast< const std::map< int, std::string >,
@@ -921,9 +748,6 @@
            py::arg( "moment_coefficients_frame" ) = ta::body_fixed_frame_coefficients,
            py::arg( "moment_reference_point" ) = Eigen::Vector3d::Constant( TUDAT_NAN ),
            py::arg( "interpolator_settings" ) = nullptr,
-<<<<<<< HEAD
-           get_docstring( "tabulated_from_files" ).c_str( ) );
-=======
            R"doc(
 
 Function for creating aerodynamic interface model settings from tabulated coefficients from files.
@@ -994,7 +818,6 @@
 
 
     )doc" );
->>>>>>> c9e1f02f
 
     m.def( "scaled_by_constant",
            py::overload_cast< const std::shared_ptr< tss::AerodynamicCoefficientSettings >, const double, const double, const bool >(
@@ -1003,9 +826,6 @@
            py::arg( "force_scaling_constant" ),
            py::arg( "moment_scaling_constant" ),
            py::arg( "is_scaling_absolute" ) = false,
-<<<<<<< HEAD
-           get_docstring( "scaled_by_constant" ).c_str( ) );
-=======
            R"doc(
 
 Function for creating aerodynamic interface model settings by applying one constant scaling factor/value to all coefficients of an existing model settings object.
@@ -1065,7 +885,6 @@
 
 
     )doc" );
->>>>>>> c9e1f02f
 
     m.def( "scaled_by_vector",
            py::overload_cast< const std::shared_ptr< tss::AerodynamicCoefficientSettings >,
@@ -1076,9 +895,6 @@
            py::arg( "force_scaling_vector" ),
            py::arg( "moment_scaling_vector" ),
            py::arg( "is_scaling_absolute" ) = false,
-<<<<<<< HEAD
-           get_docstring( "scaled_by_vector" ).c_str( ) );
-=======
            R"doc(
 
 Function for creating aerodynamic interface model settings by applying constant scaling factors/values to the coefficients of an existing model settings object.
@@ -1136,7 +952,6 @@
 
 
     )doc" );
->>>>>>> c9e1f02f
 
     m.def( "scaled_by_vector_function",
            py::overload_cast< const std::shared_ptr< tss::AerodynamicCoefficientSettings >,
@@ -1147,9 +962,6 @@
            py::arg( "force_scaling_vector_function" ),
            py::arg( "moment_scaling_vector_function" ),
            py::arg( "is_scaling_absolute" ) = false,
-<<<<<<< HEAD
-           get_docstring( "scaled_by_vector_function" ).c_str( ) );
-=======
            R"doc(
 
 Function for creating aerodynamic interface model settings by applying custom scaling factors/values to the coefficients of an existing model settings object.
@@ -1213,15 +1025,11 @@
 
 
     )doc" );
->>>>>>> c9e1f02f
 
     m.def( "custom_control_surface",
            &tss::customControlSurfaceIncrementAerodynamicCoefficientSettings,
            py::arg( "force_and_moment_coefficient_function" ),
            py::arg( "independent_variable_names" ),
-<<<<<<< HEAD
-           get_docstring( "custom_control_surface" ).c_str( ) );
-=======
            R"doc(
 
 Function for creating control surface aerodynamic model settings from custom coefficients.
@@ -1277,7 +1085,6 @@
 
 
     )doc" );
->>>>>>> c9e1f02f
 
     m.def( "tabulated_from_files_control_surface",
            py::overload_cast< const std::map< int, std::string >,
@@ -1287,12 +1094,6 @@
            py::arg( "force_coefficient_files" ),
            py::arg( "moment_coefficient_files" ),
            py::arg( "independent_variable_names" ),
-<<<<<<< HEAD
-           get_docstring( "tabulated_from_files_control_surface" ).c_str( ) );
-
-    /////////////////////////////////////////////////////////////////
-    //////////////// DEPRECATED /////////////////////////////////////
-=======
            R"doc(
 
 Function for creating control surface aerodynamic model settings from tabulated coefficients from files.
@@ -1316,7 +1117,6 @@
     /////////////////////////////////////////////////////////////////
     //////////////// DEPRECATED
     ////////////////////////////////////////
->>>>>>> c9e1f02f
     /////////////////////////////////////////////////////////////////
 
     // m.def("custom",
@@ -1324,41 +1124,6 @@
     //       py::arg("force_coefficient_function"),
     //       py::arg("reference_area"),
     //       py::arg("independent_variable_names"),
-<<<<<<< HEAD
-    //       py::arg("are_coefficients_in_aerodynamic_frame") = true,
-    //       py::arg("are_coefficients_in_negative_axis_direction") = true );
-
-    // m.def("constant",
-    //       py::overload_cast<const double, const Eigen::Vector3d &, const bool,
-    //               const bool>(
-    //               &tss::constantAerodynamicCoefficientSettingsDeprecated ),
-    //       py::arg("reference_area"),
-    //       py::arg("constant_force_coefficient"),
-    //       py::arg("are_coefficients_in_aerodynamic_frame") = true,
-    //       py::arg("are_coefficients_in_negative_axis_direction") = true );
-
-    // m.def("custom_aerodynamic_force_coefficients",
-    //       py::overload_cast<
-    //               const std::function<Eigen::Vector3d(const std::vector<double> &)>,
-    //               const double, const std::vector<ta::AerodynamicCoefficientsIndependentVariables>,
-    //               const bool, const bool>(&tss::customAerodynamicCoefficientSettingsDeprecated),
-    //       py::arg("force_coefficient_function"),
-    //       py::arg("reference_area"),
-    //       py::arg("independent_variable_names"),
-    //       py::arg("are_coefficients_in_aerodynamic_frame") = true,
-    //       py::arg("are_coefficients_in_negative_axis_direction") = true );
-
-    // m.def("custom_aerodynamic_force_and_moment_coefficients",
-    //       py::overload_cast<
-    //               const std::function< Eigen::Vector3d( const std::vector< double >& ) >,
-    //               const std::function< Eigen::Vector3d( const std::vector< double >& ) >,
-    //               const double,
-    //               const double,
-    //               const Eigen::Vector3d&,
-    //               const std::vector< ta::AerodynamicCoefficientsIndependentVariables >,
-    //               const bool,
-    //               const bool >(&tss::customAerodynamicCoefficientSettingsDeprecated),
-=======
     //       py::arg("are_coefficients_in_aerodynamic_frame") =
     //       true,
     //       py::arg("are_coefficients_in_negative_axis_direction")
@@ -1405,22 +1170,16 @@
     //               ta::AerodynamicCoefficientsIndependentVariables
     //               >, const bool, const bool
     //               >(&tss::customAerodynamicCoefficientSettingsDeprecated),
->>>>>>> c9e1f02f
     //       py::arg("force_coefficient_function"),
     //       py::arg("moment_coefficient_function"),
     //       py::arg("reference_length"),
     //       py::arg("reference_area"),
     //       py::arg("moment_reference_point"),
     //       py::arg("independent_variable_names"),
-<<<<<<< HEAD
-    //       py::arg("are_coefficients_in_aerodynamic_frame") = true,
-    //       py::arg("are_coefficients_in_negative_axis_direction") = true );
-=======
     //       py::arg("are_coefficients_in_aerodynamic_frame") =
     //       true,
     //       py::arg("are_coefficients_in_negative_axis_direction")
     //       = true );
->>>>>>> c9e1f02f
 
     // m.def("tabulated",
     //       py::overload_cast<
@@ -1431,19 +1190,12 @@
     //               const double,
     //               const double,
     //               const Eigen::Vector3d &,
-<<<<<<< HEAD
-    //               const ta::AerodynamicCoefficientsIndependentVariables,
-    //               const bool,
-    //               const bool,
-    //               const std::shared_ptr<ti::InterpolatorSettings>>
-=======
     //               const
     //               ta::AerodynamicCoefficientsIndependentVariables,
     //               const bool,
     //               const bool,
     //               const
     //               std::shared_ptr<ti::InterpolatorSettings>>
->>>>>>> c9e1f02f
     //               (&tss::oneDimensionalTabulatedAerodynamicCoefficientSettingsDeprecated),
     //       py::arg("independent_variables"),
     //       py::arg("force_coefficients"),
@@ -1453,84 +1205,52 @@
     //       py::arg("lateral_reference_length"),
     //       py::arg("moment_reference_point"),
     //       py::arg("independent_variable_name"),
-<<<<<<< HEAD
-    //       py::arg("are_coefficients_in_aerodynamic_frame") = true,
-    //       py::arg("are_coefficients_in_negative_axis_direction") = true,
-    //       py::arg("interpolator_settings") = nullptr);
-=======
     //       py::arg("are_coefficients_in_aerodynamic_frame") =
     //       true,
     //       py::arg("are_coefficients_in_negative_axis_direction")
     //       = true, py::arg("interpolator_settings") =
     //       nullptr);
->>>>>>> c9e1f02f
 
     // m.def("tabulated_force_only",
     //       py::overload_cast<
     //               const std::vector<double>,
     //               const std::vector<Eigen::Vector3d>,
     //               const double,
-<<<<<<< HEAD
-    //               const ta::AerodynamicCoefficientsIndependentVariables,
-    //               const bool,
-    //               const bool,
-    //               const std::shared_ptr<ti::InterpolatorSettings>>
-=======
     //               const
     //               ta::AerodynamicCoefficientsIndependentVariables,
     //               const bool,
     //               const bool,
     //               const
     //               std::shared_ptr<ti::InterpolatorSettings>>
->>>>>>> c9e1f02f
     //               (&tss::oneDimensionalTabulatedAerodynamicCoefficientSettingsDeprecated),
     //       py::arg("independent_variables"),
     //       py::arg("force_coefficients"),
     //       py::arg("reference_area"),
     //       py::arg("independent_variable_name"),
-<<<<<<< HEAD
-    //       py::arg("are_coefficients_in_aerodynamic_frame") = true,
-    //       py::arg("are_coefficients_in_negative_axis_direction") = true,
-    //       py::arg("interpolator_settings") = nullptr);
-=======
     //       py::arg("are_coefficients_in_aerodynamic_frame") =
     //       true,
     //       py::arg("are_coefficients_in_negative_axis_direction")
     //       = true, py::arg("interpolator_settings") =
     //       nullptr);
->>>>>>> c9e1f02f
 
     // m.def("tabulated_force_only_from_files",
     //       py::overload_cast<
     //               const std::map< int, std::string >,
     //               const double,
-<<<<<<< HEAD
-    //               const std::vector< ta::AerodynamicCoefficientsIndependentVariables >,
-    //               const bool,
-    //               const bool,
-    //               const std::shared_ptr< ti::InterpolatorSettings > >
-=======
     //               const std::vector<
     //               ta::AerodynamicCoefficientsIndependentVariables
     //               >, const bool, const bool, const
     //               std::shared_ptr< ti::InterpolatorSettings >
     //               >
->>>>>>> c9e1f02f
     //               (&tss::readTabulatedAerodynamicCoefficientsFromFilesDeprecated),
     //       py::arg("force_coefficient_files"),
     //       py::arg("reference_area"),
     //       py::arg("independent_variable_names"),
-<<<<<<< HEAD
-    //       py::arg("are_coefficients_in_aerodynamic_frame") = true,
-    //       py::arg("are_coefficients_in_negative_axis_direction") = true,
-    //       py::arg("interpolator_settings") = nullptr );
-=======
     //       py::arg("are_coefficients_in_aerodynamic_frame") =
     //       true,
     //       py::arg("are_coefficients_in_negative_axis_direction")
     //       = true, py::arg("interpolator_settings") = nullptr
     //       );
->>>>>>> c9e1f02f
 
     // m.def("tabulated_from_files",
     //       py::overload_cast<
@@ -1540,18 +1260,11 @@
     //               const double,
     //               const double,
     //               const Eigen::Vector3d &,
-<<<<<<< HEAD
-    //               const std::vector< ta::AerodynamicCoefficientsIndependentVariables >,
-    //               const bool,
-    //               const bool,
-    //               const std::shared_ptr< ti::InterpolatorSettings > >
-=======
     //               const std::vector<
     //               ta::AerodynamicCoefficientsIndependentVariables
     //               >, const bool, const bool, const
     //               std::shared_ptr< ti::InterpolatorSettings >
     //               >
->>>>>>> c9e1f02f
     //               (&tss::readTabulatedAerodynamicCoefficientsFromFilesDeprecated),
     //       py::arg("force_coefficient_files"),
     //       py::arg("moment_coefficient_files"),
@@ -1560,17 +1273,11 @@
     //       py::arg("lateral_reference_length"),
     //       py::arg("moment_reference_point"),
     //       py::arg("independent_variable_names"),
-<<<<<<< HEAD
-    //       py::arg("are_coefficients_in_aerodynamic_frame") = true,
-    //       py::arg("are_coefficients_in_negative_axis_direction") = true,
-    //       py::arg("interpolator_settings") = nullptr );
-=======
     //       py::arg("are_coefficients_in_aerodynamic_frame") =
     //       true,
     //       py::arg("are_coefficients_in_negative_axis_direction")
     //       = true, py::arg("interpolator_settings") = nullptr
     //       );
->>>>>>> c9e1f02f
 }
 
 }  // namespace aerodynamic_coefficients
