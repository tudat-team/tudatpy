--- conflicted
+++ resolved
@@ -13,11 +13,6 @@
 #include <tudat/astro/reference_frames/referenceFrameTransformations.h>
 #include <tudat/simulation/environment_setup.h>
 
-<<<<<<< HEAD
-#include "docstrings.h"
-
-=======
->>>>>>> c9e1f02f
 // #include <pybind11/chrono.h>
 #include <pybind11/eigen.h>
 #include <pybind11/functional.h>
@@ -43,17 +38,10 @@
     /////////////////////////////////////////////////////////////////////////////
     // createRadiationPressureInterface.h
     /////////////////////////////////////////////////////////////////////////////
-<<<<<<< HEAD
-    py::enum_< tss::RadiationPressureType >( m, "RadiationPressureType", get_docstring( "RadiationPressureType" ).c_str( ) )
-            .value( "cannonball_radiation_pressure_interface",
-                    tss::RadiationPressureType::cannon_ball_radiation_pressure_interface,
-                    get_docstring( "RadiationPressureType.cannonball_radiation_pressure_interface" ).c_str( ) )
-=======
     py::enum_< tss::RadiationPressureType >( m, "RadiationPressureType", R"doc(No documentation found.)doc" )
             .value( "cannonball_radiation_pressure_interface",
                     tss::RadiationPressureType::cannon_ball_radiation_pressure_interface,
                     R"doc(No documentation found.)doc" )
->>>>>>> c9e1f02f
             //                .value("panelled_radiation_pressure_interface",
             //                       tss::RadiationPressureType::panelled_radiation_pressure_interface,
             //                       get_docstring("RadiationPressureType.panelled_radiation_pressure_interface").c_str())
@@ -61,30 +49,6 @@
             //                       tss::RadiationPressureType::solar_sailing_radiation_pressure_interface,
             //                       get_docstring("RadiationPressureType.solar_sailing_radiation_pressure_interface").c_str())
             .export_values( );
-<<<<<<< HEAD
-    py::enum_< tss::RadiationPressureTargetModelType >(
-            m, "RadiationPressureTargetModelType", get_docstring( "RadiationPressureTargetModelType" ).c_str( ) )
-            .value( "cannonball_target",
-                    tss::RadiationPressureTargetModelType::cannonball_target,
-                    get_docstring( "RadiationPressureType.cannonball_target" ).c_str( ) )
-            .value( "paneled_target",
-                    tss::RadiationPressureTargetModelType::paneled_target,
-                    get_docstring( "RadiationPressureType.paneled_target" ).c_str( ) )
-            .value( "multi_type_target",
-                    tss::RadiationPressureTargetModelType::multi_type_target,
-                    get_docstring( "RadiationPressureType.multi_type_target" ).c_str( ) )
-            .value( "undefined_target",
-                    tss::RadiationPressureTargetModelType::undefined_target,
-                    get_docstring( "RadiationPressureType.undefined_target" ).c_str( ) )
-            .export_values( );
-
-    py::class_< tss::RadiationPressureInterfaceSettings, std::shared_ptr< tss::RadiationPressureInterfaceSettings > >(
-            m, "RadiationPressureInterfaceSettings", get_docstring( "RadiationPressureInterfaceSettings" ).c_str( ) );
-    //            .def(py::init<const tss::RadiationPressureType, const std::string &,
-    //                 const std::vector<std::string>>(),
-    //                 py::arg("radiation_pressure_type"), py::arg("source_body"),
-    //                 py::arg("occulting_bodies") = std::vector<std::string>());
-=======
     py::enum_< tss::RadiationPressureTargetModelType >( m, "RadiationPressureTargetModelType", R"doc(No documentation found.)doc" )
             .value( "cannonball_target", tss::RadiationPressureTargetModelType::cannonball_target, R"doc(No documentation found.)doc" )
             .value( "paneled_target", tss::RadiationPressureTargetModelType::paneled_target, R"doc(No documentation found.)doc" )
@@ -102,20 +66,10 @@
     //                 py::arg("source_body"),
     //                 py::arg("occulting_bodies") =
     //                 std::vector<std::string>());
->>>>>>> c9e1f02f
 
     py::class_< tss::CannonBallRadiationPressureInterfaceSettings,
                 std::shared_ptr< tss::CannonBallRadiationPressureInterfaceSettings >,
                 tss::RadiationPressureInterfaceSettings >(
-<<<<<<< HEAD
-            m, "CannonBallRadiationPressureInterfaceSettings", get_docstring( "CannonBallRadiationPressureInterfaceSettings" ).c_str( ) );
-
-    //            .def(py::init<const std::string &, const double, const double,
-    //                 const std::vector<std::string> &>(),
-    //                 py::arg("source_body"), py::arg("area"),
-    //                 py::arg("radiation_pressure_coefficient"),
-    //                 py::arg("occulting_bodies") = std::vector<std::string>())
-=======
             m, "CannonBallRadiationPressureInterfaceSettings", R"doc(No documentation found.)doc" );
 
     //            .def(py::init<const std::string &, const
@@ -125,7 +79,6 @@
     //                 py::arg("radiation_pressure_coefficient"),
     //                 py::arg("occulting_bodies") =
     //                 std::vector<std::string>())
->>>>>>> c9e1f02f
 
     m.def( "cannonball",
            py::overload_cast< const std::string&, const double, const double, const std::vector< std::string >& >(
@@ -134,11 +87,7 @@
            py::arg( "reference_area" ),
            py::arg( "radiation_pressure_coefficient" ),
            py::arg( "occulting_bodies" ) = std::vector< std::string >( ),
-<<<<<<< HEAD
-           get_docstring( "cannonball" ).c_str( ) );
-=======
            R"doc(No documentation found.)doc" );
->>>>>>> c9e1f02f
 
     //        m.def("panelled",
     //              &tss::panelledRadiationPressureInterfaceSettings,
@@ -147,12 +96,8 @@
     //              py::arg("areas"),
     //              py::arg("diffusion_coefficients"),
     //              py::arg("surface_normals_in_body_fixed_frame"),
-<<<<<<< HEAD
-    //              py::arg("occulting_bodies") = std::vector<std::string>(),
-=======
     //              py::arg("occulting_bodies") =
     //              std::vector<std::string>(),
->>>>>>> c9e1f02f
     //              get_docstring("panelled").c_str()
     //              );
 
@@ -172,27 +117,18 @@
 
     enum class SphericalHarmonicsSurfacePropertyDistributionModel {
         custom,
-<<<<<<< HEAD
-        albedo_dlam1 /**< DLAM-1 lunar albedo model: Floberghagen, R. et al. "Lunar Albedo Force Modeling and its Effect on Low Lunar Orbit
-                        and Gravity Field Determination". ASR 23. 4(1999): 733-738. */
-=======
         albedo_dlam1 /**< DLAM-1 lunar albedo model:
                         Floberghagen, R. et al. "Lunar
                         Albedo Force Modeling and its Effect
                         on Low Lunar Orbit and Gravity Field
                         Determination". ASR 23. 4(1999):
                         733-738. */
->>>>>>> c9e1f02f
     };
 
     ///////////////////////////////////////////////////////////
     ///////////   LUMINOSITY MODELS
     ///////////////////////////////////////////////////////////
 
-<<<<<<< HEAD
-    py::class_< tss::LuminosityModelSettings, std::shared_ptr< tss::LuminosityModelSettings > >(
-            m, "LuminosityModelSettings", get_docstring( "LuminosityModelSettings" ).c_str( ) );
-=======
     py::class_< tss::LuminosityModelSettings, std::shared_ptr< tss::LuminosityModelSettings > >( m,
                                                                                                  "LuminosityModelSettings",
                                                                                                  R"doc(
@@ -204,14 +140,10 @@
 
 
      )doc" );
->>>>>>> c9e1f02f
 
     m.def( "constant_luminosity",
            &tss::constantLuminosityModelSettings,
            py::arg( "luminosity" ),
-<<<<<<< HEAD
-           get_docstring( "constant_luminosity" ).c_str( ) );
-=======
            R"doc(
 
 Function for creating constant radiation source luminosity settings.
@@ -236,15 +168,11 @@
 
 
     )doc" );
->>>>>>> c9e1f02f
 
     m.def( "irradiance_based_constant_luminosity",
            &tss::irradianceBasedLuminosityModelSettings,
            py::arg( "constant_irradiance" ),
            py::arg( "reference_distance" ),
-<<<<<<< HEAD
-           get_docstring( "irradiance_based_constant_luminosity" ).c_str( ) );
-=======
            R"doc(
 
 Function for creating source luminosity settings based on the irradiance at a reference distance.
@@ -271,14 +199,10 @@
 
 
     )doc" );
->>>>>>> c9e1f02f
 
     m.def( "time_variable_luminosity",
            &tss::timeVariableLuminosityModelSettings,
            py::arg( "luminosity_function" ),
-<<<<<<< HEAD
-           get_docstring( "time_variable_luminosity" ).c_str( ) );
-=======
            R"doc(
 
 Function for creating time-variable radiation source luminosity settings.
@@ -303,15 +227,11 @@
 
 
     )doc" );
->>>>>>> c9e1f02f
 
     m.def( "irradiance_based_time_variable_luminosity",
            &tss::timeVariableIrradianceBasedLuminosityModelSettings,
            py::arg( "irradiance_function" ),
            py::arg( "reference_distance" ),
-<<<<<<< HEAD
-           get_docstring( "irradiance_based_time_variable_luminosity" ).c_str( ) );
-=======
            R"doc(
 
 Function for creating time-variable source luminosity settings based on the irradiance at a reference distance.
@@ -338,16 +258,12 @@
 
 
     )doc" );
->>>>>>> c9e1f02f
 
     ///////////////////////////////////////////////////////////
     ///////////   SURFACE PROPERTY MODELS
     ///////////////////////////////////////////////////////////
 
     py::class_< tss::SurfacePropertyDistributionSettings, std::shared_ptr< tss::SurfacePropertyDistributionSettings > >(
-<<<<<<< HEAD
-            m, "SurfacePropertyDistributionSettings", get_docstring( "SurfacePropertyDistributionSettings" ).c_str( ) );
-=======
             m,
             "SurfacePropertyDistributionSettings",
             R"doc(
@@ -359,14 +275,10 @@
 
 
      )doc" );
->>>>>>> c9e1f02f
 
     m.def( "constant_surface_property_distribution",
            &tss::constantSurfacePropertyDistributionSettings,
            py::arg( "constant_value" ),
-<<<<<<< HEAD
-           get_docstring( "constant_surface_property_distribution" ).c_str( ) );
-=======
            R"doc(
 
 Function for creating constant radiative surface property distribution settings.
@@ -389,22 +301,12 @@
 
 
     )doc" );
->>>>>>> c9e1f02f
 
     m.def( "spherical_harmonic_surface_property_distribution",
            py::overload_cast< const Eigen::MatrixXd&, const Eigen::MatrixXd& >(
                    &tss::sphericalHarmonicsSurfacePropertyDistributionSettings ),
            py::arg( "cosine_coefficients" ),
            py::arg( "sine_coefficients" ),
-<<<<<<< HEAD
-           get_docstring( "spherical_harmonic_surface_property_distribution" ).c_str( ) );
-
-    m.def( "predefined_spherical_harmonic_surface_property_distribution",
-           py::overload_cast< tss::SphericalHarmonicsSurfacePropertyDistributionModel >(
-                   &tss::sphericalHarmonicsSurfacePropertyDistributionSettings ),
-           py::arg( "predefined_model" ),
-           get_docstring( "predefined_spherical_harmonic_surface_property_distribution" ).c_str( ) );
-=======
            R"doc(
 
 Function for creating radiative surface property distribution settings according to a spherical harmonic model.
@@ -464,7 +366,6 @@
 
 
     )doc" );
->>>>>>> c9e1f02f
 
     m.def( "knocke_type_surface_property_distribution",
            &tss::manualSecondDegreeZonalPeriodicSurfacePropertyDistributionSettings,
@@ -475,9 +376,6 @@
            py::arg( "constant_degree_two_contribution" ),
            py::arg( "reference_epoch" ),
            py::arg( "period" ),
-<<<<<<< HEAD
-           get_docstring( "knocke_type_surface_property_distribution" ).c_str( ) );
-=======
            R"doc(
 
 Function for creating radiative surface property distribution settings according to 'Knocke-type' model
@@ -522,15 +420,11 @@
 
 
     )doc" );
->>>>>>> c9e1f02f
 
     m.def( "predefined_knocke_type_surface_property_distribution",
            py::overload_cast< tss::KnockeTypeSurfacePropertyDistributionModel >(
                    &tss::secondDegreeZonalPeriodicSurfacePropertyDistributionSettings ),
            py::arg( "predefined_model" ),
-<<<<<<< HEAD
-           get_docstring( "predefined_knocke_type_surface_property_distribution" ).c_str( ) );
-=======
            R"doc(
 
 Function for creating radiative surface property distribution settings according to a predefined 'Knocke-type` model.
@@ -553,14 +447,10 @@
 
 
     )doc" );
->>>>>>> c9e1f02f
 
     m.def( "custom_surface_property_distribution",
            &tss::customSurfacePropertyDistributionSettings,
            py::arg( "custom_function" ),
-<<<<<<< HEAD
-           get_docstring( "custom_surface_property_distribution" ).c_str( ) );
-=======
            R"doc(
 
 Function for creating radiative surface property distribution settings according to a custom user-defined model.
@@ -584,16 +474,11 @@
 
 
     )doc" );
->>>>>>> c9e1f02f
 
     ///////////////////////////////////////////////////////////
     ///////////   PANEL RADIOSITY MODELS
     ///////////////////////////////////////////////////////////
 
-<<<<<<< HEAD
-    py::class_< tss::PanelRadiosityModelSettings, std::shared_ptr< tss::PanelRadiosityModelSettings > >(
-            m, "PanelRadiosityModelSettings", get_docstring( "PanelRadiosityModelSettings" ).c_str( ) );
-=======
     py::class_< tss::PanelRadiosityModelSettings, std::shared_ptr< tss::PanelRadiosityModelSettings > >( m,
                                                                                                          "PanelRadiosityModelSettings",
                                                                                                          R"doc(
@@ -605,14 +490,10 @@
 
 
      )doc" );
->>>>>>> c9e1f02f
 
     m.def( "constant_radiosity",
            &tss::constantPanelRadiosityModelSettings,
            py::arg( "radiosity" ),
-<<<<<<< HEAD
-           get_docstring( "constant_radiosity" ).c_str( ) );
-=======
            R"doc(
 
 Function for creating settings for surface constant surface radiosity of an extended source
@@ -642,15 +523,11 @@
 
 
     )doc" );
->>>>>>> c9e1f02f
 
     m.def( "constant_albedo_surface_radiosity",
            py::overload_cast< double, const std::string& >( &tss::albedoPanelRadiosityModelSettings ),
            py::arg( "constant_albedo" ),
            py::arg( "original_source_name" ),
-<<<<<<< HEAD
-           get_docstring( "constant_albedo_surface_radiosity" ).c_str( ) );
-=======
            R"doc(
 
 Function for creating settings for surface constant albedo surface radiosity of an extended source
@@ -685,15 +562,11 @@
 
 
     )doc" );
->>>>>>> c9e1f02f
 
     m.def( "variable_albedo_surface_radiosity",
            &tss::albedoPanelRadiosityModelSettingsGeneric,
            py::arg( "albedo_distribution_settings" ),
            py::arg( "original_source_name" ),
-<<<<<<< HEAD
-           get_docstring( "variable_albedo_surface_radiosity" ).c_str( ) );
-=======
            R"doc(
 
 Function for creating settings for surface variable albedo surface radiosity of an extended source
@@ -718,15 +591,11 @@
 
 
     )doc" );
->>>>>>> c9e1f02f
 
     m.def( "thermal_emission_blackbody_constant_emissivity",
            py::overload_cast< double, const std::string& >( &tss::delayedThermalPanelRadiosityModelSettings ),
            py::arg( "constant_emissivity" ),
            py::arg( "original_source_name" ),
-<<<<<<< HEAD
-           get_docstring( "thermal_emission_blackbody_constant_emissivity" ).c_str( ) );
-=======
            R"doc(
 
 Function for creating settings for surface radiosity of an extended source from an isotropically heated body with constant emissivity
@@ -765,15 +634,11 @@
 
 
     )doc" );
->>>>>>> c9e1f02f
 
     m.def( "thermal_emission_blackbody_variable_emissivity",
            &tss::delayedThermalPanelRadiosityModelSettingsGeneric,
            py::arg( "emissivity_distribution_model" ),
            py::arg( "original_source_name" ),
-<<<<<<< HEAD
-           get_docstring( "thermal_emission_blackbody_variable_emissivity" ).c_str( ) );
-=======
            R"doc(
 
 Function for creating settings for surface radiosity of an extended source from an isotropically heated body with variable emissivity
@@ -798,7 +663,6 @@
 
 
     )doc" );
->>>>>>> c9e1f02f
 
     m.def( "thermal_emission_angle_based_radiosity",
            &tss::angleBasedThermalPanelRadiosityModelSettings,
@@ -806,9 +670,6 @@
            py::arg( "maximum_temperature" ),
            py::arg( "constant_emissivity" ),
            py::arg( "original_source_name" ),
-<<<<<<< HEAD
-           get_docstring( "thermal_emission_angle_based_radiosity" ).c_str( ) );
-=======
            R"doc(
 
 Function for creating settings for surface radiosity of an extended source with surface temperature from Lemoine (2013)
@@ -854,16 +715,12 @@
 
 
     )doc" );
->>>>>>> c9e1f02f
 
     ///////////////////////////////////////////////////////////
     ///////////   PANEL REFLECTION MODELS
     ///////////////////////////////////////////////////////////
 
     py::class_< tss::BodyPanelReflectionLawSettings, std::shared_ptr< tss::BodyPanelReflectionLawSettings > >(
-<<<<<<< HEAD
-            m, "BodyPanelReflectionLawSettings", get_docstring( "BodyPanelReflectionLawSettings" ).c_str( ) );
-=======
             m,
             "BodyPanelReflectionLawSettings",
             R"doc(
@@ -875,16 +732,12 @@
 
 
      )doc" );
->>>>>>> c9e1f02f
 
     m.def( "specular_diffuse_body_panel_reflection",
            &tss::specularDiffuseBodyPanelReflectionLawSettings,
            py::arg( "specular_reflectivity" ),
            py::arg( "diffuse_reflectivity" ),
            py::arg( "with_instantaneous_reradiation" ),
-<<<<<<< HEAD
-           get_docstring( "specular_diffuse_body_panel_reflection" ).c_str( ) );
-=======
            R"doc(
 
 Function for creating settings for target panel reflection law using a specular-diffuse model
@@ -925,14 +778,10 @@
 
 
     )doc" );
->>>>>>> c9e1f02f
 
     m.def( "lambertian_body_panel_reflection",
            &tss::lambertainBodyPanelReflectionLawSettings,
            py::arg( "reflectivity" ),
-<<<<<<< HEAD
-           get_docstring( "lambertian_body_panel_reflection" ).c_str( ) );
-=======
            R"doc(
 
 Function for creating settings for target panel reflection law using a Lambertian model
@@ -958,16 +807,11 @@
 
 
     )doc" );
->>>>>>> c9e1f02f
 
     ///////////////////////////////////////////////////////////
     ///////////   RADIATION SOURCE MODELS
     ///////////////////////////////////////////////////////////
 
-<<<<<<< HEAD
-    py::class_< tss::RadiationSourceModelSettings, std::shared_ptr< tss::RadiationSourceModelSettings > >(
-            m, "RadiationSourceModelSettings", get_docstring( "RadiationSourceModelSettings" ).c_str( ) );
-=======
     py::class_< tss::RadiationSourceModelSettings, std::shared_ptr< tss::RadiationSourceModelSettings > >( m,
                                                                                                            "RadiationSourceModelSettings",
                                                                                                            R"doc(
@@ -979,14 +823,10 @@
 
 
      )doc" );
->>>>>>> c9e1f02f
 
     m.def( "isotropic_radiation_source",
            &tss::isotropicPointRadiationSourceModelSettings,
            py::arg( "luminosity_model" ),
-<<<<<<< HEAD
-           get_docstring( "isotropic_radiation_source" ).c_str( ) );
-=======
            R"doc(
 
 Function for creating settings for an isotropic radiation source
@@ -1014,16 +854,12 @@
 
 
     )doc" );
->>>>>>> c9e1f02f
 
     m.def( "panelled_extended_radiation_source",
            &tss::extendedRadiationSourceModelSettingsWithOccultationMap,
            py::arg( "panel_radiosity_settings" ),
            py::arg( "number_of_panels_per_ring" ),
            py::arg( "original_source_occulting_bodies" ) = std::map< std::string, std::vector< std::string > >( ),
-<<<<<<< HEAD
-           get_docstring( "panelled_extended_radiation_source" ).c_str( ) );
-=======
            R"doc(
 
 Function for creating settings for a dynamically panelled extended radiation source
@@ -1059,16 +895,12 @@
 
 
     )doc" );
->>>>>>> c9e1f02f
 
     ///////////////////////////////////////////////////////////
     ///////////   RADIATION TARGET MODELS
     ///////////////////////////////////////////////////////////
 
     py::class_< tss::RadiationPressureTargetModelSettings, std::shared_ptr< tss::RadiationPressureTargetModelSettings > >(
-<<<<<<< HEAD
-            m, "RadiationPressureTargetModelSettings", get_docstring( "RadiationPressureTargetModelSettings" ).c_str( ) );
-=======
             m,
             "RadiationPressureTargetModelSettings",
             R"doc(
@@ -1080,16 +912,12 @@
 
 
      )doc" );
->>>>>>> c9e1f02f
 
     m.def( "cannonball_radiation_target",
            &tss::cannonballRadiationPressureTargetModelSettingsWithOccultationMap,
            py::arg( "reference_area" ),
            py::arg( "radiation_pressure_coefficient" ),
            py::arg( "per_source_occulting_bodies" ) = std::map< std::string, std::vector< std::string > >( ),
-<<<<<<< HEAD
-           get_docstring( "cannonball_radiation_target" ).c_str( ) );
-=======
            R"doc(
 
 Function for cannonball radiation target
@@ -1114,14 +942,10 @@
 
 
     )doc" );
->>>>>>> c9e1f02f
 
     m.def( "panelled_radiation_target",
            &tss::paneledRadiationPressureTargetModelSettingsWithOccultationMap,
            py::arg( "source_to_target_occulting_bodies" ) = std::map< std::string, std::vector< std::string > >( ),
-<<<<<<< HEAD
-           get_docstring( "panelled_radiation_target" ).c_str( ) );
-=======
            R"doc(
 
 Function for creating settings for a paneled radiation pressure target model
@@ -1145,7 +969,6 @@
 
 
     )doc" );
->>>>>>> c9e1f02f
 }
 
 }  // namespace radiation_pressure
