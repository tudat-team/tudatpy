/*    Copyright (c) 2010-2019, Delft University of Technology
 *    All rights reserved
 *
 *    This file is part of the Tudat. Redistribution and use in source and
 *    binary forms, with or without modification, are permitted exclusively
 *    under the terms of the Modified BSD license. You should have received
 *    a copy of the license with this file. If not, please or visit:
 *    http://tudat.tudelft.nl/LICENSE.
 */

#include "expose_shape_deformation_setup.h"

#include <pybind11/complex.h>
#include <pybind11/eigen.h>
#include <pybind11/functional.h>
#include <pybind11/pybind11.h>
#include <pybind11/stl.h>
#include <tudat/simulation/environment_setup/createBodyDeformationModel.h>
<<<<<<< HEAD

#include "docstrings.h"
=======
>>>>>>> a367fe96

namespace py = pybind11;
namespace tss = tudat::simulation_setup;

namespace tudatpy
{
namespace numerical_simulation
{
namespace environment_setup
{
namespace shape_deformation
{

void expose_shape_deformation_setup( py::module &m )
{
<<<<<<< HEAD
    py::class_< tss::BodyDeformationSettings, std::shared_ptr< tss::BodyDeformationSettings > >(
            m, "BodyDeformationSettings", get_docstring( "BodyDeformationSettings" ).c_str( ) );

    py::class_< tss::BasicSolidBodyDeformationSettings,
                std::shared_ptr< tss::BasicSolidBodyDeformationSettings >,
                tss::BodyDeformationSettings >(
            m, "BasicSolidBodyDeformationSettings", get_docstring( "BasicSolidBodyDeformationSettings" ).c_str( ) );
=======
    py::class_< tss::BodyDeformationSettings, std::shared_ptr< tss::BodyDeformationSettings > >( m,
                                                                                                 "BodyDeformationSettings",
                                                                                                 R"doc(

        Base class for providing settings for body shape deformation model.

        Functional (base) class for settings of body shape deformation models that require no information in addition to their type.
        Body shape deformation model settings requiring additional information must be defined using an object derived from this class.





     )doc" );

    py::class_< tss::BasicSolidBodyDeformationSettings,
                std::shared_ptr< tss::BasicSolidBodyDeformationSettings >,
                tss::BodyDeformationSettings >( m,
                                                "BasicSolidBodyDeformationSettings",
                                                R"doc(

        Class for defining model settings for simple tidal solid-body shape deformation.

        `BodyDeformationSettings` derived class for simple tidal solid-body shape deformation.




     )doc" );
>>>>>>> a367fe96

    m.def( "basic_solid_body_tidal",
           &tss::basicTidalBodyShapeDeformation,
           py::arg( "tide_raising_bodies" ),
           py::arg( "displacement_love_numbers" ),
           py::arg( "reference_radius" ) = TUDAT_NAN,
<<<<<<< HEAD
           get_docstring( "basic_solid_body_tidal" ).c_str( ) );
=======
           R"doc(

Function for creating basic tidal solid-body shape deformation

Function for creating basic tidal solid-body shape deformation, computing the tidal shape variation due to any number of bodies causing the deformation, and a tidal response define by the deformation Love and Shida numbers :math:`h_{m}` and :math:`l_{m}` (with only :math:`m=2,3` currently supported). This function implements equations (7.5) and (7.6) of the `IERS Conventions 2010 <https://iers-conventions.obspm.fr/conventions_material.php>`_.


Parameters
----------
tide_raising_bodies : list[ string ]
    List of bodies that raise a tide that induces the shape variation.
displacement_love_numbers : dict[ int, [float,float] ]
    Dictionary of pairs. The dictionary key the spherical harmonic degree :math:`l` of the tidal deformation (2 or 3 are currently supported). The dictionary value is comprised of a pair of floats representing the :math:`h_{2}` and :math:`l_{2}` deformation Love numbers
reference_radius : float, default = NaN
    Spherical harmonic reference radius of the deformed body. If this value is left undefined (e.g at NaN), the reference radius of the existing spherical harmonic gravity field of the deformed body is used.
Returns
-------
BasicSolidBodyDeformationSettings
    Instance of the :class:`~tudatpy.numerical_simulation.environment_setup.shape_deformation.BodyDeformationSettings` derived :class:`~tudatpy.numerical_simulation.environment_setup.shape_deformation.BasicSolidBodyDeformationSettings` class





Examples
--------
In this example, we create a settings for degree 2 tidal deformation of the Earth due to the Sun and Moon:

.. code-block:: python

  # Create Love numbers
  love_numbers = dict()
  love_numbers[2] = (0.6, 0.08)

  # Create tide raising bodies
  tide_raising_bodies = ["Sun", "Moon"]

  # Append shape variation settings to existing (default is empty) list
  body_settings.get( "Earth" ).shape_deformation_settings.append(
      environment_setup.shape_deformation.basic_solid_body_tidal(
          tide_raising_bodies, love_numbers ) )


    )doc" );
>>>>>>> a367fe96

    m.def( "degree_two_basic_solid_body_tidal",
           &tss::degreeTwoBasicTidalBodyShapeDeformation,
           py::arg( "tide_raising_bodies" ),
           py::arg( "love_number" ),
           py::arg( "shida_number" ),
           py::arg( "reference_radius" ) = TUDAT_NAN,
<<<<<<< HEAD
           get_docstring( "degree_two_basic_solid_body_tidal" ).c_str( ) );

    m.def( "iers_2010_solid_body_tidal", &tss::iers2010TidalBodyShapeDeformation, get_docstring( "iers_2010_solid_body_tidal" ).c_str( ) );

    m.def( "pole_tidal", &tss::poleTideBodyShapeDeformation, get_docstring( "pole_tide" ).c_str( ) );

    m.def( "ocean_tidal", &tss::oceanTideBodyShapeDeformation, py::arg( "blq_files" ), get_docstring( "ocean_tidal" ).c_str( ) );
=======
           R"doc(

Function for creating degree 2 basic tidal solid-body shape deformation

Function for creating basic tidal solid-body shape deformation, computing the tidal shape variation due to any number of bodies causing the deformation, and a tidal response define by the deformation Love and Shida numbers :math:`h_{2}` and :math:`l_{2}`. This function implements equations (7.5) of the IERS Conventions 2010, and provides a simplified interface (for degree 2 only) of :func:`basic_solid_body_tidal`.


Parameters
----------
tide_raising_bodies : list[ string ]
    List of bodies that raise a tide that induces the shape variation.
love_number : float
    Value of :math:`h_{2}` deformation Love number`
shida_number : float
    Value of :math:`l_{2}` deformation Shida number`
reference_radius : float, default = NaN
    Spherical harmonic reference radius of the deformed body. If this value is left undefined (e.g at NaN), the reference radius of the existing spherical harmonic gravity field of the deformed body is used.
Returns
-------
BasicSolidBodyDeformationSettings
    Instance of the :class:`~tudatpy.numerical_simulation.environment_setup.shape_deformation.BodyDeformationSettings` derived :class:`~tudatpy.numerical_simulation.environment_setup.shape_deformation.BasicSolidBodyDeformationSettings` class





Examples
--------
In this example, we create a settings for degree 2 tidal deformation of the Earth due to the Sun and Moon:

.. code-block:: python

  # Create Love numbers
  h2_love_number = 0.6
  l2_shida_number = 0.08

  # Create tide raising bodies
  tide_raising_bodies = ["Sun", "Moon"]

  # Append shape variation settings to existing (default is empty) list
  body_settings.get( "Earth" ).shape_deformation_settings.append(
      environment_setup.shape_deformation.degree_two_basic_solid_body_tidal(
          tide_raising_bodies, h2_love_number, l2_shida_number ) )


    )doc" );

    m.def( "iers_2010_solid_body_tidal",
           &tss::iers2010TidalBodyShapeDeformation,
           R"doc(

Function for creating full IERS 2010 shape deformation model

Function for creating full IERS 2010 shape deformation model, computing the tidal shape variation due to the full model defined in Section 7.1.1 of the IERS Conventions 2010, implementing Eqs. (7.5)-(7.13), including all terms from Tables 7.3a and 7.3b. At present, none of the input parameters of the model can be varied.

Returns
-------
BodyDeformationSettings
    Instance of the :class:`~tudatpy.numerical_simulation.environment_setup.shape_deformation.BodyDeformationSettings` defining the IERS 2010 settings






    )doc" );

    m.def( "pole_tidal", &tss::poleTideBodyShapeDeformation, R"doc(No documentation found.)doc" );

    m.def( "ocean_tidal", &tss::oceanTideBodyShapeDeformation, py::arg( "blq_files" ), R"doc(No documentation found.)doc" );
>>>>>>> a367fe96
}

}  // namespace shape_deformation
}  // namespace environment_setup
}  // namespace numerical_simulation
}  // namespace tudatpy<|MERGE_RESOLUTION|>--- conflicted
+++ resolved
@@ -16,11 +16,6 @@
 #include <pybind11/pybind11.h>
 #include <pybind11/stl.h>
 #include <tudat/simulation/environment_setup/createBodyDeformationModel.h>
-<<<<<<< HEAD
-
-#include "docstrings.h"
-=======
->>>>>>> a367fe96
 
 namespace py = pybind11;
 namespace tss = tudat::simulation_setup;
@@ -36,15 +31,6 @@
 
 void expose_shape_deformation_setup( py::module &m )
 {
-<<<<<<< HEAD
-    py::class_< tss::BodyDeformationSettings, std::shared_ptr< tss::BodyDeformationSettings > >(
-            m, "BodyDeformationSettings", get_docstring( "BodyDeformationSettings" ).c_str( ) );
-
-    py::class_< tss::BasicSolidBodyDeformationSettings,
-                std::shared_ptr< tss::BasicSolidBodyDeformationSettings >,
-                tss::BodyDeformationSettings >(
-            m, "BasicSolidBodyDeformationSettings", get_docstring( "BasicSolidBodyDeformationSettings" ).c_str( ) );
-=======
     py::class_< tss::BodyDeformationSettings, std::shared_ptr< tss::BodyDeformationSettings > >( m,
                                                                                                  "BodyDeformationSettings",
                                                                                                  R"doc(
@@ -54,7 +40,15 @@
         Functional (base) class for settings of body shape deformation models that require no information in addition to their type.
         Body shape deformation model settings requiring additional information must be defined using an object derived from this class.
 
-
+    m.def( "degree_two_basic_solid_body_tidal",
+           &tss::degreeTwoBasicTidalBodyShapeDeformation,
+           py::arg( "tide_raising_bodies" ),
+           py::arg( "love_number" ),
+           py::arg( "shida_number" ),
+           py::arg( "reference_radius" ) = TUDAT_NAN,
+           get_docstring( "degree_two_basic_solid_body_tidal" ).c_str( ) );
+
+    m.def( "iers_2010_solid_body_tidal", &tss::iers2010TidalBodyShapeDeformation, get_docstring( "iers_2010_solid_body_tidal" ).c_str( ) );
 
 
 
@@ -74,16 +68,12 @@
 
 
      )doc" );
->>>>>>> a367fe96
 
     m.def( "basic_solid_body_tidal",
            &tss::basicTidalBodyShapeDeformation,
            py::arg( "tide_raising_bodies" ),
            py::arg( "displacement_love_numbers" ),
            py::arg( "reference_radius" ) = TUDAT_NAN,
-<<<<<<< HEAD
-           get_docstring( "basic_solid_body_tidal" ).c_str( ) );
-=======
            R"doc(
 
 Function for creating basic tidal solid-body shape deformation
@@ -128,7 +118,6 @@
 
 
     )doc" );
->>>>>>> a367fe96
 
     m.def( "degree_two_basic_solid_body_tidal",
            &tss::degreeTwoBasicTidalBodyShapeDeformation,
@@ -136,15 +125,6 @@
            py::arg( "love_number" ),
            py::arg( "shida_number" ),
            py::arg( "reference_radius" ) = TUDAT_NAN,
-<<<<<<< HEAD
-           get_docstring( "degree_two_basic_solid_body_tidal" ).c_str( ) );
-
-    m.def( "iers_2010_solid_body_tidal", &tss::iers2010TidalBodyShapeDeformation, get_docstring( "iers_2010_solid_body_tidal" ).c_str( ) );
-
-    m.def( "pole_tidal", &tss::poleTideBodyShapeDeformation, get_docstring( "pole_tide" ).c_str( ) );
-
-    m.def( "ocean_tidal", &tss::oceanTideBodyShapeDeformation, py::arg( "blq_files" ), get_docstring( "ocean_tidal" ).c_str( ) );
-=======
            R"doc(
 
 Function for creating degree 2 basic tidal solid-body shape deformation
@@ -215,7 +195,6 @@
     m.def( "pole_tidal", &tss::poleTideBodyShapeDeformation, R"doc(No documentation found.)doc" );
 
     m.def( "ocean_tidal", &tss::oceanTideBodyShapeDeformation, py::arg( "blq_files" ), R"doc(No documentation found.)doc" );
->>>>>>> a367fe96
 }
 
 }  // namespace shape_deformation
