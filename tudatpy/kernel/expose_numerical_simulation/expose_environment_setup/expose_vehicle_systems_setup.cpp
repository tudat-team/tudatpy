/*    Copyright (c) 2010-2019, Delft University of Technology
 *    All rights reserved
 *
 *    This file is part of the Tudat. Redistribution and use in source and
 *    binary forms, with or without modification, are permitted exclusively
 *    under the terms of the Modified BSD license. You should have received
 *    a copy of the license with this file. If not, please or visit:
 *    http://tudat.tudelft.nl/LICENSE.
 */

#include "expose_vehicle_systems_setup.h"

#include <tudat/simulation/environment_setup.h>

<<<<<<< HEAD
#include "docstrings.h"

=======
>>>>>>> c9e1f02f
// #include <pybind11/chrono.h>
#include <pybind11/eigen.h>
#include <pybind11/functional.h>
// #include <pybind11/numpy.h>
#include <pybind11/complex.h>
#include <pybind11/pybind11.h>
#include <pybind11/stl.h>

namespace py = pybind11;
namespace tss = tudat::simulation_setup;

namespace tudatpy
{
namespace numerical_simulation
{
namespace environment_setup
{
namespace vehicle_systems
{

void expose_vehicle_systems_setup( py::module& m )
{
<<<<<<< HEAD
    py::class_< tss::BodyPanelGeometrySettings, std::shared_ptr< tss::BodyPanelGeometrySettings > >(
            m, "BodyPanelGeometrySettings", get_docstring( "BodyPanelGeometrySettings" ).c_str( ) );
=======
    py::class_< tss::BodyPanelGeometrySettings, std::shared_ptr< tss::BodyPanelGeometrySettings > >( m,
                                                                                                     "BodyPanelGeometrySettings",
                                                                                                     R"doc(

        Base class for defining the geometrical properties of a single panel on the vehicle's exterior





     )doc" );
>>>>>>> c9e1f02f

    m.def( "frame_fixed_panel_geometry",
           py::overload_cast< const Eigen::Vector3d&, const double, const std::string& >( tss::frameFixedPanelGeometry ),
           py::arg( "surface_normal" ),
           py::arg( "area" ),
           py::arg( "frame_orientation" ) = "",
<<<<<<< HEAD
           get_docstring( "frame_fixed_panel_geometry" ).c_str( ) );
=======
           R"doc(

Function for creating settings for a vehicle exterior panel that is fixed to a given frame.

Function for creating settings for a vehicle exterior panel that is fixed to a given frame, meaning
that the orientation of the panel is fully defined by the rotation model(s) defined in the vehicle.
The constant surface normal :math:`\hat{\mathbf{n}}^{\mathcal{F}}` in frame :math:`\mathcal{F}` is provided by the user.
If the ``frame_orientation`` of this function is left empty, the panel is fixed to the body-frame, and
:math:`\mathcal{F}` is the  body-fixed frame :math:`\mathcal{B}`.

Alternatively, the ``frame_orientation`` may be defined as the identifier of the frame fixed to one of the
vehicle parts (solar array, antenna, etc.). See :func:`~full_panelled_body_settings` for the definition
of rotation models of vehicle parts.

Note that this panel model does not contain information on panel location or shape, only its area and surface normal,
and is therefore not suitable for computation of panel shadowing of torque computations.


Parameters
----------
surface_normal : np.array
    Panel outward surface normal vector (in specified frame)
area : float
    Panel surface area
frame_orientation : str, default = ""
    Identifier of the frame to which the panel is fixed (if body-fixed frame, this can be left empty)
Returns
-------
BodyPanelGeometrySettings
    Object defining settings for panel geometry






    )doc" );
>>>>>>> c9e1f02f

    m.def( "body_tracking_panel_geometry",
           py::overload_cast< const std::string&, const bool, const double, const std::string& >( &tss::bodyTrackingPanelGeometry ),
           py::arg( "body_to_track" ),
           py::arg( "towards_tracked_body" ),
           py::arg( "area" ),
           py::arg( "frame_orientation" ) = "",
<<<<<<< HEAD
           get_docstring( "body_tracking_panel_geometry" ).c_str( ) );
=======
           R"doc(

Function for creating settings for a vehicle exterior panel where the surface normal tracks a given body.

Function for creating settings for a vehicle exterior panel where the surface normal tracks a given body, for instance
to define the surface normal of a solar array to always point towards the Sun, or an antenna to always point towards the Earth.
When using this option, the panel surface normal :math:`\hat{\mathbf{n}}` is computed in an inertial frame based on the tracked
body, and then (if necessary) rotated to the body-fixed frame.
Note that this panel model does not contain information on panel location or shape, only its area and surface normal,
and is therefore not suitable for computation of panel shadowing of torque computations.


Parameters
----------
body_to_track : str
    Name of the body towards (or away from) which the panel surface normal is to point
towards_tracked_body : bool
    Boolean defining whether the normal vector points towards (if true) or away from (if false) the tracked body
area : float
    Panel surface area
frame_orientation : str, default = ""
    Identifier of the frame in which the panel is defined (with time-variable orientation, defined by tracked body). Note that this option is typically only relevant for internal  book-keeping, and can be left empty
Returns
-------
BodyPanelGeometrySettings
    Object defining settings for panel geometry






    )doc" );
>>>>>>> c9e1f02f

    m.def( "time_varying_panel_geometry",
           py::overload_cast< const std::function< Eigen::Vector3d( ) >&, const double, const std::string& >(
                   &tss::timeVaryingPanelGeometry ),
           py::arg( "surface_normal_function" ),
           py::arg( "area" ),
           py::arg( "frame_orientation" ),
<<<<<<< HEAD
           get_docstring( "time_varying_panel_geometry" ).c_str( ) );

    py::class_< tss::BodyPanelSettings, std::shared_ptr< tss::BodyPanelSettings > >(
            m, "BodyPanelSettings", get_docstring( "BodyPanelSettings" ).c_str( ) )
=======
           R"doc(

Function for creating settings for a vehicle exterior panel that has time-variable orientation in a given frame.

As :func:`~frame_fixed_panel_geometry`, but with a time-variable outward surface normal :math:`\hat{\mathbf{n}}^{\mathcal{F}}(t)`


Parameters
----------
surface_normal_function : np.array
    Panel outward surface normal vector (in specified frame)
area : float
    Panel surface area
frame_orientation : str, default = ""
    Identifier of the frame to which the panel is fixed (if body-fixed frame, this can be left empty)
Returns
-------
BodyPanelGeometrySettings
    Object defining settings for panel geometry






    )doc" );

    py::class_< tss::BodyPanelSettings, std::shared_ptr< tss::BodyPanelSettings > >( m,
                                                                                     "BodyPanelSettings",
                                                                                     R"doc(

        Class for defining the complete properties of a single panel on the vehicle's exterior





     )doc" )
>>>>>>> c9e1f02f
            .def_readwrite( "reflection_law_settings", &tss::BodyPanelSettings::reflectionLawSettings_ );

    m.def( "body_panel_settings",
           &tss::bodyPanelSettings,
           py::arg( "panel_geometry" ),
           py::arg( "panel_reflection_law" ) = nullptr,
           py::arg( "panel_type_id" ) = "",
<<<<<<< HEAD
           get_docstring( "body_panel_settings" ).c_str( ) );

    py::class_< tss::FullPanelledBodySettings, std::shared_ptr< tss::FullPanelledBodySettings > >(
            m, "FullPanelledBodySettings", get_docstring( "FullPanelledBodySettings" ).c_str( ) );
=======
           R"doc(

Function for creating settings for a full panel

Function for creating settings for a full panel (presently only geometry and reflection properties). The panel
can also be endowed with an identifier to specify the type of the panel. This has no direct consequences for the model,
but may be useful in estimation, to for instance estimate the reflection properties of all panels specified with identified "MLI"
as a single parameter


Parameters
----------
panel_geometry : BodyPanelGeometrySettings
    Geometric properties of the panel (size and orientation, at least)
panel_reflection_law : BodyPanelReflectionLawSettings, default = None
    Reflection law settings of the panel (default none)
panel_type_id : str, default = ""
    Optional identifier for panel type
Returns
-------
BodyPanelSettings
    Object defining settings for a panel






    )doc" );

    py::class_< tss::FullPanelledBodySettings, std::shared_ptr< tss::FullPanelledBodySettings > >( m,
                                                                                                   "FullPanelledBodySettings",
                                                                                                   R"doc(

        Class for providing the complete settings for a panelled body exterior





     )doc" );
>>>>>>> c9e1f02f

    m.def( "full_panelled_body_settings",
           &tss::fullPanelledBodySettings,
           py::arg( "panel_settings" ),
           py::arg( "part_rotation_model_settings" ) = std::map< std::string, std::shared_ptr< tss::RotationModelSettings > >( ),
<<<<<<< HEAD
           get_docstring( "full_panelled_body_settings" ).c_str( ) );
=======
           R"doc(

Function for creating settings for a full panelled vehicle exterior

Function for creating settings for a full panelled vehicle exterior, taking a list of panel settings,
and (optionally) a list of rotation model settings for vehicle parts. The identifiers for the rotation models
are used to specify the names of part-fixed frames, which are used by the ``frame_orientation`` inputs to
functions creating settings for :class:`~BodyPanelGeometrySettings`. For instance, assigning a rotation model
to frame ``LRO_SolarArray`` (dict key for ``part_rotation_model_settings``) allows panels defined in the frame
with this same frame orientation to be defined. The associated rotation model defines rotations from body-fixed
frame :math:`\mathcal{B}` to part-fixed frame :math:`\mathcal{F}_{j}` (for part :math:`j`). The rotation from part-fixed
(where the surface normal is defined) to inertial frame is then computed from
:math:`\mathbf{R}^{I/\mathcal{F}_{j}}=\mathbf{R}^{I/\mathcal{B}}\mathbf{R}^{\mathcal{B}/\mathcal{F}_{j}}`, where :math:`\mathbf{R}^{I/\mathcal{B}}`
defines the body's orientation, and :math:`\mathbf{R}^{\mathcal{B}/\mathcal{F}_{j}}` the part orientation (w.r.t. a body-fixed frame)


Parameters
----------
panel_settings : list[BodyPanelSettings]
    List of settings for body panels.
part_rotation_model_settings : dict[str,RotationModelSettings], default = dict()
    Rotation model settings per vehicle part (default empty, indicating no part-fixed frames are defined)
Returns
-------
FullPanelledBodySettings
    Object defining full panelled vehicle exterior






    )doc" );
>>>>>>> c9e1f02f

    m.def( "box_wing_panelled_body_settings",
           &tss::bodyWingPanelledGeometry,
           py::arg( "length" ),
           py::arg( "width" ),
           py::arg( "height" ),
           py::arg( "solar_array_area" ),
           py::arg( "box_specular_reflectivity" ),
           py::arg( "box_diffuse_reflectivity" ),
           py::arg( "solar_array_specular_reflectivity" ),
           py::arg( "solar_array_diffuse_reflectivity" ),
           py::arg( "box_instantaneous_reradiation " ) = true,
           py::arg( "solar_array_instantaneous_reradiation " ) = true,
<<<<<<< HEAD
           get_docstring( "box_wing_panelled_body_settings" ).c_str( ) );
=======
           R"doc(

Function for creating a simple box-wing spacecraft exterior shape with reflection law settings.

This function creates a :func:`~full_panelled_body_settings` with ``panel_settings`` generated from simple box-wing
settings. The assumptions behind the box-wing model are:

* The spacecraft shape is defined by a rectangular box (cuboid) and solar array
* The box has its faces parallel to the xy-, xz- and yz-planes
* The solar array surface normal always points towards the Sun
* Each box face has identical reflection law settings, defined by :func:`~tudatpy.numerical_simulation.environment_setup.radiation_pressure.specular_diffuse_body_panel_reflection` settings.
* The solar array has reflection law settings, defined by :func:`~tudatpy.numerical_simulation.environment_setup.radiation_pressure.specular_diffuse_body_panel_reflection` settings.


Parameters
----------
length : float
    Box length (size in body-fixed x-direction).
width : float
    Box width (size in body-fixed y-direction).
height : float
    Box height (size in body-fixed z-direction).
solar_array_area : float
    Surface area of the solar array.
box_specular_reflectivity : float
    Box secular reflectivity :math:`\rho`.
box_diffuse_reflectivity : float
    Box secular reflectivity :math:`\delta`.
solar_array_specular_reflectivity : float
    Solar array secular reflectivity :math:`\rho`.
solar_array_diffuse_reflectivity : float
    Solar array secular reflectivity :math:`\delta`.
box_instantaneous_reradiation : bool
    Boolean denoting whether absorbed radiation is instantaneously retransmitted from box (yes, if true).
solar_array_instantaneous_reradiation : bool
    Boolean denoting whether absorbed radiation is instantaneously retransmitted from solar array (yes, if true).
Returns
-------
FullPanelledBodySettings
    Object defining full panelled vehicle exterior






    )doc" );
>>>>>>> c9e1f02f
}

}  // namespace vehicle_systems
}  // namespace environment_setup
}  // namespace numerical_simulation
}  // namespace tudatpy<|MERGE_RESOLUTION|>--- conflicted
+++ resolved
@@ -12,11 +12,6 @@
 
 #include <tudat/simulation/environment_setup.h>
 
-<<<<<<< HEAD
-#include "docstrings.h"
-
-=======
->>>>>>> c9e1f02f
 // #include <pybind11/chrono.h>
 #include <pybind11/eigen.h>
 #include <pybind11/functional.h>
@@ -39,262 +34,11 @@
 
 void expose_vehicle_systems_setup( py::module& m )
 {
-<<<<<<< HEAD
-    py::class_< tss::BodyPanelGeometrySettings, std::shared_ptr< tss::BodyPanelGeometrySettings > >(
-            m, "BodyPanelGeometrySettings", get_docstring( "BodyPanelGeometrySettings" ).c_str( ) );
-=======
     py::class_< tss::BodyPanelGeometrySettings, std::shared_ptr< tss::BodyPanelGeometrySettings > >( m,
                                                                                                      "BodyPanelGeometrySettings",
                                                                                                      R"doc(
 
         Base class for defining the geometrical properties of a single panel on the vehicle's exterior
-
-
-
-
-
-     )doc" );
->>>>>>> c9e1f02f
-
-    m.def( "frame_fixed_panel_geometry",
-           py::overload_cast< const Eigen::Vector3d&, const double, const std::string& >( tss::frameFixedPanelGeometry ),
-           py::arg( "surface_normal" ),
-           py::arg( "area" ),
-           py::arg( "frame_orientation" ) = "",
-<<<<<<< HEAD
-           get_docstring( "frame_fixed_panel_geometry" ).c_str( ) );
-=======
-           R"doc(
-
-Function for creating settings for a vehicle exterior panel that is fixed to a given frame.
-
-Function for creating settings for a vehicle exterior panel that is fixed to a given frame, meaning
-that the orientation of the panel is fully defined by the rotation model(s) defined in the vehicle.
-The constant surface normal :math:`\hat{\mathbf{n}}^{\mathcal{F}}` in frame :math:`\mathcal{F}` is provided by the user.
-If the ``frame_orientation`` of this function is left empty, the panel is fixed to the body-frame, and
-:math:`\mathcal{F}` is the  body-fixed frame :math:`\mathcal{B}`.
-
-Alternatively, the ``frame_orientation`` may be defined as the identifier of the frame fixed to one of the
-vehicle parts (solar array, antenna, etc.). See :func:`~full_panelled_body_settings` for the definition
-of rotation models of vehicle parts.
-
-Note that this panel model does not contain information on panel location or shape, only its area and surface normal,
-and is therefore not suitable for computation of panel shadowing of torque computations.
-
-
-Parameters
-----------
-surface_normal : np.array
-    Panel outward surface normal vector (in specified frame)
-area : float
-    Panel surface area
-frame_orientation : str, default = ""
-    Identifier of the frame to which the panel is fixed (if body-fixed frame, this can be left empty)
-Returns
--------
-BodyPanelGeometrySettings
-    Object defining settings for panel geometry
-
-
-
-
-
-
-    )doc" );
->>>>>>> c9e1f02f
-
-    m.def( "body_tracking_panel_geometry",
-           py::overload_cast< const std::string&, const bool, const double, const std::string& >( &tss::bodyTrackingPanelGeometry ),
-           py::arg( "body_to_track" ),
-           py::arg( "towards_tracked_body" ),
-           py::arg( "area" ),
-           py::arg( "frame_orientation" ) = "",
-<<<<<<< HEAD
-           get_docstring( "body_tracking_panel_geometry" ).c_str( ) );
-=======
-           R"doc(
-
-Function for creating settings for a vehicle exterior panel where the surface normal tracks a given body.
-
-Function for creating settings for a vehicle exterior panel where the surface normal tracks a given body, for instance
-to define the surface normal of a solar array to always point towards the Sun, or an antenna to always point towards the Earth.
-When using this option, the panel surface normal :math:`\hat{\mathbf{n}}` is computed in an inertial frame based on the tracked
-body, and then (if necessary) rotated to the body-fixed frame.
-Note that this panel model does not contain information on panel location or shape, only its area and surface normal,
-and is therefore not suitable for computation of panel shadowing of torque computations.
-
-
-Parameters
-----------
-body_to_track : str
-    Name of the body towards (or away from) which the panel surface normal is to point
-towards_tracked_body : bool
-    Boolean defining whether the normal vector points towards (if true) or away from (if false) the tracked body
-area : float
-    Panel surface area
-frame_orientation : str, default = ""
-    Identifier of the frame in which the panel is defined (with time-variable orientation, defined by tracked body). Note that this option is typically only relevant for internal  book-keeping, and can be left empty
-Returns
--------
-BodyPanelGeometrySettings
-    Object defining settings for panel geometry
-
-
-
-
-
-
-    )doc" );
->>>>>>> c9e1f02f
-
-    m.def( "time_varying_panel_geometry",
-           py::overload_cast< const std::function< Eigen::Vector3d( ) >&, const double, const std::string& >(
-                   &tss::timeVaryingPanelGeometry ),
-           py::arg( "surface_normal_function" ),
-           py::arg( "area" ),
-           py::arg( "frame_orientation" ),
-<<<<<<< HEAD
-           get_docstring( "time_varying_panel_geometry" ).c_str( ) );
-
-    py::class_< tss::BodyPanelSettings, std::shared_ptr< tss::BodyPanelSettings > >(
-            m, "BodyPanelSettings", get_docstring( "BodyPanelSettings" ).c_str( ) )
-=======
-           R"doc(
-
-Function for creating settings for a vehicle exterior panel that has time-variable orientation in a given frame.
-
-As :func:`~frame_fixed_panel_geometry`, but with a time-variable outward surface normal :math:`\hat{\mathbf{n}}^{\mathcal{F}}(t)`
-
-
-Parameters
-----------
-surface_normal_function : np.array
-    Panel outward surface normal vector (in specified frame)
-area : float
-    Panel surface area
-frame_orientation : str, default = ""
-    Identifier of the frame to which the panel is fixed (if body-fixed frame, this can be left empty)
-Returns
--------
-BodyPanelGeometrySettings
-    Object defining settings for panel geometry
-
-
-
-
-
-
-    )doc" );
-
-    py::class_< tss::BodyPanelSettings, std::shared_ptr< tss::BodyPanelSettings > >( m,
-                                                                                     "BodyPanelSettings",
-                                                                                     R"doc(
-
-        Class for defining the complete properties of a single panel on the vehicle's exterior
-
-
-
-
-
-     )doc" )
->>>>>>> c9e1f02f
-            .def_readwrite( "reflection_law_settings", &tss::BodyPanelSettings::reflectionLawSettings_ );
-
-    m.def( "body_panel_settings",
-           &tss::bodyPanelSettings,
-           py::arg( "panel_geometry" ),
-           py::arg( "panel_reflection_law" ) = nullptr,
-           py::arg( "panel_type_id" ) = "",
-<<<<<<< HEAD
-           get_docstring( "body_panel_settings" ).c_str( ) );
-
-    py::class_< tss::FullPanelledBodySettings, std::shared_ptr< tss::FullPanelledBodySettings > >(
-            m, "FullPanelledBodySettings", get_docstring( "FullPanelledBodySettings" ).c_str( ) );
-=======
-           R"doc(
-
-Function for creating settings for a full panel
-
-Function for creating settings for a full panel (presently only geometry and reflection properties). The panel
-can also be endowed with an identifier to specify the type of the panel. This has no direct consequences for the model,
-but may be useful in estimation, to for instance estimate the reflection properties of all panels specified with identified "MLI"
-as a single parameter
-
-
-Parameters
-----------
-panel_geometry : BodyPanelGeometrySettings
-    Geometric properties of the panel (size and orientation, at least)
-panel_reflection_law : BodyPanelReflectionLawSettings, default = None
-    Reflection law settings of the panel (default none)
-panel_type_id : str, default = ""
-    Optional identifier for panel type
-Returns
--------
-BodyPanelSettings
-    Object defining settings for a panel
-
-
-
-
-
-
-    )doc" );
-
-    py::class_< tss::FullPanelledBodySettings, std::shared_ptr< tss::FullPanelledBodySettings > >( m,
-                                                                                                   "FullPanelledBodySettings",
-                                                                                                   R"doc(
-
-        Class for providing the complete settings for a panelled body exterior
-
-
-
-
-
-     )doc" );
->>>>>>> c9e1f02f
-
-    m.def( "full_panelled_body_settings",
-           &tss::fullPanelledBodySettings,
-           py::arg( "panel_settings" ),
-           py::arg( "part_rotation_model_settings" ) = std::map< std::string, std::shared_ptr< tss::RotationModelSettings > >( ),
-<<<<<<< HEAD
-           get_docstring( "full_panelled_body_settings" ).c_str( ) );
-=======
-           R"doc(
-
-Function for creating settings for a full panelled vehicle exterior
-
-Function for creating settings for a full panelled vehicle exterior, taking a list of panel settings,
-and (optionally) a list of rotation model settings for vehicle parts. The identifiers for the rotation models
-are used to specify the names of part-fixed frames, which are used by the ``frame_orientation`` inputs to
-functions creating settings for :class:`~BodyPanelGeometrySettings`. For instance, assigning a rotation model
-to frame ``LRO_SolarArray`` (dict key for ``part_rotation_model_settings``) allows panels defined in the frame
-with this same frame orientation to be defined. The associated rotation model defines rotations from body-fixed
-frame :math:`\mathcal{B}` to part-fixed frame :math:`\mathcal{F}_{j}` (for part :math:`j`). The rotation from part-fixed
-(where the surface normal is defined) to inertial frame is then computed from
-:math:`\mathbf{R}^{I/\mathcal{F}_{j}}=\mathbf{R}^{I/\mathcal{B}}\mathbf{R}^{\mathcal{B}/\mathcal{F}_{j}}`, where :math:`\mathbf{R}^{I/\mathcal{B}}`
-defines the body's orientation, and :math:`\mathbf{R}^{\mathcal{B}/\mathcal{F}_{j}}` the part orientation (w.r.t. a body-fixed frame)
-
-
-Parameters
-----------
-panel_settings : list[BodyPanelSettings]
-    List of settings for body panels.
-part_rotation_model_settings : dict[str,RotationModelSettings], default = dict()
-    Rotation model settings per vehicle part (default empty, indicating no part-fixed frames are defined)
-Returns
--------
-FullPanelledBodySettings
-    Object defining full panelled vehicle exterior
-
-
-
-
-
-
-    )doc" );
->>>>>>> c9e1f02f
 
     m.def( "box_wing_panelled_body_settings",
            &tss::bodyWingPanelledGeometry,
@@ -308,9 +52,240 @@
            py::arg( "solar_array_diffuse_reflectivity" ),
            py::arg( "box_instantaneous_reradiation " ) = true,
            py::arg( "solar_array_instantaneous_reradiation " ) = true,
-<<<<<<< HEAD
            get_docstring( "box_wing_panelled_body_settings" ).c_str( ) );
-=======
+}
+
+
+
+
+     )doc" );
+
+    m.def( "frame_fixed_panel_geometry",
+           py::overload_cast< const Eigen::Vector3d&, const double, const std::string& >( tss::frameFixedPanelGeometry ),
+           py::arg( "surface_normal" ),
+           py::arg( "area" ),
+           py::arg( "frame_orientation" ) = "",
+           R"doc(
+
+Function for creating settings for a vehicle exterior panel that is fixed to a given frame.
+
+Function for creating settings for a vehicle exterior panel that is fixed to a given frame, meaning
+that the orientation of the panel is fully defined by the rotation model(s) defined in the vehicle.
+The constant surface normal :math:`\hat{\mathbf{n}}^{\mathcal{F}}` in frame :math:`\mathcal{F}` is provided by the user.
+If the ``frame_orientation`` of this function is left empty, the panel is fixed to the body-frame, and
+:math:`\mathcal{F}` is the  body-fixed frame :math:`\mathcal{B}`.
+
+Alternatively, the ``frame_orientation`` may be defined as the identifier of the frame fixed to one of the
+vehicle parts (solar array, antenna, etc.). See :func:`~full_panelled_body_settings` for the definition
+of rotation models of vehicle parts.
+
+Note that this panel model does not contain information on panel location or shape, only its area and surface normal,
+and is therefore not suitable for computation of panel shadowing of torque computations.
+
+
+Parameters
+----------
+surface_normal : np.array
+    Panel outward surface normal vector (in specified frame)
+area : float
+    Panel surface area
+frame_orientation : str, default = ""
+    Identifier of the frame to which the panel is fixed (if body-fixed frame, this can be left empty)
+Returns
+-------
+BodyPanelGeometrySettings
+    Object defining settings for panel geometry
+
+
+
+
+
+
+    )doc" );
+
+    m.def( "body_tracking_panel_geometry",
+           py::overload_cast< const std::string&, const bool, const double, const std::string& >( &tss::bodyTrackingPanelGeometry ),
+           py::arg( "body_to_track" ),
+           py::arg( "towards_tracked_body" ),
+           py::arg( "area" ),
+           py::arg( "frame_orientation" ) = "",
+           R"doc(
+
+Function for creating settings for a vehicle exterior panel where the surface normal tracks a given body.
+
+Function for creating settings for a vehicle exterior panel where the surface normal tracks a given body, for instance
+to define the surface normal of a solar array to always point towards the Sun, or an antenna to always point towards the Earth.
+When using this option, the panel surface normal :math:`\hat{\mathbf{n}}` is computed in an inertial frame based on the tracked
+body, and then (if necessary) rotated to the body-fixed frame.
+Note that this panel model does not contain information on panel location or shape, only its area and surface normal,
+and is therefore not suitable for computation of panel shadowing of torque computations.
+
+
+Parameters
+----------
+body_to_track : str
+    Name of the body towards (or away from) which the panel surface normal is to point
+towards_tracked_body : bool
+    Boolean defining whether the normal vector points towards (if true) or away from (if false) the tracked body
+area : float
+    Panel surface area
+frame_orientation : str, default = ""
+    Identifier of the frame in which the panel is defined (with time-variable orientation, defined by tracked body). Note that this option is typically only relevant for internal  book-keeping, and can be left empty
+Returns
+-------
+BodyPanelGeometrySettings
+    Object defining settings for panel geometry
+
+
+
+
+
+
+    )doc" );
+
+    m.def( "time_varying_panel_geometry",
+           py::overload_cast< const std::function< Eigen::Vector3d( ) >&, const double, const std::string& >(
+                   &tss::timeVaryingPanelGeometry ),
+           py::arg( "surface_normal_function" ),
+           py::arg( "area" ),
+           py::arg( "frame_orientation" ),
+           R"doc(
+
+Function for creating settings for a vehicle exterior panel that has time-variable orientation in a given frame.
+
+As :func:`~frame_fixed_panel_geometry`, but with a time-variable outward surface normal :math:`\hat{\mathbf{n}}^{\mathcal{F}}(t)`
+
+
+Parameters
+----------
+surface_normal_function : np.array
+    Panel outward surface normal vector (in specified frame)
+area : float
+    Panel surface area
+frame_orientation : str, default = ""
+    Identifier of the frame to which the panel is fixed (if body-fixed frame, this can be left empty)
+Returns
+-------
+BodyPanelGeometrySettings
+    Object defining settings for panel geometry
+
+
+
+
+
+
+    )doc" );
+
+    py::class_< tss::BodyPanelSettings, std::shared_ptr< tss::BodyPanelSettings > >( m,
+                                                                                     "BodyPanelSettings",
+                                                                                     R"doc(
+
+        Class for defining the complete properties of a single panel on the vehicle's exterior
+
+
+
+
+
+     )doc" )
+            .def_readwrite( "reflection_law_settings", &tss::BodyPanelSettings::reflectionLawSettings_ );
+
+    m.def( "body_panel_settings",
+           &tss::bodyPanelSettings,
+           py::arg( "panel_geometry" ),
+           py::arg( "panel_reflection_law" ) = nullptr,
+           py::arg( "panel_type_id" ) = "",
+           R"doc(
+
+Function for creating settings for a full panel
+
+Function for creating settings for a full panel (presently only geometry and reflection properties). The panel
+can also be endowed with an identifier to specify the type of the panel. This has no direct consequences for the model,
+but may be useful in estimation, to for instance estimate the reflection properties of all panels specified with identified "MLI"
+as a single parameter
+
+
+Parameters
+----------
+panel_geometry : BodyPanelGeometrySettings
+    Geometric properties of the panel (size and orientation, at least)
+panel_reflection_law : BodyPanelReflectionLawSettings, default = None
+    Reflection law settings of the panel (default none)
+panel_type_id : str, default = ""
+    Optional identifier for panel type
+Returns
+-------
+BodyPanelSettings
+    Object defining settings for a panel
+
+
+
+
+
+
+    )doc" );
+
+    py::class_< tss::FullPanelledBodySettings, std::shared_ptr< tss::FullPanelledBodySettings > >( m,
+                                                                                                   "FullPanelledBodySettings",
+                                                                                                   R"doc(
+
+        Class for providing the complete settings for a panelled body exterior
+
+
+
+
+
+     )doc" );
+
+    m.def( "full_panelled_body_settings",
+           &tss::fullPanelledBodySettings,
+           py::arg( "panel_settings" ),
+           py::arg( "part_rotation_model_settings" ) = std::map< std::string, std::shared_ptr< tss::RotationModelSettings > >( ),
+           R"doc(
+
+Function for creating settings for a full panelled vehicle exterior
+
+Function for creating settings for a full panelled vehicle exterior, taking a list of panel settings,
+and (optionally) a list of rotation model settings for vehicle parts. The identifiers for the rotation models
+are used to specify the names of part-fixed frames, which are used by the ``frame_orientation`` inputs to
+functions creating settings for :class:`~BodyPanelGeometrySettings`. For instance, assigning a rotation model
+to frame ``LRO_SolarArray`` (dict key for ``part_rotation_model_settings``) allows panels defined in the frame
+with this same frame orientation to be defined. The associated rotation model defines rotations from body-fixed
+frame :math:`\mathcal{B}` to part-fixed frame :math:`\mathcal{F}_{j}` (for part :math:`j`). The rotation from part-fixed
+(where the surface normal is defined) to inertial frame is then computed from
+:math:`\mathbf{R}^{I/\mathcal{F}_{j}}=\mathbf{R}^{I/\mathcal{B}}\mathbf{R}^{\mathcal{B}/\mathcal{F}_{j}}`, where :math:`\mathbf{R}^{I/\mathcal{B}}`
+defines the body's orientation, and :math:`\mathbf{R}^{\mathcal{B}/\mathcal{F}_{j}}` the part orientation (w.r.t. a body-fixed frame)
+
+
+Parameters
+----------
+panel_settings : list[BodyPanelSettings]
+    List of settings for body panels.
+part_rotation_model_settings : dict[str,RotationModelSettings], default = dict()
+    Rotation model settings per vehicle part (default empty, indicating no part-fixed frames are defined)
+Returns
+-------
+FullPanelledBodySettings
+    Object defining full panelled vehicle exterior
+
+
+
+
+
+
+    )doc" );
+
+    m.def( "box_wing_panelled_body_settings",
+           &tss::bodyWingPanelledGeometry,
+           py::arg( "length" ),
+           py::arg( "width" ),
+           py::arg( "height" ),
+           py::arg( "solar_array_area" ),
+           py::arg( "box_specular_reflectivity" ),
+           py::arg( "box_diffuse_reflectivity" ),
+           py::arg( "solar_array_specular_reflectivity" ),
+           py::arg( "solar_array_diffuse_reflectivity" ),
+           py::arg( "box_instantaneous_reradiation " ) = true,
+           py::arg( "solar_array_instantaneous_reradiation " ) = true,
            R"doc(
 
 Function for creating a simple box-wing spacecraft exterior shape with reflection law settings.
@@ -358,7 +333,6 @@
 
 
     )doc" );
->>>>>>> c9e1f02f
 }
 
 }  // namespace vehicle_systems
