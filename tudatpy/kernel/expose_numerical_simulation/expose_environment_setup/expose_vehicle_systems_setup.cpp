--- conflicted
+++ resolved
@@ -37,11 +37,7 @@
                                                      get_docstring("BodyPanelGeometrySettings").c_str());
 
         m.def("frame_fixed_panel_geometry",
-<<<<<<< HEAD
-              py::overload_cast< const Eigen::Vector3d&, const double, const std::string& >( &tss::frameFixedPanelGeometry ),
-=======
               py::overload_cast< const Eigen::Vector3d&,const double, const std::string& >( tss::frameFixedPanelGeometry ),
->>>>>>> 27cb1648
               py::arg("surface_normal"),
               py::arg("area"),
               py::arg("frame_orientation") = "",
