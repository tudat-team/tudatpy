--- conflicted
+++ resolved
@@ -13,11 +13,6 @@
 #include <tudat/astro/reference_frames/referenceFrameTransformations.h>
 #include <tudat/simulation/environment_setup.h>
 
-<<<<<<< HEAD
-#include "docstrings.h"
-
-=======
->>>>>>> a367fe96
 // #include <pybind11/chrono.h>
 #include <pybind11/eigen.h>
 #include <pybind11/functional.h>
@@ -40,27 +35,14 @@
 
 void expose_shape_setup( py::module &m )
 {
-<<<<<<< HEAD
-    py::class_< tss::BodyShapeSettings, std::shared_ptr< tss::BodyShapeSettings > >(
-            m, "BodyShapeSettings", get_docstring( "BodyShapeSettings" ).c_str( ) );
-
-    py::class_< tss::SphericalBodyShapeSettings, std::shared_ptr< tss::SphericalBodyShapeSettings >, tss::BodyShapeSettings >(
-            m, "SphericalBodyShapeSettings", get_docstring( "SphericalBodyShapeSettings" ).c_str( ) )
-            .def_property( "radius",
-                           &tss::SphericalBodyShapeSettings::getRadius,
-                           &tss::SphericalBodyShapeSettings::resetRadius,
-                           get_docstring( "SphericalBodyShapeSettings.radius" ).c_str( ) );
-
-    py::class_< tss::OblateSphericalBodyShapeSettings, std::shared_ptr< tss::OblateSphericalBodyShapeSettings >, tss::BodyShapeSettings >(
-            m, "OblateSphericalBodyShapeSettings", get_docstring( "OblateSphericalBodyShapeSettings" ).c_str( ) )
-            .def_property( "equatorial_radius",
-                           &tss::OblateSphericalBodyShapeSettings::getEquatorialRadius,
-                           &tss::OblateSphericalBodyShapeSettings::resetEquatorialRadius,
-                           get_docstring( "OblateSphericalBodyShapeSettings.equatorial_radius" ).c_str( ) )
-            .def_property( "flattening",
-                           &tss::OblateSphericalBodyShapeSettings::getFlattening,
-                           &tss::OblateSphericalBodyShapeSettings::resetFlattening,
-                           get_docstring( "OblateSphericalBodyShapeSettings.flattening" ).c_str( ) );
+    py::class_< tss::BodyShapeSettings, std::shared_ptr< tss::BodyShapeSettings > >( m,
+                                                                                     "BodyShapeSettings",
+                                                                                     R"doc(
+
+        Base class for providing settings for body shape model.
+
+        Functional (base) class for settings of body shape models that require no information in addition to their type.
+        Body shape model settings requiring additional information must be defined using an object derived from this class.
 
     py::class_< tss::PolyhedronBodyShapeSettings, std::shared_ptr< tss::PolyhedronBodyShapeSettings >, tss::BodyShapeSettings >(
             m, "PolyhedronBodyShapeSettings", get_docstring( "PolyhedronBodyShapeSettings" ).c_str( ) )
@@ -81,36 +63,12 @@
                            &tss::PolyhedronBodyShapeSettings::resetJustComputeDistanceToVertices,
                            get_docstring( "PolyhedronBodyShapeSettings.just_compute_distance_to_vertices" ).c_str( ) );
 
-    py::class_< tss::HybridBodyShapeSettings, std::shared_ptr< tss::HybridBodyShapeSettings >, tss::BodyShapeSettings >(
-            m, "HybridBodyShapeSettings", get_docstring( "HybridBodyShapeSettings" ).c_str( ) )
-            .def_property( "low_resolution_body_shape_settings",
-                           &tss::HybridBodyShapeSettings::getLowResolutionBodyShapeSettings,
-                           &tss::HybridBodyShapeSettings::resetLowResolutionBodyShapeSettings,
-                           get_docstring( "HybridBodyShapeSettings.vertices_coordinates" ).c_str( ) )
-            .def_property( "high_resolution_body_shape_settings",
-                           &tss::HybridBodyShapeSettings::getHighResolutionBodyShapeSettings,
-                           &tss::HybridBodyShapeSettings::resetHighResolutionBodyShapeSettings,
-                           get_docstring( "HybridBodyShapeSettings.vertices_defining_each_facet" ).c_str( ) )
-            .def_property( "switchover_altitude",
-                           &tss::HybridBodyShapeSettings::getSwitchoverAltitude,
-                           &tss::HybridBodyShapeSettings::resetSwitchoverAltitude,
-                           get_docstring( "HybridBodyShapeSettings.compute_altitude_with_sign" ).c_str( ) );
-
-    m.def( "spherical", &tss::sphericalBodyShapeSettings, py::arg( "radius" ), get_docstring( "spherical" ).c_str( ) );
-
-    m.def( "spherical_spice", &tss::fromSpiceSphericalBodyShapeSettings, get_docstring( "spherical_spice" ).c_str( ) );
-=======
-    py::class_< tss::BodyShapeSettings, std::shared_ptr< tss::BodyShapeSettings > >( m,
-                                                                                     "BodyShapeSettings",
-                                                                                     R"doc(
-
-        Base class for providing settings for body shape model.
-
-        Functional (base) class for settings of body shape models that require no information in addition to their type.
-        Body shape model settings requiring additional information must be defined using an object derived from this class.
-
-
-
+
+    m.def( "oblate_spherical",
+           &tss::oblateSphericalBodyShapeSettings,
+           py::arg( "equatorial_radius" ),
+           py::arg( "flattening" ),
+           get_docstring( "oblate_spherical" ).c_str( ) );
 
 
      )doc" );
@@ -330,17 +288,11 @@
 
 
     )doc" );
->>>>>>> a367fe96
 
     m.def( "oblate_spherical",
            &tss::oblateSphericalBodyShapeSettings,
            py::arg( "equatorial_radius" ),
            py::arg( "flattening" ),
-<<<<<<< HEAD
-           get_docstring( "oblate_spherical" ).c_str( ) );
-
-    m.def( "oblate_spherical_spice", &tss::fromSpiceOblateSphericalBodyShapeSettings, get_docstring( "oblate_spherical_spice" ).c_str( ) );
-=======
            R"doc(
 
 Function for creating oblate spherical body shape model settings.
@@ -379,7 +331,6 @@
     )doc" );
 
     m.def( "oblate_spherical_spice", &tss::fromSpiceOblateSphericalBodyShapeSettings, R"doc(No documentation found.)doc" );
->>>>>>> a367fe96
 
     m.def( "polyhedron",
            &tss::polyhedronBodyShapeSettings,
@@ -387,9 +338,6 @@
            py::arg( "vertices_defining_each_facet" ),
            py::arg( "compute_altitude_with_sign" ) = true,
            py::arg( "just_compute_distance_to_vertices" ) = false,
-<<<<<<< HEAD
-           get_docstring( "polyhedron" ).c_str( ) );
-=======
            R"doc(
 
 Function for creating a polyhedron body shape model settings.
@@ -445,16 +393,12 @@
 
 
     )doc" );
->>>>>>> a367fe96
 
     m.def( "hybrid",
            &tss::hybridBodyShapeSettings,
            py::arg( "low_resolution_body_shape_settings" ),
            py::arg( "high_resolution_body_shape_settings" ),
            py::arg( "switchover_altitude" ),
-<<<<<<< HEAD
-           get_docstring( "hybrid" ).c_str( ) );
-=======
            R"doc(
 
 Function for creating hybrid body shape model settings.
@@ -498,7 +442,6 @@
 
 
     )doc" );
->>>>>>> a367fe96
 }
 
 }  // namespace shape
