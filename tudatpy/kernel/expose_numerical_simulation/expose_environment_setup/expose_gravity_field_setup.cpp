--- conflicted
+++ resolved
@@ -24,6 +24,7 @@
 
 namespace py = pybind11;
 namespace tss = tudat::simulation_setup;
+namespace tpc = tudat::physical_constants;
 
 namespace tudat
 {
@@ -53,6 +54,24 @@
     return std::make_shared< FromFileSphericalHarmonicsGravityFieldSettings >( sphericalHarmonicsModel, maximumDegree );
 }
 
+inline std::shared_ptr< GravityFieldSettings > createHomogeneousTriAxialEllipsoidGravitySettingsDeprecated(
+        const double axisA, const double axisB, const double axisC, const double ellipsoidDensity,
+        const int maximumDegree, const int maximumOrder,
+        const std::string& associatedReferenceFrame,
+        const double gravitationalConstant = tpc::GRAVITATIONAL_CONSTANT )
+{
+    static bool isWarningPrinted = false;
+    if( isWarningPrinted == false )
+    {
+        tudat::utilities::printDeprecationWarning( "tudatpy.numerical_simulation.environment_setup.gravity_field.spherical_harmonic_triaxial_body",
+                             "tudatpy.numerical_simulation.environment_setup.gravity_field.sh_triaxial_ellipsoid_from_density");
+        isWarningPrinted = true;
+    }
+
+    return createHomogeneousTriAxialEllipsoidGravitySettings(
+                axisA, axisB, axisC, ellipsoidDensity, maximumDegree, maximumOrder, associatedReferenceFrame, gravitationalConstant );
+
+}
 
 }
 
@@ -63,7 +82,6 @@
 namespace environment_setup {
 namespace gravity_field {
 
-<<<<<<< HEAD
 void expose_gravity_field_setup(py::module &m) {
     /////////////////////////////////////////////////////////////////////////////
     // createGravityField.h
@@ -73,11 +91,13 @@
             .value("central_gravity", tss::GravityFieldType::central, get_docstring("GravityFieldType.central_gravity").c_str())
             .value("central_spice_gravity", tss::GravityFieldType::central_spice, get_docstring("GravityFieldType.central_spice_gravity").c_str())
             .value("spherical_harmonic_gravity", tss::GravityFieldType::spherical_harmonic, get_docstring("GravityFieldType.spherical_harmonic_gravity").c_str())
+            .value("polyhedron_gravity", tss::GravityFieldType::polyhedron, get_docstring("GravityFieldType.polyhedron_gravity").c_str())
             .export_values();
+
 
     py::enum_<tss::SphericalHarmonicsModel>(m, "PredefinedSphericalHarmonicsModel",
                                             get_docstring("PredefinedSphericalHarmonicsModel").c_str())
-//            .value("custom_model", tss::SphericalHarmonicsModel::customModel, get_docstring("SphericalHarmonicsModel.custom_model").c_str())
+            //            .value("custom_model", tss::SphericalHarmonicsModel::customModel, get_docstring("SphericalHarmonicsModel.custom_model").c_str())
             .value("egm96", tss::SphericalHarmonicsModel::egm96, get_docstring("PredefinedSphericalHarmonicsModel.egm96").c_str())
             .value("ggm02c", tss::SphericalHarmonicsModel::ggm02c, get_docstring("PredefinedSphericalHarmonicsModel.ggm02c").c_str())
             .value("ggm02s", tss::SphericalHarmonicsModel::ggm02s, get_docstring("PredefinedSphericalHarmonicsModel.ggm02s").c_str())
@@ -142,6 +162,31 @@
                                                          get_docstring("FromFileSphericalHarmonicsGravityFieldSettings").c_str());
 
 
+    py::class_<tss::PolyhedronGravityFieldSettings, std::shared_ptr<tss::PolyhedronGravityFieldSettings>,
+            tss::GravityFieldSettings>(m, "PolyhedronGravityFieldSettings",
+                                       get_docstring("PolyhedronGravityFieldSettings").c_str())
+            .def_property ("gravitational_parameter",
+                           &tss::PolyhedronGravityFieldSettings::getGravitationalParameter,
+                           &tss::PolyhedronGravityFieldSettings::resetGravitationalParameter,
+                           get_docstring("PolyhedronGravityFieldSettings.gravitational_parameter").c_str())
+            .def_property ("density",
+                           &tss::PolyhedronGravityFieldSettings::getDensity,
+                           &tss::PolyhedronGravityFieldSettings::resetDensity,
+                           get_docstring("PolyhedronGravityFieldSettings.density").c_str())
+            .def_property("associated_reference_frame",
+                          &tss::PolyhedronGravityFieldSettings::getAssociatedReferenceFrame,
+                          &tss::PolyhedronGravityFieldSettings::resetAssociatedReferenceFrame,
+                          get_docstring("PolyhedronGravityFieldSettings.associated_reference_frame").c_str())
+            .def_property ("vertices_coordinates",
+                           &tss::PolyhedronGravityFieldSettings::getVerticesCoordinates,
+                           &tss::PolyhedronGravityFieldSettings::resetVerticesCoordinates,
+                           get_docstring("PolyhedronGravityFieldSettings.vertices_coordinates").c_str())
+            .def_property ("vertices_defining_each_facet",
+                           &tss::PolyhedronGravityFieldSettings::getVerticesDefiningEachFacet,
+                           &tss::PolyhedronGravityFieldSettings::resetVerticesDefiningEachFacet,
+                           get_docstring("PolyhedronGravityFieldSettings.vertices_defining_each_facet").c_str());
+
+
     m.def("central",
           &tss::centralGravitySettings,
           py::arg("gravitational_parameter"),
@@ -167,8 +212,58 @@
           get_docstring("spherical_harmonic").c_str()
           );
 
-    m.def("spherical_harmonic_triaxial_body",
-          &tss::createHomogeneousTriAxialEllipsoidGravitySettings,
+    m.def("predefined_spherical_harmonic",
+          tss::fromFileSphericalHarmonicsGravityFieldSettings,
+          py::arg("file"),
+          py::arg("associated_reference_frame"),
+          py::arg("maximum_degree"),
+          py::arg("maximum_order"),
+          py::arg("gravitational_parameter_index"),
+          py::arg("reference_radius_index"),
+          get_docstring("predefined_spherical_harmonic").c_str()
+          );
+
+    m.def("from_file_spherical_harmonic",
+          tss::predefinedSphericalHarmonic,
+          py::arg("predefined_model"),
+          py::arg("maximum_degree") = -1,
+          get_docstring("from_file_spherical_harmonic").c_str()
+          );
+
+
+    m.def("polyhedron_from_gravitational_parameter",
+          py::overload_cast< const double,
+          const Eigen::MatrixXd,
+          const Eigen::MatrixXi,
+          const std::string&,
+          const double >( &tss::polyhedronGravitySettings ),
+          py::arg("gravitational_parameter"),
+          py::arg("vertices_coordinates"),
+          py::arg("vertices_defining_each_facet"),
+          py::arg("associated_reference_frame"),
+          py::arg("density") = TUDAT_NAN,
+          get_docstring("polyhedron_from_mu").c_str()
+          );
+
+    m.def("polyhedron_from_density",
+          py::overload_cast<
+          const double,
+          const Eigen::MatrixXd,
+          const Eigen::MatrixXi,
+          const std::string&,
+          const double >( &tss::polyhedronGravitySettings ),
+          py::arg("density"),
+          py::arg("vertices_coordinates"),
+          py::arg("vertices_defining_each_facet"),
+          py::arg("associated_reference_frame"),
+          py::arg("gravitational_constant") = tpc::GRAVITATIONAL_CONSTANT,
+          get_docstring("polyhedron_from_gravitational_constant_and_density").c_str()
+          );
+
+    // Triaxial ellipsoid: overload 1
+    m.def("sh_triaxial_ellipsoid_from_density",
+          py::overload_cast< const double, const double, const double, const double, const int, const int,
+          const std::string&, const double >(&tss::createHomogeneousTriAxialEllipsoidGravitySettings),
           py::arg("axis_a"),
           py::arg("axis_b"),
           py::arg("axis_c"),
@@ -176,215 +271,37 @@
           py::arg("maximum_degree"),
           py::arg("maximum_order"),
           py::arg("associated_reference_frame"),
-          get_docstring("spherical_harmonic_triaxial_body").c_str()
-          );
-
-    m.def("predefined_spherical_harmonic",
-          tss::fromFileSphericalHarmonicsGravityFieldSettings,
-          py::arg("file"),
-          py::arg("associated_reference_frame"),
+          py::arg("gravitational_constant") = tudat::physical_constants::GRAVITATIONAL_CONSTANT,
+          get_docstring("spherical_harmonic_triaxial_ellipsoid_from_density").c_str()
+          );
+
+    // Triaxial ellipsoid: overload 2
+    m.def("sh_triaxial_ellipsoid_from_gravitational_parameter",
+          py::overload_cast< const double, const double, const double, const int, const int,
+          const std::string&, const double >(&tss::createHomogeneousTriAxialEllipsoidGravitySettings),
+          py::arg("axis_a"),
+          py::arg("axis_b"),
+          py::arg("axis_c"),
           py::arg("maximum_degree"),
           py::arg("maximum_order"),
-          py::arg("gravitational_parameter_index"),
-          py::arg("reference_radius_index"),
-          get_docstring("predefined_spherical_harmonic").c_str()
-          );
-
-    m.def("from_file_spherical_harmonic",
-          tss::predefinedSphericalHarmonic,
-          py::arg("predefined_model"),
-          py::arg("maximum_degree") = -1,
-          get_docstring("from_file_spherical_harmonic").c_str()
-          );
-}
-=======
-    void expose_gravity_field_setup(py::module &m) {
-        /////////////////////////////////////////////////////////////////////////////
-        // createGravityField.h
-        /////////////////////////////////////////////////////////////////////////////
-        py::enum_<tss::GravityFieldType>(m, "GravityFieldType",
-                                         get_docstring("GravityFieldType").c_str())
-                .value("central_gravity", tss::GravityFieldType::central, get_docstring("GravityFieldType.central_gravity").c_str())
-                .value("central_spice_gravity", tss::GravityFieldType::central_spice, get_docstring("GravityFieldType.central_spice_gravity").c_str())
-                .value("spherical_harmonic_gravity", tss::GravityFieldType::spherical_harmonic, get_docstring("GravityFieldType.spherical_harmonic_gravity").c_str())
-                .value("polyhedron_gravity", tss::GravityFieldType::polyhedron, get_docstring("GravityFieldType.polyhedron_gravity").c_str())
-                .export_values();
-
-        py::enum_<tss::SphericalHarmonicsModel>(m, "SphericalHarmonicsModel",
-                                                get_docstring("SphericalHarmonicsModel").c_str())
-                .value("custom_model", tss::SphericalHarmonicsModel::customModel, get_docstring("SphericalHarmonicsModel.custom_model").c_str())
-                .value("egm96", tss::SphericalHarmonicsModel::egm96, get_docstring("SphericalHarmonicsModel.egm96").c_str())
-                .value("ggm02c", tss::SphericalHarmonicsModel::ggm02c, get_docstring("SphericalHarmonicsModel.ggm02c").c_str())
-                .value("ggm02s", tss::SphericalHarmonicsModel::ggm02s, get_docstring("SphericalHarmonicsModel.ggm02s").c_str())
-                .value("glgm3150", tss::SphericalHarmonicsModel::glgm3150, get_docstring("SphericalHarmonicsModel.glgm3150").c_str())
-                .value("lpe200", tss::SphericalHarmonicsModel::lpe200, get_docstring("SphericalHarmonicsModel.lpe200").c_str())
-                .value("jgmro120d", tss::SphericalHarmonicsModel::jgmro120d, get_docstring("SphericalHarmonicsModel.jgmro120d").c_str())
-                .export_values();
-
-        py::class_<tss::GravityFieldSettings, std::shared_ptr<tss::GravityFieldSettings>>(
-                m, "GravityFieldSettings",
-                get_docstring("GravityFieldSettings").c_str())
-//            .def(py::init<const tss::GravityFieldType>(),
-//                 py::arg("gravity_field_type"))
-                .def_property_readonly("gravity_field_type", &tss::GravityFieldSettings::getGravityFieldType,
-                                       get_docstring("GravityFieldSettings.gravity_field_type").c_str());
-
-
-        py::class_<tss::CentralGravityFieldSettings, std::shared_ptr<tss::CentralGravityFieldSettings>,
-                tss::GravityFieldSettings>(m, "CentralGravityFieldSettings",
-                                           get_docstring("CentralGravityFieldSettings").c_str())
-//            .def(py::init<double>(), py::arg("gravitational_parameter") )
-                .def_property("gravitational_parameter", &tss::CentralGravityFieldSettings::getGravitationalParameter,
-                              &tss::CentralGravityFieldSettings::resetGravitationalParameter,
-                              get_docstring("CentralGravityFieldSettings.gravitational_parameter").c_str());
-
-
-        py::class_<tss::SphericalHarmonicsGravityFieldSettings, std::shared_ptr<tss::SphericalHarmonicsGravityFieldSettings>,
-                tss::GravityFieldSettings>(m, "SphericalHarmonicsGravityFieldSettings",
-                                           get_docstring("SphericalHarmonicsGravityFieldSettings").c_str())
-//            .def(py::init<const double, const double, const Eigen::MatrixXd, const Eigen::MatrixXd, const std::string&>(),
-//                 py::arg("gravitational_parameter"), py::arg("reference_radius"), py::arg("cosine_coefficients"),
-//                 py::arg("sine_coefficients"), py::arg("associated_reference_frame"))
-                .def_property("gravitational_parameter",
-                              &tss::SphericalHarmonicsGravityFieldSettings::getGravitationalParameter,
-                              &tss::SphericalHarmonicsGravityFieldSettings::resetGravitationalParameter,
-                              get_docstring("SphericalHarmonicsGravityFieldSettings.gravitational_parameter").c_str())
-                .def_property("normalized_cosine_coefficients",
-                              &tss::SphericalHarmonicsGravityFieldSettings::getCosineCoefficients,
-                              &tss::SphericalHarmonicsGravityFieldSettings::resetCosineCoefficients,
-                              get_docstring("SphericalHarmonicsGravityFieldSettings.normalized_cosine_coefficients").c_str())
-                .def_property("normalized_sine_coefficients",
-                              &tss::SphericalHarmonicsGravityFieldSettings::getSineCoefficients,
-                              &tss::SphericalHarmonicsGravityFieldSettings::resetSineCoefficients,
-                              get_docstring("SphericalHarmonicsGravityFieldSettings.normalized_sine_coefficients").c_str())
-                .def_property("associated_reference_frame",
-                              &tss::SphericalHarmonicsGravityFieldSettings::getAssociatedReferenceFrame,
-                              &tss::SphericalHarmonicsGravityFieldSettings::resetAssociatedReferenceFrame,
-                              get_docstring("SphericalHarmonicsGravityFieldSettings.associated_reference_frame").c_str())
-                .def_property("create_time_dependent_field",
-                              &tss::SphericalHarmonicsGravityFieldSettings::getCreateTimeDependentField,
-                              &tss::SphericalHarmonicsGravityFieldSettings::setCreateTimeDependentField,
-                              get_docstring("SphericalHarmonicsGravityFieldSettings.create_time_dependent_field").c_str())
-                .def_property_readonly("reference_radius",
-                                       &tss::SphericalHarmonicsGravityFieldSettings::getReferenceRadius,
-                                       get_docstring("SphericalHarmonicsGravityFieldSettings.reference_radius").c_str());
-
-
-        py::class_<tss::FromFileSphericalHarmonicsGravityFieldSettings, std::shared_ptr<tss::FromFileSphericalHarmonicsGravityFieldSettings>,
-                tss::SphericalHarmonicsGravityFieldSettings>(m, "FromFileSphericalHarmonicsGravityFieldSettings",
-                                                             get_docstring("FromFileSphericalHarmonicsGravityFieldSettings").c_str());
-
-
-        py::class_<tss::PolyhedronGravityFieldSettings, std::shared_ptr<tss::PolyhedronGravityFieldSettings>,
-            tss::GravityFieldSettings>(m, "PolyhedronGravityFieldSettings",
-                                       get_docstring("PolyhedronGravityFieldSettings").c_str())
-            .def_property ("gravitational_parameter",
-                &tss::PolyhedronGravityFieldSettings::getGravitationalParameter,
-                &tss::PolyhedronGravityFieldSettings::resetGravitationalParameter,
-                get_docstring("PolyhedronGravityFieldSettings.gravitational_parameter").c_str())
-            .def_property ("density",
-                &tss::PolyhedronGravityFieldSettings::getDensity,
-                &tss::PolyhedronGravityFieldSettings::resetDensity,
-                get_docstring("PolyhedronGravityFieldSettings.density").c_str())
-            .def_property("associated_reference_frame",
-                &tss::PolyhedronGravityFieldSettings::getAssociatedReferenceFrame,
-                &tss::PolyhedronGravityFieldSettings::resetAssociatedReferenceFrame,
-                get_docstring("PolyhedronGravityFieldSettings.associated_reference_frame").c_str())
-            .def_property ("vertices_coordinates",
-                &tss::PolyhedronGravityFieldSettings::getVerticesCoordinates,
-                &tss::PolyhedronGravityFieldSettings::resetVerticesCoordinates,
-                get_docstring("PolyhedronGravityFieldSettings.vertices_coordinates").c_str())
-            .def_property ("vertices_defining_each_facet",
-                &tss::PolyhedronGravityFieldSettings::getVerticesDefiningEachFacet,
-                &tss::PolyhedronGravityFieldSettings::resetVerticesDefiningEachFacet,
-                get_docstring("PolyhedronGravityFieldSettings.vertices_defining_each_facet").c_str());
-
-
-        m.def("central",
-              &tss::centralGravitySettings,
-              py::arg("gravitational_parameter"),
-              get_docstring("central").c_str()
-        );
-
-        m.def("central_spice",
-              &tss::centralGravityFromSpiceSettings,
-              get_docstring("central_spice").c_str()
-        );
-
-        m.def("spherical_harmonic",
-              py::overload_cast< const double,
-              const double,
-              const Eigen::MatrixXd,
-              const Eigen::MatrixXd,
-              const std::string& >( &tss::sphericalHarmonicsGravitySettings ),
-              py::arg("gravitational_parameter"),
-              py::arg("reference_radius"),
-              py::arg("normalized_cosine_coefficients"),
-              py::arg("normalized_sine_coefficients"),
-              py::arg("associated_reference_frame"),
-              get_docstring("spherical_harmonic").c_str()
-              );
-
-        m.def("polyhedron_from_gravitational_parameter",
-              py::overload_cast< const double,
-              const Eigen::MatrixXd,
-              const Eigen::MatrixXi,
-              const std::string&,
-              const double >( &tss::polyhedronGravitySettings ),
-              py::arg("gravitational_parameter"),
-              py::arg("vertices_coordinates"),
-              py::arg("vertices_defining_each_facet"),
-              py::arg("associated_reference_frame"),
-              py::arg("density") = TUDAT_NAN,
-              get_docstring("polyhedron_from_gravitational_parameter").c_str()
-              );
-
-        m.def("polyhedron_from_gravitational_constant_and_density",
-              py::overload_cast<
-              const double,
-              const double,
-              const Eigen::MatrixXd,
-              const Eigen::MatrixXi,
-              const std::string& >( &tss::polyhedronGravitySettings ),
-              py::arg("gravitational_constant"),
-              py::arg("density"),
-              py::arg("vertices_coordinates"),
-              py::arg("vertices_defining_each_facet"),
-              py::arg("associated_reference_frame"),
-              get_docstring("polyhedron_from_gravitational_constant_and_density").c_str()
-              );
-
-
-        // Triaxial ellipsoid: overload 1
-        m.def("spherical_harmonic_triaxial_ellipsoid_from_density",
-              py::overload_cast< const double, const double, const double, const double, const int, const int,
-                      const std::string&, const double >(&tss::createHomogeneousTriAxialEllipsoidGravitySettings),
-              py::arg("axis_a"),
+          py::arg("associated_reference_frame"),
+          py::arg("gravitational_parameter"),
+          get_docstring("spherical_harmonic_triaxial_ellipsoid_from_gravitational_parameter").c_str()
+          );
+
+    m.def("spherical_harmonic_triaxial_body",
+          py::overload_cast< const double, const double, const double, const double, const int, const int,
+          const std::string&, const double >(&tss::createHomogeneousTriAxialEllipsoidGravitySettingsDeprecated),
+          py::arg("axis_a"),
               py::arg("axis_b"),
               py::arg("axis_c"),
               py::arg("density"),
               py::arg("maximum_degree"),
               py::arg("maximum_order"),
               py::arg("associated_reference_frame"),
-              py::arg("gravitational_constant") = tudat::physical_constants::GRAVITATIONAL_CONSTANT,
-              get_docstring("spherical_harmonic_triaxial_ellipsoid_from_density").c_str()
+              py::arg("gravitational_constant") = tudat::physical_constants::GRAVITATIONAL_CONSTANT
               );
-
-        // Triaxial ellipsoid: overload 2
-        m.def("spherical_harmonic_triaxial_ellipsoid_from_gravitational_parameter",
-              py::overload_cast< const double, const double, const double, const int, const int,
-                      const std::string&, const double >(&tss::createHomogeneousTriAxialEllipsoidGravitySettings),
-              py::arg("axis_a"),
-              py::arg("axis_b"),
-              py::arg("axis_c"),
-              py::arg("maximum_degree"),
-              py::arg("maximum_order"),
-              py::arg("associated_reference_frame"),
-              py::arg("gravitational_parameter"),
-              get_docstring("spherical_harmonic_triaxial_ellipsoid_from_gravitational_parameter").c_str()
-        );
-    }
->>>>>>> 9eab7eff
+}
 
 }// namespace gravity_field
 }// namespace environment_setup
