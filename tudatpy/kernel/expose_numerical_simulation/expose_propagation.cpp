/*    Copyright (c) 2010-2019, Delft University of Technology
 *    All rights reserved
 *
 *    This file is part of the Tudat. Redistribution and use in source and
 *    binary forms, with or without modification, are permitted exclusively
 *    under the terms of the Modified BSD license. You should have received
 *    a copy of the license with this file. If not, please or visit:
 *    http://tudat.tudelft.nl/LICENSE.
 */

#include "tudatpy/docstrings.h"
#include "tudatpy/scalarTypes.h"

#include <tudat/astro/aerodynamics/aerodynamicGuidance.h>
#include <tudat/astro/basic_astro.h>
#include <tudat/astro/propagators.h>


#include "expose_propagation.h"


namespace py = pybind11;

namespace ta = tudat::aerodynamics;
namespace tp = tudat::propagators;
namespace tpr = tudat::propulsion;
namespace tba = tudat::basic_astrodynamics;
namespace tss = tudat::simulation_setup;
namespace tni = tudat::numerical_integrators;

namespace tudat
{

namespace aerodynamics
{

class PyAerodynamicGuidance : public ta::AerodynamicGuidance {
public:
    /* Inherit the constructors */
    using AerodynamicGuidance::AerodynamicGuidance;

    using AerodynamicGuidance::currentAngleOfAttack_;
    using AerodynamicGuidance::currentAngleOfSideslip_;
    using AerodynamicGuidance::currentBankAngle_;

    void updateGuidance( const double currentTime ) override {
        PYBIND11_OVERLOAD_PURE(void, AerodynamicGuidance, updateGuidance, currentTime ); }
};

}

}


namespace tudatpy {
namespace numerical_simulation {
namespace propagation {


void expose_propagation(py::module &m)
{



    py::class_<ta::AerodynamicGuidance, ta::PyAerodynamicGuidance,
            std::shared_ptr< ta::AerodynamicGuidance > >(m, "AerodynamicGuidance")
            .def(py::init<>())
            .def("updateGuidance", &ta::AerodynamicGuidance::updateGuidance, py::arg("current_time") )
            .def_readwrite("angle_of_attack", &ta::PyAerodynamicGuidance::currentAngleOfAttack_)
            .def_readwrite("bank_angle", &ta::PyAerodynamicGuidance::currentBankAngle_)
            .def_readwrite("sideslip_angle", &ta::PyAerodynamicGuidance::currentAngleOfSideslip_);



    py::class_<
            tba::TorqueModel,
            std::shared_ptr<tba::TorqueModel> >
            (m, "TorqueModel");


    m.def("get_single_integration_size",
          &tp::getSingleIntegrationSize,
          py::arg("state_type"));

    m.def("get_single_integration_differential_equation_order",
          &tp::getSingleIntegrationDifferentialEquationOrder,
          py::arg("state_type"));

    m.def("get_generalized_acceleration_size",
          &tp::getGeneralizedAccelerationSize,
          py::arg("state_type"));

    m.def("get_state_of_bodies",
          py::overload_cast<const std::vector<std::string> &,
          const std::vector<std::string> &,
          const tss::SystemOfBodies &,
          const TIME_TYPE>(
              &tp::getInitialStatesOfBodies<TIME_TYPE,double>),
          py::arg("bodies_to_propagate"),
          py::arg("central_bodies"),
          py::arg("body_system"),
          py::arg("initial_time"),
          get_docstring("get_state_of_bodies").c_str());


    m.def("get_initial_state_of_bodies",
          py::overload_cast<const std::vector<std::string> &,
          const std::vector<std::string> &,
          const tss::SystemOfBodies &,
          const TIME_TYPE>(
              &tp::getInitialStatesOfBodies<TIME_TYPE,double>),
          py::arg("bodies_to_propagate"),
          py::arg("central_bodies"),
          py::arg("body_system"),
          py::arg("initial_time"));

    m.def("get_initial_state_of_body",// overload [2/2]
          py::overload_cast<const std::string&,
          const std::string&,
          const tss::SystemOfBodies&,
          const TIME_TYPE>(
              &tp::getInitialStateOfBody<TIME_TYPE,double>),
          py::arg("body_to_propagate"),
          py::arg("central_body"),
          py::arg("bodies"),
          py::arg("initial_time"));

    m.def("get_initial_rotational_state_of_body",
          py::overload_cast<const std::string&,
          const std::string&,
          const tss::SystemOfBodies&,
          const TIME_TYPE>(
              &tp::getInitialRotationalStateOfBody<TIME_TYPE,double>),
          py::arg("body_to_propagate"),
          py::arg("base_orientation"),
          py::arg("bodies"),
          py::arg("initial_time"));
    
    py::class_<
            tp::DampedInitialRotationalStateResults<TIME_TYPE, double>,
            std::shared_ptr<tp::DampedInitialRotationalStateResults<TIME_TYPE, double>>>(m, "RotationalProperModeDampingResults",
                                                                 get_docstring("RotationalProperModeDampingResults").c_str())
            .def_readwrite("damped_initial_state", &tp::DampedInitialRotationalStateResults<TIME_TYPE,double>::initialState_,
                           get_docstring("RotationalProperModeDampingResults.damped_initial_state").c_str())
            .def_readwrite("forward_backward_states", &tp::DampedInitialRotationalStateResults<TIME_TYPE,double>::forwardBackwardPropagatedStates_,
                           get_docstring("RotationalProperModeDampingResults.forward_backward_states").c_str())
            .def_readwrite("forward_backward_dependent_variables", &tp::DampedInitialRotationalStateResults<TIME_TYPE,double>::forwardBackwardDependentVariables_ ,
                           get_docstring("RotationalProperModeDampingResults.forward_backward_dependent_variables").c_str());

    m.def("get_damped_proper_mode_initial_rotational_state",
          py::overload_cast<
          const tss::SystemOfBodies&,
          const std::shared_ptr< tp::SingleArcPropagatorSettings< double, TIME_TYPE > >,
          const double,
          const std::vector< double >,
          const bool >( &tp::getZeroProperModeRotationalStateWithStruct< TIME_TYPE, double > ),
          py::arg("bodies"),
          py::arg("propagator_settings"),
          py::arg("body_mean_rotational_rate"),
          py::arg("dissipation_times"),
          py::arg("propagate_undamped") = true ,
          get_docstring("get_damped_proper_mode_initial_rotational_state").c_str());

    m.def("combine_initial_states",
          &tp::createCombinedInitialState<double,TIME_TYPE>,
          py::arg("propagator_settings_per_type"),
          get_docstring("combine_initial_states").c_str());

    py::class_<
            tba::AccelerationModel<Eigen::Vector3d>,
            std::shared_ptr<tba::AccelerationModel<Eigen::Vector3d>>>(m, "AccelerationModel");

    py::class_<
            tba::MassRateModel,
            std::shared_ptr<tba::MassRateModel>>(m, "MassRateModel");



    py::enum_<tp::PropagationTerminationReason>(m, "PropagationTerminationReason",
                                                get_docstring("PropagationTerminationReason").c_str())
            .value("propagation_never_run",
                   tp::PropagationTerminationReason::propagation_never_run)
            .value("unknown_reason",
                   tp::PropagationTerminationReason::unknown_propagation_termination_reason)
            .value("termination_condition_reached",
                   tp::PropagationTerminationReason::termination_condition_reached)
            .value("runtime_error_caught_in_propagation",
                   tp::PropagationTerminationReason::runtime_error_caught_in_propagation)
            .value("nan_or_inf_detected_in_state",
                   tp::PropagationTerminationReason::nan_or_inf_detected_in_state)
            .export_values();

    py::class_<
            tp::PropagationTerminationDetails,
            std::shared_ptr<tp::PropagationTerminationDetails>>(
                    m,
                    "PropagationTerminationDetails",
                    get_docstring("PropagationTerminationDetails").c_str())
            .def_property_readonly(
                    "termination_reason",
                    &tp::PropagationTerminationDetails::getPropagationTerminationReason,
                    get_docstring("PropagationTerminationDetails.termination_reason").c_str())
            .def_property_readonly("terminated_on_exact_condition",
                    &tp::PropagationTerminationDetails::getTerminationOnExactCondition,
                    get_docstring("PropagationTerminationDetails.terminated_on_exact_condition").c_str());

    py::class_<
            tp::PropagationTerminationDetailsFromHybridCondition,
            std::shared_ptr<tp::PropagationTerminationDetailsFromHybridCondition>,
            tp::PropagationTerminationDetails>(
                    m,
                    "PropagationTerminationDetailsFromHybridCondition",
                    get_docstring("PropagationTerminationDetailsFromHybridCondition").c_str())
            .def_property_readonly(
                    "was_condition_met_when_stopping",
                    &tp::PropagationTerminationDetailsFromHybridCondition::getWasConditionMetWhenStopping,
                    get_docstring("PropagationTerminationDetailsFromHybridCondition.was_condition_met_when_stopping").c_str());

    py::class_<
            tp::DependentVariablesInterface<TIME_TYPE>,
            std::shared_ptr<tp::DependentVariablesInterface<TIME_TYPE>>>(m, "DependentVariablesInterface",
                                                                         get_docstring("DependentVariablesInterface").c_str());

    py::class_<
            tp::SimulationResults<double, TIME_TYPE>,
            std::shared_ptr<tp::SimulationResults<double, TIME_TYPE>>>(m, "SimulationResults",
                                                                       get_docstring("SimulationResults").c_str())
            .def_property_readonly("dependent_variable_interface",
                                   &tp::SimulationResults<double, TIME_TYPE>::getDependentVariablesInterface,
                                   get_docstring("SimulationResults.dependent_variable_interface").c_str() );

    py::class_<
            tp::SingleArcSimulationResults<double, TIME_TYPE>,
            std::shared_ptr<tp::SingleArcSimulationResults<double, TIME_TYPE>>,
            tp::SimulationResults<double, TIME_TYPE> >(m, "SingleArcSimulationResults"
                                                          "cd",
                                                       get_docstring("SingleArcSimulationResults").c_str())
            .def_property_readonly("state_history",
                                   &tp::SingleArcSimulationResults<double, TIME_TYPE>::getEquationsOfMotionNumericalSolution,
                                   get_docstring("SingleArcSimulationResults.state_history").c_str() )
            .def_property_readonly("state_history_float",
                                   &tp::SingleArcSimulationResults<double, TIME_TYPE>::getEquationsOfMotionNumericalSolutionDouble)
<<<<<<< HEAD
=======
            .def_property_readonly("state_history_float_split",
                                   &tp::SingleArcSimulationResults<double, TIME_TYPE>::getEquationsOfMotionNumericalSolutionDoubleSplit)
>>>>>>> 55f29100
            .def_property_readonly("unprocessed_state_history",
                                   &tp::SingleArcSimulationResults<double, TIME_TYPE>::getEquationsOfMotionNumericalSolutionRaw,
                                   get_docstring("SingleArcSimulationResults.unprocessed_state_history").c_str() )
            .def_property_readonly("dependent_variable_history",
                                   &tp::SingleArcSimulationResults<double, TIME_TYPE>::getDependentVariableHistory,
                                   get_docstring("SingleArcSimulationResults.dependent_variable_history").c_str() )
            .def_property_readonly("cumulative_computation_time_history",
                                   &tp::SingleArcSimulationResults<double, TIME_TYPE>::getCumulativeComputationTimeHistory,
                                   get_docstring("SingleArcSimulationResults.cumulative_computation_time_history").c_str() )
            .def_property_readonly("cumulative_computation_time_history",
                                   &tp::SingleArcSimulationResults<double, TIME_TYPE>::getCumulativeComputationTimeHistory,
                                   get_docstring("SingleArcSimulationResults.cumulative_computation_time_history").c_str() )
            .def_property_readonly("cumulative_number_of_function_evaluations_history",
                                   &tp::SingleArcSimulationResults<double, TIME_TYPE>::getCumulativeNumberOfFunctionEvaluations,
                                   get_docstring("SingleArcSimulationResults.cumulative_number_of_function_evaluations_history").c_str() )
            .def_property_readonly("total_computation_time",
                                   &tp::SingleArcSimulationResults<double, TIME_TYPE>::getTotalComputationRuntime,
                                   get_docstring("SingleArcSimulationResults.total_computation_time").c_str() )
            .def_property_readonly("total_number_of_function_evaluations",
                                   &tp::SingleArcSimulationResults<double, TIME_TYPE>::getTotalNumberOfFunctionEvaluations,
                                   get_docstring("SingleArcSimulationResults.total_number_of_function_evaluations").c_str() )
            .def_property_readonly("termination_details",
                                   &tp::SingleArcSimulationResults<double, TIME_TYPE>::getPropagationTerminationReason,
                                   get_docstring("SingleArcSimulationResults.termination_details").c_str() )
            .def_property_readonly("integration_completed_successfully",
                                   &tp::SingleArcSimulationResults<double, TIME_TYPE>::integrationCompletedSuccessfully,
                                   get_docstring("SingleArcSimulationResults.integration_completed_successfully").c_str() )
            .def_property_readonly("dependent_variable_ids",
                                   &tp::SingleArcSimulationResults<double, TIME_TYPE>::getDependentVariableId,
                                   get_docstring("SingleArcSimulationResults.dependent_variable_ids").c_str() )
            .def_property_readonly("ordered_dependent_variable_settings",
                                   &tp::SingleArcSimulationResults<double, TIME_TYPE>::getOrderedDependentVariableSettings,
                                   get_docstring("SingleArcSimulationResults.ordered_dependent_variable_settings").c_str() )
            .def_property_readonly("unordered_dependent_variable_settings",
                                   &tp::SingleArcSimulationResults<double, TIME_TYPE>::getOriginalDependentVariableSettings,
                                   get_docstring("SingleArcSimulationResults.unordered_dependent_variable_settings").c_str() )
            .def_property_readonly("processed_state_ids",
                                   &tp::SingleArcSimulationResults<double, TIME_TYPE>::getProcessedStateIds,
                                   get_docstring("SingleArcSimulationResults.state_ids").c_str() )
            .def_property_readonly("propagated_state_ids",
                                   &tp::SingleArcSimulationResults<double, TIME_TYPE>::getPropagatedStateIds,
                                   get_docstring("SingleArcSimulationResults.state_ids").c_str() )
            .def_property_readonly("initial_and_final_times",
                                   &tp::SingleArcSimulationResults<double, TIME_TYPE>::getArcInitialAndFinalTime,
                                   get_docstring("SingleArcSimulationResults.initial_and_final_times").c_str() )
            .def_property_readonly("propagated_state_vector_length",
                                   &tp::SingleArcSimulationResults<double, TIME_TYPE>::getPropagatedStateSize,
                                   get_docstring("SingleArcSimulationResults.propagated_state_vector_length").c_str() )
            .def_property_readonly("propagation_is_performed",
                                   &tp::SingleArcSimulationResults<double, TIME_TYPE>::getPropagationIsPerformed,
                                   get_docstring("SingleArcSimulationResults.propagation_is_performed").c_str() )
            .def_property_readonly("solution_is_cleared",
                                   &tp::SingleArcSimulationResults<double, TIME_TYPE>::getSolutionIsCleared,
                                   get_docstring("SingleArcSimulationResults.solution_is_cleared").c_str() );

    py::class_<
            tp::SingleArcVariationalSimulationResults<double, TIME_TYPE>,
            std::shared_ptr<tp::SingleArcVariationalSimulationResults<double, TIME_TYPE>>,
            tp::SimulationResults<double, TIME_TYPE> >(m, "SingleArcVariationalSimulationResults",
                                                       get_docstring("SingleArcVariationalSimulationResults").c_str())
            .def_property_readonly("state_transition_matrix_history",
                                   &tp::SingleArcVariationalSimulationResults<double, TIME_TYPE>::getStateTransitionSolution,
                                   get_docstring("SingleArcVariationalSimulationResults.state_transition_matrix_history").c_str() )
            .def_property_readonly("sensitivity_matrix_history",
                                   &tp::SingleArcVariationalSimulationResults<double, TIME_TYPE>::getSensitivitySolution,
                                   get_docstring("SingleArcVariationalSimulationResults.sensitivity_matrix_history").c_str() )
            .def_property_readonly("dynamics_results",
                                   &tp::SingleArcVariationalSimulationResults<double, TIME_TYPE>::getDynamicsResults,
                                   get_docstring("SingleArcVariationalSimulationResults.dynamics_results").c_str() );

    py::class_<
            tp::MultiArcSimulationResults<tp::SingleArcSimulationResults, double, TIME_TYPE>,
            std::shared_ptr<tp::MultiArcSimulationResults<tp::SingleArcSimulationResults, double, TIME_TYPE>>,
            tp::SimulationResults<double, TIME_TYPE> >(m, "MultiArcSimulationResults",
                                                       get_docstring("MultiArcSimulationResults").c_str())
            .def_property_readonly("single_arc_results",
                                   &tp::MultiArcSimulationResults<tp::SingleArcSimulationResults, double, TIME_TYPE>::getSingleArcResults,
                                   get_docstring("MultiArcSimulationResults.single_arc_results").c_str() )
            .def_property_readonly("arc_start_times",
                                   &tp::MultiArcSimulationResults<tp::SingleArcSimulationResults, double, TIME_TYPE>::getArcStartTimes,
                                   get_docstring("MultiArcSimulationResults.arc_start_times").c_str() )
            .def_property_readonly("arc_end_times",
                                   &tp::MultiArcSimulationResults<tp::SingleArcSimulationResults, double, TIME_TYPE>::getArcEndTimes,
                                   get_docstring("MultiArcSimulationResults.arc_end_times").c_str() )
            .def_property_readonly("propagation_is_performed",
                                   &tp::MultiArcSimulationResults<tp::SingleArcSimulationResults, double, TIME_TYPE>::getPropagationIsPerformed,
                                   get_docstring("MultiArcSimulationResults.propagation_is_performed").c_str() )
            .def_property_readonly("solution_is_cleared",
                                   &tp::MultiArcSimulationResults<tp::SingleArcSimulationResults, double, TIME_TYPE>::getSolutionIsCleared,
                                   get_docstring("MultiArcSimulationResults.solution_is_cleared").c_str() );

    py::class_<
            tp::MultiArcSimulationResults<tp::SingleArcVariationalSimulationResults, double, TIME_TYPE>,
            std::shared_ptr<tp::MultiArcSimulationResults<tp::SingleArcVariationalSimulationResults, double, TIME_TYPE>>,
            tp::SimulationResults<double, TIME_TYPE> >(m, "MultiArcVariationalSimulationResults",
                                                       get_docstring("MultiArcVariationalSimulationResults").c_str())
            .def_property_readonly("single_arc_results",
                                   &tp::MultiArcSimulationResults<tp::SingleArcVariationalSimulationResults, double, TIME_TYPE>::getSingleArcResults,
                                   get_docstring("MultiArcVariationalSimulationResults.single_arc_results").c_str() )
            .def_property_readonly("arc_start_times",
                                   &tp::MultiArcSimulationResults<tp::SingleArcVariationalSimulationResults, double, TIME_TYPE>::getArcStartTimes,
                                   get_docstring("MultiArcVariationalSimulationResults.arc_start_times").c_str() )
            .def_property_readonly("arc_end_times",
                                   &tp::MultiArcSimulationResults<tp::SingleArcVariationalSimulationResults, double, TIME_TYPE>::getArcEndTimes,
                                   get_docstring("MultiArcVariationalSimulationResults.arc_end_times").c_str() )
            .def_property_readonly("propagation_is_performed",
                                   &tp::MultiArcSimulationResults<tp::SingleArcVariationalSimulationResults, double, TIME_TYPE>::getPropagationIsPerformed,
                                   get_docstring("MultiArcVariationalSimulationResults.propagation_is_performed").c_str() )
            .def_property_readonly("solution_is_cleared",
                                   &tp::MultiArcSimulationResults<tp::SingleArcVariationalSimulationResults, double, TIME_TYPE>::getSolutionIsCleared,
                                   get_docstring("MultiArcVariationalSimulationResults.solution_is_cleared").c_str() );

    py::class_<
            tp::HybridArcSimulationResults<tp::SingleArcSimulationResults, double, TIME_TYPE>,
            std::shared_ptr<tp::HybridArcSimulationResults<tp::SingleArcSimulationResults, double, TIME_TYPE>>,
            tp::SimulationResults<double, TIME_TYPE> >(m, "HybridArcSimulationResults",
                                                       get_docstring("HybridArcSimulationResults").c_str())
            .def_property_readonly("single_arc_results",
                                   &tp::HybridArcSimulationResults<tp::SingleArcSimulationResults, double, TIME_TYPE>::getSingleArcResults,
                                   get_docstring("HybridArcSimulationResults.single_arc_results").c_str() )
            .def_property_readonly("multi_arc_results",
                                   &tp::HybridArcSimulationResults<tp::SingleArcSimulationResults, double, TIME_TYPE>::getMultiArcResults,
                                   get_docstring("HybridArcSimulationResults.arc_start_times").c_str() );

        py::class_<
            tp::HybridArcSimulationResults<tp::SingleArcVariationalSimulationResults, double, TIME_TYPE>,
            std::shared_ptr<tp::HybridArcSimulationResults<tp::SingleArcVariationalSimulationResults, double, TIME_TYPE>>,
            tp::SimulationResults<double, TIME_TYPE> >(m, "HybridArcVariationalSimulationResults",
                                                       get_docstring("HybridArcVariationalSimulationResults").c_str())
            .def_property_readonly("single_arc_results",
                                   &tp::HybridArcSimulationResults<tp::SingleArcVariationalSimulationResults, double, TIME_TYPE>::getSingleArcResults,
                                   get_docstring("HybridArcVariationalSimulationResults.single_arc_results").c_str() )
            .def_property_readonly("multi_arc_results",
                                   &tp::HybridArcSimulationResults<tp::SingleArcVariationalSimulationResults, double, TIME_TYPE>::getMultiArcResults,
                                   get_docstring("HybridArcVariationalSimulationResults.arc_start_times").c_str() );

    py::class_<
            tpr::ThrustMagnitudeWrapper,
            std::shared_ptr< tpr::ThrustMagnitudeWrapper > >(m, "ThrustMagnitudeWrapper" );

    py::class_<
            tpr::ConstantThrustMagnitudeWrapper,
            std::shared_ptr< tpr::ConstantThrustMagnitudeWrapper >,
            tpr::ThrustMagnitudeWrapper >(m, "ConstantThrustMagnitudeWrapper" )
            .def_property("constant_thrust_magnitude", &tpr::ConstantThrustMagnitudeWrapper::getConstantThrustForceMagnitude,
                          &tpr::ConstantThrustMagnitudeWrapper::resetConstantThrustForceMagnitude );


    py::class_<
        tpr::CustomThrustMagnitudeWrapper,
        std::shared_ptr< tpr::CustomThrustMagnitudeWrapper >,
        tpr::ThrustMagnitudeWrapper >(m, "CustomThrustMagnitudeWrapper" )
        .def_property("custom_thrust_magnitude", nullptr,
                      &tpr::CustomThrustMagnitudeWrapper::resetThrustMagnitudeFunction );
}
}// namespace propagation
}// namespace numerical_simulation
}// namespace tudatpy
<|MERGE_RESOLUTION|>--- conflicted
+++ resolved
@@ -1,405 +1,402 @@
-/*    Copyright (c) 2010-2019, Delft University of Technology
- *    All rights reserved
- *
- *    This file is part of the Tudat. Redistribution and use in source and
- *    binary forms, with or without modification, are permitted exclusively
- *    under the terms of the Modified BSD license. You should have received
- *    a copy of the license with this file. If not, please or visit:
- *    http://tudat.tudelft.nl/LICENSE.
- */
-
-#include "tudatpy/docstrings.h"
-#include "tudatpy/scalarTypes.h"
-
-#include <tudat/astro/aerodynamics/aerodynamicGuidance.h>
-#include <tudat/astro/basic_astro.h>
-#include <tudat/astro/propagators.h>
-
-
-#include "expose_propagation.h"
-
-
-namespace py = pybind11;
-
-namespace ta = tudat::aerodynamics;
-namespace tp = tudat::propagators;
-namespace tpr = tudat::propulsion;
-namespace tba = tudat::basic_astrodynamics;
-namespace tss = tudat::simulation_setup;
-namespace tni = tudat::numerical_integrators;
-
-namespace tudat
-{
-
-namespace aerodynamics
-{
-
-class PyAerodynamicGuidance : public ta::AerodynamicGuidance {
-public:
-    /* Inherit the constructors */
-    using AerodynamicGuidance::AerodynamicGuidance;
-
-    using AerodynamicGuidance::currentAngleOfAttack_;
-    using AerodynamicGuidance::currentAngleOfSideslip_;
-    using AerodynamicGuidance::currentBankAngle_;
-
-    void updateGuidance( const double currentTime ) override {
-        PYBIND11_OVERLOAD_PURE(void, AerodynamicGuidance, updateGuidance, currentTime ); }
-};
-
-}
-
-}
-
-
-namespace tudatpy {
-namespace numerical_simulation {
-namespace propagation {
-
-
-void expose_propagation(py::module &m)
-{
-
-
-
-    py::class_<ta::AerodynamicGuidance, ta::PyAerodynamicGuidance,
-            std::shared_ptr< ta::AerodynamicGuidance > >(m, "AerodynamicGuidance")
-            .def(py::init<>())
-            .def("updateGuidance", &ta::AerodynamicGuidance::updateGuidance, py::arg("current_time") )
-            .def_readwrite("angle_of_attack", &ta::PyAerodynamicGuidance::currentAngleOfAttack_)
-            .def_readwrite("bank_angle", &ta::PyAerodynamicGuidance::currentBankAngle_)
-            .def_readwrite("sideslip_angle", &ta::PyAerodynamicGuidance::currentAngleOfSideslip_);
-
-
-
-    py::class_<
-            tba::TorqueModel,
-            std::shared_ptr<tba::TorqueModel> >
-            (m, "TorqueModel");
-
-
-    m.def("get_single_integration_size",
-          &tp::getSingleIntegrationSize,
-          py::arg("state_type"));
-
-    m.def("get_single_integration_differential_equation_order",
-          &tp::getSingleIntegrationDifferentialEquationOrder,
-          py::arg("state_type"));
-
-    m.def("get_generalized_acceleration_size",
-          &tp::getGeneralizedAccelerationSize,
-          py::arg("state_type"));
-
-    m.def("get_state_of_bodies",
-          py::overload_cast<const std::vector<std::string> &,
-          const std::vector<std::string> &,
-          const tss::SystemOfBodies &,
-          const TIME_TYPE>(
-              &tp::getInitialStatesOfBodies<TIME_TYPE,double>),
-          py::arg("bodies_to_propagate"),
-          py::arg("central_bodies"),
-          py::arg("body_system"),
-          py::arg("initial_time"),
-          get_docstring("get_state_of_bodies").c_str());
-
-
-    m.def("get_initial_state_of_bodies",
-          py::overload_cast<const std::vector<std::string> &,
-          const std::vector<std::string> &,
-          const tss::SystemOfBodies &,
-          const TIME_TYPE>(
-              &tp::getInitialStatesOfBodies<TIME_TYPE,double>),
-          py::arg("bodies_to_propagate"),
-          py::arg("central_bodies"),
-          py::arg("body_system"),
-          py::arg("initial_time"));
-
-    m.def("get_initial_state_of_body",// overload [2/2]
-          py::overload_cast<const std::string&,
-          const std::string&,
-          const tss::SystemOfBodies&,
-          const TIME_TYPE>(
-              &tp::getInitialStateOfBody<TIME_TYPE,double>),
-          py::arg("body_to_propagate"),
-          py::arg("central_body"),
-          py::arg("bodies"),
-          py::arg("initial_time"));
-
-    m.def("get_initial_rotational_state_of_body",
-          py::overload_cast<const std::string&,
-          const std::string&,
-          const tss::SystemOfBodies&,
-          const TIME_TYPE>(
-              &tp::getInitialRotationalStateOfBody<TIME_TYPE,double>),
-          py::arg("body_to_propagate"),
-          py::arg("base_orientation"),
-          py::arg("bodies"),
-          py::arg("initial_time"));
-    
-    py::class_<
-            tp::DampedInitialRotationalStateResults<TIME_TYPE, double>,
-            std::shared_ptr<tp::DampedInitialRotationalStateResults<TIME_TYPE, double>>>(m, "RotationalProperModeDampingResults",
-                                                                 get_docstring("RotationalProperModeDampingResults").c_str())
-            .def_readwrite("damped_initial_state", &tp::DampedInitialRotationalStateResults<TIME_TYPE,double>::initialState_,
-                           get_docstring("RotationalProperModeDampingResults.damped_initial_state").c_str())
-            .def_readwrite("forward_backward_states", &tp::DampedInitialRotationalStateResults<TIME_TYPE,double>::forwardBackwardPropagatedStates_,
-                           get_docstring("RotationalProperModeDampingResults.forward_backward_states").c_str())
-            .def_readwrite("forward_backward_dependent_variables", &tp::DampedInitialRotationalStateResults<TIME_TYPE,double>::forwardBackwardDependentVariables_ ,
-                           get_docstring("RotationalProperModeDampingResults.forward_backward_dependent_variables").c_str());
-
-    m.def("get_damped_proper_mode_initial_rotational_state",
-          py::overload_cast<
-          const tss::SystemOfBodies&,
-          const std::shared_ptr< tp::SingleArcPropagatorSettings< double, TIME_TYPE > >,
-          const double,
-          const std::vector< double >,
-          const bool >( &tp::getZeroProperModeRotationalStateWithStruct< TIME_TYPE, double > ),
-          py::arg("bodies"),
-          py::arg("propagator_settings"),
-          py::arg("body_mean_rotational_rate"),
-          py::arg("dissipation_times"),
-          py::arg("propagate_undamped") = true ,
-          get_docstring("get_damped_proper_mode_initial_rotational_state").c_str());
-
-    m.def("combine_initial_states",
-          &tp::createCombinedInitialState<double,TIME_TYPE>,
-          py::arg("propagator_settings_per_type"),
-          get_docstring("combine_initial_states").c_str());
-
-    py::class_<
-            tba::AccelerationModel<Eigen::Vector3d>,
-            std::shared_ptr<tba::AccelerationModel<Eigen::Vector3d>>>(m, "AccelerationModel");
-
-    py::class_<
-            tba::MassRateModel,
-            std::shared_ptr<tba::MassRateModel>>(m, "MassRateModel");
-
-
-
-    py::enum_<tp::PropagationTerminationReason>(m, "PropagationTerminationReason",
-                                                get_docstring("PropagationTerminationReason").c_str())
-            .value("propagation_never_run",
-                   tp::PropagationTerminationReason::propagation_never_run)
-            .value("unknown_reason",
-                   tp::PropagationTerminationReason::unknown_propagation_termination_reason)
-            .value("termination_condition_reached",
-                   tp::PropagationTerminationReason::termination_condition_reached)
-            .value("runtime_error_caught_in_propagation",
-                   tp::PropagationTerminationReason::runtime_error_caught_in_propagation)
-            .value("nan_or_inf_detected_in_state",
-                   tp::PropagationTerminationReason::nan_or_inf_detected_in_state)
-            .export_values();
-
-    py::class_<
-            tp::PropagationTerminationDetails,
-            std::shared_ptr<tp::PropagationTerminationDetails>>(
-                    m,
-                    "PropagationTerminationDetails",
-                    get_docstring("PropagationTerminationDetails").c_str())
-            .def_property_readonly(
-                    "termination_reason",
-                    &tp::PropagationTerminationDetails::getPropagationTerminationReason,
-                    get_docstring("PropagationTerminationDetails.termination_reason").c_str())
-            .def_property_readonly("terminated_on_exact_condition",
-                    &tp::PropagationTerminationDetails::getTerminationOnExactCondition,
-                    get_docstring("PropagationTerminationDetails.terminated_on_exact_condition").c_str());
-
-    py::class_<
-            tp::PropagationTerminationDetailsFromHybridCondition,
-            std::shared_ptr<tp::PropagationTerminationDetailsFromHybridCondition>,
-            tp::PropagationTerminationDetails>(
-                    m,
-                    "PropagationTerminationDetailsFromHybridCondition",
-                    get_docstring("PropagationTerminationDetailsFromHybridCondition").c_str())
-            .def_property_readonly(
-                    "was_condition_met_when_stopping",
-                    &tp::PropagationTerminationDetailsFromHybridCondition::getWasConditionMetWhenStopping,
-                    get_docstring("PropagationTerminationDetailsFromHybridCondition.was_condition_met_when_stopping").c_str());
-
-    py::class_<
-            tp::DependentVariablesInterface<TIME_TYPE>,
-            std::shared_ptr<tp::DependentVariablesInterface<TIME_TYPE>>>(m, "DependentVariablesInterface",
-                                                                         get_docstring("DependentVariablesInterface").c_str());
-
-    py::class_<
-            tp::SimulationResults<double, TIME_TYPE>,
-            std::shared_ptr<tp::SimulationResults<double, TIME_TYPE>>>(m, "SimulationResults",
-                                                                       get_docstring("SimulationResults").c_str())
-            .def_property_readonly("dependent_variable_interface",
-                                   &tp::SimulationResults<double, TIME_TYPE>::getDependentVariablesInterface,
-                                   get_docstring("SimulationResults.dependent_variable_interface").c_str() );
-
-    py::class_<
-            tp::SingleArcSimulationResults<double, TIME_TYPE>,
-            std::shared_ptr<tp::SingleArcSimulationResults<double, TIME_TYPE>>,
-            tp::SimulationResults<double, TIME_TYPE> >(m, "SingleArcSimulationResults"
-                                                          "cd",
-                                                       get_docstring("SingleArcSimulationResults").c_str())
-            .def_property_readonly("state_history",
-                                   &tp::SingleArcSimulationResults<double, TIME_TYPE>::getEquationsOfMotionNumericalSolution,
-                                   get_docstring("SingleArcSimulationResults.state_history").c_str() )
-            .def_property_readonly("state_history_float",
-                                   &tp::SingleArcSimulationResults<double, TIME_TYPE>::getEquationsOfMotionNumericalSolutionDouble)
-<<<<<<< HEAD
-=======
-            .def_property_readonly("state_history_float_split",
-                                   &tp::SingleArcSimulationResults<double, TIME_TYPE>::getEquationsOfMotionNumericalSolutionDoubleSplit)
->>>>>>> 55f29100
-            .def_property_readonly("unprocessed_state_history",
-                                   &tp::SingleArcSimulationResults<double, TIME_TYPE>::getEquationsOfMotionNumericalSolutionRaw,
-                                   get_docstring("SingleArcSimulationResults.unprocessed_state_history").c_str() )
-            .def_property_readonly("dependent_variable_history",
-                                   &tp::SingleArcSimulationResults<double, TIME_TYPE>::getDependentVariableHistory,
-                                   get_docstring("SingleArcSimulationResults.dependent_variable_history").c_str() )
-            .def_property_readonly("cumulative_computation_time_history",
-                                   &tp::SingleArcSimulationResults<double, TIME_TYPE>::getCumulativeComputationTimeHistory,
-                                   get_docstring("SingleArcSimulationResults.cumulative_computation_time_history").c_str() )
-            .def_property_readonly("cumulative_computation_time_history",
-                                   &tp::SingleArcSimulationResults<double, TIME_TYPE>::getCumulativeComputationTimeHistory,
-                                   get_docstring("SingleArcSimulationResults.cumulative_computation_time_history").c_str() )
-            .def_property_readonly("cumulative_number_of_function_evaluations_history",
-                                   &tp::SingleArcSimulationResults<double, TIME_TYPE>::getCumulativeNumberOfFunctionEvaluations,
-                                   get_docstring("SingleArcSimulationResults.cumulative_number_of_function_evaluations_history").c_str() )
-            .def_property_readonly("total_computation_time",
-                                   &tp::SingleArcSimulationResults<double, TIME_TYPE>::getTotalComputationRuntime,
-                                   get_docstring("SingleArcSimulationResults.total_computation_time").c_str() )
-            .def_property_readonly("total_number_of_function_evaluations",
-                                   &tp::SingleArcSimulationResults<double, TIME_TYPE>::getTotalNumberOfFunctionEvaluations,
-                                   get_docstring("SingleArcSimulationResults.total_number_of_function_evaluations").c_str() )
-            .def_property_readonly("termination_details",
-                                   &tp::SingleArcSimulationResults<double, TIME_TYPE>::getPropagationTerminationReason,
-                                   get_docstring("SingleArcSimulationResults.termination_details").c_str() )
-            .def_property_readonly("integration_completed_successfully",
-                                   &tp::SingleArcSimulationResults<double, TIME_TYPE>::integrationCompletedSuccessfully,
-                                   get_docstring("SingleArcSimulationResults.integration_completed_successfully").c_str() )
-            .def_property_readonly("dependent_variable_ids",
-                                   &tp::SingleArcSimulationResults<double, TIME_TYPE>::getDependentVariableId,
-                                   get_docstring("SingleArcSimulationResults.dependent_variable_ids").c_str() )
-            .def_property_readonly("ordered_dependent_variable_settings",
-                                   &tp::SingleArcSimulationResults<double, TIME_TYPE>::getOrderedDependentVariableSettings,
-                                   get_docstring("SingleArcSimulationResults.ordered_dependent_variable_settings").c_str() )
-            .def_property_readonly("unordered_dependent_variable_settings",
-                                   &tp::SingleArcSimulationResults<double, TIME_TYPE>::getOriginalDependentVariableSettings,
-                                   get_docstring("SingleArcSimulationResults.unordered_dependent_variable_settings").c_str() )
-            .def_property_readonly("processed_state_ids",
-                                   &tp::SingleArcSimulationResults<double, TIME_TYPE>::getProcessedStateIds,
-                                   get_docstring("SingleArcSimulationResults.state_ids").c_str() )
-            .def_property_readonly("propagated_state_ids",
-                                   &tp::SingleArcSimulationResults<double, TIME_TYPE>::getPropagatedStateIds,
-                                   get_docstring("SingleArcSimulationResults.state_ids").c_str() )
-            .def_property_readonly("initial_and_final_times",
-                                   &tp::SingleArcSimulationResults<double, TIME_TYPE>::getArcInitialAndFinalTime,
-                                   get_docstring("SingleArcSimulationResults.initial_and_final_times").c_str() )
-            .def_property_readonly("propagated_state_vector_length",
-                                   &tp::SingleArcSimulationResults<double, TIME_TYPE>::getPropagatedStateSize,
-                                   get_docstring("SingleArcSimulationResults.propagated_state_vector_length").c_str() )
-            .def_property_readonly("propagation_is_performed",
-                                   &tp::SingleArcSimulationResults<double, TIME_TYPE>::getPropagationIsPerformed,
-                                   get_docstring("SingleArcSimulationResults.propagation_is_performed").c_str() )
-            .def_property_readonly("solution_is_cleared",
-                                   &tp::SingleArcSimulationResults<double, TIME_TYPE>::getSolutionIsCleared,
-                                   get_docstring("SingleArcSimulationResults.solution_is_cleared").c_str() );
-
-    py::class_<
-            tp::SingleArcVariationalSimulationResults<double, TIME_TYPE>,
-            std::shared_ptr<tp::SingleArcVariationalSimulationResults<double, TIME_TYPE>>,
-            tp::SimulationResults<double, TIME_TYPE> >(m, "SingleArcVariationalSimulationResults",
-                                                       get_docstring("SingleArcVariationalSimulationResults").c_str())
-            .def_property_readonly("state_transition_matrix_history",
-                                   &tp::SingleArcVariationalSimulationResults<double, TIME_TYPE>::getStateTransitionSolution,
-                                   get_docstring("SingleArcVariationalSimulationResults.state_transition_matrix_history").c_str() )
-            .def_property_readonly("sensitivity_matrix_history",
-                                   &tp::SingleArcVariationalSimulationResults<double, TIME_TYPE>::getSensitivitySolution,
-                                   get_docstring("SingleArcVariationalSimulationResults.sensitivity_matrix_history").c_str() )
-            .def_property_readonly("dynamics_results",
-                                   &tp::SingleArcVariationalSimulationResults<double, TIME_TYPE>::getDynamicsResults,
-                                   get_docstring("SingleArcVariationalSimulationResults.dynamics_results").c_str() );
-
-    py::class_<
-            tp::MultiArcSimulationResults<tp::SingleArcSimulationResults, double, TIME_TYPE>,
-            std::shared_ptr<tp::MultiArcSimulationResults<tp::SingleArcSimulationResults, double, TIME_TYPE>>,
-            tp::SimulationResults<double, TIME_TYPE> >(m, "MultiArcSimulationResults",
-                                                       get_docstring("MultiArcSimulationResults").c_str())
-            .def_property_readonly("single_arc_results",
-                                   &tp::MultiArcSimulationResults<tp::SingleArcSimulationResults, double, TIME_TYPE>::getSingleArcResults,
-                                   get_docstring("MultiArcSimulationResults.single_arc_results").c_str() )
-            .def_property_readonly("arc_start_times",
-                                   &tp::MultiArcSimulationResults<tp::SingleArcSimulationResults, double, TIME_TYPE>::getArcStartTimes,
-                                   get_docstring("MultiArcSimulationResults.arc_start_times").c_str() )
-            .def_property_readonly("arc_end_times",
-                                   &tp::MultiArcSimulationResults<tp::SingleArcSimulationResults, double, TIME_TYPE>::getArcEndTimes,
-                                   get_docstring("MultiArcSimulationResults.arc_end_times").c_str() )
-            .def_property_readonly("propagation_is_performed",
-                                   &tp::MultiArcSimulationResults<tp::SingleArcSimulationResults, double, TIME_TYPE>::getPropagationIsPerformed,
-                                   get_docstring("MultiArcSimulationResults.propagation_is_performed").c_str() )
-            .def_property_readonly("solution_is_cleared",
-                                   &tp::MultiArcSimulationResults<tp::SingleArcSimulationResults, double, TIME_TYPE>::getSolutionIsCleared,
-                                   get_docstring("MultiArcSimulationResults.solution_is_cleared").c_str() );
-
-    py::class_<
-            tp::MultiArcSimulationResults<tp::SingleArcVariationalSimulationResults, double, TIME_TYPE>,
-            std::shared_ptr<tp::MultiArcSimulationResults<tp::SingleArcVariationalSimulationResults, double, TIME_TYPE>>,
-            tp::SimulationResults<double, TIME_TYPE> >(m, "MultiArcVariationalSimulationResults",
-                                                       get_docstring("MultiArcVariationalSimulationResults").c_str())
-            .def_property_readonly("single_arc_results",
-                                   &tp::MultiArcSimulationResults<tp::SingleArcVariationalSimulationResults, double, TIME_TYPE>::getSingleArcResults,
-                                   get_docstring("MultiArcVariationalSimulationResults.single_arc_results").c_str() )
-            .def_property_readonly("arc_start_times",
-                                   &tp::MultiArcSimulationResults<tp::SingleArcVariationalSimulationResults, double, TIME_TYPE>::getArcStartTimes,
-                                   get_docstring("MultiArcVariationalSimulationResults.arc_start_times").c_str() )
-            .def_property_readonly("arc_end_times",
-                                   &tp::MultiArcSimulationResults<tp::SingleArcVariationalSimulationResults, double, TIME_TYPE>::getArcEndTimes,
-                                   get_docstring("MultiArcVariationalSimulationResults.arc_end_times").c_str() )
-            .def_property_readonly("propagation_is_performed",
-                                   &tp::MultiArcSimulationResults<tp::SingleArcVariationalSimulationResults, double, TIME_TYPE>::getPropagationIsPerformed,
-                                   get_docstring("MultiArcVariationalSimulationResults.propagation_is_performed").c_str() )
-            .def_property_readonly("solution_is_cleared",
-                                   &tp::MultiArcSimulationResults<tp::SingleArcVariationalSimulationResults, double, TIME_TYPE>::getSolutionIsCleared,
-                                   get_docstring("MultiArcVariationalSimulationResults.solution_is_cleared").c_str() );
-
-    py::class_<
-            tp::HybridArcSimulationResults<tp::SingleArcSimulationResults, double, TIME_TYPE>,
-            std::shared_ptr<tp::HybridArcSimulationResults<tp::SingleArcSimulationResults, double, TIME_TYPE>>,
-            tp::SimulationResults<double, TIME_TYPE> >(m, "HybridArcSimulationResults",
-                                                       get_docstring("HybridArcSimulationResults").c_str())
-            .def_property_readonly("single_arc_results",
-                                   &tp::HybridArcSimulationResults<tp::SingleArcSimulationResults, double, TIME_TYPE>::getSingleArcResults,
-                                   get_docstring("HybridArcSimulationResults.single_arc_results").c_str() )
-            .def_property_readonly("multi_arc_results",
-                                   &tp::HybridArcSimulationResults<tp::SingleArcSimulationResults, double, TIME_TYPE>::getMultiArcResults,
-                                   get_docstring("HybridArcSimulationResults.arc_start_times").c_str() );
-
-        py::class_<
-            tp::HybridArcSimulationResults<tp::SingleArcVariationalSimulationResults, double, TIME_TYPE>,
-            std::shared_ptr<tp::HybridArcSimulationResults<tp::SingleArcVariationalSimulationResults, double, TIME_TYPE>>,
-            tp::SimulationResults<double, TIME_TYPE> >(m, "HybridArcVariationalSimulationResults",
-                                                       get_docstring("HybridArcVariationalSimulationResults").c_str())
-            .def_property_readonly("single_arc_results",
-                                   &tp::HybridArcSimulationResults<tp::SingleArcVariationalSimulationResults, double, TIME_TYPE>::getSingleArcResults,
-                                   get_docstring("HybridArcVariationalSimulationResults.single_arc_results").c_str() )
-            .def_property_readonly("multi_arc_results",
-                                   &tp::HybridArcSimulationResults<tp::SingleArcVariationalSimulationResults, double, TIME_TYPE>::getMultiArcResults,
-                                   get_docstring("HybridArcVariationalSimulationResults.arc_start_times").c_str() );
-
-    py::class_<
-            tpr::ThrustMagnitudeWrapper,
-            std::shared_ptr< tpr::ThrustMagnitudeWrapper > >(m, "ThrustMagnitudeWrapper" );
-
-    py::class_<
-            tpr::ConstantThrustMagnitudeWrapper,
-            std::shared_ptr< tpr::ConstantThrustMagnitudeWrapper >,
-            tpr::ThrustMagnitudeWrapper >(m, "ConstantThrustMagnitudeWrapper" )
-            .def_property("constant_thrust_magnitude", &tpr::ConstantThrustMagnitudeWrapper::getConstantThrustForceMagnitude,
-                          &tpr::ConstantThrustMagnitudeWrapper::resetConstantThrustForceMagnitude );
-
-
-    py::class_<
-        tpr::CustomThrustMagnitudeWrapper,
-        std::shared_ptr< tpr::CustomThrustMagnitudeWrapper >,
-        tpr::ThrustMagnitudeWrapper >(m, "CustomThrustMagnitudeWrapper" )
-        .def_property("custom_thrust_magnitude", nullptr,
-                      &tpr::CustomThrustMagnitudeWrapper::resetThrustMagnitudeFunction );
-}
-}// namespace propagation
-}// namespace numerical_simulation
-}// namespace tudatpy
+/*    Copyright (c) 2010-2019, Delft University of Technology
+ *    All rights reserved
+ *
+ *    This file is part of the Tudat. Redistribution and use in source and
+ *    binary forms, with or without modification, are permitted exclusively
+ *    under the terms of the Modified BSD license. You should have received
+ *    a copy of the license with this file. If not, please or visit:
+ *    http://tudat.tudelft.nl/LICENSE.
+ */
+
+#include "tudatpy/docstrings.h"
+#include "tudatpy/scalarTypes.h"
+
+#include <tudat/astro/aerodynamics/aerodynamicGuidance.h>
+#include <tudat/astro/basic_astro.h>
+#include <tudat/astro/propagators.h>
+
+
+#include "expose_propagation.h"
+
+
+namespace py = pybind11;
+
+namespace ta = tudat::aerodynamics;
+namespace tp = tudat::propagators;
+namespace tpr = tudat::propulsion;
+namespace tba = tudat::basic_astrodynamics;
+namespace tss = tudat::simulation_setup;
+namespace tni = tudat::numerical_integrators;
+
+namespace tudat
+{
+
+namespace aerodynamics
+{
+
+class PyAerodynamicGuidance : public ta::AerodynamicGuidance {
+public:
+    /* Inherit the constructors */
+    using AerodynamicGuidance::AerodynamicGuidance;
+
+    using AerodynamicGuidance::currentAngleOfAttack_;
+    using AerodynamicGuidance::currentAngleOfSideslip_;
+    using AerodynamicGuidance::currentBankAngle_;
+
+    void updateGuidance( const double currentTime ) override {
+        PYBIND11_OVERLOAD_PURE(void, AerodynamicGuidance, updateGuidance, currentTime ); }
+};
+
+}
+
+}
+
+
+namespace tudatpy {
+namespace numerical_simulation {
+namespace propagation {
+
+
+void expose_propagation(py::module &m)
+{
+
+
+
+    py::class_<ta::AerodynamicGuidance, ta::PyAerodynamicGuidance,
+            std::shared_ptr< ta::AerodynamicGuidance > >(m, "AerodynamicGuidance")
+            .def(py::init<>())
+            .def("updateGuidance", &ta::AerodynamicGuidance::updateGuidance, py::arg("current_time") )
+            .def_readwrite("angle_of_attack", &ta::PyAerodynamicGuidance::currentAngleOfAttack_)
+            .def_readwrite("bank_angle", &ta::PyAerodynamicGuidance::currentBankAngle_)
+            .def_readwrite("sideslip_angle", &ta::PyAerodynamicGuidance::currentAngleOfSideslip_);
+
+
+
+    py::class_<
+            tba::TorqueModel,
+            std::shared_ptr<tba::TorqueModel> >
+            (m, "TorqueModel");
+
+
+    m.def("get_single_integration_size",
+          &tp::getSingleIntegrationSize,
+          py::arg("state_type"));
+
+    m.def("get_single_integration_differential_equation_order",
+          &tp::getSingleIntegrationDifferentialEquationOrder,
+          py::arg("state_type"));
+
+    m.def("get_generalized_acceleration_size",
+          &tp::getGeneralizedAccelerationSize,
+          py::arg("state_type"));
+
+    m.def("get_state_of_bodies",
+          py::overload_cast<const std::vector<std::string> &,
+          const std::vector<std::string> &,
+          const tss::SystemOfBodies &,
+          const TIME_TYPE>(
+              &tp::getInitialStatesOfBodies<TIME_TYPE,double>),
+          py::arg("bodies_to_propagate"),
+          py::arg("central_bodies"),
+          py::arg("body_system"),
+          py::arg("initial_time"),
+          get_docstring("get_state_of_bodies").c_str());
+
+
+    m.def("get_initial_state_of_bodies",
+          py::overload_cast<const std::vector<std::string> &,
+          const std::vector<std::string> &,
+          const tss::SystemOfBodies &,
+          const TIME_TYPE>(
+              &tp::getInitialStatesOfBodies<TIME_TYPE,double>),
+          py::arg("bodies_to_propagate"),
+          py::arg("central_bodies"),
+          py::arg("body_system"),
+          py::arg("initial_time"));
+
+    m.def("get_initial_state_of_body",// overload [2/2]
+          py::overload_cast<const std::string&,
+          const std::string&,
+          const tss::SystemOfBodies&,
+          const TIME_TYPE>(
+              &tp::getInitialStateOfBody<TIME_TYPE,double>),
+          py::arg("body_to_propagate"),
+          py::arg("central_body"),
+          py::arg("bodies"),
+          py::arg("initial_time"));
+
+    m.def("get_initial_rotational_state_of_body",
+          py::overload_cast<const std::string&,
+          const std::string&,
+          const tss::SystemOfBodies&,
+          const TIME_TYPE>(
+              &tp::getInitialRotationalStateOfBody<TIME_TYPE,double>),
+          py::arg("body_to_propagate"),
+          py::arg("base_orientation"),
+          py::arg("bodies"),
+          py::arg("initial_time"));
+    
+    py::class_<
+            tp::DampedInitialRotationalStateResults<TIME_TYPE, double>,
+            std::shared_ptr<tp::DampedInitialRotationalStateResults<TIME_TYPE, double>>>(m, "RotationalProperModeDampingResults",
+                                                                 get_docstring("RotationalProperModeDampingResults").c_str())
+            .def_readwrite("damped_initial_state", &tp::DampedInitialRotationalStateResults<TIME_TYPE,double>::initialState_,
+                           get_docstring("RotationalProperModeDampingResults.damped_initial_state").c_str())
+            .def_readwrite("forward_backward_states", &tp::DampedInitialRotationalStateResults<TIME_TYPE,double>::forwardBackwardPropagatedStates_,
+                           get_docstring("RotationalProperModeDampingResults.forward_backward_states").c_str())
+            .def_readwrite("forward_backward_dependent_variables", &tp::DampedInitialRotationalStateResults<TIME_TYPE,double>::forwardBackwardDependentVariables_ ,
+                           get_docstring("RotationalProperModeDampingResults.forward_backward_dependent_variables").c_str());
+
+    m.def("get_damped_proper_mode_initial_rotational_state",
+          py::overload_cast<
+          const tss::SystemOfBodies&,
+          const std::shared_ptr< tp::SingleArcPropagatorSettings< double, TIME_TYPE > >,
+          const double,
+          const std::vector< double >,
+          const bool >( &tp::getZeroProperModeRotationalStateWithStruct< TIME_TYPE, double > ),
+          py::arg("bodies"),
+          py::arg("propagator_settings"),
+          py::arg("body_mean_rotational_rate"),
+          py::arg("dissipation_times"),
+          py::arg("propagate_undamped") = true ,
+          get_docstring("get_damped_proper_mode_initial_rotational_state").c_str());
+
+    m.def("combine_initial_states",
+          &tp::createCombinedInitialState<double,TIME_TYPE>,
+          py::arg("propagator_settings_per_type"),
+          get_docstring("combine_initial_states").c_str());
+
+    py::class_<
+            tba::AccelerationModel<Eigen::Vector3d>,
+            std::shared_ptr<tba::AccelerationModel<Eigen::Vector3d>>>(m, "AccelerationModel");
+
+    py::class_<
+            tba::MassRateModel,
+            std::shared_ptr<tba::MassRateModel>>(m, "MassRateModel");
+
+
+
+    py::enum_<tp::PropagationTerminationReason>(m, "PropagationTerminationReason",
+                                                get_docstring("PropagationTerminationReason").c_str())
+            .value("propagation_never_run",
+                   tp::PropagationTerminationReason::propagation_never_run)
+            .value("unknown_reason",
+                   tp::PropagationTerminationReason::unknown_propagation_termination_reason)
+            .value("termination_condition_reached",
+                   tp::PropagationTerminationReason::termination_condition_reached)
+            .value("runtime_error_caught_in_propagation",
+                   tp::PropagationTerminationReason::runtime_error_caught_in_propagation)
+            .value("nan_or_inf_detected_in_state",
+                   tp::PropagationTerminationReason::nan_or_inf_detected_in_state)
+            .export_values();
+
+    py::class_<
+            tp::PropagationTerminationDetails,
+            std::shared_ptr<tp::PropagationTerminationDetails>>(
+                    m,
+                    "PropagationTerminationDetails",
+                    get_docstring("PropagationTerminationDetails").c_str())
+            .def_property_readonly(
+                    "termination_reason",
+                    &tp::PropagationTerminationDetails::getPropagationTerminationReason,
+                    get_docstring("PropagationTerminationDetails.termination_reason").c_str())
+            .def_property_readonly("terminated_on_exact_condition",
+                    &tp::PropagationTerminationDetails::getTerminationOnExactCondition,
+                    get_docstring("PropagationTerminationDetails.terminated_on_exact_condition").c_str());
+
+    py::class_<
+            tp::PropagationTerminationDetailsFromHybridCondition,
+            std::shared_ptr<tp::PropagationTerminationDetailsFromHybridCondition>,
+            tp::PropagationTerminationDetails>(
+                    m,
+                    "PropagationTerminationDetailsFromHybridCondition",
+                    get_docstring("PropagationTerminationDetailsFromHybridCondition").c_str())
+            .def_property_readonly(
+                    "was_condition_met_when_stopping",
+                    &tp::PropagationTerminationDetailsFromHybridCondition::getWasConditionMetWhenStopping,
+                    get_docstring("PropagationTerminationDetailsFromHybridCondition.was_condition_met_when_stopping").c_str());
+
+    py::class_<
+            tp::DependentVariablesInterface<TIME_TYPE>,
+            std::shared_ptr<tp::DependentVariablesInterface<TIME_TYPE>>>(m, "DependentVariablesInterface",
+                                                                         get_docstring("DependentVariablesInterface").c_str());
+
+    py::class_<
+            tp::SimulationResults<double, TIME_TYPE>,
+            std::shared_ptr<tp::SimulationResults<double, TIME_TYPE>>>(m, "SimulationResults",
+                                                                       get_docstring("SimulationResults").c_str())
+            .def_property_readonly("dependent_variable_interface",
+                                   &tp::SimulationResults<double, TIME_TYPE>::getDependentVariablesInterface,
+                                   get_docstring("SimulationResults.dependent_variable_interface").c_str() );
+
+    py::class_<
+            tp::SingleArcSimulationResults<double, TIME_TYPE>,
+            std::shared_ptr<tp::SingleArcSimulationResults<double, TIME_TYPE>>,
+            tp::SimulationResults<double, TIME_TYPE> >(m, "SingleArcSimulationResults"
+                                                          "cd",
+                                                       get_docstring("SingleArcSimulationResults").c_str())
+            .def_property_readonly("state_history",
+                                   &tp::SingleArcSimulationResults<double, TIME_TYPE>::getEquationsOfMotionNumericalSolution,
+                                   get_docstring("SingleArcSimulationResults.state_history").c_str() )
+            .def_property_readonly("state_history_float",
+                                   &tp::SingleArcSimulationResults<double, TIME_TYPE>::getEquationsOfMotionNumericalSolutionDouble)
+            .def_property_readonly("state_history_float_split",
+                                   &tp::SingleArcSimulationResults<double, TIME_TYPE>::getEquationsOfMotionNumericalSolutionDoubleSplit)
+            .def_property_readonly("unprocessed_state_history",
+                                   &tp::SingleArcSimulationResults<double, TIME_TYPE>::getEquationsOfMotionNumericalSolutionRaw,
+                                   get_docstring("SingleArcSimulationResults.unprocessed_state_history").c_str() )
+            .def_property_readonly("dependent_variable_history",
+                                   &tp::SingleArcSimulationResults<double, TIME_TYPE>::getDependentVariableHistory,
+                                   get_docstring("SingleArcSimulationResults.dependent_variable_history").c_str() )
+            .def_property_readonly("cumulative_computation_time_history",
+                                   &tp::SingleArcSimulationResults<double, TIME_TYPE>::getCumulativeComputationTimeHistory,
+                                   get_docstring("SingleArcSimulationResults.cumulative_computation_time_history").c_str() )
+            .def_property_readonly("cumulative_computation_time_history",
+                                   &tp::SingleArcSimulationResults<double, TIME_TYPE>::getCumulativeComputationTimeHistory,
+                                   get_docstring("SingleArcSimulationResults.cumulative_computation_time_history").c_str() )
+            .def_property_readonly("cumulative_number_of_function_evaluations_history",
+                                   &tp::SingleArcSimulationResults<double, TIME_TYPE>::getCumulativeNumberOfFunctionEvaluations,
+                                   get_docstring("SingleArcSimulationResults.cumulative_number_of_function_evaluations_history").c_str() )
+            .def_property_readonly("total_computation_time",
+                                   &tp::SingleArcSimulationResults<double, TIME_TYPE>::getTotalComputationRuntime,
+                                   get_docstring("SingleArcSimulationResults.total_computation_time").c_str() )
+            .def_property_readonly("total_number_of_function_evaluations",
+                                   &tp::SingleArcSimulationResults<double, TIME_TYPE>::getTotalNumberOfFunctionEvaluations,
+                                   get_docstring("SingleArcSimulationResults.total_number_of_function_evaluations").c_str() )
+            .def_property_readonly("termination_details",
+                                   &tp::SingleArcSimulationResults<double, TIME_TYPE>::getPropagationTerminationReason,
+                                   get_docstring("SingleArcSimulationResults.termination_details").c_str() )
+            .def_property_readonly("integration_completed_successfully",
+                                   &tp::SingleArcSimulationResults<double, TIME_TYPE>::integrationCompletedSuccessfully,
+                                   get_docstring("SingleArcSimulationResults.integration_completed_successfully").c_str() )
+            .def_property_readonly("dependent_variable_ids",
+                                   &tp::SingleArcSimulationResults<double, TIME_TYPE>::getDependentVariableId,
+                                   get_docstring("SingleArcSimulationResults.dependent_variable_ids").c_str() )
+            .def_property_readonly("ordered_dependent_variable_settings",
+                                   &tp::SingleArcSimulationResults<double, TIME_TYPE>::getOrderedDependentVariableSettings,
+                                   get_docstring("SingleArcSimulationResults.ordered_dependent_variable_settings").c_str() )
+            .def_property_readonly("unordered_dependent_variable_settings",
+                                   &tp::SingleArcSimulationResults<double, TIME_TYPE>::getOriginalDependentVariableSettings,
+                                   get_docstring("SingleArcSimulationResults.unordered_dependent_variable_settings").c_str() )
+            .def_property_readonly("processed_state_ids",
+                                   &tp::SingleArcSimulationResults<double, TIME_TYPE>::getProcessedStateIds,
+                                   get_docstring("SingleArcSimulationResults.state_ids").c_str() )
+            .def_property_readonly("propagated_state_ids",
+                                   &tp::SingleArcSimulationResults<double, TIME_TYPE>::getPropagatedStateIds,
+                                   get_docstring("SingleArcSimulationResults.state_ids").c_str() )
+            .def_property_readonly("initial_and_final_times",
+                                   &tp::SingleArcSimulationResults<double, TIME_TYPE>::getArcInitialAndFinalTime,
+                                   get_docstring("SingleArcSimulationResults.initial_and_final_times").c_str() )
+            .def_property_readonly("propagated_state_vector_length",
+                                   &tp::SingleArcSimulationResults<double, TIME_TYPE>::getPropagatedStateSize,
+                                   get_docstring("SingleArcSimulationResults.propagated_state_vector_length").c_str() )
+            .def_property_readonly("propagation_is_performed",
+                                   &tp::SingleArcSimulationResults<double, TIME_TYPE>::getPropagationIsPerformed,
+                                   get_docstring("SingleArcSimulationResults.propagation_is_performed").c_str() )
+            .def_property_readonly("solution_is_cleared",
+                                   &tp::SingleArcSimulationResults<double, TIME_TYPE>::getSolutionIsCleared,
+                                   get_docstring("SingleArcSimulationResults.solution_is_cleared").c_str() );
+
+    py::class_<
+            tp::SingleArcVariationalSimulationResults<double, TIME_TYPE>,
+            std::shared_ptr<tp::SingleArcVariationalSimulationResults<double, TIME_TYPE>>,
+            tp::SimulationResults<double, TIME_TYPE> >(m, "SingleArcVariationalSimulationResults",
+                                                       get_docstring("SingleArcVariationalSimulationResults").c_str())
+            .def_property_readonly("state_transition_matrix_history",
+                                   &tp::SingleArcVariationalSimulationResults<double, TIME_TYPE>::getStateTransitionSolution,
+                                   get_docstring("SingleArcVariationalSimulationResults.state_transition_matrix_history").c_str() )
+            .def_property_readonly("sensitivity_matrix_history",
+                                   &tp::SingleArcVariationalSimulationResults<double, TIME_TYPE>::getSensitivitySolution,
+                                   get_docstring("SingleArcVariationalSimulationResults.sensitivity_matrix_history").c_str() )
+            .def_property_readonly("dynamics_results",
+                                   &tp::SingleArcVariationalSimulationResults<double, TIME_TYPE>::getDynamicsResults,
+                                   get_docstring("SingleArcVariationalSimulationResults.dynamics_results").c_str() );
+
+    py::class_<
+            tp::MultiArcSimulationResults<tp::SingleArcSimulationResults, double, TIME_TYPE>,
+            std::shared_ptr<tp::MultiArcSimulationResults<tp::SingleArcSimulationResults, double, TIME_TYPE>>,
+            tp::SimulationResults<double, TIME_TYPE> >(m, "MultiArcSimulationResults",
+                                                       get_docstring("MultiArcSimulationResults").c_str())
+            .def_property_readonly("single_arc_results",
+                                   &tp::MultiArcSimulationResults<tp::SingleArcSimulationResults, double, TIME_TYPE>::getSingleArcResults,
+                                   get_docstring("MultiArcSimulationResults.single_arc_results").c_str() )
+            .def_property_readonly("arc_start_times",
+                                   &tp::MultiArcSimulationResults<tp::SingleArcSimulationResults, double, TIME_TYPE>::getArcStartTimes,
+                                   get_docstring("MultiArcSimulationResults.arc_start_times").c_str() )
+            .def_property_readonly("arc_end_times",
+                                   &tp::MultiArcSimulationResults<tp::SingleArcSimulationResults, double, TIME_TYPE>::getArcEndTimes,
+                                   get_docstring("MultiArcSimulationResults.arc_end_times").c_str() )
+            .def_property_readonly("propagation_is_performed",
+                                   &tp::MultiArcSimulationResults<tp::SingleArcSimulationResults, double, TIME_TYPE>::getPropagationIsPerformed,
+                                   get_docstring("MultiArcSimulationResults.propagation_is_performed").c_str() )
+            .def_property_readonly("solution_is_cleared",
+                                   &tp::MultiArcSimulationResults<tp::SingleArcSimulationResults, double, TIME_TYPE>::getSolutionIsCleared,
+                                   get_docstring("MultiArcSimulationResults.solution_is_cleared").c_str() );
+
+    py::class_<
+            tp::MultiArcSimulationResults<tp::SingleArcVariationalSimulationResults, double, TIME_TYPE>,
+            std::shared_ptr<tp::MultiArcSimulationResults<tp::SingleArcVariationalSimulationResults, double, TIME_TYPE>>,
+            tp::SimulationResults<double, TIME_TYPE> >(m, "MultiArcVariationalSimulationResults",
+                                                       get_docstring("MultiArcVariationalSimulationResults").c_str())
+            .def_property_readonly("single_arc_results",
+                                   &tp::MultiArcSimulationResults<tp::SingleArcVariationalSimulationResults, double, TIME_TYPE>::getSingleArcResults,
+                                   get_docstring("MultiArcVariationalSimulationResults.single_arc_results").c_str() )
+            .def_property_readonly("arc_start_times",
+                                   &tp::MultiArcSimulationResults<tp::SingleArcVariationalSimulationResults, double, TIME_TYPE>::getArcStartTimes,
+                                   get_docstring("MultiArcVariationalSimulationResults.arc_start_times").c_str() )
+            .def_property_readonly("arc_end_times",
+                                   &tp::MultiArcSimulationResults<tp::SingleArcVariationalSimulationResults, double, TIME_TYPE>::getArcEndTimes,
+                                   get_docstring("MultiArcVariationalSimulationResults.arc_end_times").c_str() )
+            .def_property_readonly("propagation_is_performed",
+                                   &tp::MultiArcSimulationResults<tp::SingleArcVariationalSimulationResults, double, TIME_TYPE>::getPropagationIsPerformed,
+                                   get_docstring("MultiArcVariationalSimulationResults.propagation_is_performed").c_str() )
+            .def_property_readonly("solution_is_cleared",
+                                   &tp::MultiArcSimulationResults<tp::SingleArcVariationalSimulationResults, double, TIME_TYPE>::getSolutionIsCleared,
+                                   get_docstring("MultiArcVariationalSimulationResults.solution_is_cleared").c_str() );
+
+    py::class_<
+            tp::HybridArcSimulationResults<tp::SingleArcSimulationResults, double, TIME_TYPE>,
+            std::shared_ptr<tp::HybridArcSimulationResults<tp::SingleArcSimulationResults, double, TIME_TYPE>>,
+            tp::SimulationResults<double, TIME_TYPE> >(m, "HybridArcSimulationResults",
+                                                       get_docstring("HybridArcSimulationResults").c_str())
+            .def_property_readonly("single_arc_results",
+                                   &tp::HybridArcSimulationResults<tp::SingleArcSimulationResults, double, TIME_TYPE>::getSingleArcResults,
+                                   get_docstring("HybridArcSimulationResults.single_arc_results").c_str() )
+            .def_property_readonly("multi_arc_results",
+                                   &tp::HybridArcSimulationResults<tp::SingleArcSimulationResults, double, TIME_TYPE>::getMultiArcResults,
+                                   get_docstring("HybridArcSimulationResults.arc_start_times").c_str() );
+
+        py::class_<
+            tp::HybridArcSimulationResults<tp::SingleArcVariationalSimulationResults, double, TIME_TYPE>,
+            std::shared_ptr<tp::HybridArcSimulationResults<tp::SingleArcVariationalSimulationResults, double, TIME_TYPE>>,
+            tp::SimulationResults<double, TIME_TYPE> >(m, "HybridArcVariationalSimulationResults",
+                                                       get_docstring("HybridArcVariationalSimulationResults").c_str())
+            .def_property_readonly("single_arc_results",
+                                   &tp::HybridArcSimulationResults<tp::SingleArcVariationalSimulationResults, double, TIME_TYPE>::getSingleArcResults,
+                                   get_docstring("HybridArcVariationalSimulationResults.single_arc_results").c_str() )
+            .def_property_readonly("multi_arc_results",
+                                   &tp::HybridArcSimulationResults<tp::SingleArcVariationalSimulationResults, double, TIME_TYPE>::getMultiArcResults,
+                                   get_docstring("HybridArcVariationalSimulationResults.arc_start_times").c_str() );
+
+    py::class_<
+            tpr::ThrustMagnitudeWrapper,
+            std::shared_ptr< tpr::ThrustMagnitudeWrapper > >(m, "ThrustMagnitudeWrapper" );
+
+    py::class_<
+            tpr::ConstantThrustMagnitudeWrapper,
+            std::shared_ptr< tpr::ConstantThrustMagnitudeWrapper >,
+            tpr::ThrustMagnitudeWrapper >(m, "ConstantThrustMagnitudeWrapper" )
+            .def_property("constant_thrust_magnitude", &tpr::ConstantThrustMagnitudeWrapper::getConstantThrustForceMagnitude,
+                          &tpr::ConstantThrustMagnitudeWrapper::resetConstantThrustForceMagnitude );
+
+
+    py::class_<
+        tpr::CustomThrustMagnitudeWrapper,
+        std::shared_ptr< tpr::CustomThrustMagnitudeWrapper >,
+        tpr::ThrustMagnitudeWrapper >(m, "CustomThrustMagnitudeWrapper" )
+        .def_property("custom_thrust_magnitude", nullptr,
+                      &tpr::CustomThrustMagnitudeWrapper::resetThrustMagnitudeFunction );
+}
+}// namespace propagation
+}// namespace numerical_simulation
+}// namespace tudatpy