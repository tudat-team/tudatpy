--- conflicted
+++ resolved
@@ -749,21 +749,15 @@
             .def_property("noise_function",
                          &tss::ObservationSimulationSettings< TIME_TYPE >::getObservationNoiseFunction,
                          py::overload_cast< const std::function< double( const double ) >& >(
-<<<<<<< HEAD
                               &tss::ObservationSimulationSettings< TIME_TYPE >::setObservationNoiseFunction ),
                          get_docstring("ObservationSimulationSettings.noise_function").c_str() );
-=======
-                              &tss::ObservationSimulationSettings<double>::setObservationNoiseFunction ),
-                         get_docstring("ObservationSimulationSettings.noise_function").c_str() )
-            .def_property("observable_type",
-                         &tss::ObservationSimulationSettings<double>::getObservableType,
-                         &tss::ObservationSimulationSettings<double>::setObservableType,
-                         get_docstring("ObservationSimulationSettings.observable_type").c_str() )
-            .def_property_readonly("link_ends",
-                         &tss::ObservationSimulationSettings<double>::getLinkEnds,
-                         get_docstring("ObservationSimulationSettings.link_ends").c_str() );
-
->>>>>>> 42809340
+//            .def_property("observable_type",
+//                         &tss::ObservationSimulationSettings<double>::getObservableType,
+//                         &tss::ObservationSimulationSettings<double>::setObservableType,
+//                         get_docstring("ObservationSimulationSettings.observable_type").c_str() )
+//            .def_property_readonly("link_ends",
+//                         &tss::ObservationSimulationSettings<double>::getLinkEnds,
+//                         get_docstring("ObservationSimulationSettings.link_ends").c_str() );
 
 
     py::class_<tss::TabulatedObservationSimulationSettings< TIME_TYPE >,
@@ -1206,21 +1200,21 @@
   // Tracking Txt OBSERVATIONS
   /////////////////////////////////////////////////////////////////////////////////////////////////
 
-    m.def("create_tracking_txtfile_observation_collection",
-        py::overload_cast<
-            const std::shared_ptr<tudat::input_output::TrackingTxtFileContents>,
-            const std::string,
-            const std::vector<tom::ObservableType>,
-            const std::map<std::string, Eigen::Vector3d>,
-            const tom::ObservationAncilliarySimulationSettings&,
-            std::pair<TIME_TYPE, TIME_TYPE>>(&tom::createTrackingTxtFileObservationCollection<double, TIME_TYPE>),
-        py::arg("raw_tracking_txtfile_contents"),
-        py::arg("spacecraft_name"),
-        py::arg("observable_types_to_process") = std::vector<tom::ObservableType>(),
-        py::arg("earth_fixed_ground_station_positions") = tss::getApproximateDsnGroundStationPositions(),
-        py::arg("ancillary_settings") = tom::ObservationAncilliarySimulationSettings(),
-        py::arg("start_and_end_times_to_process") = std::make_pair<TIME_TYPE, TIME_TYPE>(TUDAT_NAN, TUDAT_NAN),
-        get_docstring("create_tracking_txtfile_observation_collection").c_str());
+//    m.def("create_tracking_txtfile_observation_collection",
+//        py::overload_cast<
+//            const std::shared_ptr<tudat::input_output::TrackingTxtFileContents>,
+//            const std::string,
+//            const std::vector<tom::ObservableType>,
+//            const std::map<std::string, Eigen::Vector3d>,
+//            const tom::ObservationAncilliarySimulationSettings&,
+//            std::pair<TIME_TYPE, TIME_TYPE>>(&tom::createTrackingTxtFileObservationCollection<double, TIME_TYPE>),
+//        py::arg("raw_tracking_txtfile_contents"),
+//        py::arg("spacecraft_name"),
+//        py::arg("observable_types_to_process") = std::vector<tom::ObservableType>(),
+//        py::arg("earth_fixed_ground_station_positions") = tss::getApproximateDsnGroundStationPositions(),
+//        py::arg("ancillary_settings") = tom::ObservationAncilliarySimulationSettings(),
+//        py::arg("start_and_end_times_to_process") = std::make_pair<TIME_TYPE, TIME_TYPE>(TUDAT_NAN, TUDAT_NAN),
+//        get_docstring("create_tracking_txtfile_observation_collection").c_str());
 
     m.def("observation_settings_from_collection",
           py::overload_cast<std::shared_ptr<tom::ObservationCollection<double, TIME_TYPE> >>(
