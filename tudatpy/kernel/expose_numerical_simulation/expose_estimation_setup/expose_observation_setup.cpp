/*    Copyright (c) 2010-2021, Delft University of Technology
 *    All rights reserved
 *
 *    This file is part of the Tudat. Redistribution and use in source and
 *    binary forms, with or without modification, are permitted exclusively
 *    under the terms of the Modified BSD license. You should have received
 *    a copy of the license with this file. If not, please or visit:
 *    http://tudat.tudelft.nl/LICENSE.
 */

#include <pybind11/functional.h>

#include "expose_observation_setup.h"

#include "tudat/simulation/estimation_setup/simulateObservations.h"
#include "tudat/simulation/estimation_setup/createObservationModel.h"
#include "tudat/simulation/estimation_setup/observationSimulationSettings.h"
#include "tudat/simulation/estimation_setup/processOdfFile.h"
#include "tudat/simulation/estimation_setup/processTrackingTxtFile.h"

#include "docstrings.h"
#include "scalarTypes.h"

namespace tss = tudat::simulation_setup;
namespace tom = tudat::observation_models;
namespace tuc = tudat::unit_conversions;

namespace tudat
{

namespace simulation_setup
{


void addNoiseFunctionToObservationSimulationSettingsPy(
        const std::vector< std::shared_ptr< ObservationSimulationSettings< TIME_TYPE > > >& observationSimulationSettings,
        const std::function< Eigen::VectorXd( const double ) > observationNoiseFunction )
{
    tss::addNoiseFunctionToObservationSimulationSettings< TIME_TYPE, Eigen::VectorXd >(
                observationSimulationSettings, observationNoiseFunction );
}


void addNoiseFunctionToObservationSimulationSettingsPy(
        const std::vector< std::shared_ptr< ObservationSimulationSettings< TIME_TYPE > > >& observationSimulationSettings,
        const std::function< Eigen::VectorXd( const double ) > observationNoiseFunction,
        const tom::ObservableType observableType )
{
    tss::addNoiseFunctionToObservationSimulationSettings< TIME_TYPE, Eigen::VectorXd, const tom::ObservableType >(
                observationSimulationSettings, observationNoiseFunction, observableType );
}


void addNoiseFunctionToObservationSimulationSettingsPy(
        const std::vector< std::shared_ptr< ObservationSimulationSettings< TIME_TYPE > > >& observationSimulationSettings,
        const std::function< Eigen::VectorXd( const double ) > observationNoiseFunction,
        const tom::ObservableType observableType,
        const tom::LinkDefinition& linkEnds )
{
    tss::addNoiseFunctionToObservationSimulationSettings< TIME_TYPE, Eigen::VectorXd, const tom::ObservableType, const tom::LinkDefinition& >(
                observationSimulationSettings, observationNoiseFunction, observableType, linkEnds );
}

void addGaussianNoiseFunctionToObservationSimulationSettingsPy(
        const std::vector< std::shared_ptr< ObservationSimulationSettings< TIME_TYPE > > >& observationSimulationSettings,
        const double observationNoiseAmplitude )
{
    tss::addGaussianNoiseFunctionToObservationSimulationSettings< TIME_TYPE >(
                observationSimulationSettings, observationNoiseAmplitude );
}


void addGaussianNoiseFunctionToObservationSimulationSettingsPy(
        const std::vector< std::shared_ptr< ObservationSimulationSettings< TIME_TYPE > > >& observationSimulationSettings,
        const double observationNoiseAmplitude,
        const tom::ObservableType observableType )
{
    tss::addGaussianNoiseFunctionToObservationSimulationSettings< TIME_TYPE, const tom::ObservableType >(
                observationSimulationSettings, observationNoiseAmplitude, observableType );
}


void addGaussianNoiseFunctionToObservationSimulationSettingsPy(
        const std::vector< std::shared_ptr< ObservationSimulationSettings< TIME_TYPE > > >& observationSimulationSettings,
        const double observationNoiseAmplitude,
        const tom::ObservableType observableType,
        const tom::LinkDefinition& linkEnds )
{
    tss::addGaussianNoiseFunctionToObservationSimulationSettings< TIME_TYPE, const tom::ObservableType, const tom::LinkDefinition& >(
                observationSimulationSettings, observationNoiseAmplitude, observableType, linkEnds );
}

void addViabilityToObservationSimulationSettingsPy(
        const std::vector< std::shared_ptr< ObservationSimulationSettings< TIME_TYPE > > >& observationSimulationSettings,
        const std::vector< std::shared_ptr< observation_models::ObservationViabilitySettings > >& viabilitySettingsList )
{
    tss::addViabilityToObservationSimulationSettings< TIME_TYPE >( observationSimulationSettings, viabilitySettingsList );
}

void addViabilityToObservationSimulationSettingsPy(
        const std::vector< std::shared_ptr< ObservationSimulationSettings< TIME_TYPE > > >& observationSimulationSettings,
        const std::vector< std::shared_ptr< observation_models::ObservationViabilitySettings > >& viabilitySettingsList,
        const tom::ObservableType observableType  )
{
    tss::addViabilityToObservationSimulationSettings< TIME_TYPE, const tom::ObservableType >(
                observationSimulationSettings, viabilitySettingsList, observableType );
}

void addViabilityToObservationSimulationSettingsPy(
        const std::vector< std::shared_ptr< ObservationSimulationSettings< TIME_TYPE > > >& observationSimulationSettings,
        const std::vector< std::shared_ptr< observation_models::ObservationViabilitySettings > >& viabilitySettingsList,
        const tom::ObservableType observableType,
        const tom::LinkDefinition& linkEnds )
{
    tss::addViabilityToObservationSimulationSettings< TIME_TYPE, const tom::ObservableType, const tom::LinkDefinition& >(
                observationSimulationSettings, viabilitySettingsList, observableType, linkEnds );
}

void addDependentVariablesToObservationSimulationSettingsPy(
        const std::vector< std::shared_ptr< ObservationSimulationSettings< TIME_TYPE > > >& observationSimulationSettings,
        const std::vector< std::shared_ptr< ObservationDependentVariableSettings > >& dependentVariableList,
        const SystemOfBodies& bodies )
{
    tss::addDependentVariablesToObservationSimulationSettings< TIME_TYPE >(
                observationSimulationSettings, dependentVariableList, bodies );
}

void addDependentVariablesToObservationSimulationSettingsPy(
        const std::vector< std::shared_ptr< ObservationSimulationSettings< TIME_TYPE > > >& observationSimulationSettings,
        const std::vector< std::shared_ptr< ObservationDependentVariableSettings > >& dependentVariableList,
        const SystemOfBodies& bodies,
        const tom::ObservableType observableType )
{
    tss::addDependentVariablesToObservationSimulationSettings< TIME_TYPE, const tom::ObservableType >(
                observationSimulationSettings, dependentVariableList, bodies, observableType );
}

void addDependentVariablesToObservationSimulationSettingsPy(
        const std::vector< std::shared_ptr< ObservationSimulationSettings< TIME_TYPE > > >& observationSimulationSettings,
        const std::vector< std::shared_ptr< ObservationDependentVariableSettings > >& dependentVariableList,
        const SystemOfBodies& bodies,
        const tom::ObservableType observableType,
        const tom::LinkDefinition& linkEnds )
{
    tss::addDependentVariablesToObservationSimulationSettings< TIME_TYPE, const tom::ObservableType, const tom::LinkDefinition&  >(
                observationSimulationSettings, dependentVariableList, bodies, observableType, linkEnds );
}

void addAncilliarySettingsToObservationSimulationSettingsPy(
        const std::vector< std::shared_ptr< ObservationSimulationSettings< TIME_TYPE > > >& observationSimulationSettings,
        const std::shared_ptr< tom::ObservationAncilliarySimulationSettings >& ancilliarySettings,
        const tom::ObservableType observableType )
{
    tss::addAncilliarySettingsToObservationSimulationSettings< TIME_TYPE, const tom::ObservableType  >(
            observationSimulationSettings, ancilliarySettings, observableType );
}

void addAncilliarySettingsToObservationSimulationSettingsPy(
        const std::vector< std::shared_ptr< ObservationSimulationSettings< TIME_TYPE > > >& observationSimulationSettings,
        const std::shared_ptr< tom::ObservationAncilliarySimulationSettings >& ancilliarySettings,
        const tom::ObservableType observableType,
        const tom::LinkDefinition& linkEnds)
{
    tss::addAncilliarySettingsToObservationSimulationSettings< TIME_TYPE, const tom::ObservableType, const tom::LinkDefinition&  >(
            observationSimulationSettings, ancilliarySettings, observableType, linkEnds );
}


}

}

namespace tudatpy {
namespace numerical_simulation {
namespace estimation_setup {
namespace observation {

void expose_observation_setup(py::module &m) {


    // ################      Link Definition         ################

    py::enum_< tom::LinkEndType >(m, "LinkEndType",
                                  get_docstring("LinkEndType").c_str() )
            .value("unidentified_link_end", tom::LinkEndType::unidentified_link_end )
            .value("transmitter", tom::LinkEndType::transmitter )
            .value("reflector1", tom::LinkEndType::reflector1 )
            .value("retransmitter", tom::LinkEndType::retransmitter )
            .value("reflector2", tom::LinkEndType::reflector2 )
            .value("reflector3", tom::LinkEndType::reflector3 )
            .value("reflector4", tom::LinkEndType::reflector4 )
            .value("receiver", tom::LinkEndType::receiver )

            .value("transmitter2", tom::LinkEndType::transmitter2 )

            .value("observed_body", tom::LinkEndType::observed_body )
            .export_values();



    m.def("one_way_downlink_link_ends",
          &tom::getOneWayDownlinkLinkEndsList,
          py::arg("transmitter"),
          py::arg("receivers"),
          get_docstring("one_way_downlink_link_ends").c_str() );

    m.def("one_way_uplink_link_ends",
          &tom::getOneWayUplinkLinkEndsList,
          py::arg("transmitters"),
          py::arg("receiver"),
          get_docstring("one_way_uplink_link_ends").c_str() );

    m.def("get_default_reference_link_end",
          &tom::getDefaultReferenceLinkEndType,
          py::arg("observabl_type"),
          get_docstring("get_default_reference_link_end").c_str() );

    // ###########      Observation Model Settings        ################


    py::class_<tom::LinkEndId,
            std::shared_ptr<tom::LinkEndId>>(
                m, "LinkEndId",
                get_docstring("LinkEndId").c_str() )
                .def_property_readonly("body_name", &tom::LinkEndId::getBodyName, get_docstring("LinkEndId.body_name").c_str())
                .def_property_readonly("reference_point", &tom::LinkEndId::getStationName, get_docstring("LinkEndId.reference_point").c_str());


    m.def("body_origin_link_end_id",
          py::overload_cast< const std::string& >( &tom::linkEndId ),
          py::arg("body_name"),
          get_docstring("body_origin_link_end_id").c_str() );

    m.def("body_reference_point_link_end_id",
          py::overload_cast< const std::string&,
          const std::string& >( &tom::linkEndId ),
          py::arg("body_name"),
          py::arg("reference_point_id"),
          get_docstring("body_reference_point_link_end_id").c_str() );


    py::class_<tom::LinkDefinition,
            std::shared_ptr<tom::LinkDefinition>>(
                m, "LinkDefinition",
                get_docstring("LinkDefinition").c_str() )
            .def(py::init<const std::map< tom::LinkEndType, tom::LinkEndId >&>(),
                 py::arg("link_ends") )
            .def("link_end_id", &tom::LinkDefinition::at, py::arg("link_end_type"), get_docstring("LinkDefinition.link_end_id").c_str());
//            .def_property( "link_ends", &tom::LinkDefinition::linkEnds_,
//                           get_docstring("LinkDefinition.link_ends").c_str() );


    m.def("link_definition",
          &tom::linkDefinition,
          py::arg("link_ends"),
          get_docstring("link_definition").c_str() );



    py::enum_< tom::ObservableType >(m, "ObservableType",
                                     get_docstring("ObservableType").c_str() )
            .value("one_way_range_type", tom::ObservableType::one_way_range )
            .value("n_way_range_type", tom::ObservableType::n_way_range )
            .value("angular_position_type", tom::ObservableType::angular_position )
            .value("relative_angular_position_type", tom::ObservableType::angular_position )
            .value("position_observable_type", tom::ObservableType::position_observable )
            .value("velocity_observable_type", tom::ObservableType::velocity_observable )
            .value("one_way_instantaneous_doppler_type", tom::ObservableType::one_way_doppler )
            .value("one_way_averaged_doppler_type", tom::ObservableType::one_way_differenced_range )
            .value("two_way_instantaneous_doppler_type", tom::ObservableType::two_way_doppler )
            .value("n_way_averaged_doppler_type", tom::ObservableType::n_way_differenced_range )
            .value("euler_angle_313_observable_type", tom::ObservableType::euler_angle_313_observable )
            .value("dsn_one_way_averaged_doppler", tom::ObservableType::dsn_one_way_averaged_doppler )
            .value("dsn_n_way_averaged_doppler", tom::ObservableType::dsn_n_way_averaged_doppler )
            .value("doppler_measured_frequency_type", tom::ObservableType::doppler_measured_frequency )
            .export_values();


    py::class_<tom::DopplerProperTimeRateSettings,
            std::shared_ptr<tom::DopplerProperTimeRateSettings>>(
                m, "DopplerProperTimeRateSettings",
                get_docstring("DopplerProperTimeRateSettings").c_str() );

    py::class_<tom::ObservationModelSettings,
            std::shared_ptr<tom::ObservationModelSettings>>(
                m, "ObservationSettings",
                get_docstring("ObservationSettings").c_str() );

    py::class_<tom::OneWayDopplerObservationSettings,
            std::shared_ptr<tom::OneWayDopplerObservationSettings>,
            tom::ObservationModelSettings >(
                m, "OneWayDopplerObservationSettings",
                get_docstring("OneWayDopplerObservationSettings").c_str() );

    py::class_<tom::NWayRangeObservationSettings,
            std::shared_ptr<tom::NWayRangeObservationSettings>,
            tom::ObservationModelSettings >(
            m, "NWayRangeObservationSettings",
            get_docstring("NWayRangeObservationSettings").c_str() );

    py::class_<tom::LightTimeConvergenceCriteria,
            std::shared_ptr<tom::LightTimeConvergenceCriteria> >(
                m, "LightTimeConvergenceCriteria",
                get_docstring("LightTimeConvergenceCriteria").c_str() );

    py::enum_< tom::LightTimeFailureHandling >(m, "LightTimeFailureHandling",
                                     get_docstring("LightTimeFailureHandling").c_str() )
            .value("accept_without_warning", tom::LightTimeFailureHandling::accept_without_warning )
            .value("print_warning_and_accept", tom::LightTimeFailureHandling::print_warning_and_accept )
            .value("throw_exception", tom::LightTimeFailureHandling::throw_exception )
            .export_values();


    m.def("light_time_convergence_settings",
          &tom::lightTimeConvergenceCriteria,
          py::arg("iterate_corrections") = false,
          py::arg("maximum_number_of_iterations" ) = 50,
          py::arg("absolute_tolerance") = TUDAT_NAN,
          py::arg("failure_handling") = tom::accept_without_warning,
          get_docstring("one_way_range").c_str() );

    m.def("one_way_range",
          &tom::oneWayRangeSettings,
          py::arg("link_ends"),
          py::arg("light_time_correction_settings" ) = std::vector< std::shared_ptr< tom::LightTimeCorrectionSettings > >( ),
          py::arg("bias_settings") = nullptr,
          py::arg("light_time_convergence_settings") = std::make_shared< tom::LightTimeConvergenceCriteria >( ),
          get_docstring("one_way_range").c_str() );

    m.def("two_way_range",
          &tom::twoWayRangeSimple,
          py::arg("link_ends" ),
          py::arg("light_time_correction_settings" ) = std::vector< std::shared_ptr< tom::LightTimeCorrectionSettings > >( ),
          py::arg("bias_settings") = nullptr,
          py::arg("light_time_convergence_settings") = std::make_shared< tom::LightTimeConvergenceCriteria >( ),
          get_docstring("two_way_range").c_str() );

    m.def("two_way_range_from_one_way_links",
          &tom::twoWayRange,
          py::arg("one_way_range_settings" ),
          py::arg("bias_settings" ) = nullptr,
          get_docstring("two_way_range_from_one_way_links").c_str() );

    m.def("n_way_range",
          &tom::nWayRangeSimple,
          py::arg("link_ends" ),
          py::arg("light_time_correction_settings" ) = std::vector< std::shared_ptr< tom::LightTimeCorrectionSettings > >( ),
          py::arg("bias_settings") = nullptr,
          py::arg("light_time_convergence_settings") = std::make_shared< tom::LightTimeConvergenceCriteria >( ),
          get_docstring("n_way_range").c_str() );

    m.def("n_way_range_from_one_way_links",
          &tom::nWayRange,
          py::arg("one_way_range_settings" ),
          py::arg("bias_settings" ) = nullptr,
          get_docstring("n_way_range_from_one_way_links").c_str() );

    m.def("angular_position",
          &tom::angularPositionSettings,
          py::arg("link_ends"),
          py::arg("light_time_correction_settings" ) = std::vector< std::shared_ptr< tom::LightTimeCorrectionSettings > >( ),
          py::arg("bias_settings") = nullptr,
          py::arg("light_time_convergence_settings") = std::make_shared< tom::LightTimeConvergenceCriteria >( ),
          get_docstring("angular_position").c_str() );

    m.def("relative_angular_position",
          &tom::relativeAngularPositionSettings,
          py::arg("link_ends"),
          py::arg("light_time_correction_settings" ) = std::vector< std::shared_ptr< tom::LightTimeCorrectionSettings > >( ),
          py::arg("bias_settings") = nullptr,
          py::arg("light_time_convergence_settings") = std::make_shared< tom::LightTimeConvergenceCriteria >( ),
          get_docstring("angular_position").c_str() );

    m.def("cartesian_position",
          &tom::positionObservableSettings,
          py::arg("link_ends"),
          py::arg("bias_settings") = nullptr,
          get_docstring("cartesian_position").c_str() );

    m.def("relative_cartesian_position",
          &tom::relativePositionObservableSettings,
          py::arg("link_ends"),
          py::arg("bias_settings") = nullptr,
          get_docstring("cartesian_position").c_str() );


    m.def("cartesian_velocity",
          &tom::velocityObservableSettings,
          py::arg("link_ends"),
          py::arg("bias_settings") = nullptr,
          get_docstring("cartesian_velocity").c_str() );

    m.def("euler_angles_313",
          &tom::eulerAngle313ObservableSettings,
          py::arg("link_ends"),
          py::arg("bias_settings") = nullptr,
          get_docstring("euler_angles_313").c_str() );


    m.def("one_way_doppler_instantaneous",
          &tom::oneWayOpenLoopDoppler,
          py::arg("link_ends"),
          py::arg("light_time_correction_settings" ) = std::vector< std::shared_ptr< tom::LightTimeCorrectionSettings > >( ),
          py::arg("bias_settings") = nullptr,
          py::arg("transmitter_proper_time_rate_settings") = nullptr,
          py::arg("receiver_proper_time_rate_settings") = nullptr,
          py::arg("light_time_convergence_settings") = std::make_shared< tom::LightTimeConvergenceCriteria >( ),
          py::arg("normalized_with_speed_of_light") = false,
          get_docstring("one_way_doppler_instantaneous").c_str() );

    m.def("two_way_doppler_instantaneous_from_one_way_links",
          py::overload_cast<
          const std::shared_ptr< tom::OneWayDopplerObservationSettings >,
          const std::shared_ptr< tom::OneWayDopplerObservationSettings >,
          const std::shared_ptr< tom::ObservationBiasSettings > >( &tom::twoWayOpenLoopDoppler ),
          py::arg("uplink_doppler_settings" ),
          py::arg("downlink_doppler_settings" ),
          py::arg("bias_settings") = nullptr,
          get_docstring("two_way_doppler_instantaneous_from_one_way_links").c_str() );

    m.def("two_doppler_instantaneous",
          py::overload_cast<
          const tom::LinkDefinition&,
          const std::vector< std::shared_ptr< tom::LightTimeCorrectionSettings > >&,
          const std::shared_ptr< tom::ObservationBiasSettings >,
          const std::shared_ptr< tom::LightTimeConvergenceCriteria >,
          const bool >( &tom::twoWayOpenLoopDoppler ),
          py::arg("link_ends" ),
          py::arg("light_time_correction_settings" ) = std::vector< std::shared_ptr< tom::LightTimeCorrectionSettings > >( ),
          py::arg("bias_settings") = nullptr,
          py::arg("light_time_convergence_settings") = std::make_shared< tom::LightTimeConvergenceCriteria >( ),
          py::arg("normalized_with_speed_of_light") = false,
          get_docstring("two_doppler_instantaneous").c_str());

    m.def("one_way_doppler_averaged",
          py::overload_cast<
          const tom::LinkDefinition&,
          const std::vector< std::shared_ptr< tom::LightTimeCorrectionSettings > >,
          const std::shared_ptr< tom::ObservationBiasSettings >,
          const std::shared_ptr< tom::LightTimeConvergenceCriteria > >( &tom::oneWayClosedLoopDoppler ),
          py::arg("link_ends" ),
          py::arg("light_time_correction_settings" ) = std::vector< std::shared_ptr< tom::LightTimeCorrectionSettings > >( ),
          py::arg("bias_settings") = nullptr,
          py::arg("light_time_convergence_settings") = std::make_shared< tom::LightTimeConvergenceCriteria >( ),
          get_docstring("one_way_doppler_averaged").c_str() );

    m.def("two_way_doppler_averaged",
          py::overload_cast<
          const tom::LinkDefinition&,
          const std::vector< std::shared_ptr< tom::LightTimeCorrectionSettings > >,
          const std::shared_ptr< tom::ObservationBiasSettings >,
          const std::shared_ptr< tom::LightTimeConvergenceCriteria > >( &tom::twoWayDifferencedRangeObservationSettings ),
          py::arg("link_ends" ),
          py::arg("light_time_correction_settings" ) = std::vector< std::shared_ptr< tom::LightTimeCorrectionSettings > >( ),
          py::arg("bias_settings") = nullptr,
          py::arg("light_time_convergence_settings") = std::make_shared< tom::LightTimeConvergenceCriteria >( ),
          get_docstring("n_way_doppler_averaged").c_str() );

    m.def("two_way_doppler_averaged_from_one_way_links",
          py::overload_cast<
          const std::vector< std::shared_ptr< tom::ObservationModelSettings > >,
          const std::shared_ptr< tom::ObservationBiasSettings > >( &tom::twoWayDifferencedRangeObservationSettings ),
          py::arg("one_way_range_settings" ),
          py::arg("bias_settings") = nullptr,
          get_docstring("n_way_doppler_averaged").c_str() );

    m.def("n_way_doppler_averaged",
          py::overload_cast<
          const tom::LinkDefinition&,
          const std::vector< std::shared_ptr< tom::LightTimeCorrectionSettings > >,
          const std::shared_ptr< tom::ObservationBiasSettings >,
          const std::shared_ptr< tom::LightTimeConvergenceCriteria > >( &tom::nWayDifferencedRangeObservationSettings ),
          py::arg("link_ends" ),
          py::arg("light_time_correction_settings" ) = std::vector< std::shared_ptr< tom::LightTimeCorrectionSettings > >( ),
          py::arg("bias_settings") = nullptr,
          py::arg("light_time_convergence_settings") = std::make_shared< tom::LightTimeConvergenceCriteria >( ),
          get_docstring("n_way_doppler_averaged").c_str() );

    m.def("n_way_doppler_averaged_from_one_way_links",
          py::overload_cast<
          const std::vector< std::shared_ptr< tom::ObservationModelSettings > >,
          const std::shared_ptr< tom::ObservationBiasSettings >,
          const std::shared_ptr< tom::LightTimeConvergenceCriteria > >( &tom::nWayDifferencedRangeObservationSettings ),
          py::arg("one_way_range_settings" ),
          py::arg("bias_settings") = nullptr,
          py::arg("light_time_convergence_settings") = std::make_shared< tom::LightTimeConvergenceCriteria >( ),
          get_docstring("n_way_doppler_averaged_from_one_way_links").c_str() );

    m.def("dsn_n_way_doppler_averaged",
          py::overload_cast<
              const tom::LinkDefinition&,
              const std::vector< std::shared_ptr< tom::LightTimeCorrectionSettings > >,
              const std::shared_ptr< tom::ObservationBiasSettings >,
              const std::shared_ptr< tom::LightTimeConvergenceCriteria >,
              const bool >( &tom::dsnNWayAveragedDopplerObservationSettings ),
          py::arg("link_ends" ),
          py::arg("light_time_correction_settings" ) = std::vector< std::shared_ptr< tom::LightTimeCorrectionSettings > >( ),
          py::arg("bias_settings") = nullptr,
          py::arg("light_time_convergence_settings") = std::make_shared< tom::LightTimeConvergenceCriteria >( ),
          py::arg("subtract_doppler_signature") = true,
          get_docstring("dsn_n_way_doppler_averaged").c_str() );

    m.def("dsn_n_way_doppler_averaged_from_one_way_links",
          py::overload_cast<
              const std::vector< std::shared_ptr< tom::ObservationModelSettings > >,
              const std::shared_ptr< tom::ObservationBiasSettings >,
              const std::shared_ptr< tom::LightTimeConvergenceCriteria >,
              const bool  >( &tom::dsnNWayAveragedDopplerObservationSettings ),
          py::arg("one_way_range_settings" ),
          py::arg("bias_settings") = nullptr,
          py::arg("light_time_convergence_settings") = std::make_shared< tom::LightTimeConvergenceCriteria >( ),
          py::arg("subtract_doppler_signature") = true,
          get_docstring("dsn_n_way_doppler_averaged_from_one_way_links").c_str() );

    m.def("doppler_measured_frequency",
          py::overload_cast<
          const tom::LinkDefinition&,   
          const std::vector< std::shared_ptr< tom::LightTimeCorrectionSettings > >&, 
          const std::shared_ptr< tom::ObservationBiasSettings >, 
          const std::shared_ptr< tom::LightTimeConvergenceCriteria > >( &tom::dopplerMeasuredFrequencyObservationSettings ),
          py::arg("link_ends" ),
          py::arg("light_time_correction_settings" ) = std::vector< std::shared_ptr< tom::LightTimeCorrectionSettings > >( ),
          py::arg("bias_settings") = nullptr,
          py::arg("light_time_convergence_settings") = std::make_shared< tom::LightTimeConvergenceCriteria >( ),
          get_docstring("doppler_measured_frequency").c_str() );

    m.def("observation_settings_from_collection",
          &tss::getObservationSimulationSettingsFromObservations< STATE_SCALAR_TYPE, TIME_TYPE >,
          py::arg("observation_collection" ),
          py::arg( "bodies" ),
          get_docstring("observation_settings_from_collection").c_str() );

    py::class_<tom::LightTimeCorrectionSettings,
            std::shared_ptr<tom::LightTimeCorrectionSettings>>(
                m, "LightTimeCorrectionSettings",
                get_docstring("LightTimeCorrectionSettings").c_str() );

    m.def("first_order_relativistic_light_time_correction",
          &tom::firstOrderRelativisticLightTimeCorrectionSettings,
          py::arg("perturbing_bodies"),
          get_docstring("first_order_relativistic_light_time_correction").c_str() );

    py::enum_< tom::TroposphericMappingModel >(m, "TroposphericMappingModel",
                                               get_docstring("TroposphericMappingModel").c_str() )
            .value("simplified_chao", tom::TroposphericMappingModel::simplified_chao )
            .value("niell", tom::TroposphericMappingModel::niell )
            .export_values();

    py::enum_< tom::WaterVaporPartialPressureModel >(m, "WaterVaporPartialPressureModel",
                                               get_docstring("WaterVaporPartialPressureModel").c_str() )
            .value("tabulated", tom::WaterVaporPartialPressureModel::tabulated )
            .value("bean_and_dutton", tom::WaterVaporPartialPressureModel::bean_and_dutton )
            .export_values();

    m.def("dsn_tabulated_tropospheric_light_time_correction",
          &tom::tabulatedTroposphericCorrectionSettings,
          py::arg("file_names"),
          py::arg("body_with_atmosphere_name") = "Earth",
          py::arg("mapping_model") =  tom::TroposphericMappingModel::niell,
          get_docstring("dsn_tabulated_tropospheric_light_time_correction").c_str() );

    m.def("saastamoinen_tropospheric_light_time_correction",
          &tom::saastamoinenTroposphericCorrectionSettings,
          py::arg("body_with_atmosphere_name") = "Earth",
          py::arg("mapping_model") =  tom::TroposphericMappingModel::niell,
          py::arg("water_vapor_partial_pressure_model") =  tom::WaterVaporPartialPressureModel::tabulated,
          get_docstring("saastamoinen_tropospheric_light_time_correction").c_str() );

    m.def("dsn_tabulated_ionospheric_light_time_correction",
          &tom::tabulatedIonosphericCorrectionSettings,
          py::arg("file_names"),
          py::arg("spacecraft_name_per_id") = std::map< int, std::string >( ),
          py::arg("quasar_name_per_id") = std::map< int, std::string >( ),
          py::arg("reference_frequency") = 2295e6,
          py::arg("body_with_atmosphere_name") = "Earth",
          get_docstring("dsn_tabulated_ionospheric_light_time_correction").c_str() );

    m.def("jakowski_ionospheric_light_time_correction",
          &tom::jakowskiIonosphericCorrectionSettings,
          py::arg("ionosphere_height") = 400.0e3,
          py::arg("first_order_delay_coefficient") = 40.3,
          py::arg("solar_activity_data") = tudat::input_output::solar_activity::readSolarActivityData(
                  tudat::paths::getSpaceWeatherDataPath( ) + "/sw19571001.txt" ),
          py::arg("geomagnetic_pole_latitude") = tuc::convertDegreesToRadians( 80.9 ),
          py::arg("geomagnetic_pole_longitude") = tuc::convertDegreesToRadians( -72.6 ),
          py::arg("use_utc_for_local_time_computation") = false,
          py::arg("body_with_atmosphere_name") = "Earth",
          get_docstring("jakowski_ionospheric_light_time_correction").c_str() );

    m.def("inverse_power_series_solar_corona_light_time_correction",
          &tom::inversePowerSeriesSolarCoronaCorrectionSettings,
          py::arg("coefficients") = std::vector< double >{ 1.3e14, 0.5e12 },
          py::arg("positive_exponents") = std::vector< double >{ 6.0, 2.0 },
          py::arg("delay_coefficient") = 40.3,
          py::arg("sun_body_name") = "Sun",
          get_docstring("inverse_power_series_solar_corona_light_time_correction").c_str() );

    py::class_<tom::ObservationBiasSettings,
            std::shared_ptr<tom::ObservationBiasSettings>>(
                m, "ObservationBiasSettings",
                get_docstring("ObservationBiasSettings").c_str() );

    m.def("clock_induced_bias",
          &tom::clockInducedBias,
          py::arg("body_name"),
          py::arg("station_name"),
          get_docstring("clock_induced_bias").c_str() );


    m.def("absolute_bias",
          &tom::constantAbsoluteBias,
          py::arg("bias_value"),
          get_docstring("absolute_bias").c_str() );

    m.def("relative_bias",
          &tom::constantRelativeBias,
          py::arg("bias_value"),
          get_docstring("relative_bias").c_str() );

    m.def("arcwise_absolute_bias",
          py::overload_cast<
          const std::vector< double >&,
          const std::vector< Eigen::VectorXd >&,
          const tom::LinkEndType >( &tom::arcWiseAbsoluteBias ),
          py::arg("arc_start_times" ),
          py::arg("bias_values"),
          py::arg("reference_link_end_type" ),
          get_docstring("arcwise_absolute_bias", 0).c_str() );

    m.def("arcwise_absolute_bias",
          py::overload_cast<
          const std::map< double, Eigen::VectorXd >&,
          const tom::LinkEndType >( &tom::arcWiseAbsoluteBias ),
          py::arg("bias_values_per_start_time"),
          py::arg("reference_link_end_type" ),
          get_docstring("arcwise_absolute_bias", 1).c_str() );

    m.def("arcwise_relative_bias",
          py::overload_cast<
          const std::vector< double >&,
          const std::vector< Eigen::VectorXd >&,
          const tom::LinkEndType >( &tom::arcWiseRelativeBias ),
          py::arg("arc_start_times" ),
          py::arg("bias_values"),
          py::arg("reference_link_end_type" ),
          get_docstring("arcwise_relative_bias", 0).c_str() );

    m.def("arcwise_relative_bias",
          py::overload_cast<
          const std::map< double, Eigen::VectorXd >&,
          const tom::LinkEndType >( &tom::arcWiseRelativeBias ),
          py::arg("bias_values_per_start_time"),
          py::arg("reference_link_end_type" ),
          get_docstring("arcwise_relative_bias", 1).c_str() );

    m.def("time_drift_bias",
          &tom::constantTimeDriftBias,
          py::arg("bias_value"),
          py::arg( "time_link_end" ),
          py::arg( "ref_epoch" ) );

    m.def("arc_wise_time_drift_bias",
          py::overload_cast<
          const std::vector< Eigen::VectorXd >&,
          const std::vector< double >&,
          const tom::LinkEndType,
          const std::vector< double >& >( &tom::arcWiseTimeDriftBias ),
          py::arg("bias_value"),
          py::arg("arc_start_times"),
          py::arg("time_link_end"),
          py::arg("ref_epochs") );

    m.def("arc_wise_time_drift_bias",
          py::overload_cast<
          const std::map< double, Eigen::VectorXd >&,
          const tom::LinkEndType,
          const std::vector< double > >( &tom::arcWiseTimeDriftBias ),
          py::arg( "bias_value_per_start_time" ),
          py::arg("time_link_end"),
          py::arg("ref_epochs" ) );

    m.def("combined_bias",
          &tom::multipleObservationBiasSettings,
          py::arg("bias_list"),
          get_docstring("combined_bias").c_str() );

    m.def("two_way_time_scale_range_bias",
          &tom::twoWayTimeScaleRangeBias,
          get_docstring("two_way_time_scale_range_bias").c_str() );


    // ###########    Observation Simulation Settings     #############

    py::enum_< tom::ObservationViabilityType >(m, "ObservationViabilityType",
                                               get_docstring("ObservationViabilityType").c_str() )
            .value("minimum_elevation_angle", tom::ObservationViabilityType::minimum_elevation_angle )
            .value("body_avoidance_angle", tom::ObservationViabilityType::body_avoidance_angle )
            .value("body_occultation", tom::ObservationViabilityType::body_occultation )
            .export_values();

    py::enum_< tom::ObservationAncilliarySimulationVariable >(m, "ObservationAncilliarySimulationVariable",
                                               get_docstring("ObservationAncilliarySimulationVariable").c_str() )
            .value("link_ends_delays", tom::ObservationAncilliarySimulationVariable::link_ends_delays )
            .value("doppler_integration_time", tom::ObservationAncilliarySimulationVariable::doppler_integration_time )
            .value("doppler_reference_frequency", tom::ObservationAncilliarySimulationVariable::doppler_reference_frequency )
            .value("frequency_bands", tom::ObservationAncilliarySimulationVariable::frequency_bands )
            .value("reception_reference_frequency_band", tom::ObservationAncilliarySimulationVariable::reception_reference_frequency_band )
            .export_values();

    py::class_<tom::ObservationViabilitySettings,
            std::shared_ptr<tom::ObservationViabilitySettings>>(
                m, "ObservationViabilitySettings",
                get_docstring("ObservationViabilityType").c_str() );


    m.def("elevation_angle_viability",
          py::overload_cast<
          const std::pair< std::string, std::string >,
          const double >(
              &tom::elevationAngleViabilitySettings ),
          py::arg("link_end_id" ),
          py::arg("elevation_angle" ),
          get_docstring("elevation_angle_viability").c_str() );

    m.def("body_avoidance_viability",
          py::overload_cast<
          const std::pair< std::string, std::string >,
          const std::string,
          const double >(
              &tom::bodyAvoidanceAngleViabilitySettings ),
          py::arg("link_end_id" ),
          py::arg("body_to_avoid" ),
          py::arg("avoidance_angle"),
          get_docstring("body_avoidance_viability").c_str() );

    m.def("body_occultation_viability",
          py::overload_cast<
          const std::pair< std::string, std::string >,
          const std::string >(
              &tom::bodyOccultationViabilitySettings ),
          py::arg("link_end_id" ),
          py::arg("occulting_body" ),
          get_docstring("body_occultation_viability").c_str() );

    m.def("elevation_angle_viability_list",
          py::overload_cast<
          const std::vector< std::pair< std::string, std::string > >,
          const double >(
              &tom::elevationAngleViabilitySettings ),
          py::arg("link_end_ids" ),
          py::arg("elevation_angle" ),
          get_docstring("elevation_angle_viability_list").c_str() );

    m.def("body_avoidance_viability_list",
          py::overload_cast<
          const std::vector< std::pair< std::string, std::string > >,
          const std::string,
          const double >(
              &tom::bodyAvoidanceAngleViabilitySettings ),
          py::arg("link_end_ids" ),
          py::arg("body_to_avoid" ),
          py::arg("avoidance_angle"),
          get_docstring("body_avoidance_viability_list").c_str() );

    m.def("body_occultation_viability_list",
          py::overload_cast<
          const std::pair< std::string, std::string >,
          const std::string >(
              &tom::bodyOccultationViabilitySettings ),
          py::arg("link_end_id" ),
          py::arg("occulting_body" ),
          get_docstring("body_occultation_viability_list").c_str() );


    py::class_<tss::ObservationSimulationSettings< TIME_TYPE >,
            std::shared_ptr<tss::ObservationSimulationSettings< TIME_TYPE >>>(m, "ObservationSimulationSettings",
                                                                         get_docstring("ObservationSimulationSettings").c_str() )
            .def_property("viability_settings_list",
                         &tss::ObservationSimulationSettings< TIME_TYPE >::getViabilitySettingsList,
                         &tss::ObservationSimulationSettings< TIME_TYPE >::setViabilitySettingsList,
                         get_docstring("ObservationSimulationSettings.viability_settings_list").c_str() )
            .def_property("noise_function",
                          &tss::ObservationSimulationSettings< TIME_TYPE >::getObservationNoiseFunction,
                          py::overload_cast< const std::function< double( const double ) >& >(
                                  &tss::ObservationSimulationSettings< TIME_TYPE >::setObservationNoiseFunction ),
                          get_docstring("ObservationSimulationSettings.noise_function").c_str() );
//            .def_property("observable_type",
//                         &tss::ObservationSimulationSettings<double>::getObservableType,
//                         &tss::ObservationSimulationSettings<double>::setObservableType,
//                         get_docstring("ObservationSimulationSettings.observable_type").c_str() )
//            .def_property_readonly("link_ends",
//                         &tss::ObservationSimulationSettings<double>::getLinkEnds,
//                         get_docstring("ObservationSimulationSettings.link_ends").c_str() );


    py::class_<tss::TabulatedObservationSimulationSettings< TIME_TYPE >,
            std::shared_ptr<tss::TabulatedObservationSimulationSettings< TIME_TYPE >>,
            tss::ObservationSimulationSettings< TIME_TYPE > >(m, "TabulatedObservationSimulationSettings",
                                                         get_docstring("TabulatedObservationSimulationSettings").c_str() );


    py::class_< tom::ObservationAncilliarySimulationSettings,
            std::shared_ptr< tom::ObservationAncilliarySimulationSettings > >(
                m, "ObservationAncilliarySimulationSettings",
                get_docstring("ObservationAncilliarySimulationSettings").c_str() )
            .def("get_float_settings",
                 &tom::ObservationAncilliarySimulationSettings::getAncilliaryDoubleData,
                 py::arg("setting_type" ),
                 py::arg("throw_exception" ) = true,
                 get_docstring("ObservationAncilliarySimulationSettings.get_float_settings").c_str() )
            .def("get_float_list_settings",
                 &tom::ObservationAncilliarySimulationSettings::getAncilliaryDoubleVectorData,
                 py::arg("setting_type" ),
                 py::arg("throw_exception" ) = true,
                 get_docstring("ObservationAncilliarySimulationSettings.get_float_list_settings").c_str() );

    m.def("doppler_ancilliary_settings",
          &tom::getAveragedDopplerAncilliarySettings,
          py::arg("integration_time") = 60.0,
          get_docstring("doppler_integration_time_settings").c_str() );

    m.def("two_way_range_ancilliary_settings",
          &tom::getTwoWayRangeAncilliarySettings,
          py::arg("retransmission_delay") = 0.0,
          //py::arg("frequency_band") = tom::FrequencyBands::x_band,
          get_docstring("two_way_range_ancilliary_settings").c_str() );

    m.def("two_way_doppler_ancilliary_settings",
          &tom::getTwoWayAveragedDopplerAncilliarySettings,
          py::arg("integration_time") = 60.0,
          py::arg("retransmission_delay") = 0.0,
          get_docstring("two_way_doppler_ancilliary_settings").c_str() );

    m.def("n_way_range_ancilliary_settings",
          &tom::getNWayRangeAncilliarySettings,
          py::arg("link_end_delays") = std::vector< double >( ),
          py::arg("frequency_bands") = std::vector< tom::FrequencyBands >( ),
          get_docstring("n_way_range_ancilliary_settings").c_str() );

    m.def("n_way_doppler_ancilliary_settings",
          &tom::getNWayAveragedDopplerAncilliarySettings,
          py::arg("integration_time") = 60.0,
          py::arg("link_end_delays") = std::vector< double >( ),
          py::arg("frequency_bands") = std::vector< tom::FrequencyBands >( ),
          get_docstring("n_way_doppler_ancilliary_settings").c_str() );

    m.def("dsn_n_way_doppler_ancilliary_settings",
          &tom::getDsnNWayAveragedDopplerAncillarySettings,
          py::arg("frequency_bands"),
          py::arg("reference_frequency_band"),
          py::arg("reference_frequency"),
          py::arg("integration_time") = 60.0,
          py::arg("link_end_delays") = std::vector< double >( ),
          get_docstring("dsn_n_way_doppler_ancilliary_settings").c_str() );

    m.def("doppler_measured_frequency_ancillary_settings",
          &tom::getDopplerMeasuredFrequencyAncilliarySettings,
          py::arg("frequency_bands"),
          get_docstring("doppler_measured_frequency_ancillary_settings").c_str() );

    m.def("tabulated_simulation_settings",
          &tss::tabulatedObservationSimulationSettings< TIME_TYPE >,
          py::arg("observable_type"),
          py::arg("link_ends" ),
          py::arg("simulation_times" ),
          py::arg("reference_link_end_type" ) = tom::receiver,
          py::arg("viability_settings" ) = std::vector< std::shared_ptr< tom::ObservationViabilitySettings > >( ),
          py::arg("noise_function" ) = nullptr,
          py::arg("ancilliary_settings" ) = nullptr,
          get_docstring("tabulated_simulation_settings").c_str() );


    m.def("tabulated_simulation_settings_list",
          &tss::createTabulatedObservationSimulationSettingsList< TIME_TYPE >,
          py::arg("link_ends_per_observable"),
          py::arg("simulation_times" ),
          py::arg("reference_link_end_type" ) = tom::receiver,
          py::arg("viability_settings" ) = std::vector< std::shared_ptr< tom::ObservationViabilitySettings > >( ),
          get_docstring("tabulated_simulation_settings_list").c_str() );

    m.def("continuous_arc_simulation_settings",
          &tss::perArcObservationSimulationSettings< TIME_TYPE >,
          py::arg("observable_type"),
          py::arg("link_ends" ),
          py::arg("start_time" ),
          py::arg("end_time" ),
          py::arg("interval_between_observations" ),
          py::arg("arc_limiting_constraints" ),
          py::arg("minimum_arc_duration" ),
          py::arg("maximum_arc_duration" ),
          py::arg("minimum_time_between_arcs" ),
          py::arg("reference_link_end_type" ) = tom::receiver,
          py::arg("additional_viability_settings" ) = std::vector< std::shared_ptr< tom::ObservationViabilitySettings > >( ),
          py::arg("noise_function" ) = nullptr,
          get_docstring("continuous_arc_simulation_settings").c_str() );

    m.def("continuous_arc_simulation_settings_list",
          &tss::perArcObservationSimulationSettingsList< TIME_TYPE >,
          py::arg("link_ends_per_observable"),
          py::arg("start_time" ),
          py::arg("end_time" ),
          py::arg("interval_between_observations" ),
          py::arg("arc_limiting_constraints" ),
          py::arg("minimum_arc_duration" ),
          py::arg("maximum_arc_duration" ),
          py::arg("minimum_time_between_arcs" ),
          py::arg("reference_link_end_type" ) = tom::receiver,
          py::arg("additional_viability_settings" ) = std::vector< std::shared_ptr< tom::ObservationViabilitySettings > >( ),
          get_docstring("continuous_arc_simulation_settings_list").c_str() );

    m.def("add_noise_function_to_all",
          py::overload_cast<
          const std::vector< std::shared_ptr< tss::ObservationSimulationSettings< TIME_TYPE > > >&,
          const std::function< Eigen::VectorXd( const double ) >  >(
              &tss::addNoiseFunctionToObservationSimulationSettingsPy ),
          py::arg("observation_simulation_settings_list"),
          py::arg("noise_amplitude"),
          get_docstring("add_noise_function_to_all").c_str() );

    m.def("add_noise_function_to_observable",
          py::overload_cast<
          const std::vector< std::shared_ptr< tss::ObservationSimulationSettings< TIME_TYPE > > >&,
          const std::function< Eigen::VectorXd( const double ) > ,
          const tom::ObservableType >(
              &tss::addNoiseFunctionToObservationSimulationSettingsPy ),
          py::arg("observation_simulation_settings_list"),
          py::arg("noise_amplitude"),
          py::arg("observable_type"),
          get_docstring("add_noise_function_to_observable").c_str() );


    m.def("add_noise_function_to_observable_for_link_ends",
          py::overload_cast<
          const std::vector< std::shared_ptr< tss::ObservationSimulationSettings< TIME_TYPE > > >&,
          const std::function< Eigen::VectorXd( const double ) > ,
          const tom::ObservableType,
          const tom::LinkDefinition& >(
              &tss::addNoiseFunctionToObservationSimulationSettingsPy ),
          py::arg("observation_simulation_settings_list"),
          py::arg("noise_amplitude"),
          py::arg("observable_type"),
          py::arg("link_ends"),
          get_docstring("add_noise_function_to_observable_for_link_ends").c_str() );


    m.def("add_gaussian_noise_to_all",
          py::overload_cast<
          const std::vector< std::shared_ptr< tss::ObservationSimulationSettings< TIME_TYPE > > >&,
          const double >(
              &tss::addGaussianNoiseFunctionToObservationSimulationSettingsPy ),
          py::arg("observation_simulation_settings_list"),
          py::arg("noise_amplitude"),
          get_docstring("add_gaussian_noise_to_all").c_str() );

    m.def("add_gaussian_noise_to_observable",
          py::overload_cast<
          const std::vector< std::shared_ptr< tss::ObservationSimulationSettings< TIME_TYPE > > >&,
          const double,
          const tom::ObservableType >(
              &tss::addGaussianNoiseFunctionToObservationSimulationSettingsPy ),
          py::arg("observation_simulation_settings_list"),
          py::arg("noise_amplitude"),
          py::arg("observable_type"),
          get_docstring("add_gaussian_noise_to_observable").c_str() );


    m.def("add_gaussian_noise_to_observable_for_link_ends",
          py::overload_cast<
          const std::vector< std::shared_ptr< tss::ObservationSimulationSettings< TIME_TYPE > > >&,
          const double,
          const tom::ObservableType,
          const tom::LinkDefinition& >(
              &tss::addGaussianNoiseFunctionToObservationSimulationSettingsPy ),
          py::arg("observation_simulation_settings_list"),
          py::arg("noise_amplitude"),
          py::arg("observable_type"),
          py::arg("link_definition"),
          get_docstring("add_gaussian_noise_to_settings_for_link_ends").c_str() );



    m.def("add_viability_check_to_all",
          py::overload_cast<
          const std::vector< std::shared_ptr< tss::ObservationSimulationSettings< TIME_TYPE > > >&,
          const std::vector< std::shared_ptr< tom::ObservationViabilitySettings > >& >(
              &tss::addViabilityToObservationSimulationSettingsPy ),
          py::arg("observation_simulation_settings_list"),
          py::arg("viability_settings"),
          get_docstring("add_viability_check_to_all").c_str() );


    m.def("add_viability_check_to_observable",
          py::overload_cast<
          const std::vector< std::shared_ptr< tss::ObservationSimulationSettings< TIME_TYPE > > >&,
          const std::vector< std::shared_ptr< tom::ObservationViabilitySettings > >&,
          const tom::ObservableType >(
              &tss::addViabilityToObservationSimulationSettingsPy ),
          py::arg("observation_simulation_settings_list"),
          py::arg("viability_settings"),
          py::arg("observable_type"),
          get_docstring("add_viability_check_to_observable").c_str() );

    m.def("add_viability_check_to_observable_for_link_ends",
          py::overload_cast<
          const std::vector< std::shared_ptr< tss::ObservationSimulationSettings< TIME_TYPE > > >&,
          const std::vector< std::shared_ptr< tom::ObservationViabilitySettings > >&,
          const tom::ObservableType,
          const tom::LinkDefinition& >(
              &tss::addViabilityToObservationSimulationSettingsPy ),
          py::arg("observation_simulation_settings_list"),
          py::arg("viability_settings"),
          py::arg("observable_type"),
          py::arg("link_ends"),
          get_docstring("add_viability_check_to_observable_for_link_ends").c_str() );


    m.def("add_ancilliary_settings_to_observable",
          py::overload_cast<
          const std::vector< std::shared_ptr< tss::ObservationSimulationSettings< TIME_TYPE > > >&,
          const std::shared_ptr< tom::ObservationAncilliarySimulationSettings >&,
          const tom::ObservableType>(
            &tss::addAncilliarySettingsToObservationSimulationSettingsPy ),
          py::arg("observation_simulation_settings_list"),
          py::arg("ancilliary_settings" ),
          py::arg("observable_type"),
          get_docstring("add_ancilliary_settings_to_observable").c_str() );


    m.def("add_ancilliary_settings_to_observable_for_link_ends",
          py::overload_cast<
                  const std::vector< std::shared_ptr< tss::ObservationSimulationSettings< TIME_TYPE > > >&,
                  const std::shared_ptr< tom::ObservationAncilliarySimulationSettings >&,
                  const tom::ObservableType,
                  const tom::LinkDefinition& >(
                  &tss::addAncilliarySettingsToObservationSimulationSettingsPy ),
          py::arg("observation_simulation_settings_list"),
          py::arg("ancilliary_settings" ),
          py::arg("observable_type"),
          py::arg("link_ends"),
          get_docstring("add_ancilliary_settings_to_observable_for_link_ends").c_str() );


    py::class_<tss::ObservationDependentVariableSettings,
            std::shared_ptr<tss::ObservationDependentVariableSettings>>(
                m, "ObservationDependentVariableSettings",
                get_docstring("ObservationDependentVariableSettings").c_str() );

    m.def("add_dependent_variables_to_all",
          py::overload_cast<
          const std::vector< std::shared_ptr< tss::ObservationSimulationSettings< TIME_TYPE > > >&,
          const std::vector< std::shared_ptr< tss::ObservationDependentVariableSettings > >&,
          const tss::SystemOfBodies& >(
              &tss::addDependentVariablesToObservationSimulationSettingsPy ),
          py::arg("observation_simulation_settings"),
          py::arg("dependent_variable_settings" ),
          py::arg("bodies" ),
          get_docstring("add_dependent_variables_to_all").c_str() );

    m.def("add_dependent_variables_to_observable",
          py::overload_cast<
          const std::vector< std::shared_ptr< tss::ObservationSimulationSettings< TIME_TYPE > > >&,
          const std::vector< std::shared_ptr< tss::ObservationDependentVariableSettings > >&,
          const tss::SystemOfBodies&,
          const tom::ObservableType >(
              &tss::addDependentVariablesToObservationSimulationSettingsPy ),
          py::arg("observation_simulation_settings"),
          py::arg("dependent_variable_settings" ),
          py::arg("bodies" ),
          py::arg("observable_type"),
          get_docstring("add_dependent_variables_to_observable").c_str() );

    m.def("add_dependent_variables_to_observable_for_link_ends",
          py::overload_cast<
          const std::vector< std::shared_ptr< tss::ObservationSimulationSettings< TIME_TYPE > > >&,
          const std::vector< std::shared_ptr< tss::ObservationDependentVariableSettings > >&,
          const tss::SystemOfBodies&,
          const tom::ObservableType,
          const tom::LinkDefinition& >(
              &tss::addDependentVariablesToObservationSimulationSettingsPy ),
          py::arg("observation_simulation_settings"),
          py::arg("dependent_variable_settings" ),
          py::arg("bodies" ),
          py::arg("observable_type"),
          py::arg("link_ends"),
          get_docstring("add_dependent_variables_to_observable_for_link_ends").c_str() );

    /////////////////////////////////////////////////////////////////////////////////////////////////
    // DEPENDENT VARIABLES
    /////////////////////////////////////////////////////////////////////////////////////////////////

    py::enum_< tss::IntegratedObservationPropertyHandling >(
        m, "IntegratedObservationPropertyHandling", get_docstring("IntegratedObservationPropertyHandling").c_str() )
        .value("interval_start", tss::IntegratedObservationPropertyHandling::interval_start )
        .value("interval_end", tss::IntegratedObservationPropertyHandling::interval_end )
        .value("interval_undefined", tss::IntegratedObservationPropertyHandling::interval_undefined ).export_values();

    m.def( "elevation_angle_dependent_variable", &tss::elevationAngleDependentVariable,
          py::arg( "link_end_type" ) = tom::unidentified_link_end,
          py::arg( "link_end_id" ) = tom::LinkEndId( "", "" ),
          py::arg( "originating_link_end_type" ) = tom::unidentified_link_end,
          py::arg( "originating_link_end_id" ) = tom::LinkEndId( "", "" ),
          py::arg( "integrated_observation_handling" ) = tss::interval_undefined,
          get_docstring( "elevation_angle_dependent_variable" ).c_str() );

    m.def( "azimuth_angle_dependent_variable", &tss::azimuthAngleDependentVariable,
           py::arg( "link_end_type" ) = tom::unidentified_link_end,
           py::arg( "link_end_id" ) = tom::LinkEndId( "", "" ),
           py::arg( "originating_link_end_type" ) = tom::unidentified_link_end,
           py::arg( "originating_link_end_id" ) = tom::LinkEndId( "", "" ),
           py::arg( "integrated_observation_handling" ) = tss::interval_undefined,
           get_docstring( "azimuth_angle_dependent_variable" ).c_str() );

    m.def( "target_range_between_link_ends_dependent_variable", &tss::targetRangeBetweenLinkEndsDependentVariable,
          py::arg( "start_link_end_type" ) = tom::unidentified_link_end,
          py::arg( "end_link_end_type" ) = tom::unidentified_link_end,
          py::arg( "start_link_end_id" ) = tom::LinkEndId( "", "" ),
          py::arg( "end_link_end_id" ) = tom::LinkEndId( "", "" ),
          py::arg( "integrated_observation_handling" ) = tss::interval_undefined,
          get_docstring( "target_range_between_link_ends_dependent_variable" ).c_str() );

    m.def( "avoidance_angle_dependent_variable", &tss::bodyAvoidanceAngleDependentVariable,
           py::arg( "body_name" ),
           py::arg( "start_link_end_type" ) = tom::unidentified_link_end,
           py::arg( "end_link_end_type" ) = tom::unidentified_link_end,
           py::arg( "start_link_end_id" ) = tom::LinkEndId( "", "" ),
           py::arg( "end_link_end_id" ) = tom::LinkEndId( "", "" ),
           py::arg( "integrated_observation_handling" ) = tss::interval_undefined,
           get_docstring( "avoidance_angle_dependent_variable" ).c_str() );

    m.def( "body_center_distance_dependent_variable", &tss::linkBodyCenterDistanceDependentVariable,
           py::arg( "body_name" ),
           py::arg( "start_link_end_type" ) = tom::unidentified_link_end,
           py::arg( "end_link_end_type" ) = tom::unidentified_link_end,
           py::arg( "start_link_end_id" ) = tom::LinkEndId( "", "" ),
           py::arg( "end_link_end_id" ) = tom::LinkEndId( "", "" ),
           py::arg( "integrated_observation_handling" ) = tss::interval_undefined,
           get_docstring( "body_center_distance_dependent_variable" ).c_str() );

    m.def( "body_limb_distance_dependent_variable", &tss::linkLimbDistanceDependentVariable,
           py::arg( "body_name" ),
           py::arg( "start_link_end_type" ) = tom::unidentified_link_end,
           py::arg( "end_link_end_type" ) = tom::unidentified_link_end,
           py::arg( "start_link_end_id" ) = tom::LinkEndId( "", "" ),
           py::arg( "end_link_end_id" ) = tom::LinkEndId( "", "" ),
           py::arg( "integrated_observation_handling" ) = tss::interval_undefined,
           get_docstring( "body_limb_distance_dependent_variable" ).c_str() );

    m.def( "angle_wrt_orbital_plane_dependent_variable", &tss::linkAngleWrtOrbitalPlaneDependentVariable,
           py::arg( "body_name" ),
           py::arg( "start_link_end_type" ) = tom::unidentified_link_end,
           py::arg( "end_link_end_type" ) = tom::unidentified_link_end,
           py::arg( "start_link_end_id" ) = tom::LinkEndId( "", "" ),
           py::arg( "end_link_end_id" ) = tom::LinkEndId( "", "" ),
           py::arg( "integrated_observation_handling" ) = tss::interval_undefined,
           get_docstring( "angle_wrt_orbital_plane_dependent_variable" ).c_str() );

    m.def( "integration_time_dependent_variable", &tss::integrationTimeDependentVariable,
           py::arg( "observable_type" ) = tom::undefined_observation_model,
           get_docstring( "integration_time_dependent_variable" ).c_str() );

    m.def( "retransmission_delays_dependent_variable", &tss::retransmissionDelaysDependentVariable,
           py::arg( "observable_type" ) = tom::undefined_observation_model,
           get_docstring( "retransmission_delays_dependent_variable" ).c_str() );




    /////////////////////////////////////////////////////////////////////////////////////////////////
    // FREQUENCIES
    /////////////////////////////////////////////////////////////////////////////////////////////////

    py::enum_< tom::FrequencyBands >(m, "FrequencyBands", get_docstring("FrequencyBands").c_str() )
            .value("s_band", tom::FrequencyBands::s_band )
            .value("x_band", tom::FrequencyBands::x_band )
            .value("ka_band", tom::FrequencyBands::ka_band )
            .value("ku_band", tom::FrequencyBands::ku_band );

    m.def("dsn_default_turnaround_ratios",
          &tom::getDsnDefaultTurnaroundRatios,
          py::arg("uplink_band"),
          py::arg("downlink_band"),
          get_docstring("dsn_default_turnaround_ratios").c_str() );

    m.def("cassini_turnaround_ratios",
          &tom::getCassiniTurnaroundRatio,
          py::arg("uplink_band"),
          py::arg("downlink_band"),
          get_docstring("cassini_turnaround_ratios").c_str() );

    /////////////////////////////////////////////////////////////////////////////////////////////////
    // ODF OBSERVATIONS
    /////////////////////////////////////////////////////////////////////////////////////////////////

    py::class_< tom::ProcessedOdfFileContents< TIME_TYPE >, std::shared_ptr< tom::ProcessedOdfFileContents< TIME_TYPE > > >
            (m, "ProcessedOdfFileContents", get_docstring("ProcessedOdfFileContents").c_str( ) )
             .def_property_readonly("ground_station_names",
                 &tom::ProcessedOdfFileContents< TIME_TYPE >::getGroundStationsNames,
                 get_docstring("ProcessedOdfFileContents.get_ground_station_names").c_str( ) )
             .def_property_readonly("processed_observable_types",
                 &tom::ProcessedOdfFileContents< TIME_TYPE >::getProcessedObservableTypes,
                 get_docstring("ProcessedOdfFileContents.get_processed_observable_types").c_str( ) )
             .def_property_readonly("start_and_end_time",
                 &tom::ProcessedOdfFileContents< TIME_TYPE >::getStartAndEndTime,
                 get_docstring("ProcessedOdfFileContents.get_start_and_end_time").c_str( ) )
             .def_property_readonly("ignored_odf_observable_types",
                 &tom::ProcessedOdfFileContents< TIME_TYPE >::getIgnoredRawOdfObservableTypes,
                 get_docstring("ProcessedOdfFileContents.get_ignored_odf_observable_types").c_str( ) )
             .def_property_readonly("ignored_ground_stations",
                 &tom::ProcessedOdfFileContents< TIME_TYPE >::getIgnoredGroundStations,
                 get_docstring("ProcessedOdfFileContents.get_ignored_ground_stations").c_str( ) )
             .def_property_readonly("raw_odf_data",
                 &tom::ProcessedOdfFileContents< TIME_TYPE >::getRawOdfData,
                 get_docstring("ProcessedOdfFileContents.raw_odf_data").c_str( ) )
            .def("define_antenna_id",
                  py::overload_cast< const std::string&, const std::string&>(
                      &tom::ProcessedOdfFileContents< TIME_TYPE >::defineSpacecraftAntennaId ),
                 py::arg("spacecraft_name"),
                 py::arg("antenna_name"),
                 get_docstring("ProcessedOdfFileContents.define_antenna_id").c_str( ) );

    m.def("process_odf_data_multiple_files",
          py::overload_cast<
                  const std::vector< std::string >&,
                  const std::string&,
                  const bool,
                  const std::map< std::string, Eigen::Vector3d >& >( &tom::processOdfData< TIME_TYPE > ),
          py::arg("file_names"),
          py::arg("spacecraft_name"),
          py::arg("verbose") = true,
          py::arg("earth_fixed_ground_station_positions") = tss::getApproximateDsnGroundStationPositions( ),
          get_docstring("create_odf_observed_observations").c_str() );

    m.def("process_odf_data_single_file",
          py::overload_cast<
                  const std::string&,
                  const std::string&,
                  const bool,
                  const std::map< std::string, Eigen::Vector3d >& >( &tom::processOdfData< TIME_TYPE > ),
          py::arg("file_name"),
          py::arg("spacecraft_name"),
          py::arg("verbose") = true,
          py::arg("earth_fixed_ground_station_positions") = tss::getApproximateDsnGroundStationPositions( ),
          get_docstring("create_odf_observed_observations").c_str() );

    // Create wrapper function
    py::cpp_function getDsnDefaultTurnaroundRatios_wrapper =
            [](tudat::observation_models::FrequencyBands band1, tudat::observation_models::FrequencyBands band2) {
        return tom::getDsnDefaultTurnaroundRatios(band1, band2); };

    m.def("set_odf_information_in_bodies",
          &tom::setOdfInformationInBodies< TIME_TYPE >,
          py::arg("processed_odf_file"),
          py::arg("bodies"),
          py::arg("body_with_ground_stations_name") = "Earth",
          py::arg("turnaround_ratio_function") = getDsnDefaultTurnaroundRatios_wrapper,
          get_docstring("set_odf_information_in_bodies").c_str() );

    m.def("create_odf_observed_observation_collection",
          &tom::createOdfObservedObservationCollection< STATE_SCALAR_TYPE, TIME_TYPE >,
          py::arg("processed_odf_file"),
          py::arg("observable_types_to_process"),
          py::arg("start_and_end_times_to_process"),
          get_docstring("create_odf_observed_observation_collection").c_str() );

    m.def("observations_from_odf_files",
          &tom::createOdfObservedObservationCollectionFromFile< STATE_SCALAR_TYPE, TIME_TYPE >,
          py::arg("bodies"),
          py::arg("odf_file_names"),
          py::arg("target_name"),
          py::arg("verbose_output") = true,
          py::arg("earth_fixed_station_positions" ) = tss::getApproximateDsnGroundStationPositions( ),
          get_docstring("create_odf_observed_observation_collection").c_str() );

    m.def("observations_from_ifms_files",
          &tom::createIfmsObservedObservationCollectionFromFiles< STATE_SCALAR_TYPE, TIME_TYPE >,
          py::arg("bodies"),
          py::arg("ifms_file_names"),
          py::arg("target_name"),
          py::arg("ground_station_name"),
          py::arg("reception_band"),
          py::arg("transmission_band"),
          py::arg("earth_fixed_station_positions" ) = tss::getApproximateDsnGroundStationPositions( ),
          get_docstring("create_odf_observed_observation_collection").c_str() );

    m.def("observations_from_fdets_files",
          &tom::createFdetsObservedObservationCollectionFromFile< STATE_SCALAR_TYPE, TIME_TYPE >,
          py::arg("ifms_file_name"),
          py::arg("base_frequency"),
          py::arg("column_types"),
          py::arg("target_name"),
          py::arg("transmitting_station_name"),
          py::arg("receiving_station_name"),
          py::arg("reception_band"),
          py::arg("transmission_band"),
          py::arg("earth_fixed_station_positions" ) = tss::getApproximateDsnGroundStationPositions( ),
          get_docstring("create_odf_observed_observation_collection").c_str() );

    m.def("create_compressed_doppler_collection",
          &tom::createCompressedDopplerCollection< STATE_SCALAR_TYPE, TIME_TYPE >,
          py::arg("original_observation_collection"),
          py::arg("compression_ratio"),
          py::arg("minimum_number_of_observations") = 10,
          get_docstring("create_compressed_doppler_collection").c_str() );



//    m.def("create_odf_observation_simulation_settings_list",
//          &tom::createOdfObservationSimulationSettingsList< STATE_SCALAR_TYPE, TIME_TYPE >,
//          py::arg("observed_observation_collection"),
//          get_docstring("create_odf_observation_simulation_settings_list").c_str() );

    m.def("change_simulation_settings_observable_types",
          &tom::changeObservableTypesOfObservationSimulationSettings< STATE_SCALAR_TYPE, TIME_TYPE >,
          py::arg("observation_simulation_settings"),
          py::arg("replacement_observable_types") = std::map< tom::ObservableType, tom::ObservableType >{
                { tom::dsn_n_way_averaged_doppler, tom::n_way_differenced_range },
                { tom::dsn_one_way_averaged_doppler, tom::one_way_differenced_range } },
          get_docstring("change_simulation_settings_observable_types").c_str() );

  /////////////////////////////////////////////////////////////////////////////////////////////////
  // Tracking Txt OBSERVATIONS
  /////////////////////////////////////////////////////////////////////////////////////////////////

    m.def("create_tracking_txtfile_observation_collection",
          py::overload_cast<
              const std::shared_ptr<tudat::input_output::TrackingTxtFileContents>,
              const std::string,
              const std::vector<tom::ObservableType>,
              const std::map<std::string, Eigen::Vector3d>,
              const tom::ObservationAncilliarySimulationSettings& >(&tom::createTrackingTxtFileObservationCollection<double, TIME_TYPE>),
          py::arg("raw_tracking_txtfile_contents"),
          py::arg("spacecraft_name"),
          py::arg("observable_types_to_process") = std::vector<tom::ObservableType>(),
          py::arg("earth_fixed_ground_station_positions") = tss::getApproximateDsnGroundStationPositions(),
          py::arg("ancillary_settings") = tom::ObservationAncilliarySimulationSettings(),
          get_docstring("create_tracking_txtfile_observation_collection").c_str());

<<<<<<< HEAD
=======
    m.def("observation_settings_from_collection",
          py::overload_cast<std::shared_ptr<tom::ObservationCollection<STATE_SCALAR_TYPE, TIME_TYPE> >>(
              &tss::getObservationSimulationSettingsFromObservations<STATE_SCALAR_TYPE, TIME_TYPE>),
          py::arg("observed_observation_collection"),
          get_docstring("observation_settings_from_collection").c_str()
    );
>>>>>>> 231f9157

    //////////////////////////////////////////// DEPRECATED ////////////////////////////////////////////

    m.def("one_way_open_loop_doppler",
          &tom::oneWayOpenLoopDoppler,
          py::arg("link_ends"),
          py::arg("light_time_correction_settings" ) = std::vector< std::shared_ptr< tom::LightTimeCorrectionSettings > >( ),
          py::arg("bias_settings") = nullptr,
          py::arg("transmitter_proper_time_rate_settings") = nullptr,
          py::arg("receiver_proper_time_rate_settings") = nullptr,
          py::arg("light_time_convergence_settings") = std::make_shared< tom::LightTimeConvergenceCriteria >( ) ,
          py::arg("normalized_with_speed_of_light") = false );

    m.def("two_way_open_loop_doppler_from_one_way_links",
          py::overload_cast<
          const std::shared_ptr< tom::OneWayDopplerObservationSettings >,
          const std::shared_ptr< tom::OneWayDopplerObservationSettings >,
          const std::shared_ptr< tom::ObservationBiasSettings > > ( &tom::twoWayOpenLoopDoppler ),
          py::arg("uplink_doppler_settings" ),
          py::arg("downlink_doppler_settings" ),
          py::arg("bias_settings") = nullptr );

    m.def("two_way_open_loop_doppler",
          py::overload_cast<
          const tom::LinkDefinition&,
          const std::vector< std::shared_ptr< tom::LightTimeCorrectionSettings > >&,
          const std::shared_ptr< tom::ObservationBiasSettings >,
          const std::shared_ptr< tom::LightTimeConvergenceCriteria >,
          const bool >( &tom::twoWayOpenLoopDoppler ),
          py::arg("link_ends" ),
          py::arg("light_time_correction_settings" ) = std::vector< std::shared_ptr< tom::LightTimeCorrectionSettings > >( ),
          py::arg("bias_settings") = nullptr,
          py::arg("light_time_convergence_settings") = std::make_shared< tom::LightTimeConvergenceCriteria >( ),
          py::arg("normalized_with_speed_of_light") = false );

    m.def("one_way_closed_loop_doppler",
          py::overload_cast<
          const tom::LinkDefinition&,
          const std::vector< std::shared_ptr< tom::LightTimeCorrectionSettings > >,
          const std::shared_ptr< tom::ObservationBiasSettings >,
          const std::shared_ptr< tom::LightTimeConvergenceCriteria > >( &tom::oneWayClosedLoopDoppler ),
          py::arg("link_ends" ),
          py::arg("light_time_correction_settings" ) = std::vector< std::shared_ptr< tom::LightTimeCorrectionSettings > >( ),
          py::arg("bias_settings") = nullptr,
          py::arg("light_time_convergence_settings") = std::make_shared< tom::LightTimeConvergenceCriteria >( )  );

    m.def("one_way_closed_loop_doppler",
          py::overload_cast<
          const tom::LinkDefinition&,
          const std::vector< std::shared_ptr< tom::LightTimeCorrectionSettings > >,
          const std::shared_ptr< tom::ObservationBiasSettings >,
          const std::shared_ptr< tom::LightTimeConvergenceCriteria > >( &tom::oneWayClosedLoopDoppler ),
          py::arg("link_ends" ),
          py::arg("light_time_correction_settings" ) = std::vector< std::shared_ptr< tom::LightTimeCorrectionSettings > >( ),
          py::arg("bias_settings") = nullptr,
          py::arg("light_time_convergence_settings") = std::make_shared< tom::LightTimeConvergenceCriteria >( ) );

    //    m.def("gaussian_noise_function",
    //              &ts::getGaussianDistributionNoiseFunction,
    //          py::arg("standard_deviation"),
    //          py::arg("mean") = 0.0,
    //          py::arg("seed") = time(NULL),
    //          py::arg("observable_size") = 1);
}

}// namespace observation
}// namespace estimation_setup
}// namespace numerical_simulation
}// namespace tudatpy<|MERGE_RESOLUTION|>--- conflicted
+++ resolved
@@ -1335,15 +1335,6 @@
           py::arg("ancillary_settings") = tom::ObservationAncilliarySimulationSettings(),
           get_docstring("create_tracking_txtfile_observation_collection").c_str());
 
-<<<<<<< HEAD
-=======
-    m.def("observation_settings_from_collection",
-          py::overload_cast<std::shared_ptr<tom::ObservationCollection<STATE_SCALAR_TYPE, TIME_TYPE> >>(
-              &tss::getObservationSimulationSettingsFromObservations<STATE_SCALAR_TYPE, TIME_TYPE>),
-          py::arg("observed_observation_collection"),
-          get_docstring("observation_settings_from_collection").c_str()
-    );
->>>>>>> 231f9157
 
     //////////////////////////////////////////// DEPRECATED ////////////////////////////////////////////
 
