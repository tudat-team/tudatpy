--- conflicted
+++ resolved
@@ -1172,16 +1172,7 @@
           py::arg("start_and_end_times_to_process"),
           get_docstring("create_odf_observed_observation_collection").c_str() );
 
-<<<<<<< HEAD
-    m.def("split_observation_sets_into_arc",
-          &tom::splitObservationSetsIntoArcs< STATE_SCALAR_TYPE, TIME_TYPE >,
-          py::arg("original_observation_collection"),
-          py::arg("arc_split_interval"),
-          py::arg("minimum_number_of_observations"),
-          get_docstring("split_observation_sets_into_arc").c_str() );
-
-=======
->>>>>>> 657867bb
+
     m.def("create_compressed_doppler_collection",
           &tom::createCompressedDopplerCollection< STATE_SCALAR_TYPE, TIME_TYPE >,
           py::arg("original_observation_collection"),
