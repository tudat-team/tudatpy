/*    Copyright (c) 2010-2021, Delft University of Technology
 *    All rights reserved
 *
 *    This file is part of the Tudat. Redistribution and use in source and
 *    binary forms, with or without modification, are permitted exclusively
 *    under the terms of the Modified BSD license. You should have received
 *    a copy of the license with this file. If not, please or visit:
 *    http://tudat.tudelft.nl/LICENSE.
 */

#include <pybind11/functional.h>

#include "expose_observation_setup.h"

#include "tudat/simulation/estimation_setup/simulateObservations.h"
#include "tudat/simulation/estimation_setup/createObservationModel.h"
#include "tudat/simulation/estimation_setup/observationSimulationSettings.h"
#include "tudat/simulation/estimation_setup/processOdfFile.h"
#include "tudat/simulation/estimation_setup/processTrackingTxtFile.h"

#include "docstrings.h"
#include "scalarTypes.h"

namespace tss = tudat::simulation_setup;
namespace tom = tudat::observation_models;
namespace tuc = tudat::unit_conversions;

namespace tudat
{

namespace simulation_setup
{


void addNoiseFunctionToObservationSimulationSettingsPy(
        const std::vector< std::shared_ptr< ObservationSimulationSettings< TIME_TYPE > > >& observationSimulationSettings,
        const std::function< Eigen::VectorXd( const double ) > observationNoiseFunction )
{
    tss::addNoiseFunctionToObservationSimulationSettings< TIME_TYPE, Eigen::VectorXd >(
                observationSimulationSettings, observationNoiseFunction );
}


void addNoiseFunctionToObservationSimulationSettingsPy(
        const std::vector< std::shared_ptr< ObservationSimulationSettings< TIME_TYPE > > >& observationSimulationSettings,
        const std::function< Eigen::VectorXd( const double ) > observationNoiseFunction,
        const tom::ObservableType observableType )
{
    tss::addNoiseFunctionToObservationSimulationSettings< TIME_TYPE, Eigen::VectorXd, const tom::ObservableType >(
                observationSimulationSettings, observationNoiseFunction, observableType );
}


void addNoiseFunctionToObservationSimulationSettingsPy(
        const std::vector< std::shared_ptr< ObservationSimulationSettings< TIME_TYPE > > >& observationSimulationSettings,
        const std::function< Eigen::VectorXd( const double ) > observationNoiseFunction,
        const tom::ObservableType observableType,
        const tom::LinkDefinition& linkEnds )
{
    tss::addNoiseFunctionToObservationSimulationSettings< TIME_TYPE, Eigen::VectorXd, const tom::ObservableType, const tom::LinkDefinition& >(
                observationSimulationSettings, observationNoiseFunction, observableType, linkEnds );
}

void addGaussianNoiseFunctionToObservationSimulationSettingsPy(
        const std::vector< std::shared_ptr< ObservationSimulationSettings< TIME_TYPE > > >& observationSimulationSettings,
        const double observationNoiseAmplitude )
{
    tss::addGaussianNoiseFunctionToObservationSimulationSettings< TIME_TYPE >(
                observationSimulationSettings, observationNoiseAmplitude );
}


void addGaussianNoiseFunctionToObservationSimulationSettingsPy(
        const std::vector< std::shared_ptr< ObservationSimulationSettings< TIME_TYPE > > >& observationSimulationSettings,
        const double observationNoiseAmplitude,
        const tom::ObservableType observableType )
{
    tss::addGaussianNoiseFunctionToObservationSimulationSettings< TIME_TYPE, const tom::ObservableType >(
                observationSimulationSettings, observationNoiseAmplitude, observableType );
}


void addGaussianNoiseFunctionToObservationSimulationSettingsPy(
        const std::vector< std::shared_ptr< ObservationSimulationSettings< TIME_TYPE > > >& observationSimulationSettings,
        const double observationNoiseAmplitude,
        const tom::ObservableType observableType,
        const tom::LinkDefinition& linkEnds )
{
    tss::addGaussianNoiseFunctionToObservationSimulationSettings< TIME_TYPE, const tom::ObservableType, const tom::LinkDefinition& >(
                observationSimulationSettings, observationNoiseAmplitude, observableType, linkEnds );
}

void addViabilityToObservationSimulationSettingsPy(
        const std::vector< std::shared_ptr< ObservationSimulationSettings< TIME_TYPE > > >& observationSimulationSettings,
        const std::vector< std::shared_ptr< observation_models::ObservationViabilitySettings > >& viabilitySettingsList )
{
    tss::addViabilityToObservationSimulationSettings< TIME_TYPE >( observationSimulationSettings, viabilitySettingsList );
}

void addViabilityToObservationSimulationSettingsPy(
        const std::vector< std::shared_ptr< ObservationSimulationSettings< TIME_TYPE > > >& observationSimulationSettings,
        const std::vector< std::shared_ptr< observation_models::ObservationViabilitySettings > >& viabilitySettingsList,
        const tom::ObservableType observableType  )
{
    tss::addViabilityToObservationSimulationSettings< TIME_TYPE, const tom::ObservableType >(
                observationSimulationSettings, viabilitySettingsList, observableType );
}

void addViabilityToObservationSimulationSettingsPy(
        const std::vector< std::shared_ptr< ObservationSimulationSettings< TIME_TYPE > > >& observationSimulationSettings,
        const std::vector< std::shared_ptr< observation_models::ObservationViabilitySettings > >& viabilitySettingsList,
        const tom::ObservableType observableType,
        const tom::LinkDefinition& linkEnds )
{
    tss::addViabilityToObservationSimulationSettings< TIME_TYPE, const tom::ObservableType, const tom::LinkDefinition& >(
                observationSimulationSettings, viabilitySettingsList, observableType, linkEnds );
}

void addDependentVariablesToObservationSimulationSettingsPy(
        const std::vector< std::shared_ptr< ObservationSimulationSettings< TIME_TYPE > > >& observationSimulationSettings,
        const std::vector< std::shared_ptr< ObservationDependentVariableSettings > >& dependentVariableList,
        const SystemOfBodies& bodies )
{
    tss::addDependentVariablesToObservationSimulationSettings< TIME_TYPE >(
                observationSimulationSettings, dependentVariableList, bodies );
}

void addDependentVariablesToObservationSimulationSettingsPy(
        const std::vector< std::shared_ptr< ObservationSimulationSettings< TIME_TYPE > > >& observationSimulationSettings,
        const std::vector< std::shared_ptr< ObservationDependentVariableSettings > >& dependentVariableList,
        const SystemOfBodies& bodies,
        const tom::ObservableType observableType )
{
    tss::addDependentVariablesToObservationSimulationSettings< TIME_TYPE, const tom::ObservableType >(
                observationSimulationSettings, dependentVariableList, bodies, observableType );
}

void addDependentVariablesToObservationSimulationSettingsPy(
        const std::vector< std::shared_ptr< ObservationSimulationSettings< TIME_TYPE > > >& observationSimulationSettings,
        const std::vector< std::shared_ptr< ObservationDependentVariableSettings > >& dependentVariableList,
        const SystemOfBodies& bodies,
        const tom::ObservableType observableType,
        const tom::LinkDefinition& linkEnds )
{
    tss::addDependentVariablesToObservationSimulationSettings< TIME_TYPE, const tom::ObservableType, const tom::LinkDefinition&  >(
                observationSimulationSettings, dependentVariableList, bodies, observableType, linkEnds );
}

void addAncilliarySettingsToObservationSimulationSettingsPy(
        const std::vector< std::shared_ptr< ObservationSimulationSettings< TIME_TYPE > > >& observationSimulationSettings,
        const std::shared_ptr< tom::ObservationAncilliarySimulationSettings >& ancilliarySettings,
        const tom::ObservableType observableType )
{
    tss::addAncilliarySettingsToObservationSimulationSettings< TIME_TYPE, const tom::ObservableType  >(
            observationSimulationSettings, ancilliarySettings, observableType );
}

void addAncilliarySettingsToObservationSimulationSettingsPy(
        const std::vector< std::shared_ptr< ObservationSimulationSettings< TIME_TYPE > > >& observationSimulationSettings,
        const std::shared_ptr< tom::ObservationAncilliarySimulationSettings >& ancilliarySettings,
        const tom::ObservableType observableType,
        const tom::LinkDefinition& linkEnds)
{
    tss::addAncilliarySettingsToObservationSimulationSettings< TIME_TYPE, const tom::ObservableType, const tom::LinkDefinition&  >(
            observationSimulationSettings, ancilliarySettings, observableType, linkEnds );
}


}

}

namespace tudatpy {
namespace numerical_simulation {
namespace estimation_setup {
namespace observation {

void expose_observation_setup(py::module &m) {


    // ################      Link Definition         ################

    py::enum_< tom::LinkEndType >(m, "LinkEndType",
                                  get_docstring("LinkEndType").c_str() )
            .value("unidentified_link_end", tom::LinkEndType::unidentified_link_end )
            .value("transmitter", tom::LinkEndType::transmitter )
            .value("reflector1", tom::LinkEndType::reflector1 )
            .value("retransmitter", tom::LinkEndType::retransmitter )
            .value("reflector2", tom::LinkEndType::reflector2 )
            .value("reflector3", tom::LinkEndType::reflector3 )
            .value("reflector4", tom::LinkEndType::reflector4 )
            .value("receiver", tom::LinkEndType::receiver )
            .value("observed_body", tom::LinkEndType::observed_body )
            .export_values();



    m.def("one_way_downlink_link_ends",
          &tom::getOneWayDownlinkLinkEndsList,
          py::arg("transmitter"),
          py::arg("receivers"),
          get_docstring("one_way_downlink_link_ends").c_str() );

    m.def("one_way_uplink_link_ends",
          &tom::getOneWayUplinkLinkEndsList,
          py::arg("transmitters"),
          py::arg("receiver"),
          get_docstring("one_way_uplink_link_ends").c_str() );

    m.def("get_default_reference_link_end",
          &tom::getDefaultReferenceLinkEndType,
          py::arg("observabl_type"),
          get_docstring("get_default_reference_link_end").c_str() );

    // ###########      Observation Model Settings        ################


    py::class_<tom::LinkEndId,
            std::shared_ptr<tom::LinkEndId>>(
                m, "LinkEndId",
                get_docstring("LinkEndId").c_str() )
                .def_property_readonly("body_name", &tom::LinkEndId::getBodyName, get_docstring("LinkEndId.body_name").c_str())
                .def_property_readonly("reference_point", &tom::LinkEndId::getStationName, get_docstring("LinkEndId.reference_point").c_str());


    m.def("body_origin_link_end_id",
          py::overload_cast< const std::string& >( &tom::linkEndId ),
          py::arg("body_name"),
          get_docstring("body_origin_link_end_id").c_str() );

    m.def("body_reference_point_link_end_id",
          py::overload_cast< const std::string&,
          const std::string& >( &tom::linkEndId ),
          py::arg("body_name"),
          py::arg("reference_point_id"),
          get_docstring("body_reference_point_link_end_id").c_str() );


    py::class_<tom::LinkDefinition,
            std::shared_ptr<tom::LinkDefinition>>(
                m, "LinkDefinition",
                get_docstring("LinkDefinition").c_str() )
            .def(py::init<const std::map< tom::LinkEndType, tom::LinkEndId >&>(),
                 py::arg("link_ends") )
            .def("link_end_id", &tom::LinkDefinition::at, py::arg("link_end_type"), get_docstring("LinkDefinition.link_end_id").c_str());
//            .def_property( "link_ends", &tom::LinkDefinition::linkEnds_,
//                           get_docstring("LinkDefinition.link_ends").c_str() );


    m.def("link_definition",
          &tom::linkDefinition,
          py::arg("link_ends"),
          get_docstring("link_definition").c_str() );



    py::enum_< tom::ObservableType >(m, "ObservableType",
                                     get_docstring("ObservableType").c_str() )
            .value("one_way_range_type", tom::ObservableType::one_way_range )
            .value("n_way_range_type", tom::ObservableType::n_way_range )
            .value("angular_position_type", tom::ObservableType::angular_position )
            .value("relative_angular_position_type", tom::ObservableType::angular_position )
            .value("position_observable_type", tom::ObservableType::position_observable )
            .value("velocity_observable_type", tom::ObservableType::velocity_observable )
            .value("one_way_instantaneous_doppler_type", tom::ObservableType::one_way_doppler )
            .value("one_way_averaged_doppler_type", tom::ObservableType::one_way_differenced_range )
            .value("two_way_instantaneous_doppler_type", tom::ObservableType::two_way_doppler )
            .value("n_way_averaged_doppler_type", tom::ObservableType::n_way_differenced_range )
            .value("euler_angle_313_observable_type", tom::ObservableType::euler_angle_313_observable )
            .value("dsn_one_way_averaged_doppler", tom::ObservableType::dsn_one_way_averaged_doppler )
            .value("dsn_n_way_averaged_doppler", tom::ObservableType::dsn_n_way_averaged_doppler )
            .value("doppler_measured_frequency_type", tom::ObservableType::doppler_measured_frequency )
            .export_values();


    py::class_<tom::DopplerProperTimeRateSettings,
            std::shared_ptr<tom::DopplerProperTimeRateSettings>>(
                m, "DopplerProperTimeRateSettings",
                get_docstring("DopplerProperTimeRateSettings").c_str() );

    py::class_<tom::ObservationModelSettings,
            std::shared_ptr<tom::ObservationModelSettings>>(
                m, "ObservationSettings",
                get_docstring("ObservationSettings").c_str() );

    py::class_<tom::OneWayDopplerObservationSettings,
            std::shared_ptr<tom::OneWayDopplerObservationSettings>,
            tom::ObservationModelSettings >(
                m, "OneWayDopplerObservationSettings",
                get_docstring("OneWayDopplerObservationSettings").c_str() );

    py::class_<tom::NWayRangeObservationSettings,
            std::shared_ptr<tom::NWayRangeObservationSettings>,
            tom::ObservationModelSettings >(
            m, "NWayRangeObservationSettings",
            get_docstring("NWayRangeObservationSettings").c_str() );

    py::class_<tom::LightTimeConvergenceCriteria,
            std::shared_ptr<tom::LightTimeConvergenceCriteria> >(
                m, "LightTimeConvergenceCriteria",
                get_docstring("LightTimeConvergenceCriteria").c_str() );

    py::enum_< tom::LightTimeFailureHandling >(m, "LightTimeFailureHandling",
                                     get_docstring("LightTimeFailureHandling").c_str() )
            .value("accept_without_warning", tom::LightTimeFailureHandling::accept_without_warning )
            .value("print_warning_and_accept", tom::LightTimeFailureHandling::print_warning_and_accept )
            .value("throw_exception", tom::LightTimeFailureHandling::throw_exception )
            .export_values();


    m.def("light_time_convergence_settings",
          &tom::lightTimeConvergenceCriteria,
          py::arg("iterate_corrections") = false,
          py::arg("maximum_number_of_iterations" ) = 50,
          py::arg("absolute_tolerance") = TUDAT_NAN,
          py::arg("failure_handling") = tom::accept_without_warning,
          get_docstring("one_way_range").c_str() );

    m.def("one_way_range",
          &tom::oneWayRangeSettings,
          py::arg("link_ends"),
          py::arg("light_time_correction_settings" ) = std::vector< std::shared_ptr< tom::LightTimeCorrectionSettings > >( ),
          py::arg("bias_settings") = nullptr,
          py::arg("light_time_convergence_settings") = std::make_shared< tom::LightTimeConvergenceCriteria >( ),
          get_docstring("one_way_range").c_str() );

    m.def("two_way_range",
          &tom::twoWayRangeSimple,
          py::arg("link_ends" ),
          py::arg("light_time_correction_settings" ) = std::vector< std::shared_ptr< tom::LightTimeCorrectionSettings > >( ),
          py::arg("bias_settings") = nullptr,
          py::arg("light_time_convergence_settings") = std::make_shared< tom::LightTimeConvergenceCriteria >( ),
          get_docstring("two_way_range").c_str() );

    m.def("two_way_range_from_one_way_links",
          &tom::twoWayRange,
          py::arg("one_way_range_settings" ),
          py::arg("bias_settings" ) = nullptr,
          get_docstring("two_way_range_from_one_way_links").c_str() );

    m.def("n_way_range",
          &tom::nWayRangeSimple,
          py::arg("link_ends" ),
          py::arg("light_time_correction_settings" ) = std::vector< std::shared_ptr< tom::LightTimeCorrectionSettings > >( ),
          py::arg("bias_settings") = nullptr,
          py::arg("light_time_convergence_settings") = std::make_shared< tom::LightTimeConvergenceCriteria >( ),
          get_docstring("n_way_range").c_str() );

    m.def("n_way_range_from_one_way_links",
          &tom::nWayRange,
          py::arg("one_way_range_settings" ),
          py::arg("bias_settings" ) = nullptr,
          get_docstring("n_way_range_from_one_way_links").c_str() );

    m.def("angular_position",
          &tom::angularPositionSettings,
          py::arg("link_ends"),
          py::arg("light_time_correction_settings" ) = std::vector< std::shared_ptr< tom::LightTimeCorrectionSettings > >( ),
          py::arg("bias_settings") = nullptr,
          py::arg("light_time_convergence_settings") = std::make_shared< tom::LightTimeConvergenceCriteria >( ),
          get_docstring("angular_position").c_str() );

    m.def("relative_angular_position",
          &tom::relativeAngularPositionSettings,
          py::arg("link_ends"),
          py::arg("light_time_correction_settings" ) = std::vector< std::shared_ptr< tom::LightTimeCorrectionSettings > >( ),
          py::arg("bias_settings") = nullptr,
          py::arg("light_time_convergence_settings") = std::make_shared< tom::LightTimeConvergenceCriteria >( ),
          get_docstring("angular_position").c_str() );

    m.def("cartesian_position",
          &tom::positionObservableSettings,
          py::arg("link_ends"),
          py::arg("bias_settings") = nullptr,
          get_docstring("cartesian_position").c_str() );

    m.def("relative_cartesian_position",
          &tom::relativePositionObservableSettings,
          py::arg("link_ends"),
          py::arg("bias_settings") = nullptr,
          get_docstring("cartesian_position").c_str() );


    m.def("cartesian_velocity",
          &tom::velocityObservableSettings,
          py::arg("link_ends"),
          py::arg("bias_settings") = nullptr,
          get_docstring("cartesian_velocity").c_str() );

    m.def("euler_angles_313",
          &tom::eulerAngle313ObservableSettings,
          py::arg("link_ends"),
          py::arg("bias_settings") = nullptr,
          get_docstring("euler_angles_313").c_str() );


    m.def("one_way_doppler_instantaneous",
          &tom::oneWayOpenLoopDoppler,
          py::arg("link_ends"),
          py::arg("light_time_correction_settings" ) = std::vector< std::shared_ptr< tom::LightTimeCorrectionSettings > >( ),
          py::arg("bias_settings") = nullptr,
          py::arg("transmitter_proper_time_rate_settings") = nullptr,
          py::arg("receiver_proper_time_rate_settings") = nullptr,
          py::arg("light_time_convergence_settings") = std::make_shared< tom::LightTimeConvergenceCriteria >( ),
          py::arg("normalized_with_speed_of_light") = false,
          get_docstring("one_way_doppler_instantaneous").c_str() );

    m.def("two_way_doppler_instantaneous_from_one_way_links",
          py::overload_cast<
          const std::shared_ptr< tom::OneWayDopplerObservationSettings >,
          const std::shared_ptr< tom::OneWayDopplerObservationSettings >,
          const std::shared_ptr< tom::ObservationBiasSettings > >( &tom::twoWayOpenLoopDoppler ),
          py::arg("uplink_doppler_settings" ),
          py::arg("downlink_doppler_settings" ),
          py::arg("bias_settings") = nullptr,
          get_docstring("two_way_doppler_instantaneous_from_one_way_links").c_str() );

    m.def("two_doppler_instantaneous",
          py::overload_cast<
          const tom::LinkDefinition&,
          const std::vector< std::shared_ptr< tom::LightTimeCorrectionSettings > >&,
          const std::shared_ptr< tom::ObservationBiasSettings >,
          const std::shared_ptr< tom::LightTimeConvergenceCriteria >,
          const bool >( &tom::twoWayOpenLoopDoppler ),
          py::arg("link_ends" ),
          py::arg("light_time_correction_settings" ) = std::vector< std::shared_ptr< tom::LightTimeCorrectionSettings > >( ),
          py::arg("bias_settings") = nullptr,
          py::arg("light_time_convergence_settings") = std::make_shared< tom::LightTimeConvergenceCriteria >( ),
          py::arg("normalized_with_speed_of_light") = false,
          get_docstring("two_doppler_instantaneous").c_str());

    m.def("one_way_doppler_averaged",
          py::overload_cast<
          const tom::LinkDefinition&,
          const std::vector< std::shared_ptr< tom::LightTimeCorrectionSettings > >,
          const std::shared_ptr< tom::ObservationBiasSettings >,
          const std::shared_ptr< tom::LightTimeConvergenceCriteria > >( &tom::oneWayClosedLoopDoppler ),
          py::arg("link_ends" ),
          py::arg("light_time_correction_settings" ) = std::vector< std::shared_ptr< tom::LightTimeCorrectionSettings > >( ),
          py::arg("bias_settings") = nullptr,
          py::arg("light_time_convergence_settings") = std::make_shared< tom::LightTimeConvergenceCriteria >( ),
          get_docstring("one_way_doppler_averaged").c_str() );

    m.def("two_way_doppler_averaged",
          py::overload_cast<
          const tom::LinkDefinition&,
          const std::vector< std::shared_ptr< tom::LightTimeCorrectionSettings > >,
          const std::shared_ptr< tom::ObservationBiasSettings >,
          const std::shared_ptr< tom::LightTimeConvergenceCriteria > >( &tom::twoWayDifferencedRangeObservationSettings ),
          py::arg("link_ends" ),
          py::arg("light_time_correction_settings" ) = std::vector< std::shared_ptr< tom::LightTimeCorrectionSettings > >( ),
          py::arg("bias_settings") = nullptr,
          py::arg("light_time_convergence_settings") = std::make_shared< tom::LightTimeConvergenceCriteria >( ),
          get_docstring("n_way_doppler_averaged").c_str() );

    m.def("two_way_doppler_averaged_from_one_way_links",
          py::overload_cast<
          const std::vector< std::shared_ptr< tom::ObservationModelSettings > >,
          const std::shared_ptr< tom::ObservationBiasSettings > >( &tom::twoWayDifferencedRangeObservationSettings ),
          py::arg("one_way_range_settings" ),
          py::arg("bias_settings") = nullptr,
          get_docstring("n_way_doppler_averaged").c_str() );

    m.def("n_way_doppler_averaged",
          py::overload_cast<
          const tom::LinkDefinition&,
          const std::vector< std::shared_ptr< tom::LightTimeCorrectionSettings > >,
          const std::shared_ptr< tom::ObservationBiasSettings >,
          const std::shared_ptr< tom::LightTimeConvergenceCriteria > >( &tom::nWayDifferencedRangeObservationSettings ),
          py::arg("link_ends" ),
          py::arg("light_time_correction_settings" ) = std::vector< std::shared_ptr< tom::LightTimeCorrectionSettings > >( ),
          py::arg("bias_settings") = nullptr,
          py::arg("light_time_convergence_settings") = std::make_shared< tom::LightTimeConvergenceCriteria >( ),
          get_docstring("n_way_doppler_averaged").c_str() );

    m.def("n_way_doppler_averaged_from_one_way_links",
          py::overload_cast<
          const std::vector< std::shared_ptr< tom::ObservationModelSettings > >,
          const std::shared_ptr< tom::ObservationBiasSettings >,
          const std::shared_ptr< tom::LightTimeConvergenceCriteria > >( &tom::nWayDifferencedRangeObservationSettings ),
          py::arg("one_way_range_settings" ),
          py::arg("bias_settings") = nullptr,
          py::arg("light_time_convergence_settings") = std::make_shared< tom::LightTimeConvergenceCriteria >( ),
          get_docstring("n_way_doppler_averaged_from_one_way_links").c_str() );

    m.def("dsn_n_way_doppler_averaged",
          py::overload_cast<
              const tom::LinkDefinition&,
              const std::vector< std::shared_ptr< tom::LightTimeCorrectionSettings > >,
              const std::shared_ptr< tom::ObservationBiasSettings >,
              const std::shared_ptr< tom::LightTimeConvergenceCriteria >,
              const bool >( &tom::dsnNWayAveragedDopplerObservationSettings ),
          py::arg("link_ends" ),
          py::arg("light_time_correction_settings" ) = std::vector< std::shared_ptr< tom::LightTimeCorrectionSettings > >( ),
          py::arg("bias_settings") = nullptr,
          py::arg("light_time_convergence_settings") = std::make_shared< tom::LightTimeConvergenceCriteria >( ),
          py::arg("subtract_doppler_signature") = true,
          get_docstring("dsn_n_way_doppler_averaged").c_str() );

    m.def("dsn_n_way_doppler_averaged_from_one_way_links",
          py::overload_cast<
              const std::vector< std::shared_ptr< tom::ObservationModelSettings > >,
              const std::shared_ptr< tom::ObservationBiasSettings >,
              const std::shared_ptr< tom::LightTimeConvergenceCriteria >,
              const bool  >( &tom::dsnNWayAveragedDopplerObservationSettings ),
          py::arg("one_way_range_settings" ),
          py::arg("bias_settings") = nullptr,
          py::arg("light_time_convergence_settings") = std::make_shared< tom::LightTimeConvergenceCriteria >( ),
          py::arg("subtract_doppler_signature") = true,
          get_docstring("dsn_n_way_doppler_averaged_from_one_way_links").c_str() );

    m.def("doppler_measured_frequency",
          py::overload_cast<
          const tom::LinkDefinition&,   
          const std::vector< std::shared_ptr< tom::LightTimeCorrectionSettings > >&, 
          const std::shared_ptr< tom::ObservationBiasSettings >, 
          const std::shared_ptr< tom::LightTimeConvergenceCriteria > >( &tom::dopplerMeasuredFrequencyObservationSettings ),
          py::arg("link_ends" ),
          py::arg("light_time_correction_settings" ) = std::vector< std::shared_ptr< tom::LightTimeCorrectionSettings > >( ),
          py::arg("bias_settings") = nullptr,
          py::arg("light_time_convergence_settings") = std::make_shared< tom::LightTimeConvergenceCriteria >( ),
          get_docstring("doppler_measured_frequency").c_str() );

    m.def("observation_settings_from_collection",
          &tss::getObservationSimulationSettingsFromObservations< STATE_SCALAR_TYPE, TIME_TYPE >,
          py::arg("observation_collection" ),
          get_docstring("observation_settings_from_collection").c_str() );

    py::class_<tom::LightTimeCorrectionSettings,
            std::shared_ptr<tom::LightTimeCorrectionSettings>>(
                m, "LightTimeCorrectionSettings",
                get_docstring("LightTimeCorrectionSettings").c_str() );

    m.def("first_order_relativistic_light_time_correction",
          &tom::firstOrderRelativisticLightTimeCorrectionSettings,
          py::arg("perturbing_bodies"),
          get_docstring("first_order_relativistic_light_time_correction").c_str() );

    py::enum_< tom::TroposphericMappingModel >(m, "TroposphericMappingModel",
                                               get_docstring("TroposphericMappingModel").c_str() )
            .value("simplified_chao", tom::TroposphericMappingModel::simplified_chao )
            .value("niell", tom::TroposphericMappingModel::niell )
            .export_values();

    py::enum_< tom::WaterVaporPartialPressureModel >(m, "WaterVaporPartialPressureModel",
                                               get_docstring("WaterVaporPartialPressureModel").c_str() )
            .value("tabulated", tom::WaterVaporPartialPressureModel::tabulated )
            .value("bean_and_dutton", tom::WaterVaporPartialPressureModel::bean_and_dutton )
            .export_values();

    m.def("dsn_tabulated_tropospheric_light_time_correction",
          &tom::tabulatedTroposphericCorrectionSettings,
          py::arg("file_names"),
          py::arg("body_with_atmosphere_name") = "Earth",
          py::arg("mapping_model") =  tom::TroposphericMappingModel::niell,
          get_docstring("dsn_tabulated_tropospheric_light_time_correction").c_str() );

    m.def("saastamoinen_tropospheric_light_time_correction",
          &tom::saastamoinenTroposphericCorrectionSettings,
          py::arg("body_with_atmosphere_name") = "Earth",
          py::arg("mapping_model") =  tom::TroposphericMappingModel::niell,
          py::arg("water_vapor_partial_pressure_model") =  tom::WaterVaporPartialPressureModel::tabulated,
          get_docstring("saastamoinen_tropospheric_light_time_correction").c_str() );

    m.def("dsn_tabulated_ionospheric_light_time_correction",
          &tom::tabulatedIonosphericCorrectionSettings,
          py::arg("file_names"),
          py::arg("spacecraft_name_per_id") = std::map< int, std::string >( ),
          py::arg("quasar_name_per_id") = std::map< int, std::string >( ),
          py::arg("reference_frequency") = 2295e6,
          py::arg("body_with_atmosphere_name") = "Earth",
          get_docstring("dsn_tabulated_ionospheric_light_time_correction").c_str() );

    m.def("jakowski_ionospheric_light_time_correction",
          &tom::jakowskiIonosphericCorrectionSettings,
          py::arg("ionosphere_height") = 400.0e3,
          py::arg("first_order_delay_coefficient") = 40.3,
          py::arg("solar_activity_data") = tudat::input_output::solar_activity::readSolarActivityData(
                  tudat::paths::getSpaceWeatherDataPath( ) + "/sw19571001.txt" ),
          py::arg("geomagnetic_pole_latitude") = tuc::convertDegreesToRadians( 80.9 ),
          py::arg("geomagnetic_pole_longitude") = tuc::convertDegreesToRadians( -72.6 ),
          py::arg("use_utc_for_local_time_computation") = false,
          py::arg("body_with_atmosphere_name") = "Earth",
          get_docstring("jakowski_ionospheric_light_time_correction").c_str() );

    m.def("inverse_power_series_solar_corona_light_time_correction",
          &tom::inversePowerSeriesSolarCoronaCorrectionSettings,
          py::arg("coefficients") = std::vector< double >{ 1.3e14, 0.5e12 },
          py::arg("positive_exponents") = std::vector< double >{ 6.0, 2.0 },
          py::arg("delay_coefficient") = 40.3,
          py::arg("sun_body_name") = "Sun",
          get_docstring("inverse_power_series_solar_corona_light_time_correction").c_str() );

    py::class_<tom::ObservationBiasSettings,
            std::shared_ptr<tom::ObservationBiasSettings>>(
                m, "ObservationBiasSettings",
                get_docstring("ObservationBiasSettings").c_str() );

    m.def("absolute_bias",
          &tom::constantAbsoluteBias,
          py::arg("bias_value"),
          get_docstring("absolute_bias").c_str() );

    m.def("relative_bias",
          &tom::constantRelativeBias,
          py::arg("bias_value"),
          get_docstring("relative_bias").c_str() );

    m.def("arcwise_absolute_bias",
          py::overload_cast<
          const std::vector< double >&,
          const std::vector< Eigen::VectorXd >&,
          const tom::LinkEndType >( &tom::arcWiseAbsoluteBias ),
          py::arg("arc_start_times" ),
          py::arg("bias_values"),
          py::arg("reference_link_end_type" ),
          get_docstring("arcwise_absolute_bias", 0).c_str() );

    m.def("arcwise_absolute_bias",
          py::overload_cast<
          const std::map< double, Eigen::VectorXd >&,
          const tom::LinkEndType >( &tom::arcWiseAbsoluteBias ),
          py::arg("bias_values_per_start_time"),
          py::arg("reference_link_end_type" ),
          get_docstring("arcwise_absolute_bias", 1).c_str() );

    m.def("arcwise_relative_bias",
          py::overload_cast<
          const std::vector< double >&,
          const std::vector< Eigen::VectorXd >&,
          const tom::LinkEndType >( &tom::arcWiseRelativeBias ),
          py::arg("arc_start_times" ),
          py::arg("bias_values"),
          py::arg("reference_link_end_type" ),
          get_docstring("arcwise_relative_bias", 0).c_str() );

    m.def("arcwise_relative_bias",
          py::overload_cast<
          const std::map< double, Eigen::VectorXd >&,
          const tom::LinkEndType >( &tom::arcWiseRelativeBias ),
          py::arg("bias_values_per_start_time"),
          py::arg("reference_link_end_type" ),
          get_docstring("arcwise_relative_bias", 1).c_str() );

    m.def("time_drift_bias",
          &tom::constantTimeDriftBias,
          py::arg("bias_value"),
          py::arg( "time_link_end" ),
          py::arg( "ref_epoch" ) );

    m.def("arc_wise_time_drift_bias",
          py::overload_cast<
          const std::vector< Eigen::VectorXd >&,
          const std::vector< double >&,
          const tom::LinkEndType,
          const std::vector< double >& >( &tom::arcWiseTimeDriftBias ),
          py::arg("bias_value"),
          py::arg("arc_start_times"),
          py::arg("time_link_end"),
          py::arg("ref_epochs") );

    m.def("arc_wise_time_drift_bias",
          py::overload_cast<
          const std::map< double, Eigen::VectorXd >&,
          const tom::LinkEndType,
          const std::vector< double > >( &tom::arcWiseTimeDriftBias ),
          py::arg( "bias_value_per_start_time" ),
          py::arg("time_link_end"),
          py::arg("ref_epochs" ) );

    m.def("combined_bias",
          &tom::multipleObservationBiasSettings,
          py::arg("bias_list"),
          get_docstring("combined_bias").c_str() );

    m.def("two_way_time_scale_range_bias",
          &tom::twoWayTimeScaleRangeBias,
          get_docstring("two_way_time_scale_range_bias").c_str() );


    // ###########    Observation Simulation Settings     #############

    py::enum_< tom::ObservationViabilityType >(m, "ObservationViabilityType",
                                               get_docstring("ObservationViabilityType").c_str() )
            .value("minimum_elevation_angle", tom::ObservationViabilityType::minimum_elevation_angle )
            .value("body_avoidance_angle", tom::ObservationViabilityType::body_avoidance_angle )
            .value("body_occultation", tom::ObservationViabilityType::body_occultation )
            .export_values();

    py::enum_< tom::ObservationAncilliarySimulationVariable >(m, "ObservationAncilliarySimulationVariable",
                                               get_docstring("ObservationAncilliarySimulationVariable").c_str() )
            .value("link_ends_delays", tom::ObservationAncilliarySimulationVariable::link_ends_delays )
            .value("doppler_integration_time", tom::ObservationAncilliarySimulationVariable::doppler_integration_time )
            .value("doppler_reference_frequency", tom::ObservationAncilliarySimulationVariable::doppler_reference_frequency )
            .value("frequency_bands", tom::ObservationAncilliarySimulationVariable::frequency_bands )
            .value("reception_reference_frequency_band", tom::ObservationAncilliarySimulationVariable::reception_reference_frequency_band )
            .export_values();

    py::class_<tom::ObservationViabilitySettings,
            std::shared_ptr<tom::ObservationViabilitySettings>>(
                m, "ObservationViabilitySettings",
                get_docstring("ObservationViabilityType").c_str() );


    m.def("elevation_angle_viability",
          py::overload_cast<
          const std::pair< std::string, std::string >,
          const double >(
              &tom::elevationAngleViabilitySettings ),
          py::arg("link_end_id" ),
          py::arg("elevation_angle" ),
          get_docstring("elevation_angle_viability").c_str() );

    m.def("body_avoidance_viability",
          py::overload_cast<
          const std::pair< std::string, std::string >,
          const std::string,
          const double >(
              &tom::bodyAvoidanceAngleViabilitySettings ),
          py::arg("link_end_id" ),
          py::arg("body_to_avoid" ),
          py::arg("avoidance_angle"),
          get_docstring("body_avoidance_viability").c_str() );

    m.def("body_occultation_viability",
          py::overload_cast<
          const std::pair< std::string, std::string >,
          const std::string >(
              &tom::bodyOccultationViabilitySettings ),
          py::arg("link_end_id" ),
          py::arg("occulting_body" ),
          get_docstring("body_occultation_viability").c_str() );

    m.def("elevation_angle_viability_list",
          py::overload_cast<
          const std::vector< std::pair< std::string, std::string > >,
          const double >(
              &tom::elevationAngleViabilitySettings ),
          py::arg("link_end_ids" ),
          py::arg("elevation_angle" ),
          get_docstring("elevation_angle_viability_list").c_str() );

    m.def("body_avoidance_viability_list",
          py::overload_cast<
          const std::vector< std::pair< std::string, std::string > >,
          const std::string,
          const double >(
              &tom::bodyAvoidanceAngleViabilitySettings ),
          py::arg("link_end_ids" ),
          py::arg("body_to_avoid" ),
          py::arg("avoidance_angle"),
          get_docstring("body_avoidance_viability_list").c_str() );

    m.def("body_occultation_viability_list",
          py::overload_cast<
          const std::pair< std::string, std::string >,
          const std::string >(
              &tom::bodyOccultationViabilitySettings ),
          py::arg("link_end_id" ),
          py::arg("occulting_body" ),
          get_docstring("body_occultation_viability_list").c_str() );


    py::class_<tss::ObservationSimulationSettings< TIME_TYPE >,
            std::shared_ptr<tss::ObservationSimulationSettings< TIME_TYPE >>>(m, "ObservationSimulationSettings",
                                                                         get_docstring("ObservationSimulationSettings").c_str() )
            .def_property("viability_settings_list",
                         &tss::ObservationSimulationSettings< TIME_TYPE >::getViabilitySettingsList,
                         &tss::ObservationSimulationSettings< TIME_TYPE >::setViabilitySettingsList,
                         get_docstring("ObservationSimulationSettings.viability_settings_list").c_str() )
            .def_property("noise_function",
                          &tss::ObservationSimulationSettings< TIME_TYPE >::getObservationNoiseFunction,
                          py::overload_cast< const std::function< double( const double ) >& >(
                                  &tss::ObservationSimulationSettings< TIME_TYPE >::setObservationNoiseFunction ),
                          get_docstring("ObservationSimulationSettings.noise_function").c_str() );
//            .def_property("observable_type",
//                         &tss::ObservationSimulationSettings<double>::getObservableType,
//                         &tss::ObservationSimulationSettings<double>::setObservableType,
//                         get_docstring("ObservationSimulationSettings.observable_type").c_str() )
//            .def_property_readonly("link_ends",
//                         &tss::ObservationSimulationSettings<double>::getLinkEnds,
//                         get_docstring("ObservationSimulationSettings.link_ends").c_str() );


    py::class_<tss::TabulatedObservationSimulationSettings< TIME_TYPE >,
            std::shared_ptr<tss::TabulatedObservationSimulationSettings< TIME_TYPE >>,
            tss::ObservationSimulationSettings< TIME_TYPE > >(m, "TabulatedObservationSimulationSettings",
                                                         get_docstring("TabulatedObservationSimulationSettings").c_str() );


    py::class_< tom::ObservationAncilliarySimulationSettings,
            std::shared_ptr< tom::ObservationAncilliarySimulationSettings > >(
                m, "ObservationAncilliarySimulationSettings",
                get_docstring("ObservationAncilliarySimulationSettings").c_str() )
            .def("get_float_settings",
                 &tom::ObservationAncilliarySimulationSettings::getAncilliaryDoubleData,
                 py::arg("setting_type" ),
                 py::arg("throw_exception" ) = true,
                 get_docstring("ObservationAncilliarySimulationSettings.get_float_settings").c_str() )
            .def("get_float_list_settings",
                 &tom::ObservationAncilliarySimulationSettings::getAncilliaryDoubleVectorData,
                 py::arg("setting_type" ),
                 py::arg("throw_exception" ) = true,
                 get_docstring("ObservationAncilliarySimulationSettings.get_float_list_settings").c_str() );

    m.def("doppler_ancilliary_settings",
          &tom::getAveragedDopplerAncilliarySettings,
          py::arg("integration_time") = 60.0,
          get_docstring("doppler_integration_time_settings").c_str() );

    m.def("two_way_range_ancilliary_settings",
          &tom::getTwoWayRangeAncilliarySettings,
          py::arg("retransmission_delay") = 0.0,
          //py::arg("frequency_band") = tom::FrequencyBands::x_band,
          get_docstring("two_way_range_ancilliary_settings").c_str() );

    m.def("two_way_doppler_ancilliary_settings",
          &tom::getTwoWayAveragedDopplerAncilliarySettings,
          py::arg("integration_time") = 60.0,
          py::arg("retransmission_delay") = 0.0,
          get_docstring("two_way_doppler_ancilliary_settings").c_str() );

    m.def("n_way_range_ancilliary_settings",
          &tom::getNWayRangeAncilliarySettings,
          py::arg("link_end_delays") = std::vector< double >( ),
          py::arg("frequency_bands") = std::vector< tom::FrequencyBands >( ),
          get_docstring("n_way_range_ancilliary_settings").c_str() );

    m.def("n_way_doppler_ancilliary_settings",
          &tom::getNWayAveragedDopplerAncilliarySettings,
          py::arg("integration_time") = 60.0,
          py::arg("link_end_delays") = std::vector< double >( ),
          py::arg("frequency_bands") = std::vector< tom::FrequencyBands >( ),
          get_docstring("n_way_doppler_ancilliary_settings").c_str() );

    m.def("dsn_n_way_doppler_ancilliary_settings",
          &tom::getDsnNWayAveragedDopplerAncillarySettings,
          py::arg("frequency_bands"),
          py::arg("reference_frequency_band"),
          py::arg("reference_frequency"),
          py::arg("integration_time") = 60.0,
          py::arg("link_end_delays") = std::vector< double >( ),
          get_docstring("dsn_n_way_doppler_ancilliary_settings").c_str() );

    m.def("doppler_measured_frequency_ancillary_settings",
          &tom::getDopplerMeasuredFrequencyAncilliarySettings,
          py::arg("frequency_bands"),
          get_docstring("doppler_measured_frequency_ancillary_settings").c_str() );

    m.def("tabulated_simulation_settings",
          &tss::tabulatedObservationSimulationSettings< TIME_TYPE >,
          py::arg("observable_type"),
          py::arg("link_ends" ),
          py::arg("simulation_times" ),
          py::arg("reference_link_end_type" ) = tom::receiver,
          py::arg("viability_settings" ) = std::vector< std::shared_ptr< tom::ObservationViabilitySettings > >( ),
          py::arg("noise_function" ) = nullptr,
          py::arg("ancilliary_settings" ) = nullptr,
          get_docstring("tabulated_simulation_settings").c_str() );


    m.def("tabulated_simulation_settings_list",
          &tss::createTabulatedObservationSimulationSettingsList< TIME_TYPE >,
          py::arg("link_ends_per_observable"),
          py::arg("simulation_times" ),
          py::arg("reference_link_end_type" ) = tom::receiver,
          py::arg("viability_settings" ) = std::vector< std::shared_ptr< tom::ObservationViabilitySettings > >( ),
          get_docstring("tabulated_simulation_settings_list").c_str() );

    m.def("continuous_arc_simulation_settings",
          &tss::perArcObservationSimulationSettings< TIME_TYPE >,
          py::arg("observable_type"),
          py::arg("link_ends" ),
          py::arg("start_time" ),
          py::arg("end_time" ),
          py::arg("interval_between_observations" ),
          py::arg("arc_limiting_constraints" ),
          py::arg("minimum_arc_duration" ),
          py::arg("maximum_arc_duration" ),
          py::arg("minimum_time_between_arcs" ),
          py::arg("reference_link_end_type" ) = tom::receiver,
          py::arg("additional_viability_settings" ) = std::vector< std::shared_ptr< tom::ObservationViabilitySettings > >( ),
          py::arg("noise_function" ) = nullptr,
          get_docstring("continuous_arc_simulation_settings").c_str() );

    m.def("continuous_arc_simulation_settings_list",
          &tss::perArcObservationSimulationSettingsList< TIME_TYPE >,
          py::arg("link_ends_per_observable"),
          py::arg("start_time" ),
          py::arg("end_time" ),
          py::arg("interval_between_observations" ),
          py::arg("arc_limiting_constraints" ),
          py::arg("minimum_arc_duration" ),
          py::arg("maximum_arc_duration" ),
          py::arg("minimum_time_between_arcs" ),
          py::arg("reference_link_end_type" ) = tom::receiver,
          py::arg("additional_viability_settings" ) = std::vector< std::shared_ptr< tom::ObservationViabilitySettings > >( ),
          get_docstring("continuous_arc_simulation_settings_list").c_str() );

    m.def("add_noise_function_to_all",
          py::overload_cast<
          const std::vector< std::shared_ptr< tss::ObservationSimulationSettings< TIME_TYPE > > >&,
          const std::function< Eigen::VectorXd( const double ) >  >(
              &tss::addNoiseFunctionToObservationSimulationSettingsPy ),
          py::arg("observation_simulation_settings_list"),
          py::arg("noise_amplitude"),
          get_docstring("add_noise_function_to_all").c_str() );

    m.def("add_noise_function_to_observable",
          py::overload_cast<
          const std::vector< std::shared_ptr< tss::ObservationSimulationSettings< TIME_TYPE > > >&,
          const std::function< Eigen::VectorXd( const double ) > ,
          const tom::ObservableType >(
              &tss::addNoiseFunctionToObservationSimulationSettingsPy ),
          py::arg("observation_simulation_settings_list"),
          py::arg("noise_amplitude"),
          py::arg("observable_type"),
          get_docstring("add_noise_function_to_observable").c_str() );


    m.def("add_noise_function_to_observable_for_link_ends",
          py::overload_cast<
          const std::vector< std::shared_ptr< tss::ObservationSimulationSettings< TIME_TYPE > > >&,
          const std::function< Eigen::VectorXd( const double ) > ,
          const tom::ObservableType,
          const tom::LinkDefinition& >(
              &tss::addNoiseFunctionToObservationSimulationSettingsPy ),
          py::arg("observation_simulation_settings_list"),
          py::arg("noise_amplitude"),
          py::arg("observable_type"),
          py::arg("link_ends"),
          get_docstring("add_noise_function_to_observable_for_link_ends").c_str() );


    m.def("add_gaussian_noise_to_all",
          py::overload_cast<
          const std::vector< std::shared_ptr< tss::ObservationSimulationSettings< TIME_TYPE > > >&,
          const double >(
              &tss::addGaussianNoiseFunctionToObservationSimulationSettingsPy ),
          py::arg("observation_simulation_settings_list"),
          py::arg("noise_amplitude"),
          get_docstring("add_gaussian_noise_to_all").c_str() );

    m.def("add_gaussian_noise_to_observable",
          py::overload_cast<
          const std::vector< std::shared_ptr< tss::ObservationSimulationSettings< TIME_TYPE > > >&,
          const double,
          const tom::ObservableType >(
              &tss::addGaussianNoiseFunctionToObservationSimulationSettingsPy ),
          py::arg("observation_simulation_settings_list"),
          py::arg("noise_amplitude"),
          py::arg("observable_type"),
          get_docstring("add_gaussian_noise_to_observable").c_str() );


    m.def("add_gaussian_noise_to_observable_for_link_ends",
          py::overload_cast<
          const std::vector< std::shared_ptr< tss::ObservationSimulationSettings< TIME_TYPE > > >&,
          const double,
          const tom::ObservableType,
          const tom::LinkDefinition& >(
              &tss::addGaussianNoiseFunctionToObservationSimulationSettingsPy ),
          py::arg("observation_simulation_settings_list"),
          py::arg("noise_amplitude"),
          py::arg("observable_type"),
          py::arg("link_definition"),
          get_docstring("add_gaussian_noise_to_settings_for_link_ends").c_str() );



    m.def("add_viability_check_to_all",
          py::overload_cast<
          const std::vector< std::shared_ptr< tss::ObservationSimulationSettings< TIME_TYPE > > >&,
          const std::vector< std::shared_ptr< tom::ObservationViabilitySettings > >& >(
              &tss::addViabilityToObservationSimulationSettingsPy ),
          py::arg("observation_simulation_settings_list"),
          py::arg("viability_settings"),
          get_docstring("add_viability_check_to_all").c_str() );


    m.def("add_viability_check_to_observable",
          py::overload_cast<
          const std::vector< std::shared_ptr< tss::ObservationSimulationSettings< TIME_TYPE > > >&,
          const std::vector< std::shared_ptr< tom::ObservationViabilitySettings > >&,
          const tom::ObservableType >(
              &tss::addViabilityToObservationSimulationSettingsPy ),
          py::arg("observation_simulation_settings_list"),
          py::arg("viability_settings"),
          py::arg("observable_type"),
          get_docstring("add_viability_check_to_observable").c_str() );

    m.def("add_viability_check_to_observable_for_link_ends",
          py::overload_cast<
          const std::vector< std::shared_ptr< tss::ObservationSimulationSettings< TIME_TYPE > > >&,
          const std::vector< std::shared_ptr< tom::ObservationViabilitySettings > >&,
          const tom::ObservableType,
          const tom::LinkDefinition& >(
              &tss::addViabilityToObservationSimulationSettingsPy ),
          py::arg("observation_simulation_settings_list"),
          py::arg("viability_settings"),
          py::arg("observable_type"),
          py::arg("link_ends"),
          get_docstring("add_viability_check_to_observable_for_link_ends").c_str() );


    m.def("add_ancilliary_settings_to_observable",
          py::overload_cast<
          const std::vector< std::shared_ptr< tss::ObservationSimulationSettings< TIME_TYPE > > >&,
          const std::shared_ptr< tom::ObservationAncilliarySimulationSettings >&,
          const tom::ObservableType>(
            &tss::addAncilliarySettingsToObservationSimulationSettingsPy ),
          py::arg("observation_simulation_settings_list"),
          py::arg("ancilliary_settings" ),
          py::arg("observable_type"),
          get_docstring("add_ancilliary_settings_to_observable").c_str() );


    m.def("add_ancilliary_settings_to_observable_for_link_ends",
          py::overload_cast<
                  const std::vector< std::shared_ptr< tss::ObservationSimulationSettings< TIME_TYPE > > >&,
                  const std::shared_ptr< tom::ObservationAncilliarySimulationSettings >&,
                  const tom::ObservableType,
                  const tom::LinkDefinition& >(
                  &tss::addAncilliarySettingsToObservationSimulationSettingsPy ),
          py::arg("observation_simulation_settings_list"),
          py::arg("ancilliary_settings" ),
          py::arg("observable_type"),
          py::arg("link_ends"),
          get_docstring("add_ancilliary_settings_to_observable_for_link_ends").c_str() );


    py::class_<tss::ObservationDependentVariableSettings,
            std::shared_ptr<tss::ObservationDependentVariableSettings>>(
                m, "ObservationDependentVariableSettings",
                get_docstring("ObservationDependentVariableSettings").c_str() );

    m.def("add_dependent_variables_to_all",
          py::overload_cast<
          const std::vector< std::shared_ptr< tss::ObservationSimulationSettings< TIME_TYPE > > >&,
          const std::vector< std::shared_ptr< tss::ObservationDependentVariableSettings > >&,
          const tss::SystemOfBodies& >(
              &tss::addDependentVariablesToObservationSimulationSettingsPy ),
          py::arg("observation_simulation_settings"),
          py::arg("dependent_variable_settings" ),
          py::arg("bodies" ),
          get_docstring("add_dependent_variables_to_all").c_str() );

    m.def("add_dependent_variables_to_observable",
          py::overload_cast<
          const std::vector< std::shared_ptr< tss::ObservationSimulationSettings< TIME_TYPE > > >&,
          const std::vector< std::shared_ptr< tss::ObservationDependentVariableSettings > >&,
          const tss::SystemOfBodies&,
          const tom::ObservableType >(
              &tss::addDependentVariablesToObservationSimulationSettingsPy ),
          py::arg("observation_simulation_settings"),
          py::arg("dependent_variable_settings" ),
          py::arg("bodies" ),
          py::arg("observable_type"),
          get_docstring("add_dependent_variables_to_observable").c_str() );

    m.def("add_dependent_variables_to_observable_for_link_ends",
          py::overload_cast<
          const std::vector< std::shared_ptr< tss::ObservationSimulationSettings< TIME_TYPE > > >&,
          const std::vector< std::shared_ptr< tss::ObservationDependentVariableSettings > >&,
          const tss::SystemOfBodies&,
          const tom::ObservableType,
          const tom::LinkDefinition& >(
              &tss::addDependentVariablesToObservationSimulationSettingsPy ),
          py::arg("observation_simulation_settings"),
          py::arg("dependent_variable_settings" ),
          py::arg("bodies" ),
          py::arg("observable_type"),
          py::arg("link_ends"),
          get_docstring("add_dependent_variables_to_observable_for_link_ends").c_str() );

    /////////////////////////////////////////////////////////////////////////////////////////////////
    // DEPENDENT VARIABLES
    /////////////////////////////////////////////////////////////////////////////////////////////////

    py::enum_< tss::IntegratedObservationPropertyHandling >(
        m, "IntegratedObservationPropertyHandling", get_docstring("IntegratedObservationPropertyHandling").c_str() )
        .value("interval_start", tss::IntegratedObservationPropertyHandling::interval_start )
        .value("interval_end", tss::IntegratedObservationPropertyHandling::interval_end )
        .value("interval_undefined", tss::IntegratedObservationPropertyHandling::interval_undefined ).export_values();

    m.def("azimuth_at_link_end_type",
              &tss::azimuthAngleAtLinkEndTypeDependentVariable,
          py::arg("link_end_type"),
          py::arg("integrated_observation_handling") = tss::interval_undefined,
          py::arg("originating_link_end_role") = tom::unidentified_link_end,
          get_docstring("azimuth_at_link_end_type").c_str() );

    m.def("elevation_at_link_end_type",
          &tss::elevationAngleAtLinkEndTypeDependentVariable,
          py::arg("link_end_type"),
          py::arg("integrated_observation_handling") = tss::interval_undefined,
          py::arg("originating_link_end_role") = tom::unidentified_link_end,
          get_docstring("elevation_at_link_end_type").c_str() );


    /////////////////////////////////////////////////////////////////////////////////////////////////
    // FREQUENCIES
    /////////////////////////////////////////////////////////////////////////////////////////////////

    py::enum_< tom::FrequencyBands >(m, "FrequencyBands", get_docstring("FrequencyBands").c_str() )
            .value("s_band", tom::FrequencyBands::s_band )
            .value("x_band", tom::FrequencyBands::x_band )
            .value("ka_band", tom::FrequencyBands::ka_band )
            .value("ku_band", tom::FrequencyBands::ku_band );

    m.def("dsn_default_turnaround_ratios",
          &tom::getDsnDefaultTurnaroundRatios,
          py::arg("uplink_band"),
          py::arg("downlink_band"),
          get_docstring("dsn_default_turnaround_ratios").c_str() );

    m.def("cassini_turnaround_ratios",
          &tom::getCassiniTurnaroundRatio,
          py::arg("uplink_band"),
          py::arg("downlink_band"),
          get_docstring("cassini_turnaround_ratios").c_str() );

    /////////////////////////////////////////////////////////////////////////////////////////////////
    // ODF OBSERVATIONS
    /////////////////////////////////////////////////////////////////////////////////////////////////

    py::class_< tom::ProcessedOdfFileContents< TIME_TYPE >, std::shared_ptr< tom::ProcessedOdfFileContents< TIME_TYPE > > >
            (m, "ProcessedOdfFileContents", get_docstring("ProcessedOdfFileContents").c_str( ) )
             .def_property_readonly("ground_station_names",
                 &tom::ProcessedOdfFileContents< TIME_TYPE >::getGroundStationsNames,
                 get_docstring("ProcessedOdfFileContents.get_ground_station_names").c_str( ) )
             .def_property_readonly("processed_observable_types",
                 &tom::ProcessedOdfFileContents< TIME_TYPE >::getProcessedObservableTypes,
                 get_docstring("ProcessedOdfFileContents.get_processed_observable_types").c_str( ) )
             .def_property_readonly("start_and_end_time",
                 &tom::ProcessedOdfFileContents< TIME_TYPE >::getStartAndEndTime,
                 get_docstring("ProcessedOdfFileContents.get_start_and_end_time").c_str( ) )
             .def_property_readonly("ignored_odf_observable_types",
                 &tom::ProcessedOdfFileContents< TIME_TYPE >::getIgnoredRawOdfObservableTypes,
                 get_docstring("ProcessedOdfFileContents.get_ignored_odf_observable_types").c_str( ) )
             .def_property_readonly("ignored_ground_stations",
                 &tom::ProcessedOdfFileContents< TIME_TYPE >::getIgnoredGroundStations,
                 get_docstring("ProcessedOdfFileContents.get_ignored_ground_stations").c_str( ) )
             .def_property_readonly("raw_odf_data",
                 &tom::ProcessedOdfFileContents< TIME_TYPE >::getRawOdfData,
                 get_docstring("ProcessedOdfFileContents.raw_odf_data").c_str( ) )
            .def("define_antenna_id",
                  py::overload_cast< const std::string&, const std::string&>(
                      &tom::ProcessedOdfFileContents< TIME_TYPE >::defineSpacecraftAntennaId ),
                 py::arg("spacecraft_name"),
                 py::arg("antenna_name"),
                 get_docstring("ProcessedOdfFileContents.define_antenna_id").c_str( ) );

    m.def("process_odf_data_multiple_files",
          py::overload_cast<
                  const std::vector< std::string >&,
                  const std::string&,
                  const bool,
                  const std::map< std::string, Eigen::Vector3d >& >( &tom::processOdfData< TIME_TYPE > ),
          py::arg("file_names"),
          py::arg("spacecraft_name"),
          py::arg("verbose") = true,
          py::arg("earth_fixed_ground_station_positions") = tss::getApproximateDsnGroundStationPositions( ),
          get_docstring("create_odf_observed_observations").c_str() );

    m.def("process_odf_data_single_file",
          py::overload_cast<
                  const std::string&,
                  const std::string&,
                  const bool,
                  const std::map< std::string, Eigen::Vector3d >& >( &tom::processOdfData< TIME_TYPE > ),
          py::arg("file_name"),
          py::arg("spacecraft_name"),
          py::arg("verbose") = true,
          py::arg("earth_fixed_ground_station_positions") = tss::getApproximateDsnGroundStationPositions( ),
          get_docstring("create_odf_observed_observations").c_str() );

    // Create wrapper function
    py::cpp_function getDsnDefaultTurnaroundRatios_wrapper =
            [](tudat::observation_models::FrequencyBands band1, tudat::observation_models::FrequencyBands band2) {
        return tom::getDsnDefaultTurnaroundRatios(band1, band2); };

    m.def("set_odf_information_in_bodies",
          &tom::setOdfInformationInBodies< TIME_TYPE >,
          py::arg("processed_odf_file"),
          py::arg("bodies"),
          py::arg("body_with_ground_stations_name") = "Earth",
          py::arg("turnaround_ratio_function") = getDsnDefaultTurnaroundRatios_wrapper,
          get_docstring("set_odf_information_in_bodies").c_str() );

    m.def("create_odf_observed_observation_collection",
          &tom::createOdfObservedObservationCollection< STATE_SCALAR_TYPE, TIME_TYPE >,
          py::arg("processed_odf_file"),
          py::arg("observable_types_to_process"),
          py::arg("start_and_end_times_to_process"),
          get_docstring("create_odf_observed_observation_collection").c_str() );


    m.def("create_compressed_doppler_collection",
          &tom::createCompressedDopplerCollection< STATE_SCALAR_TYPE, TIME_TYPE >,
          py::arg("original_observation_collection"),
          py::arg("compression_ratio"),
          py::arg("minimum_number_of_observations") = 10,
          get_docstring("create_compressed_doppler_collection").c_str() );



//    m.def("create_odf_observation_simulation_settings_list",
//          &tom::createOdfObservationSimulationSettingsList< STATE_SCALAR_TYPE, TIME_TYPE >,
//          py::arg("observed_observation_collection"),
//          get_docstring("create_odf_observation_simulation_settings_list").c_str() );

    m.def("change_simulation_settings_observable_types",
          &tom::changeObservableTypesOfObservationSimulationSettings< STATE_SCALAR_TYPE, TIME_TYPE >,
          py::arg("observation_simulation_settings"),
          py::arg("replacement_observable_types") = std::map< tom::ObservableType, tom::ObservableType >{
                { tom::dsn_n_way_averaged_doppler, tom::n_way_differenced_range },
                { tom::dsn_one_way_averaged_doppler, tom::one_way_differenced_range } },
          get_docstring("change_simulation_settings_observable_types").c_str() );

  /////////////////////////////////////////////////////////////////////////////////////////////////
  // Tracking Txt OBSERVATIONS
  /////////////////////////////////////////////////////////////////////////////////////////////////

<<<<<<< HEAD
//    m.def("create_tracking_txtfile_observation_collection",
//        py::overload_cast<
//            const std::shared_ptr<tudat::input_output::TrackingTxtFileContents>,
//            const std::string,
//            const std::vector<tom::ObservableType>,
//            const std::map<std::string, Eigen::Vector3d>,
//            const tom::ObservationAncilliarySimulationSettings& >(&tom::createTrackingTxtFileObservationCollection<STATE_SCALAR_TYPE, TIME_TYPE>),
//        py::arg("raw_tracking_txtfile_contents"),
//        py::arg("spacecraft_name"),
//        py::arg("observable_types_to_process") = std::vector<tom::ObservableType>(),
//        py::arg("earth_fixed_ground_station_positions") = tss::getApproximateDsnGroundStationPositions(),
//        py::arg("ancillary_settings") = tom::ObservationAncilliarySimulationSettings(),
//        get_docstring("create_tracking_txtfile_observation_collection").c_str());
=======
    m.def("create_tracking_txtfile_observation_collection",
          py::overload_cast<
              const std::shared_ptr<tudat::input_output::TrackingTxtFileContents>,
              const std::string,
              const std::vector<tom::ObservableType>,
              const std::map<std::string, Eigen::Vector3d>,
              const tom::ObservationAncilliarySimulationSettings& >(&tom::createTrackingTxtFileObservationCollection<double, TIME_TYPE>),
          py::arg("raw_tracking_txtfile_contents"),
          py::arg("spacecraft_name"),
          py::arg("observable_types_to_process") = std::vector<tom::ObservableType>(),
          py::arg("earth_fixed_ground_station_positions") = tss::getApproximateDsnGroundStationPositions(),
          py::arg("ancillary_settings") = tom::ObservationAncilliarySimulationSettings(),
          get_docstring("create_tracking_txtfile_observation_collection").c_str());
>>>>>>> b207de1b

    m.def("observation_settings_from_collection",
          py::overload_cast<std::shared_ptr<tom::ObservationCollection<STATE_SCALAR_TYPE, TIME_TYPE> >>(
              &tss::getObservationSimulationSettingsFromObservations<STATE_SCALAR_TYPE, TIME_TYPE>),
          py::arg("observed_observation_collection"),
          get_docstring("observation_settings_from_collection").c_str()
    );

    //////////////////////////////////////////// DEPRECATED ////////////////////////////////////////////

    m.def("one_way_open_loop_doppler",
          &tom::oneWayOpenLoopDoppler,
          py::arg("link_ends"),
          py::arg("light_time_correction_settings" ) = std::vector< std::shared_ptr< tom::LightTimeCorrectionSettings > >( ),
          py::arg("bias_settings") = nullptr,
          py::arg("transmitter_proper_time_rate_settings") = nullptr,
          py::arg("receiver_proper_time_rate_settings") = nullptr,
          py::arg("light_time_convergence_settings") = std::make_shared< tom::LightTimeConvergenceCriteria >( ) ,
          py::arg("normalized_with_speed_of_light") = false );

    m.def("two_way_open_loop_doppler_from_one_way_links",
          py::overload_cast<
          const std::shared_ptr< tom::OneWayDopplerObservationSettings >,
          const std::shared_ptr< tom::OneWayDopplerObservationSettings >,
          const std::shared_ptr< tom::ObservationBiasSettings > > ( &tom::twoWayOpenLoopDoppler ),
          py::arg("uplink_doppler_settings" ),
          py::arg("downlink_doppler_settings" ),
          py::arg("bias_settings") = nullptr );

    m.def("two_way_open_loop_doppler",
          py::overload_cast<
          const tom::LinkDefinition&,
          const std::vector< std::shared_ptr< tom::LightTimeCorrectionSettings > >&,
          const std::shared_ptr< tom::ObservationBiasSettings >,
          const std::shared_ptr< tom::LightTimeConvergenceCriteria >,
          const bool >( &tom::twoWayOpenLoopDoppler ),
          py::arg("link_ends" ),
          py::arg("light_time_correction_settings" ) = std::vector< std::shared_ptr< tom::LightTimeCorrectionSettings > >( ),
          py::arg("bias_settings") = nullptr,
          py::arg("light_time_convergence_settings") = std::make_shared< tom::LightTimeConvergenceCriteria >( ),
          py::arg("normalized_with_speed_of_light") = false );

    m.def("one_way_closed_loop_doppler",
          py::overload_cast<
          const tom::LinkDefinition&,
          const std::vector< std::shared_ptr< tom::LightTimeCorrectionSettings > >,
          const std::shared_ptr< tom::ObservationBiasSettings >,
          const std::shared_ptr< tom::LightTimeConvergenceCriteria > >( &tom::oneWayClosedLoopDoppler ),
          py::arg("link_ends" ),
          py::arg("light_time_correction_settings" ) = std::vector< std::shared_ptr< tom::LightTimeCorrectionSettings > >( ),
          py::arg("bias_settings") = nullptr,
          py::arg("light_time_convergence_settings") = std::make_shared< tom::LightTimeConvergenceCriteria >( )  );

    m.def("one_way_closed_loop_doppler",
          py::overload_cast<
          const tom::LinkDefinition&,
          const std::vector< std::shared_ptr< tom::LightTimeCorrectionSettings > >,
          const std::shared_ptr< tom::ObservationBiasSettings >,
          const std::shared_ptr< tom::LightTimeConvergenceCriteria > >( &tom::oneWayClosedLoopDoppler ),
          py::arg("link_ends" ),
          py::arg("light_time_correction_settings" ) = std::vector< std::shared_ptr< tom::LightTimeCorrectionSettings > >( ),
          py::arg("bias_settings") = nullptr,
          py::arg("light_time_convergence_settings") = std::make_shared< tom::LightTimeConvergenceCriteria >( ) );

    //    m.def("gaussian_noise_function",
    //              &ts::getGaussianDistributionNoiseFunction,
    //          py::arg("standard_deviation"),
    //          py::arg("mean") = 0.0,
    //          py::arg("seed") = time(NULL),
    //          py::arg("observable_size") = 1);
}

}// namespace observation
}// namespace estimation_setup
}// namespace numerical_simulation
}// namespace tudatpy<|MERGE_RESOLUTION|>--- conflicted
+++ resolved
@@ -1222,21 +1222,6 @@
   // Tracking Txt OBSERVATIONS
   /////////////////////////////////////////////////////////////////////////////////////////////////
 
-<<<<<<< HEAD
-//    m.def("create_tracking_txtfile_observation_collection",
-//        py::overload_cast<
-//            const std::shared_ptr<tudat::input_output::TrackingTxtFileContents>,
-//            const std::string,
-//            const std::vector<tom::ObservableType>,
-//            const std::map<std::string, Eigen::Vector3d>,
-//            const tom::ObservationAncilliarySimulationSettings& >(&tom::createTrackingTxtFileObservationCollection<STATE_SCALAR_TYPE, TIME_TYPE>),
-//        py::arg("raw_tracking_txtfile_contents"),
-//        py::arg("spacecraft_name"),
-//        py::arg("observable_types_to_process") = std::vector<tom::ObservableType>(),
-//        py::arg("earth_fixed_ground_station_positions") = tss::getApproximateDsnGroundStationPositions(),
-//        py::arg("ancillary_settings") = tom::ObservationAncilliarySimulationSettings(),
-//        get_docstring("create_tracking_txtfile_observation_collection").c_str());
-=======
     m.def("create_tracking_txtfile_observation_collection",
           py::overload_cast<
               const std::shared_ptr<tudat::input_output::TrackingTxtFileContents>,
@@ -1250,7 +1235,6 @@
           py::arg("earth_fixed_ground_station_positions") = tss::getApproximateDsnGroundStationPositions(),
           py::arg("ancillary_settings") = tom::ObservationAncilliarySimulationSettings(),
           get_docstring("create_tracking_txtfile_observation_collection").c_str());
->>>>>>> b207de1b
 
     m.def("observation_settings_from_collection",
           py::overload_cast<std::shared_ptr<tom::ObservationCollection<STATE_SCALAR_TYPE, TIME_TYPE> >>(
