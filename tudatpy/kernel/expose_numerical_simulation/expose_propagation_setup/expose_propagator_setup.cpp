--- conflicted
+++ resolved
@@ -19,10 +19,6 @@
 #include <tudat/astro/propagators/getZeroProperModeRotationalInitialState.h>
 #include <tudat/simulation/propagation_setup.h>
 
-<<<<<<< HEAD
-#include "docstrings.h"
-=======
->>>>>>> a367fe96
 #include "scalarTypes.h"
 
 namespace py = pybind11;
@@ -46,53 +42,6 @@
 
 void expose_propagator_setup( py::module &m )
 {
-<<<<<<< HEAD
-    py::class_< tp::PropagationPrintSettings, std::shared_ptr< tp::PropagationPrintSettings > >(
-            m, "PropagationPrintSettings", get_docstring( "PropagationPrintSettings" ).c_str( ) )
-            .def_property( "print_dependent_variable_indices",
-                           &tp::PropagationPrintSettings::getPrintDependentVariableData,
-                           &tp::PropagationPrintSettings::setPrintDependentVariableData,
-                           get_docstring( "PropagationPrintSettings.print_dependent_variable_indices" ).c_str( ) )
-            .def_property( "print_state_indices",
-                           &tp::PropagationPrintSettings::getPrintPropagatedStateData,
-                           &tp::PropagationPrintSettings::setPrintPropagatedStateData,
-                           get_docstring( "PropagationPrintSettings.print_state_indices" ).c_str( ) )
-            .def_property( "print_processed_state_indices",
-                           &tp::PropagationPrintSettings::getPrintProcessedStateData,
-                           &tp::PropagationPrintSettings::setPrintProcessedStateData,
-                           get_docstring( "PropagationPrintSettings.print_processed_state_indices" ).c_str( ) )
-            .def_property( "print_number_of_function_evaluations",
-                           &tp::PropagationPrintSettings::getPrintNumberOfFunctionEvaluations,
-                           &tp::PropagationPrintSettings::setPrintNumberOfFunctionEvaluations,
-                           get_docstring( "PropagationPrintSettings.print_number_of_function_evaluations" ).c_str( ) )
-            .def_property( "print_propagation_clock_time",
-                           &tp::PropagationPrintSettings::getPrintPropagationTime,
-                           &tp::PropagationPrintSettings::setPrintPropagationTime,
-                           get_docstring( "PropagationPrintSettings.print_propagation_clock_time" ).c_str( ) )
-            .def_property( "print_termination_reason",
-                           &tp::PropagationPrintSettings::getPrintTerminationReason,
-                           &tp::PropagationPrintSettings::setPrintTerminationReason,
-                           get_docstring( "PropagationPrintSettings.print_termination_reason" ).c_str( ) )
-            .def_property( "print_initial_and_final_conditions",
-                           &tp::PropagationPrintSettings::getPrintInitialAndFinalConditions,
-                           &tp::PropagationPrintSettings::setPrintInitialAndFinalConditions,
-                           get_docstring( "PropagationPrintSettings.print_initial_and_final_conditions" ).c_str( ) )
-            .def_property( "results_print_frequency_in_seconds",
-                           &tp::PropagationPrintSettings::getResultsPrintFrequencyInSeconds,
-                           &tp::PropagationPrintSettings::setResultsPrintFrequencyInSeconds,
-                           get_docstring( "PropagationPrintSettings.results_print_frequency_in_seconds" ).c_str( ) )
-            .def_property( "results_print_frequency_in_steps",
-                           &tp::PropagationPrintSettings::getResultsPrintFrequencyInSteps,
-                           &tp::PropagationPrintSettings::setResultsPrintFrequencyInSteps,
-                           get_docstring( "PropagationPrintSettings.results_print_frequency_in_steps" ).c_str( ) )
-            .def_property( "print_dependent_variables_during_propagation",
-                           &tp::PropagationPrintSettings::getPrintDependentVariableDuringPropagation,
-                           &tp::PropagationPrintSettings::setPrintDependentVariableDuringPropagation,
-                           get_docstring( "PropagationPrintSettings.print_dependent_variables_during_propagation" ).c_str( ) )
-            .def( "enable_all_boolean_printing",
-                  py::overload_cast<>( &tp::PropagationPrintSettings::enableAllPrinting ),
-                  get_docstring( "PropagationPrintSettings.enable_all_boolean_printing" ).c_str( ) )
-=======
     py::class_< tp::PropagationPrintSettings, std::shared_ptr< tp::PropagationPrintSettings > >( m,
                                                                                                  "PropagationPrintSettings",
                                                                                                  R"doc(
@@ -149,129 +98,6 @@
         .. note:: The same information can be retrieved from the
                   :py:attr:`SingleArcSimulationResults.processed_state_ids`
                   attribute.
-
-
-
-        :type: bool
-     )doc" )
-            .def_property( "print_number_of_function_evaluations",
-                           &tp::PropagationPrintSettings::getPrintNumberOfFunctionEvaluations,
-                           &tp::PropagationPrintSettings::setPrintNumberOfFunctionEvaluations,
-                           R"doc(
-
-        Boolean defining whether the number of function evaluations that
-        were performed is to be printed to the console (after propagation).
-
-
-        :type: bool
-     )doc" )
-            .def_property( "print_propagation_clock_time",
-                           &tp::PropagationPrintSettings::getPrintPropagationTime,
-                           &tp::PropagationPrintSettings::setPrintPropagationTime,
-                           R"doc(
-
-        Boolean defining whether the total clock time taken for the propagation
-        is to be printed to the console (after propagation).
-
-
-        :type: bool
-     )doc" )
-            .def_property( "print_termination_reason",
-                           &tp::PropagationPrintSettings::getPrintTerminationReason,
-                           &tp::PropagationPrintSettings::setPrintTerminationReason,
-                           R"doc(
-
-        Boolean defining whether the reason for propagation termination
-        is to be printed to the console (after propagation).
-
-
-        :type: bool
-     )doc" )
-            .def_property( "print_initial_and_final_conditions",
-                           &tp::PropagationPrintSettings::getPrintInitialAndFinalConditions,
-                           &tp::PropagationPrintSettings::setPrintInitialAndFinalConditions,
-                           R"doc(
-
-        Boolean defining whether the initial and final conditions (state and time)
-        are to be printed to the console (before and after propagation, respectively).
-
-
-        :type: bool
-     )doc" )
-            .def_property( "results_print_frequency_in_seconds",
-                           &tp::PropagationPrintSettings::getResultsPrintFrequencyInSeconds,
-                           &tp::PropagationPrintSettings::setResultsPrintFrequencyInSeconds,
-                           R"doc(
-
-        Variable indicating how often (in seconds of simulation time)
-        the current state and time are to be printed to the console (by default, set to NaN - they are never printed).
-        In case this setting is active (e.g. not NaN), and the ``results_print_frequency_in_steps`` setting is active,
-        the current state is printed as soon as *one* of the two conditions (number of seconds, or number of steps) is met.
-
-
-        :type: Float
-     )doc" )
-            .def_property( "results_print_frequency_in_steps",
-                           &tp::PropagationPrintSettings::getResultsPrintFrequencyInSteps,
-                           &tp::PropagationPrintSettings::setResultsPrintFrequencyInSteps,
-                           R"doc(
-
-        Variable indicating how often (in number of full integration steps)
-        the current state and time are to be printed to the console (by default, set to 0 - they are never printed).
-        In case this setting is active (e.g. not 0), and the ``results_print_frequency_in_seconds`` setting is active,
-        the current state is printed as soon as *one* of the two conditions (number of seconds, or number of steps) is met.
-
-
-        :type: int
-     )doc" )
-            .def_property( "print_dependent_variables_during_propagation",
-                           &tp::PropagationPrintSettings::getPrintDependentVariableDuringPropagation,
-                           &tp::PropagationPrintSettings::setPrintDependentVariableDuringPropagation,
-                           R"doc(
-
-        Boolean defining whether the dependent variables are to be printed during the propagation along with the state,
-        at steps/epochs define by the ``results_print_frequency_in_seconds`` and/or ``results_print_frequency_in_steps`` inputs.
-
-
-        :type: float
-     )doc" )
-            .def( "enable_all_boolean_printing",
-                  py::overload_cast<>( &tp::PropagationPrintSettings::enableAllPrinting ),
-                  R"doc(
-
-        Function enabling all True/False printing (e.g. sets all boolean attributes to True)
-
-
-
-
-
-
-    )doc" )
->>>>>>> a367fe96
-            .def( "enable_all_printing",
-                  py::overload_cast< const double, const int >( &tp::PropagationPrintSettings::enableAllPrinting ),
-                  py::arg( "results_print_frequency_in_seconds" ),
-                  py::arg( "results_print_frequency_in_steps" ),
-<<<<<<< HEAD
-                  get_docstring( "PropagationPrintSettings.enable_all_printing" ).c_str( ) )
-            .def( "disable_all_printing",
-                  &tp::PropagationPrintSettings::disableAllPrinting,
-                  get_docstring( "PropagationPrintSettings.disable_all_printing" ).c_str( ) );
-
-    py::class_< tp::PropagatorProcessingSettings, std::shared_ptr< tp::PropagatorProcessingSettings > >(
-            m, "PropagatorProcessingSettings", get_docstring( "PropagatorProcessingSettings" ).c_str( ) )
-            .def_property( "set_integrated_result",
-                           &tp::PropagatorProcessingSettings::getSetIntegratedResult,
-                           &tp::PropagatorProcessingSettings::setIntegratedResult,
-                           get_docstring( "PropagatorProcessingSettings.set_integrated_result" ).c_str( ) )
-            .def_property( "clear_numerical_solution",
-                           &tp::PropagatorProcessingSettings::getClearNumericalSolutions,
-                           &tp::PropagatorProcessingSettings::setClearNumericalSolutions,
-                           get_docstring( "PropagatorProcessingSettings.clear_numerical_solution" ).c_str( ) )
-            .def_property( "create_dependent_variable_interface",
-                           &tp::PropagatorProcessingSettings::getUpdateDependentVariableInterpolator,
-                           &tp::PropagatorProcessingSettings::setUpdateDependentVariableInterpolator,
-                           get_docstring( "PropagatorProcessingSettings.create_dependent_variable_interface" ).c_str( ) );
 
     py::class_< tp::SingleArcPropagatorProcessingSettings,
                 std::shared_ptr< tp::SingleArcPropagatorProcessingSettings >,
@@ -308,11 +134,105 @@
                                     &tp::MultiArcPropagatorProcessingSettings::getSingleArcSettings,
                                     get_docstring( "MultiArcPropagatorProcessingSettings.single_arc_settings" ).c_str( ) );
 
-    py::class_< tp::HybridArcPropagatorProcessingSettings,
-                std::shared_ptr< tp::HybridArcPropagatorProcessingSettings >,
-                tp::PropagatorProcessingSettings >(
-            m, "HybridArcPropagatorProcessingSettings", get_docstring( "HybridArcPropagatorProcessingSettings" ).c_str( ) )
-=======
+        :type: bool
+     )doc" )
+            .def_property( "print_number_of_function_evaluations",
+                           &tp::PropagationPrintSettings::getPrintNumberOfFunctionEvaluations,
+                           &tp::PropagationPrintSettings::setPrintNumberOfFunctionEvaluations,
+                           R"doc(
+
+        Boolean defining whether the number of function evaluations that
+        were performed is to be printed to the console (after propagation).
+
+
+        :type: bool
+     )doc" )
+            .def_property( "print_propagation_clock_time",
+                           &tp::PropagationPrintSettings::getPrintPropagationTime,
+                           &tp::PropagationPrintSettings::setPrintPropagationTime,
+                           R"doc(
+
+        Boolean defining whether the total clock time taken for the propagation
+        is to be printed to the console (after propagation).
+
+
+        :type: bool
+     )doc" )
+            .def_property( "print_termination_reason",
+                           &tp::PropagationPrintSettings::getPrintTerminationReason,
+                           &tp::PropagationPrintSettings::setPrintTerminationReason,
+                           R"doc(
+
+        Boolean defining whether the reason for propagation termination
+        is to be printed to the console (after propagation).
+
+
+        :type: bool
+     )doc" )
+            .def_property( "print_initial_and_final_conditions",
+                           &tp::PropagationPrintSettings::getPrintInitialAndFinalConditions,
+                           &tp::PropagationPrintSettings::setPrintInitialAndFinalConditions,
+                           R"doc(
+
+        Boolean defining whether the initial and final conditions (state and time)
+        are to be printed to the console (before and after propagation, respectively).
+
+
+        :type: bool
+     )doc" )
+            .def_property( "results_print_frequency_in_seconds",
+                           &tp::PropagationPrintSettings::getResultsPrintFrequencyInSeconds,
+                           &tp::PropagationPrintSettings::setResultsPrintFrequencyInSeconds,
+                           R"doc(
+
+        Variable indicating how often (in seconds of simulation time)
+        the current state and time are to be printed to the console (by default, set to NaN - they are never printed).
+        In case this setting is active (e.g. not NaN), and the ``results_print_frequency_in_steps`` setting is active,
+        the current state is printed as soon as *one* of the two conditions (number of seconds, or number of steps) is met.
+
+
+        :type: Float
+     )doc" )
+            .def_property( "results_print_frequency_in_steps",
+                           &tp::PropagationPrintSettings::getResultsPrintFrequencyInSteps,
+                           &tp::PropagationPrintSettings::setResultsPrintFrequencyInSteps,
+                           R"doc(
+
+        Variable indicating how often (in number of full integration steps)
+        the current state and time are to be printed to the console (by default, set to 0 - they are never printed).
+        In case this setting is active (e.g. not 0), and the ``results_print_frequency_in_seconds`` setting is active,
+        the current state is printed as soon as *one* of the two conditions (number of seconds, or number of steps) is met.
+
+
+        :type: int
+     )doc" )
+            .def_property( "print_dependent_variables_during_propagation",
+                           &tp::PropagationPrintSettings::getPrintDependentVariableDuringPropagation,
+                           &tp::PropagationPrintSettings::setPrintDependentVariableDuringPropagation,
+                           R"doc(
+
+        Boolean defining whether the dependent variables are to be printed during the propagation along with the state,
+        at steps/epochs define by the ``results_print_frequency_in_seconds`` and/or ``results_print_frequency_in_steps`` inputs.
+
+
+        :type: float
+     )doc" )
+            .def( "enable_all_boolean_printing",
+                  py::overload_cast<>( &tp::PropagationPrintSettings::enableAllPrinting ),
+                  R"doc(
+
+        Function enabling all True/False printing (e.g. sets all boolean attributes to True)
+
+
+
+
+
+
+    )doc" )
+            .def( "enable_all_printing",
+                  py::overload_cast< const double, const int >( &tp::PropagationPrintSettings::enableAllPrinting ),
+                  py::arg( "results_print_frequency_in_seconds" ),
+                  py::arg( "results_print_frequency_in_steps" ),
                   R"doc(
 
         Function enabling all True/False printing (e.g. sets all boolean attributes to True), and setting the non-boolean
@@ -547,7 +467,6 @@
 
 
      )doc" )
->>>>>>> a367fe96
             .def_property( "set_integrated_result",
                            &tp::HybridArcPropagatorProcessingSettings::getSetIntegratedResult,
                            &tp::HybridArcPropagatorProcessingSettings::setIntegratedResult )
@@ -557,15 +476,6 @@
             .def( "set_print_settings_for_all_arcs",
                   &tp::HybridArcPropagatorProcessingSettings::resetAndApplyConsistentPrintSettings,
                   py::arg( "print_settings" ),
-<<<<<<< HEAD
-                  get_docstring( "MultiArcPropagatorProcessingSettings.set_print_settings_for_all_arcs" ).c_str( ) )
-            .def_property_readonly( "single_arc_settings",
-                                    &tp::HybridArcPropagatorProcessingSettings::getSingleArcSettings,
-                                    get_docstring( "HybridArcPropagatorProcessingSettings.single_arc_settings" ).c_str( ) )
-            .def_property_readonly( "multi_arc_settings",
-                                    &tp::HybridArcPropagatorProcessingSettings::getMultiArcSettings,
-                                    get_docstring( "HybridArcPropagatorProcessingSettings.multi_arc_settings" ).c_str( ) );
-=======
                   R"doc(
 
         Function that sets the same print settings for each arc in the multi-arc propagation.
@@ -599,69 +509,17 @@
 
         :type: MultiArcPropagatorProcessingSettings
      )doc" );
->>>>>>> a367fe96
 
     ///////////////////////////////////////////////////////////////////////////////////////
 
     // ENUMS
-<<<<<<< HEAD
-    py::enum_< tp::TranslationalPropagatorType >(
-            m, "TranslationalPropagatorType", get_docstring( "TranslationalPropagatorType" ).c_str( ) )
-            .value( "undefined_translational_propagator",
-                    tp::TranslationalPropagatorType::undefined_translational_propagator,
-                    get_docstring( "TranslationalPropagatorType.undefined_translational_propagator" ).c_str( ) )
-            .value( "cowell", tp::TranslationalPropagatorType::cowell, get_docstring( "TranslationalPropagatorType.cowell" ).c_str( ) )
-            .value( "encke", tp::TranslationalPropagatorType::encke, get_docstring( "TranslationalPropagatorType.encke" ).c_str( ) )
-            .value( "gauss_keplerian",
-                    tp::TranslationalPropagatorType::gauss_keplerian,
-                    get_docstring( "TranslationalPropagatorType.gauss_keplerian" ).c_str( ) )
-            .value( "gauss_modified_equinoctial",
-                    tp::TranslationalPropagatorType::gauss_modified_equinoctial,
-                    get_docstring( "TranslationalPropagatorType.gauss_modified_equinoctial" ).c_str( ) )
-            .value( "unified_state_model_quaternions",
-                    tp::TranslationalPropagatorType::unified_state_model_quaternions,
-                    get_docstring( "TranslationalPropagatorType.unified_state_model_quaternions" ).c_str( ) )
-            .value( "unified_state_model_modified_rodrigues_parameters",
-                    tp::TranslationalPropagatorType::unified_state_model_modified_rodrigues_parameters,
-                    get_docstring( "TranslationalPropagatorType.unified_state_model_modified_rodrigues_parameters" ).c_str( ) )
-            .value( "unified_state_model_exponential_map",
-                    tp::unified_state_model_exponential_map,
-                    get_docstring( "TranslationalPropagatorType.unified_state_model_exponential_map" ).c_str( ) )
-            .export_values( );
-
-    py::enum_< tp::RotationalPropagatorType >( m, "RotationalPropagatorType", get_docstring( "RotationalPropagatorType" ).c_str( ) )
-            .value( "undefined_rotational_propagator",
-                    tp::RotationalPropagatorType::undefined_rotational_propagator,
-                    get_docstring( "RotationalPropagatorType.undefined_rotational_propagator" ).c_str( ) )
-            .value( "quaternions",
-                    tp::RotationalPropagatorType::quaternions,
-                    get_docstring( "RotationalPropagatorType.quaternions" ).c_str( ) )
-            .value( "modified_rodrigues_parameters",
-                    tp::RotationalPropagatorType::modified_rodrigues_parameters,
-                    get_docstring( "RotationalPropagatorType.modified_rodrigues_parameters" ).c_str( ) )
-            .value( "exponential_map",
-                    tp::RotationalPropagatorType::exponential_map,
-                    get_docstring( "RotationalPropagatorType.exponential_map" ).c_str( ) )
-            .export_values( );
-
-    py::enum_< tp::PropagationTerminationTypes >(
-            m, "PropagationTerminationTypes", get_docstring( "PropagationTerminationTypes" ).c_str( ) )
-            .value( "time_stopping_condition_type",
-                    tp::PropagationTerminationTypes::time_stopping_condition,
-                    get_docstring( "PropagationTerminationTypes.time_stopping_condition_type" ).c_str( ) )
-            .value( "cpu_time_stopping_condition_type",
-                    tp::PropagationTerminationTypes::cpu_time_stopping_condition,
-                    get_docstring( "PropagationTerminationTypes.cpu_time_stopping_condition_type" ).c_str( ) )
-            .value( "dependent_variable_stopping_condition_type",
-                    tp::PropagationTerminationTypes::dependent_variable_stopping_condition,
-                    get_docstring( "PropagationTerminationTypes.dependent_variable_stopping_condition_type" ).c_str( ) )
-            .value( "hybrid_stopping_condition_type",
-                    tp::PropagationTerminationTypes::hybrid_stopping_condition,
-                    get_docstring( "PropagationTerminationTypes.hybrid_stopping_condition_type" ).c_str( ) )
-            .value( "custom_stopping_condition_type",
-                    tp::PropagationTerminationTypes::custom_stopping_condition,
-                    get_docstring( "PropagationTerminationTypes.custom_stopping_condition_type" ).c_str( ) )
-            .export_values( );
+    py::enum_< tp::TranslationalPropagatorType >( m,
+                                                  "TranslationalPropagatorType",
+                                                  R"doc(
+
+        Enumeration of available translational propagator types.
+
+
 
     py::enum_< tp::IntegratedStateType >( m, "StateType", get_docstring( "StateType" ).c_str( ) )
             .value( "hybrid_type", tp::IntegratedStateType::hybrid, get_docstring( "StateType.hybrid_type" ).c_str( ) )
@@ -671,15 +529,7 @@
             .value( "rotational_type", tp::IntegratedStateType::rotational_state, get_docstring( "StateType.rotational_type" ).c_str( ) )
             .value( "mass_type", tp::IntegratedStateType::body_mass_state, get_docstring( "StateType.mass_type" ).c_str( ) )
             .value( "custom_type", tp::IntegratedStateType::custom_state, get_docstring( "StateType.custom_type" ).c_str( ) )
-=======
-    py::enum_< tp::TranslationalPropagatorType >( m,
-                                                  "TranslationalPropagatorType",
-                                                  R"doc(
-
-        Enumeration of available translational propagator types.
-
-
-
+            .export_values( );
 
 
      )doc" )
@@ -815,7 +665,6 @@
                     tp::IntegratedStateType::custom_state,
                     R"doc(
      )doc" )
->>>>>>> a367fe96
             .export_values( );
 
     //        py::enum_<tp::VariableType>(m, "VariableType")
@@ -831,68 +680,18 @@
 
     // CLASSES
     py::class_< tp::PropagatorSettings< STATE_SCALAR_TYPE >, std::shared_ptr< tp::PropagatorSettings< STATE_SCALAR_TYPE > > >(
-<<<<<<< HEAD
-            m, "PropagatorSettings", get_docstring( "PropagatorSettings" ).c_str( ) )
-            .def_property( "initial_states",
-                           &tp::PropagatorSettings< STATE_SCALAR_TYPE >::getInitialStates,
-                           &tp::PropagatorSettings< STATE_SCALAR_TYPE >::resetInitialStates,
-                           get_docstring( "PropagatorSettings.initial_states" ).c_str( ) );
-
-    py::class_< tp::MultiArcPropagatorSettings< STATE_SCALAR_TYPE, TIME_TYPE >,
-                std::shared_ptr< tp::MultiArcPropagatorSettings< STATE_SCALAR_TYPE, TIME_TYPE > >,
-                tp::PropagatorSettings< STATE_SCALAR_TYPE > >(
-            m, "MultiArcPropagatorSettings", get_docstring( "MultiArcPropagatorSettings" ).c_str( ) )
-            .def_property_readonly( "processing_settings",
-                                    &tp::MultiArcPropagatorSettings< STATE_SCALAR_TYPE, TIME_TYPE >::getOutputSettings,
-                                    get_docstring( "MultiArcPropagatorSettings.print_settings" ).c_str( ) );
-
-    py::class_< tp::HybridArcPropagatorSettings< STATE_SCALAR_TYPE, TIME_TYPE >,
-                std::shared_ptr< tp::HybridArcPropagatorSettings< STATE_SCALAR_TYPE, TIME_TYPE > >,
-                tp::PropagatorSettings< STATE_SCALAR_TYPE > >(
-            m, "HybridArcPropagatorSettings", get_docstring( "HybridArcPropagatorSettings" ).c_str( ) )
-            .def_property_readonly( "processing_settings",
-                                    &tp::HybridArcPropagatorSettings< STATE_SCALAR_TYPE, TIME_TYPE >::getOutputSettings,
-                                    get_docstring( "HybridArcPropagatorSettings.print_settings" ).c_str( ) );
-
-    py::class_< tp::SingleArcPropagatorSettings< STATE_SCALAR_TYPE, TIME_TYPE >,
-                std::shared_ptr< tp::SingleArcPropagatorSettings< STATE_SCALAR_TYPE, TIME_TYPE > >,
-                tp::PropagatorSettings< STATE_SCALAR_TYPE > >(
-            m, "SingleArcPropagatorSettings", get_docstring( "SingleArcPropagatorSettings" ).c_str( ) )
-            .def_property( "termination_settings",
-                           &tp::SingleArcPropagatorSettings< STATE_SCALAR_TYPE, TIME_TYPE >::getTerminationSettings,
-                           &tp::SingleArcPropagatorSettings< STATE_SCALAR_TYPE, TIME_TYPE >::resetTerminationSettings,
-                           get_docstring( "SingleArcPropagatorSettings.termination_settings" ).c_str( ) )
-            .def_property( "integrator_settings",
-                           &tp::SingleArcPropagatorSettings< STATE_SCALAR_TYPE, TIME_TYPE >::getIntegratorSettings,
-                           &tp::SingleArcPropagatorSettings< STATE_SCALAR_TYPE, TIME_TYPE >::setIntegratorSettings,
-                           get_docstring( "SingleArcPropagatorSettings.termination_settings" ).c_str( ) )
-            .def_property_readonly( "processing_settings",
-                                    &tp::SingleArcPropagatorSettings< STATE_SCALAR_TYPE, TIME_TYPE >::getOutputSettings,
-                                    get_docstring( "SingleArcPropagatorSettings.processing_settings" ).c_str( ) )
-            .def_property_readonly( "print_settings",
-                                    &tp::SingleArcPropagatorSettings< STATE_SCALAR_TYPE, TIME_TYPE >::getPrintSettings,
-                                    get_docstring( "SingleArcPropagatorSettings.print_settings" ).c_str( ) );
+            m,
+            "PropagatorSettings",
+            R"doc(
+
+        Functional base class to define settings for propagators.
+
+        Base class to define settings for propagators. Derived classes are split into settings for single- and multi-arc dynamics.
 
     py::class_< tp::TranslationalStatePropagatorSettings< STATE_SCALAR_TYPE, TIME_TYPE >,
                 std::shared_ptr< tp::TranslationalStatePropagatorSettings< STATE_SCALAR_TYPE, TIME_TYPE > >,
                 tp::SingleArcPropagatorSettings< STATE_SCALAR_TYPE, TIME_TYPE > >(
             m, "TranslationalStatePropagatorSettings", get_docstring( "TranslationalStatePropagatorSettings" ).c_str( ) )
-
-            .def( "get_propagated_state_size",
-                  &tp::TranslationalStatePropagatorSettings< STATE_SCALAR_TYPE, TIME_TYPE >::getPropagatedStateSize )
-            .def( "reset_and_recreate_acceleration_models",
-                  &tp::TranslationalStatePropagatorSettings< STATE_SCALAR_TYPE, TIME_TYPE >::resetAccelerationModelsMap,
-                  py::arg( "new_acceleration_settings" ),
-                  py::arg( "bodies" ) );
-=======
-            m,
-            "PropagatorSettings",
-            R"doc(
-
-        Functional base class to define settings for propagators.
-
-        Base class to define settings for propagators. Derived classes are split into settings for single- and multi-arc dynamics.
-
 
 
 
@@ -978,7 +777,6 @@
 
         `SingleArcPropagatorSettings`-derived class to define settings for single-arc translational dynamics.
 
->>>>>>> a367fe96
 
         Attributes
         ----------
@@ -1002,10 +800,6 @@
 
     py::class_< tp::MultiTypePropagatorSettings< STATE_SCALAR_TYPE, TIME_TYPE >,
                 std::shared_ptr< tp::MultiTypePropagatorSettings< STATE_SCALAR_TYPE, TIME_TYPE > >,
-<<<<<<< HEAD
-                tp::SingleArcPropagatorSettings< STATE_SCALAR_TYPE, TIME_TYPE > >(
-            m, "MultiTypePropagatorSettings", get_docstring( "MultiTypePropagatorSettings" ).c_str( ) )
-=======
                 tp::SingleArcPropagatorSettings< STATE_SCALAR_TYPE, TIME_TYPE > >( m,
                                                                                    "MultiTypePropagatorSettings",
                                                                                    R"doc(
@@ -1017,7 +811,6 @@
 
 
      )doc" )
->>>>>>> a367fe96
             .def( "reset_initial_states",
                   &tp::MultiTypePropagatorSettings< STATE_SCALAR_TYPE, TIME_TYPE >::resetInitialStates,
                   py::arg( "initial_states" ) )
@@ -1029,14 +822,6 @@
                   py::arg( "state_type" ) )
             .def_property_readonly( "propagator_settings_per_type",
                                     &tp::MultiTypePropagatorSettings< STATE_SCALAR_TYPE, TIME_TYPE >::getPropagatorSettingsMap,
-<<<<<<< HEAD
-                                    get_docstring( "MultiTypePropagatorSettings.propagator_settings_per_type" ).c_str( ) );
-
-    py::class_< tp::RotationalStatePropagatorSettings< STATE_SCALAR_TYPE, TIME_TYPE >,
-                std::shared_ptr< tp::RotationalStatePropagatorSettings< STATE_SCALAR_TYPE, TIME_TYPE > >,
-                tp::SingleArcPropagatorSettings< STATE_SCALAR_TYPE, TIME_TYPE > >(
-            m, "RotationalStatePropagatorSettings", get_docstring( "RotationalStatePropagatorSettings" ).c_str( ) );
-=======
                                     R"doc(
 
         None
@@ -1057,25 +842,16 @@
 
 
      )doc" );
->>>>>>> a367fe96
 
     py::class_< tp::MassPropagatorSettings< STATE_SCALAR_TYPE, TIME_TYPE >,
                 std::shared_ptr< tp::MassPropagatorSettings< STATE_SCALAR_TYPE, TIME_TYPE > >,
                 tp::SingleArcPropagatorSettings< STATE_SCALAR_TYPE, TIME_TYPE > >(
-<<<<<<< HEAD
-            m, "MassPropagatorSettings", get_docstring( "MassPropagatorSettings" ).c_str( ) );
-=======
             m, "MassPropagatorSettings", R"doc(No propagator documentation found.)doc" );
->>>>>>> a367fe96
 
     py::class_< tp::CustomStatePropagatorSettings< STATE_SCALAR_TYPE, TIME_TYPE >,
                 std::shared_ptr< tp::CustomStatePropagatorSettings< STATE_SCALAR_TYPE, TIME_TYPE > >,
                 tp::SingleArcPropagatorSettings< STATE_SCALAR_TYPE, TIME_TYPE > >(
-<<<<<<< HEAD
-            m, "CustomStatePropagatorSettings", get_docstring( "CustomStatePropagatorSettings" ).c_str( ) );
-=======
             m, "CustomStatePropagatorSettings", R"doc(No propagator documentation found.)doc" );
->>>>>>> a367fe96
 
     m.def( "translational",
            py::overload_cast< const std::vector< std::string > &,
@@ -1107,9 +883,6 @@
            py::arg( "propagator" ) = tp::cowell,
            py::arg( "output_variables" ) = std::vector< std::shared_ptr< tp::SingleDependentVariableSaveSettings > >( ),
            py::arg( "processing_settings" ) = std::make_shared< tp::SingleArcPropagatorProcessingSettings >( ),
-<<<<<<< HEAD
-           get_docstring( "translational" ).c_str( ) );
-=======
            R"doc(
 
 Function to create translational state propagator settings with stopping condition at given final time.
@@ -1160,7 +933,6 @@
 
 
     )doc" );
->>>>>>> a367fe96
 
     m.def( "rotational",
            py::overload_cast< const tba::TorqueModelMap &,
@@ -1189,9 +961,6 @@
            py::arg( "propagator" ) = tp::quaternions,
            py::arg( "output_variables" ) = std::vector< std::shared_ptr< tp::SingleDependentVariableSaveSettings > >( ),
            py::arg( "processing_settings" ) = std::make_shared< tp::SingleArcPropagatorProcessingSettings >( ),
-<<<<<<< HEAD
-           get_docstring( "rotational" ).c_str( ) );
-=======
            R"doc(
 
 Function to create rotational state propagator settings.
@@ -1244,7 +1013,6 @@
 
 
     )doc" );
->>>>>>> a367fe96
 
     m.def( "mass",
            py::overload_cast< const std::vector< std::string >,
@@ -1270,9 +1038,6 @@
            py::arg( "termination_settings" ),
            py::arg( "output_variables" ) = std::vector< std::shared_ptr< tp::SingleDependentVariableSaveSettings > >( ),
            py::arg( "processing_settings" ) = std::make_shared< tp::SingleArcPropagatorProcessingSettings >( ),
-<<<<<<< HEAD
-           get_docstring( "mass" ).c_str( ) );
-=======
            R"doc(
 
 Function to create mass propagator settings
@@ -1319,7 +1084,6 @@
 
 
     )doc" );
->>>>>>> a367fe96
 
     m.def( "custom_state",
            &tp::customStatePropagatorSettings< STATE_SCALAR_TYPE, TIME_TYPE >,
@@ -1330,9 +1094,6 @@
            py::arg( "termination_settings" ),
            py::arg( "output_variables" ) = std::vector< std::shared_ptr< tp::SingleDependentVariableSaveSettings > >( ),
            py::arg( "processing_settings" ) = std::make_shared< tp::SingleArcPropagatorProcessingSettings >( ),
-<<<<<<< HEAD
-           get_docstring( "custom_state" ).c_str( ) );
-=======
            R"doc(
 
 Function to create custom propagator settings.
@@ -1371,7 +1132,6 @@
 SingleArcPropagatorSettings
     Custom propagator settings object.
     )doc" );
->>>>>>> a367fe96
 
     m.def( "multitype",
            py::overload_cast< const std::vector< std::shared_ptr< tp::SingleArcPropagatorSettings< STATE_SCALAR_TYPE, TIME_TYPE > > >,
@@ -1391,9 +1151,6 @@
            py::arg( "termination_settings" ),
            py::arg( "output_variables" ) = std::vector< std::shared_ptr< tp::SingleDependentVariableSaveSettings > >( ),
            py::arg( "processing_settings" ) = std::make_shared< tp::SingleArcPropagatorProcessingSettings >( ),
-<<<<<<< HEAD
-           get_docstring( "multitype" ).c_str( ) );
-=======
            R"doc(
 
 Function to create multitype propagator settings.
@@ -1434,16 +1191,12 @@
     Multi-type propagator settings object.
 
     )doc" );
->>>>>>> a367fe96
 
     m.def( "multi_arc",
            &tp::multiArcPropagatorSettings< STATE_SCALAR_TYPE, TIME_TYPE >,
            py::arg( "single_arc_settings" ),
            py::arg( "transfer_state_to_next_arc" ) = false,
            py::arg( "processing_settings" ) = std::make_shared< tp::MultiArcPropagatorProcessingSettings >( ),
-<<<<<<< HEAD
-           get_docstring( "multi_arc" ).c_str( ) );
-=======
            R"doc(
 
 Function to create multi-arc propagator settings.
@@ -1469,16 +1222,12 @@
 
 
     )doc" );
->>>>>>> a367fe96
 
     m.def( "hybrid_arc",
            &tp::hybridArcPropagatorSettings< STATE_SCALAR_TYPE, TIME_TYPE >,
            py::arg( "single_arc_settings" ),
            py::arg( "multi_arc_settings" ),
            py::arg( "processing_settings" ) = std::make_shared< tp::HybridArcPropagatorProcessingSettings >( ),
-<<<<<<< HEAD
-           get_docstring( "hybrid_arc" ).c_str( ) );
-=======
            R"doc(
 
 Function to create hybrid-arc propagator settings.
@@ -1503,14 +1252,10 @@
 
 
     )doc" );
->>>>>>> a367fe96
 
     ///////////////////////////////////////////////////////////////////////////////////////
 
     py::class_< tp::PropagationTerminationSettings, std::shared_ptr< tp::PropagationTerminationSettings > >(
-<<<<<<< HEAD
-            m, "PropagationTerminationSettings", get_docstring( "PropagationTerminationSettings" ).c_str( ) );
-=======
             m,
             "PropagationTerminationSettings",
             R"doc(
@@ -1522,35 +1267,11 @@
 
 
      )doc" );
->>>>>>> a367fe96
 
     py::class_< tp::PropagationDependentVariableTerminationSettings,
                 std::shared_ptr< tp::PropagationDependentVariableTerminationSettings >,
                 tp::PropagationTerminationSettings >( m,
                                                       "PropagationDependentVariableTerminationSettings",
-<<<<<<< HEAD
-                                                      get_docstring( "PropagationDependentVariableTerminationSettings" ).c_str( ) );
-
-    py::class_< tp::PropagationTimeTerminationSettings,
-                std::shared_ptr< tp::PropagationTimeTerminationSettings >,
-                tp::PropagationTerminationSettings >(
-            m, "PropagationTimeTerminationSettings", get_docstring( "PropagationTimeTerminationSettings" ).c_str( ) );
-
-    py::class_< tp::PropagationCPUTimeTerminationSettings,
-                std::shared_ptr< tp::PropagationCPUTimeTerminationSettings >,
-                tp::PropagationTerminationSettings >(
-            m, "PropagationCPUTimeTerminationSettings", get_docstring( "PropagationCPUTimeTerminationSettings" ).c_str( ) );
-
-    py::class_< tp::PropagationCustomTerminationSettings,
-                std::shared_ptr< tp::PropagationCustomTerminationSettings >,
-                tp::PropagationTerminationSettings >(
-            m, "PropagationCustomTerminationSettings", get_docstring( "PropagationCustomTerminationSettings" ).c_str( ) );
-
-    py::class_< tp::PropagationHybridTerminationSettings,
-                std::shared_ptr< tp::PropagationHybridTerminationSettings >,
-                tp::PropagationTerminationSettings >(
-            m, "PropagationHybridTerminationSettings", get_docstring( "PropagationHybridTerminationSettings" ).c_str( ) );
-=======
                                                       R"doc(
 
         `PropagationTerminationSettings`-derived class to define termination settings for the propagation from dependent variables.
@@ -1616,16 +1337,11 @@
 
 
      )doc" );
->>>>>>> a367fe96
 
     py::class_< tp::NonSequentialPropagationTerminationSettings,
                 std::shared_ptr< tp::NonSequentialPropagationTerminationSettings >,
                 tp::PropagationTerminationSettings >(
-<<<<<<< HEAD
-            m, "NonSequentialPropagationTerminationSettings", get_docstring( "NonSequentialPropagationTerminationSettings" ).c_str( ) );
-=======
             m, "NonSequentialPropagationTerminationSettings", R"doc(No propagator documentation found.)doc" );
->>>>>>> a367fe96
 
     //                .def(py::init<
     //                             const
@@ -1638,67 +1354,15 @@
     //                     py::arg("dependent_variadble_settings"),
     //                     py::arg("limit_value"),
     //                     py::arg("use_as_lower_limit"),
-<<<<<<< HEAD
-    //                     py::arg("terminate_exactly_on_final_condition") = false,
-    //                     py::arg("termination_root_finder_settings") = nullptr);
-=======
     //                     py::arg("terminate_exactly_on_final_condition")
     //                     = false,
     //                     py::arg("termination_root_finder_settings")
     //                     = nullptr);
->>>>>>> a367fe96
 
     m.def( "time_termination",
            &tp::propagationTimeTerminationSettings,
            py::arg( "termination_time" ),
            py::arg( "terminate_exactly_on_final_condition" ) = false,
-<<<<<<< HEAD
-           get_docstring( "time_termination" ).c_str( ) );
-
-    m.def( "cpu_time_termination",
-           &tp::propagationCPUTimeTerminationSettings,
-           py::arg( "cpu_termination_time" ),
-           get_docstring( "cpu_time_termination" ).c_str( ) );
-
-    m.def( "dependent_variable_termination",
-           &tp::propagationDependentVariableTerminationSettings,
-           py::arg( "dependent_variable_settings" ),
-           py::arg( "limit_value" ),
-           py::arg( "use_as_lower_limit" ),
-           py::arg( "terminate_exactly_on_final_condition" ) = false,
-           py::arg( "termination_root_finder_settings" ) = nullptr,
-           get_docstring( "dependent_variable_termination" ).c_str( ) );
-
-    m.def( "custom_termination",
-           &tp::popagationCustomTerminationSettings,
-           py::arg( "custom_condition" ),
-           get_docstring( "custom_termination" ).c_str( ) );
-
-    m.def( "custom_termination_with_state_input",
-           &tp::popagationCustomTerminationSettingsFromFullState,
-           py::arg( "custom_condition" ),
-           get_docstring( "custom_termination_with_state_input" ).c_str( ) );
-
-    m.def( "hybrid_termination",
-           &tp::propagationHybridTerminationSettings,
-           py::arg( "termination_settings" ),
-           py::arg( "fulfill_single_condition" ),
-           get_docstring( "hybrid_termination" ).c_str( ) );
-
-    m.def( "non_sequential_termination",
-           &tp::nonSequentialPropagationTerminationSettings,
-           py::arg( "forward_termination_settings" ),
-           py::arg( "backward_termination_settings" ),
-           get_docstring( "non_sequential_termination" ).c_str( ) );
-
-    m.def( "add_dependent_variable_settings",
-           &tp::addDepedentVariableSettings< double >,
-           py::arg( "dependent_variable_settings" ),
-           py::arg( "propagator_settings" ),
-           get_docstring( "add_dependent_variable_settings" ).c_str( ) );
-}
-
-=======
            R"doc(
 
 Function to create time termination settings for the propagation.
@@ -1713,6 +1377,11 @@
 ``terminate_exactly_on_final_condition=True``, in which case the final propagation step will be *exactly* on the
 specified time.
 
+    m.def( "non_sequential_termination",
+           &tp::nonSequentialPropagationTerminationSettings,
+           py::arg( "forward_termination_settings" ),
+           py::arg( "backward_termination_settings" ),
+           get_docstring( "non_sequential_termination" ).c_str( ) );
 
 Parameters
 ----------
@@ -2054,7 +1723,6 @@
     )doc" );
 }
 
->>>>>>> a367fe96
 }  // namespace propagator
 }  // namespace propagation_setup
 }  // namespace numerical_simulation
