--- conflicted
+++ resolved
@@ -19,11 +19,6 @@
 #include <pybind11/stl.h>
 #include <tudat/basics/deprecationWarnings.h>
 #include <tudat/simulation/propagation_setup.h>
-<<<<<<< HEAD
-
-#include "docstrings.h"
-=======
->>>>>>> c9e1f02f
 
 namespace py = pybind11;
 namespace tba = tudat::basic_astrodynamics;
@@ -46,16 +41,11 @@
     static bool isWarningPrinted = false;
     if( isWarningPrinted == false )
     {
-<<<<<<< HEAD
-        tudat::utilities::printDeprecationWarning( "tudatpy.numerical_simulation.propagation_setup.acceleration.custom",
-                                                   "tudatpy.numerical_simulation.propagation_setup.acceleration.custom_acceleration" );
-=======
         tudat::utilities::printDeprecationWarning(
                 "tudatpy.numerical_simulation.propagation_setup."
                 "acceleration.custom",
                 "tudatpy.numerical_simulation.propagation_setup."
                 "acceleration.custom_acceleration" );
->>>>>>> c9e1f02f
         isWarningPrinted = true;
     }
 
@@ -67,15 +57,10 @@
         const std::shared_ptr< tss::ThrustMagnitudeSettings > thrustMagnitudeSettings )
 {
     tudat::utilities::printDeprecationError(
-<<<<<<< HEAD
-            "tudatpy.numerical_simulation.propagation_setup.acceleration.thrust_from_direction_and_magnitude",
-            "https://docs.tudat.space/en/stable/_src_user_guide/state_propagation/environment_setup/thrust_refactor/"
-=======
             "tudatpy.numerical_simulation.propagation_setup.acceleration."
             "thrust_from_direction_and_magnitude",
             "https://docs.tudat.space/en/stable/_src_user_guide/"
             "state_propagation/environment_setup/thrust_refactor/"
->>>>>>> c9e1f02f
             "thrust_refactor.html#thrust-acceleration" );
     return nullptr;
 }
@@ -87,15 +72,10 @@
         const std::string centralBody = "" )
 {
     tudat::utilities::printDeprecationError(
-<<<<<<< HEAD
-            "tudatpy.numerical_simulation.propagation_setup.acceleration.thrust_and_isp_from_custom_function",
-            "https://docs.tudat.space/en/stable/_src_user_guide/state_propagation/environment_setup/thrust_refactor/"
-=======
             "tudatpy.numerical_simulation.propagation_setup.acceleration."
             "thrust_and_isp_from_custom_function",
             "https://docs.tudat.space/en/stable/_src_user_guide/"
             "state_propagation/environment_setup/thrust_refactor/"
->>>>>>> c9e1f02f
             "thrust_refactor.html#thrust-acceleration" );
     return nullptr;
 }
@@ -106,18 +86,12 @@
         const ThrustFrames thrustFrame = unspecified_thrust_frame,
         const std::string centralBody = "" )
 {
-<<<<<<< HEAD
-    tudat::utilities::printDeprecationError( "tudatpy.numerical_simulation.propagation_setup.acceleration.thrust_from_custom_function",
-                                             "https://docs.tudat.space/en/stable/_src_user_guide/state_propagation/environment_setup/"
-                                             "thrust_refactor/thrust_refactor.html#thrust-acceleration" );
-=======
     tudat::utilities::printDeprecationError(
             "tudatpy.numerical_simulation.propagation_setup.acceleration."
             "thrust_from_custom_function",
             "https://docs.tudat.space/en/stable/_src_user_guide/"
             "state_propagation/environment_setup/thrust_refactor/"
             "thrust_refactor.html#thrust-acceleration" );
->>>>>>> c9e1f02f
     return nullptr;
 }
 
@@ -149,57 +123,6 @@
      * should be relocated in the tudat source.
      */
 
-<<<<<<< HEAD
-    py::enum_< tba::AvailableAcceleration >( m, "AvailableAcceleration", get_docstring( "AvailableAcceleration" ).c_str( ) )
-            .value( "undefined_acceleration_type",
-                    tba::AvailableAcceleration::undefined_acceleration,
-                    get_docstring( "AvailableAcceleration.undefined_acceleration_type" ).c_str( ) )
-            .value( "point_mass_gravity_type",
-                    tba::AvailableAcceleration::point_mass_gravity,
-                    get_docstring( "AvailableAcceleration.point_mass_gravity_type" ).c_str( ) )
-            .value( "aerodynamic_type",
-                    tba::AvailableAcceleration::aerodynamic,
-                    get_docstring( "AvailableAcceleration.aerodynamic_type" ).c_str( ) )
-            .value( "cannonball_radiation_pressure_type",
-                    tba::AvailableAcceleration::cannon_ball_radiation_pressure,
-                    get_docstring( "AvailableAcceleration.cannon_ball_radiation_pressure_type" ).c_str( ) )
-            .value( "spherical_harmonic_gravity_type",
-                    tba::AvailableAcceleration::spherical_harmonic_gravity,
-                    get_docstring( "AvailableAcceleration.spherical_harmonic_gravity_type" ).c_str( ) )
-            .value( "mutual_spherical_harmonic_gravity_type",
-                    tba::AvailableAcceleration::mutual_spherical_harmonic_gravity,
-                    get_docstring( "AvailableAcceleration.mutual_spherical_harmonic_gravity_type" ).c_str( ) )
-            .value( "polyhedron_gravity_type",
-                    tba::AvailableAcceleration::polyhedron_gravity,
-                    get_docstring( "AvailableAcceleration.polyhedron_gravity_type" ).c_str( ) )
-            .value( "ring_gravity_type",
-                    tba::AvailableAcceleration::ring_gravity,
-                    get_docstring( "AvailableAcceleration.ring_gravity_type" ).c_str( ) )
-            .value( "thrust_acceleration_type",
-                    tba::AvailableAcceleration::thrust_acceleration,
-                    get_docstring( "AvailableAcceleration.thrust_acceleration_type" ).c_str( ) )
-            .value( "relativistic_correction_acceleration_type",
-                    tba::AvailableAcceleration::relativistic_correction_acceleration,
-                    get_docstring( "AvailableAcceleration.relativistic_correction_acceleration_type" ).c_str( ) )
-            .value( "empirical_acceleration_type",
-                    tba::AvailableAcceleration::empirical_acceleration,
-                    get_docstring( "AvailableAcceleration.empirical_acceleration_type" ).c_str( ) )
-            .value( "direct_tidal_dissipation_in_central_body_acceleration_type",
-                    tba::AvailableAcceleration::direct_tidal_dissipation_in_central_body_acceleration,
-                    get_docstring( "AvailableAcceleration.direct_tidal_dissipation_in_central_body_acceleration_type" ).c_str( ) )
-            .value( "direct_tidal_dissipation_in_orbiting_body_acceleration_type",
-                    tba::AvailableAcceleration::direct_tidal_dissipation_in_orbiting_body_acceleration,
-                    get_docstring( "AvailableAcceleration.direct_tidal_dissipation_in_orbiting_body_acceleration_type" ).c_str( ) )
-            .value( "quasi_impulsive_shots_acceleration_type",
-                    tba::AvailableAcceleration::momentum_wheel_desaturation_acceleration,
-                    get_docstring( "AvailableAcceleration.quasi_impulsive_shots_acceleration_type" ).c_str( ) )
-            .value( "custom_acceleration_type",
-                    tba::AvailableAcceleration::custom_acceleration,
-                    get_docstring( "AvailableAcceleration.custom_acceleration_type" ).c_str( ) )
-            .value( "radiation_pressure_type",
-                    tba::AvailableAcceleration::radiation_pressure,
-                    get_docstring( "AvailableAcceleration.radiation_pressure_type" ).c_str( ) )
-=======
     py::enum_< tba::AvailableAcceleration >( m, "AvailableAcceleration", R"doc(
 
         Enumeration of available acceleration types.
@@ -273,18 +196,12 @@
                     tba::AvailableAcceleration::radiation_pressure,
                     R"doc(
      )doc" )
->>>>>>> c9e1f02f
             .export_values( );
 
     //////////////////////////////////////////////////////////////////////////////
     // accelerationSettings.h
     //////////////////////////////////////////////////////////////////////////////
 
-<<<<<<< HEAD
-    py::class_< tss::AccelerationSettings, std::shared_ptr< tss::AccelerationSettings > >(
-            m, "AccelerationSettings", get_docstring( "AccelerationSettings" ).c_str( ) );
-    //            .def(py::init<const tudat::basic_astrodynamics::AvailableAcceleration>(),
-=======
     py::class_< tss::AccelerationSettings, std::shared_ptr< tss::AccelerationSettings > >( m,
                                                                                            "AccelerationSettings",
                                                                                            R"doc(
@@ -299,23 +216,21 @@
         (see createAccelerationModels.h), but users may also chose to do so manually.
         (Derived) Class members are all public, for ease of access and modification.
 
-
-
+    py::class_< tss::EmpiricalAccelerationSettings, std::shared_ptr< tss::EmpiricalAccelerationSettings >, tss::AccelerationSettings >(
+            m, "EmpiricalAccelerationSettings", get_docstring( "EmpiricalAccelerationSettings" ).c_str( ) );
+
+
+    py::class_< tss::CustomAccelerationSettings, std::shared_ptr< tss::CustomAccelerationSettings >, tss::AccelerationSettings >(
+            m, "CustomAccelerationSettings", get_docstring( "CustomAccelerationSettings" ).c_str( ) );
 
 
      )doc" );
     //            .def(py::init<const
     //            tudat::basic_astrodynamics::AvailableAcceleration>(),
->>>>>>> c9e1f02f
     //                 py::arg("acceleration_type"));
 
     py::class_< tss::SphericalHarmonicAccelerationSettings,
                 std::shared_ptr< tss::SphericalHarmonicAccelerationSettings >,
-<<<<<<< HEAD
-                tss::AccelerationSettings >(
-            m, "SphericalHarmonicAccelerationSettings", get_docstring( "SphericalHarmonicAccelerationSettings" ).c_str( ) );
-    //            .def(py::init<const int, const int>(), py::arg("maximum_degree"),
-=======
                 tss::AccelerationSettings >( m,
                                              "SphericalHarmonicAccelerationSettings",
                                              R"doc(
@@ -325,47 +240,22 @@
         Class for providing settings for spherical harmonics acceleration model,
         including the maximum degree and order up to which the field is to be expanded. Note that
         the minimum degree and order are currently always set to zero.
-
-
-
-
-
-     )doc" );
-    //            .def(py::init<const int, const int>(),
-    //            py::arg("maximum_degree"),
->>>>>>> c9e1f02f
-    //                 py::arg("maximum_order"));
-
-    py::class_< tss::MutualSphericalHarmonicAccelerationSettings,
-                std::shared_ptr< tss::MutualSphericalHarmonicAccelerationSettings >,
-<<<<<<< HEAD
-                tss::AccelerationSettings >(
-            m, "MutualSphericalHarmonicAccelerationSettings", get_docstring( "MutualSphericalHarmonicAccelerationSettings" ).c_str( ) );
-
-    py::class_< tss::EmpiricalAccelerationSettings, std::shared_ptr< tss::EmpiricalAccelerationSettings >, tss::AccelerationSettings >(
-            m, "EmpiricalAccelerationSettings", get_docstring( "EmpiricalAccelerationSettings" ).c_str( ) );
-
-    py::class_< tss::RelativisticAccelerationCorrectionSettings,
-                std::shared_ptr< tss::RelativisticAccelerationCorrectionSettings >,
-                tss::AccelerationSettings >(
-            m, "RelativisticAccelerationCorrectionSettings", get_docstring( "RelativisticAccelerationCorrectionSettings" ).c_str( ) );
-
-    py::class_< tss::CustomAccelerationSettings, std::shared_ptr< tss::CustomAccelerationSettings >, tss::AccelerationSettings >(
-            m, "CustomAccelerationSettings", get_docstring( "CustomAccelerationSettings" ).c_str( ) );
-
-    py::class_< tss::DirectTidalDissipationAccelerationSettings,
-                std::shared_ptr< tss::DirectTidalDissipationAccelerationSettings >,
-                tss::AccelerationSettings >(
-            m, "DirectTidalDissipationAccelerationSettings", get_docstring( "DirectTidalDissipationAccelerationSettings" ).c_str( ) );
 
     py::class_< tss::MomentumWheelDesaturationAccelerationSettings,
                 std::shared_ptr< tss::MomentumWheelDesaturationAccelerationSettings >,
                 tss::AccelerationSettings >(
             m, "MomentumWheelDesaturationAccelerationSettings", get_docstring( "MomentumWheelDesaturationAccelerationSettings" ).c_str( ) );
 
-    py::class_< tss::ThrustAccelerationSettings, std::shared_ptr< tss::ThrustAccelerationSettings >, tss::AccelerationSettings >(
-            m, "ThrustAccelerationSettings", get_docstring( "ThrustAccelerationSettings" ).c_str( ) )
-=======
+
+
+
+     )doc" );
+    //            .def(py::init<const int, const int>(),
+    //            py::arg("maximum_degree"),
+    //                 py::arg("maximum_order"));
+
+    py::class_< tss::MutualSphericalHarmonicAccelerationSettings,
+                std::shared_ptr< tss::MutualSphericalHarmonicAccelerationSettings >,
                 tss::AccelerationSettings >( m,
                                              "MutualSphericalHarmonicAccelerationSettings",
                                              R"doc(
@@ -484,7 +374,6 @@
 
 
      )doc" )
->>>>>>> c9e1f02f
             .def_property_readonly(
                     "direction_settings",
                     &tss::ThrustAccelerationSettings::printDeprecationError< std::shared_ptr< tss::ThrustDirectionSettings > > )
@@ -493,16 +382,6 @@
                     &tss::ThrustAccelerationSettings::printDeprecationError< std::shared_ptr< tss::ThrustMagnitudeSettings > > );
 
     // Unified interface functions for acceleration settings
-<<<<<<< HEAD
-    //  m.def("acceleration", &tss::acceleration, py::arg("acceleration_type"));
-    m.def( "point_mass_gravity", &tss::pointMassGravityAcceleration, get_docstring( "point_mass_gravity" ).c_str( ) );
-
-    m.def( "aerodynamic", &tss::aerodynamicAcceleration, get_docstring( "aerodynamic" ).c_str( ) );
-
-    m.def( "cannonball_radiation_pressure",
-           &tss::cannonBallRadiationPressureAcceleration,
-           get_docstring( "cannonball_radiation_pressure" ).c_str( ) );
-=======
     //  m.def("acceleration", &tss::acceleration,
     //  py::arg("acceleration_type"));
     m.def( "point_mass_gravity",
@@ -530,6 +409,12 @@
 
 
 
+    m.def( "thrust_from_custom_function",
+           &tss::thrustAccelerationRemoved2,
+           py::arg( "thrust_force_function" ),
+           py::arg( "specific_impulse_function" ),
+           py::arg( "thrust_frame" ) = tss::ThrustFrames::inertial_thrust_frame,
+           py::arg( "central_body" ) = "" );
 
 Examples
 --------
@@ -624,14 +509,10 @@
 
 
     )doc" );
->>>>>>> c9e1f02f
 
     m.def( "radiation_pressure",
            &tss::radiationPressureAcceleration,
            py::arg( "target_type" ) = tss::undefined_target,
-<<<<<<< HEAD
-           get_docstring( "radiation_pressure" ).c_str( ) );
-=======
            R"doc(
 
 Creates settings for the radiation pressure acceleration.
@@ -652,15 +533,11 @@
 
 
     )doc" );
->>>>>>> c9e1f02f
 
     m.def( "spherical_harmonic_gravity",
            &tss::sphericalHarmonicAcceleration,
            py::arg( "maximum_degree" ),
            py::arg( "maximum_order" ),
-<<<<<<< HEAD
-           get_docstring( "spherical_harmonic_gravity" ).c_str( ) );
-=======
            R"doc(
 
 Creates settings for the spherical harmonic gravity acceleration.
@@ -712,7 +589,6 @@
 
 
     )doc" );
->>>>>>> c9e1f02f
 
     m.def( "mutual_spherical_harmonic_gravity",
            &tss::mutualSphericalHarmonicAcceleration,
@@ -722,13 +598,6 @@
            py::arg( "maximum_order_body_undergoing" ),
            py::arg( "maximum_degree_central_body" ) = 0,
            py::arg( "maximum_order_central_body" ) = 0,
-<<<<<<< HEAD
-           get_docstring( "mutual_spherical_harmonic_gravity" ).c_str( ) );
-
-    m.def( "polyhedron_gravity", &tss::polyhedronAcceleration, get_docstring( "polyhedron_gravity" ).c_str( ) );
-
-    m.def( "ring_gravity", &tss::ringAcceleration, get_docstring( "ring_gravity" ).c_str( ) );
-=======
            R"doc(
 
 Creates settings for the mutual spherical harmonic gravity acceleration.
@@ -860,7 +729,6 @@
 
 
     )doc" );
->>>>>>> c9e1f02f
 
     m.def( "relativistic_correction",
            &tss::relativisticAccelerationCorrection,
@@ -869,9 +737,6 @@
            py::arg( "use_de_sitter" ) = false,
            py::arg( "de_sitter_central_body" ) = "",
            py::arg( "lense_thirring_angular_momentum" ) = Eigen::Vector3d::Zero( ),
-<<<<<<< HEAD
-           get_docstring( "relativistic_correction" ).c_str( ) );
-=======
            R"doc(
 
 Creates settings for the relativistic acceleration correction.
@@ -930,18 +795,12 @@
 
 
     )doc" );
->>>>>>> c9e1f02f
 
     m.def( "empirical",
            &tss::empiricalAcceleration,
            py::arg( "constant_acceleration" ) = Eigen::Vector3d::Zero( ),
            py::arg( "sine_acceleration" ) = Eigen::Vector3d::Zero( ),
            py::arg( "cosine_acceleration" ) = Eigen::Vector3d::Zero( ),
-<<<<<<< HEAD
-           get_docstring( "empirical" ).c_str( ) );
-
-    m.def( "yarkovsky", &tss::yarkovskyAcceleration, py::arg( "yarkovsky_parameter" ), get_docstring( "yarkovsky" ).c_str( ) );
-=======
            R"doc(
 
 Creates settings for empirical acceleration.
@@ -1035,16 +894,12 @@
 
 
     )doc" );
->>>>>>> c9e1f02f
 
     m.def( "custom", &tss::customAccelerationSettingsDeprecated, py::arg( "acceleration_function" ) );
 
     m.def( "custom_acceleration",
            py::overload_cast< std::function< Eigen::Vector3d( const double ) > >( &tss::customAccelerationSettings ),
            py::arg( "acceleration_function" ),
-<<<<<<< HEAD
-           get_docstring( "custom_acceleration" ).c_str( ) );
-=======
            R"doc(
 
 Creates settings for custom acceleration.
@@ -1095,7 +950,6 @@
 
 
     )doc" );
->>>>>>> c9e1f02f
 
     m.def( "direct_tidal_dissipation_acceleration",
            &tss::directTidalDissipationAcceleration,
@@ -1104,9 +958,6 @@
            py::arg( "include_direct_radial_component" ) = true,
            py::arg( "use_tide_raised_on_planet" ) = true,
            py::arg( "explicit_libraional_tide_on_satellite" ) = false,
-<<<<<<< HEAD
-           get_docstring( "direct_tidal_dissipation_acceleration" ).c_str( ) );
-=======
            R"doc(
 
 Creates settings for tidal acceleration.
@@ -1157,7 +1008,6 @@
 
 
     )doc" );
->>>>>>> c9e1f02f
 
     m.def( "direct_tidal_dissipation_acceleration",
            &tss::directTidalDissipationAccelerationFromInvQ,
@@ -1167,9 +1017,6 @@
            py::arg( "include_direct_radial_component" ) = true,
            py::arg( "use_tide_raised_on_planet" ) = true,
            py::arg( "explicit_libraional_tide_on_satellite" ) = false,
-<<<<<<< HEAD
-           get_docstring( "direct_tidal_dissipation_acceleration" ).c_str( ) );
-=======
            R"doc(
 
 Creates settings for tidal acceleration.
@@ -1220,7 +1067,6 @@
 
 
     )doc" );
->>>>>>> c9e1f02f
 
     m.def( "quasi_impulsive_shots_acceleration",
            &tss::momentumWheelDesaturationAcceleration,
@@ -1228,11 +1074,6 @@
            py::arg( "delta_v_values" ),
            py::arg( "total_maneuver_time" ),
            py::arg( "maneuver_rise_time" ),
-<<<<<<< HEAD
-           get_docstring( "quasi_impulsive_shots_acceleration" ).c_str( ) );
-
-    m.def( "thrust_from_engines", &tss::thrustAcceleration, py::arg( "engine_names" ), get_docstring( "thrust_from_engines" ).c_str( ) );
-=======
            R"doc(
 
 Creates settings for incorporating quasi-impulsive shots into the acceleration.
@@ -1321,16 +1162,10 @@
 
 
     )doc" );
->>>>>>> c9e1f02f
 
     m.def( "thrust_from_engine",
            &tss::thrustAccelerationFromSingleEngine,
            py::arg( "engine_name" ),
-<<<<<<< HEAD
-           get_docstring( "thrust_from_engine" ).c_str( ) );
-
-    m.def( "thrust_from_all_engines", &tss::thrustAccelerationFromAllEngines, get_docstring( "thrust_from_all_engines" ).c_str( ) );
-=======
            R"doc(
 
 Creates settings for thrust acceleration using a single engine models.
@@ -1375,7 +1210,6 @@
 
 
     )doc" );
->>>>>>> c9e1f02f
 
     m.def( "thrust_from_direction_and_magnitude",
            &tss::thrustAccelerationRemoved1,
@@ -1395,11 +1229,7 @@
            py::arg( "constant_specific_impulse" ),
            py::arg( "thrust_frame" ) = tss::ThrustFrames::inertial_thrust_frame,
            py::arg( "central_body" ) = "",
-<<<<<<< HEAD
-           get_docstring( "thrust_and_isp_from_custom_function" ).c_str( ) );
-=======
            R"doc(No documentation found.)doc" );
->>>>>>> c9e1f02f
 }
 
 }  // namespace acceleration
