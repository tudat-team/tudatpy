/*    Copyright (c) 2010-2019, Delft University of Technology
 *    All rights reserved
 *
 *    This file is part of the Tudat. Redistribution and use in source and
 *    binary forms, with or without modification, are permitted exclusively
 *    under the terms of the Modified BSD license. You should have received
 *    a copy of the license with this file. If not, please or visit:
 *    http://tudat.tudelft.nl/LICENSE.
 */

#include "expose_torque_setup.h"

#include <pybind11/chrono.h>
#include <pybind11/eigen.h>
#include <pybind11/functional.h>
#include <pybind11/numpy.h>
#include <pybind11/pybind11.h>
#include <pybind11/stl.h>
#include <tudat/basics/deprecationWarnings.h>
#include <tudat/simulation/propagation_setup.h>
<<<<<<< HEAD

#include "docstrings.h"
=======
>>>>>>> c9e1f02f

namespace py = pybind11;
namespace tba = tudat::basic_astrodynamics;
namespace tss = tudat::simulation_setup;
namespace tp = tudat::propagators;
namespace tinterp = tudat::interpolators;
namespace te = tudat::ephemerides;
namespace tni = tudat::numerical_integrators;
namespace trf = tudat::reference_frames;
namespace tmrf = tudat::root_finders;

namespace tudat
{
namespace simulation_setup
{
inline std::shared_ptr< TorqueSettings > customTorqueSettingsDeprecated(
        const std::function< Eigen::Vector3d( const double ) > torqueFunction,
        const std::function< double( const double ) > scalingFunction = nullptr )
{
    static bool isWarningPrinted = false;
    if( isWarningPrinted == false )
    {
<<<<<<< HEAD
        tudat::utilities::printDeprecationWarning( "tudatpy.numerical_simulation.propagation_setup.acceleration.custom",
                                                   "tudatpy.numerical_simulation.propagation_setup.acceleration.custom_torque" );
=======
        tudat::utilities::printDeprecationWarning(
                "tudatpy.numerical_simulation.propagation_setup."
                "acceleration.custom",
                "tudatpy.numerical_simulation.propagation_setup."
                "acceleration.custom_torque" );
>>>>>>> c9e1f02f
        isWarningPrinted = true;
    }

    return customTorqueSettings( torqueFunction, scalingFunction );
}
}  // namespace simulation_setup
}  // namespace tudat
namespace tudatpy
{
namespace numerical_simulation
{
namespace propagation_setup
{
namespace torque
{

void expose_torque_setup( py::module &m )
{
<<<<<<< HEAD
    py::enum_< tba::AvailableTorque >( m, "AvailableTorque", get_docstring( "AvailableTorque" ).c_str( ) )
            .value( "torque_free_type", tba::AvailableTorque::torque_free, get_docstring( "AvailableTorque.torque_free_type" ).c_str( ) )
            .value( "underfined_type",
                    tba::AvailableTorque::underfined_torque,
                    get_docstring( "AvailableTorque.underfined_type" ).c_str( ) )
            .value( "second_order_gravitational_type",
                    tba::AvailableTorque::second_order_gravitational_torque,
                    get_docstring( "AvailableTorque.second_order_gravitational_type" ).c_str( ) )
            .value( "aerodynamic_type",
                    tba::AvailableTorque::aerodynamic_torque,
                    get_docstring( "AvailableTorque.aerodynamic_type" ).c_str( ) )
            .value( "radiation_pressure_torque_type",
                    tba::AvailableTorque::radiation_pressure_torque,
                    get_docstring( "AvailableTorque.radiation_pressure_torque_type" ).c_str( ) )
            .value( "spherical_harmonic_gravitational_type",
                    tba::AvailableTorque::spherical_harmonic_gravitational_torque,
                    get_docstring( "AvailableTorque.spherical_harmonic_gravitational_type" ).c_str( ) )
            .value( "inertial_type", tba::AvailableTorque::inertial_torque, get_docstring( "AvailableTorque.inertial_type" ).c_str( ) )
            .value( "dissipative_type",
                    tba::AvailableTorque::dissipative_torque,
                    get_docstring( "AvailableTorque.dissipative_type" ).c_str( ) )
            .export_values( );

    py::class_< tss::TorqueSettings, std::shared_ptr< tss::TorqueSettings > >(
            m, "TorqueSettings", get_docstring( "TorqueSettings" ).c_str( ) );

    py::class_< tss::SphericalHarmonicTorqueSettings, std::shared_ptr< tss::SphericalHarmonicTorqueSettings >, tss::TorqueSettings >(
            m, "SphericalHarmonicTorqueSettings", get_docstring( "SphericalHarmonicTorqueSettings" ).c_str( ) );

    m.def( "aerodynamic", &tss::aerodynamicTorque, get_docstring( "aerodynamic" ).c_str( ) );

    m.def( "radiation_pressure_torque", &tss::radiationPressureTorque, get_docstring( "radiation_pressure_torque" ).c_str( ) );

    m.def( "second_degree_gravitational", &tss::secondDegreeGravitationalTorque, get_docstring( "second_degree_gravitational" ).c_str( ) );
=======
    py::enum_< tba::AvailableTorque >( m,
                                       "AvailableTorque",
                                       R"doc(

        Enumeration of available torque types.

        Enumeration of torque types supported by tudat.





     )doc" )
            .value( "torque_free_type",
                    tba::AvailableTorque::torque_free,
                    R"doc(
     )doc" )
            .value( "underfined_type", tba::AvailableTorque::underfined_torque, R"doc(No documentation found.)doc" )
            .value( "second_order_gravitational_type",
                    tba::AvailableTorque::second_order_gravitational_torque,
                    R"doc(No documentation found.)doc" )
            .value( "aerodynamic_type", tba::AvailableTorque::aerodynamic_torque, R"doc(No documentation found.)doc" )
            .value( "radiation_pressure_torque_type", tba::AvailableTorque::radiation_pressure_torque, R"doc(No documentation found.)doc" )
            .value( "spherical_harmonic_gravitational_type",
                    tba::AvailableTorque::spherical_harmonic_gravitational_torque,
                    R"doc(No documentation found.)doc" )
            .value( "inertial_type", tba::AvailableTorque::inertial_torque, R"doc(No documentation found.)doc" )
            .value( "dissipative_type", tba::AvailableTorque::dissipative_torque, R"doc(No documentation found.)doc" )
            .export_values( );

    py::class_< tss::TorqueSettings, std::shared_ptr< tss::TorqueSettings > >( m,
                                                                               "TorqueSettings",
                                                                               R"doc(

        Functional base class to define settings for torques.

        This is a functional base class to define settings for torques that require no information in addition to their type.
        Classes defining settings for torque models requiring additional information must be
        derived from this class.
        Bodies exerting and undergoing torque are set outside of this class.
        This class can be used for the easy setup of torque models
        (see createTorqueModels.h), but users may also chose to do so manually.
        (Derived) Class members are all public, for ease of access and modification.





     )doc" );

    py::class_< tss::SphericalHarmonicTorqueSettings, std::shared_ptr< tss::SphericalHarmonicTorqueSettings >, tss::TorqueSettings >(
            m,
            "SphericalHarmonicTorqueSettings",
            R"doc(

        `TorqueSettings`-derived class to define settings for torques caused by spherical harmonic gravity.

        `TorqueSettings`-derived class to define settings for torques caused by spherical harmonic gravity.





     )doc" );

    m.def( "aerodynamic",
           &tss::aerodynamicTorque,
           R"doc(

Creates the settings for the aerodynamic torque.

Creates the settings for the aerodynamic torque exerted by a body with an atmosphere model and shape model on
another body. The body exerting the torque needs to have both an atmosphere model and a shape model defined.
Furthermore, the body undergoing the torque needs to have the aerodynamic coefficient interface and its moment
coefficients defined. In the case that the aerodynamic coefficients are defined as a function of the vehicle
orientation (e.g. angle of attack and sideslip angle), these angles can be manually or automatically defined.

Returns
-------
TorqueSettings
    Torque settings object.





Examples
--------

In this example, we define the aerodynamic torque exerted by the Earth on the vehicle.

.. code-block:: python

  # Create torque settings dict
  torque_settings_vehicle = {}
  # Add aerodynamic torque exerted by the Earth on the vehicle
  torque_settings_vehicle["Earth"] = [propagation_setup.torque.aerodynamic()]


    )doc" );

    m.def( "radiation_pressure_torque", &tss::radiationPressureTorque, R"doc(No documentation found.)doc" );

    m.def( "second_degree_gravitational",
           &tss::secondDegreeGravitationalTorque,
           R"doc(

Creates the settings for the second-degree gravitational torque.

Torque exerted by a point mass on a body with a degree two spherical harmonics mass distribution.
A degree two spherical harmonics mass distribution can be represented by an inertia tensor; thus,
for this torque model, the body undergoing the torque needs to have an inertia tensor defined.
The body exerting the torque only needs to have a gravitational model defined (either point-mass or spherical
harmonics).

Returns
-------
TorqueSettings
    Torque settings object.





Examples
--------

In this example, we define the second degree gravitational torque
exerted by the Earth on the vehicle.

.. code-block:: python

  # Create torque settings dict
  torque_settings_vehicle = {}
  # Add aerodynamic torque exerted by the Earth on the vehicle
  torque_settings_vehicle["Earth"] = [propagation_setup.torque.second_degree_gravitational()]


    )doc" );
>>>>>>> c9e1f02f

    m.def( "spherical_harmonic_gravitational",
           &tss::sphericalHarmonicGravitationalTorque,
           py::arg( "maximum_degree" ),
           py::arg( "maximum_order" ),
<<<<<<< HEAD
           get_docstring( "spherical_harmonic_gravitational" ).c_str( ) );
=======
           R"doc(

Creates the settings for the spherical harmonic torque.

Torque exerted by a point mass on a body with an arbitrary degree/order spherical harmonics mass distribution.
The body exerting the torque only needs to have a gravitational model defined (point-mass or spherical harmonic),
while the body undergoing the torque needs to have a spherical harmonic gravity field defined.


Parameters
----------
maximum_degree : int
    Maximum degree of the spherical harmonic expansion.
maximum_order : int
    Maximum order of the spherical harmonic expansion.
Returns
-------
TorqueSettings
    Torque settings object.





Examples
--------

In this example, we define the spherical harmonic gravitational torque (up to degree 4 and order 4)
exerted by the Earth on the vehicle.

.. code-block:: python

  # Create torque settings dict
  torque_settings_vehicle = {}
  # Add aerodynamic torque exerted by the Earth on the vehicle
  torque_settings_vehicle["Earth"] = [propagation_setup.torque.spherical_harmonic_gravitational(4, 4)]


    )doc" );
>>>>>>> c9e1f02f

    m.def( "custom_torque",
           &tss::customTorqueSettings,
           py::arg( "torque_function" ),
           py::arg( "scaling_function" ) = nullptr,
<<<<<<< HEAD
           get_docstring( "custom" ).c_str( ) );

    m.def( "custom", &tss::customTorqueSettingsDeprecated, py::arg( "torque_function" ), py::arg( "scaling_function" ) = nullptr );

    // NOTE: the only unexposed torque model is dissipativeTorque, but it is probably obsolete
=======
           R"doc(No documentation found.)doc" );

    m.def( "custom", &tss::customTorqueSettingsDeprecated, py::arg( "torque_function" ), py::arg( "scaling_function" ) = nullptr );

    // NOTE: the only unexposed torque model is
    // dissipativeTorque, but it is probably obsolete
>>>>>>> c9e1f02f
}

}  // namespace torque
}  // namespace propagation_setup
}  // namespace numerical_simulation
}  // namespace tudatpy<|MERGE_RESOLUTION|>--- conflicted
+++ resolved
@@ -18,11 +18,6 @@
 #include <pybind11/stl.h>
 #include <tudat/basics/deprecationWarnings.h>
 #include <tudat/simulation/propagation_setup.h>
-<<<<<<< HEAD
-
-#include "docstrings.h"
-=======
->>>>>>> c9e1f02f
 
 namespace py = pybind11;
 namespace tba = tudat::basic_astrodynamics;
@@ -45,16 +40,11 @@
     static bool isWarningPrinted = false;
     if( isWarningPrinted == false )
     {
-<<<<<<< HEAD
-        tudat::utilities::printDeprecationWarning( "tudatpy.numerical_simulation.propagation_setup.acceleration.custom",
-                                                   "tudatpy.numerical_simulation.propagation_setup.acceleration.custom_torque" );
-=======
         tudat::utilities::printDeprecationWarning(
                 "tudatpy.numerical_simulation.propagation_setup."
                 "acceleration.custom",
                 "tudatpy.numerical_simulation.propagation_setup."
                 "acceleration.custom_torque" );
->>>>>>> c9e1f02f
         isWarningPrinted = true;
     }
 
@@ -73,42 +63,6 @@
 
 void expose_torque_setup( py::module &m )
 {
-<<<<<<< HEAD
-    py::enum_< tba::AvailableTorque >( m, "AvailableTorque", get_docstring( "AvailableTorque" ).c_str( ) )
-            .value( "torque_free_type", tba::AvailableTorque::torque_free, get_docstring( "AvailableTorque.torque_free_type" ).c_str( ) )
-            .value( "underfined_type",
-                    tba::AvailableTorque::underfined_torque,
-                    get_docstring( "AvailableTorque.underfined_type" ).c_str( ) )
-            .value( "second_order_gravitational_type",
-                    tba::AvailableTorque::second_order_gravitational_torque,
-                    get_docstring( "AvailableTorque.second_order_gravitational_type" ).c_str( ) )
-            .value( "aerodynamic_type",
-                    tba::AvailableTorque::aerodynamic_torque,
-                    get_docstring( "AvailableTorque.aerodynamic_type" ).c_str( ) )
-            .value( "radiation_pressure_torque_type",
-                    tba::AvailableTorque::radiation_pressure_torque,
-                    get_docstring( "AvailableTorque.radiation_pressure_torque_type" ).c_str( ) )
-            .value( "spherical_harmonic_gravitational_type",
-                    tba::AvailableTorque::spherical_harmonic_gravitational_torque,
-                    get_docstring( "AvailableTorque.spherical_harmonic_gravitational_type" ).c_str( ) )
-            .value( "inertial_type", tba::AvailableTorque::inertial_torque, get_docstring( "AvailableTorque.inertial_type" ).c_str( ) )
-            .value( "dissipative_type",
-                    tba::AvailableTorque::dissipative_torque,
-                    get_docstring( "AvailableTorque.dissipative_type" ).c_str( ) )
-            .export_values( );
-
-    py::class_< tss::TorqueSettings, std::shared_ptr< tss::TorqueSettings > >(
-            m, "TorqueSettings", get_docstring( "TorqueSettings" ).c_str( ) );
-
-    py::class_< tss::SphericalHarmonicTorqueSettings, std::shared_ptr< tss::SphericalHarmonicTorqueSettings >, tss::TorqueSettings >(
-            m, "SphericalHarmonicTorqueSettings", get_docstring( "SphericalHarmonicTorqueSettings" ).c_str( ) );
-
-    m.def( "aerodynamic", &tss::aerodynamicTorque, get_docstring( "aerodynamic" ).c_str( ) );
-
-    m.def( "radiation_pressure_torque", &tss::radiationPressureTorque, get_docstring( "radiation_pressure_torque" ).c_str( ) );
-
-    m.def( "second_degree_gravitational", &tss::secondDegreeGravitationalTorque, get_docstring( "second_degree_gravitational" ).c_str( ) );
-=======
     py::enum_< tba::AvailableTorque >( m,
                                        "AvailableTorque",
                                        R"doc(
@@ -248,15 +202,11 @@
 
 
     )doc" );
->>>>>>> c9e1f02f
 
     m.def( "spherical_harmonic_gravitational",
            &tss::sphericalHarmonicGravitationalTorque,
            py::arg( "maximum_degree" ),
            py::arg( "maximum_order" ),
-<<<<<<< HEAD
-           get_docstring( "spherical_harmonic_gravitational" ).c_str( ) );
-=======
            R"doc(
 
 Creates the settings for the spherical harmonic torque.
@@ -296,26 +246,17 @@
 
 
     )doc" );
->>>>>>> c9e1f02f
 
     m.def( "custom_torque",
            &tss::customTorqueSettings,
            py::arg( "torque_function" ),
            py::arg( "scaling_function" ) = nullptr,
-<<<<<<< HEAD
-           get_docstring( "custom" ).c_str( ) );
-
-    m.def( "custom", &tss::customTorqueSettingsDeprecated, py::arg( "torque_function" ), py::arg( "scaling_function" ) = nullptr );
-
-    // NOTE: the only unexposed torque model is dissipativeTorque, but it is probably obsolete
-=======
            R"doc(No documentation found.)doc" );
 
     m.def( "custom", &tss::customTorqueSettingsDeprecated, py::arg( "torque_function" ), py::arg( "scaling_function" ) = nullptr );
 
     // NOTE: the only unexposed torque model is
     // dissipativeTorque, but it is probably obsolete
->>>>>>> c9e1f02f
 }
 
 }  // namespace torque
