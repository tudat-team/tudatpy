--- conflicted
+++ resolved
@@ -18,11 +18,6 @@
 #include <pybind11/pybind11.h>
 #include <pybind11/stl.h>
 #include <tudat/simulation/propagation_setup.h>
-<<<<<<< HEAD
-
-#include "docstrings.h"
-=======
->>>>>>> a367fe96
 
 namespace py = pybind11;
 namespace tba = tudat::basic_astrodynamics;
@@ -55,10 +50,6 @@
     //            .value("bang_bang_thrust_magnitude_from_mee_costates",
     //            tss::ThrustMagnitudeTypes::bang_bang_thrust_magnitude_from_mee_costates);
 
-<<<<<<< HEAD
-    py::class_< tss::ThrustMagnitudeSettings, std::shared_ptr< tss::ThrustMagnitudeSettings > >(
-            m, "ThrustMagnitudeSettings", get_docstring( "ThrustMagnitudeSettings" ).c_str( ) )
-=======
     py::class_< tss::ThrustMagnitudeSettings, std::shared_ptr< tss::ThrustMagnitudeSettings > >( m,
                                                                                                  "ThrustMagnitudeSettings",
                                                                                                  R"doc(
@@ -74,19 +65,20 @@
             Reference ID of the thrust origin that should be used (empty if N/A).
 
 
+    m.def( "get_propulsion_input_variables",
+           &tss::getPropulsionInputVariables,
+           py::arg( "body_with_guidance" ) = std::shared_ptr< tss::Body >( ),
+           py::arg( "independent_variables" ) = std::vector< tudat::propulsion::ThrustIndependentVariables >( ),
+           py::arg( "guidance_input_functions" ) = std::vector< std::function< double( ) > >( ) );  //,
+    //          get_docstring("get_propulsion_input_variables").c_str());
 
 
      )doc" )
->>>>>>> a367fe96
             .def_readonly( "thrust_magnitude_type", &tss::ThrustMagnitudeSettings::thrustMagnitudeType_ )
             .def_readonly( "thrust_origin_id", &tss::ThrustMagnitudeSettings::thrustOriginId_ );
 
     py::class_< tss::ConstantThrustMagnitudeSettings,
                 std::shared_ptr< tss::ConstantThrustMagnitudeSettings >,
-<<<<<<< HEAD
-                tss::ThrustMagnitudeSettings >(
-            m, "ConstantThrustMagnitudeSettings", get_docstring( "ConstantThrustMagnitudeSettings" ).c_str( ) )
-=======
                 tss::ThrustMagnitudeSettings >( m,
                                                 "ConstantThrustMagnitudeSettings",
                                                 R"doc(
@@ -110,14 +102,10 @@
 
 
      )doc" )
->>>>>>> a367fe96
             .def_readonly( "thrust_magnitude", &tss::ConstantThrustMagnitudeSettings::thrustMagnitude_ )
             .def_readonly( "specific_impulse", &tss::ConstantThrustMagnitudeSettings::specificImpulse_ );
 
     py::class_< tss::CustomThrustMagnitudeSettings, std::shared_ptr< tss::CustomThrustMagnitudeSettings >, tss::ThrustMagnitudeSettings >(
-<<<<<<< HEAD
-            m, "CustomThrustMagnitudeSettings", get_docstring( "CustomThrustMagnitudeSettings" ).c_str( ) );
-=======
             m,
             "CustomThrustMagnitudeSettings",
             R"doc(
@@ -132,7 +120,6 @@
 
 
      )doc" );
->>>>>>> a367fe96
 
     m.def( "get_propulsion_input_variables",
            &tss::getPropulsionInputVariables,
@@ -147,8 +134,25 @@
            &tss::constantThrustMagnitudeSettings,
            py::arg( "thrust_magnitude" ),
            py::arg( "specific_impulse" ),
-<<<<<<< HEAD
-           get_docstring( "constant_thrust_magnitude" ).c_str( ) );
+           R"doc(
+
+Create thrust magnitude settings from a constant thrust magnitude and Isp.
+
+Function that creates constant thrust magnitude settings. The specific impulse to use for the thrust is
+also supplied when applying a mass rate model in the propagation of the vehicle dynamics, relating the thrust
+to the mass decrease of the vehicle.
+
+
+Parameters
+----------
+thrust_magnitude : float
+    Value of the constant thrust magnitude.
+specific_impulse : float
+    Value of the constant specific impulse, used to link the thrust model to the mass propagation.
+Returns
+-------
+ConstantThrustMagnitudeSettings
+    Constant thrust magnitude settings object.
 
     m.def( "custom_thrust_magnitude",
            &tss::fromFunctionThrustMagnitudeSettings,
@@ -173,30 +177,6 @@
            py::arg( "thrust_acceleration_magnitude_function" ),
            py::arg( "specific_impulse" ),
            get_docstring( "custom_thrust_acceleration_magnitude_fixed_isp" ).c_str( ) );
-=======
-           R"doc(
-
-Create thrust magnitude settings from a constant thrust magnitude and Isp.
-
-Function that creates constant thrust magnitude settings. The specific impulse to use for the thrust is
-also supplied when applying a mass rate model in the propagation of the vehicle dynamics, relating the thrust
-to the mass decrease of the vehicle.
-
-
-Parameters
-----------
-thrust_magnitude : float
-    Value of the constant thrust magnitude.
-specific_impulse : float
-    Value of the constant specific impulse, used to link the thrust model to the mass propagation.
-Returns
--------
-ConstantThrustMagnitudeSettings
-    Constant thrust magnitude settings object.
-
-
-
-
 
 Examples
 --------
@@ -209,15 +189,8 @@
       thrust_magnitude=1.5e3,
       specific_impulse=315
   )
->>>>>>> a367fe96
-
-
-<<<<<<< HEAD
-    py::enum_< tss::ThrustDirectionTypes >( m, "ThrustDirectionGuidanceTypes", get_docstring( "ThrustDirectionGuidanceTypes" ).c_str( ) )
-            .value( "colinear_with_state_segment_thrust_direction_type",
-                    tss::ThrustDirectionTypes::colinear_with_state_segment_thrust_direction )
-            .value( "thrust_direction_from_existing_body_orientation_type",
-=======
+
+
     )doc" );
 
     m.def( "custom_thrust_magnitude",
@@ -368,7 +341,6 @@
                     tss::ThrustDirectionTypes::colinear_with_state_segment_thrust_direction )
             .value( "thrust_direction_from_existing_body_orientation_"
                     "type",
->>>>>>> a367fe96
                     tss::ThrustDirectionTypes::thrust_direction_from_existing_body_orientation )
             .value( "custom_thrust_direction_type", tss::ThrustDirectionTypes::custom_thrust_direction )
             .value( "custom_thrust_orientation_type", tss::ThrustDirectionTypes::custom_thrust_orientation )
@@ -382,42 +354,24 @@
             .export_values( );
 
     py::class_< tss::ThrustDirectionSettings, std::shared_ptr< tss::ThrustDirectionSettings > >(
-<<<<<<< HEAD
-            m, "ThrustDirectionSettings", get_docstring( "ThrustDirectionSettings" ).c_str( ) )
-=======
             m, "ThrustDirectionSettings", R"doc(No documentation found.)doc" )
->>>>>>> a367fe96
             .def_readonly( "thrust_direction_type", &tss::ThrustDirectionSettings::thrustDirectionType_ )
             .def_readonly( "relative_body", &tss::ThrustDirectionSettings::relativeBody_ );
 
     py::class_< tss::ThrustDirectionFromStateGuidanceSettings,
                 std::shared_ptr< tss::ThrustDirectionFromStateGuidanceSettings >,
-<<<<<<< HEAD
-                tss::ThrustDirectionSettings >(
-            m, "ThrustDirectionFromStateGuidanceSettings", get_docstring( "ThrustDirectionFromStateGuidanceSettings" ).c_str( ) )
-=======
                 tss::ThrustDirectionSettings >( m, "ThrustDirectionFromStateGuidanceSettings", R"doc(No documentation found.)doc" )
->>>>>>> a367fe96
             .def_readonly( "is_colinear_with_velocity", &tss::ThrustDirectionFromStateGuidanceSettings::isColinearWithVelocity_ )
             .def_readonly( "direction_is_opposite_to_vector",
                            &tss::ThrustDirectionFromStateGuidanceSettings::directionIsOppositeToVector_ );
 
     py::class_< tss::CustomThrustDirectionSettings, std::shared_ptr< tss::CustomThrustDirectionSettings >, tss::ThrustDirectionSettings >(
-<<<<<<< HEAD
-            m, "CustomThrustDirectionSettings", get_docstring( "CustomThrustDirectionSettings" ).c_str( ) )
-=======
             m, "CustomThrustDirectionSettings", R"doc(No documentation found.)doc" )
->>>>>>> a367fe96
             .def_readonly( "thrust_direction_function", &tss::CustomThrustDirectionSettings::thrustDirectionFunction_ );
 
     py::class_< tss::CustomThrustOrientationSettings,
                 std::shared_ptr< tss::CustomThrustOrientationSettings >,
-<<<<<<< HEAD
-                tss::ThrustDirectionSettings >(
-            m, "CustomThrustOrientationSettings", get_docstring( "CustomThrustOrientationSettings" ).c_str( ) )
-=======
                 tss::ThrustDirectionSettings >( m, "CustomThrustOrientationSettings", R"doc(No documentation found.)doc" )
->>>>>>> a367fe96
             .def_readonly( "thrust_orientation_function", &tss::CustomThrustOrientationSettings::thrustOrientationFunction_ );
 
     m.def( "thrust_direction_from_state_guidance",
