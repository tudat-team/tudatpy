--- conflicted
+++ resolved
@@ -18,10 +18,6 @@
 #include <pybind11/stl.h>
 #include <tudat/simulation/propagation_setup.h>
 
-<<<<<<< HEAD
-#include "docstrings.h"
-=======
->>>>>>> c9e1f02f
 #include "scalarTypes.h"
 
 namespace py = pybind11;
@@ -46,63 +42,92 @@
 void expose_integrator_setup( py::module &m )
 {
     // ENUMS
-<<<<<<< HEAD
-    py::enum_< tni::MinimumIntegrationTimeStepHandling >(
-            m, "MinimumIntegrationTimeStepHandling", get_docstring( "MinimumIntegrationTimeStepHandling" ).c_str( ) )
+    py::enum_< tni::MinimumIntegrationTimeStepHandling >( m, "MinimumIntegrationTimeStepHandling", R"doc(
+
+        Enumeration defining possible behaviours when :math:`\Delta t_{rec}<\Delta t_{\min}`. in step-size control (e.g. recommended time step is smaller than minimum time step)
+
+    m.def( "step_size_control_blockwise_scalar_tolerance",
+           &tni::perBlockIntegratorStepSizeControlSettings< double >,
+           py::arg( "block_indices" ),
+           py::arg( "relative_error_tolerance" ),
+           py::arg( "absolute_error_tolerance" ),
+           py::arg( "safety_factor" ) = 0.8,
+           py::arg( "minimum_factor_increase" ) = 0.1,
+           py::arg( "maximum_factor_increase" ) = 4.0,
+           get_docstring( "step_size_control_blockwise_scalar_tolerance" ).c_str( ) );
+
+    m.def( "step_size_control_blockwise_matrix_tolerance",
+           &tni::perBlockIntegratorStepSizeControlSettings< Eigen::MatrixXd >,
+           py::arg( "block_indices" ),
+           py::arg( "relative_error_tolerance" ),
+           py::arg( "absolute_error_tolerance" ),
+           py::arg( "safety_factor" ) = 0.8,
+           py::arg( "minimum_factor_increase" ) = 0.1,
+           py::arg( "maximum_factor_increase" ) = 4.0,
+           get_docstring( "step_size_control_blockwise_matrix_tolerance" ).c_str( ) );
+
+
+    m.def( "runge_kutta_4",
+           &tni::rungeKutta4Settings< TIME_TYPE >,
+           py::arg( "initial_time_step" ),
+           py::arg( "assess_termination_on_minor_steps" ) = false );
+
+     )doc" )
             .value( "throw_exception_below_minimum",
                     tni::MinimumIntegrationTimeStepHandling::throw_exception_below_minimum,
-                    get_docstring( "MinimumIntegrationTimeStepHandling.throw_exception_below_minimum" ).c_str( ) )
+                    R"doc(
+Exception is throw, and propagation is terminated
+     )doc" )
             .value( "set_to_minimum_step_silently",
                     tni::MinimumIntegrationTimeStepHandling::set_to_minimum_step_silently,
-                    get_docstring( "MinimumIntegrationTimeStepHandling.set_to_minimum_step_silently" ).c_str( ) )
+                    R"doc(
+The final time step is set to :math:`\Delta t=\Delta t_{\min}`, violating requirements of step-size control algorithm, without any message to user"
+     )doc" )
             .value( "set_to_minimum_step_single_warning",
                     tni::MinimumIntegrationTimeStepHandling::set_to_minimum_step_single_warning,
-                    get_docstring( "MinimumIntegrationTimeStepHandling.set_to_minimum_step_single_warning" ).c_str( ) )
+                    R"doc(
+The final time step is set to :math:`\Delta t=\Delta t_{\min}`, violating requirements of step-size control algorithm, a warning is printed to the terminal the first time this happens during a propagation"
+     )doc" )
             .value( "set_to_minimum_step_every_time_warning",
                     tni::MinimumIntegrationTimeStepHandling::set_to_minimum_step_every_time_warning,
-                    get_docstring( "MinimumIntegrationTimeStepHandling.set_to_minimum_step_every_time_warning" ).c_str( ) )
+                    R"doc(
+The final time step is set to :math:`\Delta t=\Delta t_{\min}`, violating requirements of step-size control algorithm, a warning is printed to the terminal every time this happens during a propagation"
+     )doc" )
             .export_values( );
 
-    py::enum_< tni::AvailableIntegrators >( m, "AvailableIntegrators", get_docstring( "AvailableIntegrators" ).c_str( ) )
-            //       .value("euler_type", tni::AvailableIntegrators::euler)
-            //       .value("runge_kutta_4_type", tni::AvailableIntegrators::rungeKutta4)
-=======
-    py::enum_< tni::MinimumIntegrationTimeStepHandling >( m, "MinimumIntegrationTimeStepHandling", R"doc(
-
-        Enumeration defining possible behaviours when :math:`\Delta t_{rec}<\Delta t_{\min}`. in step-size control (e.g. recommended time step is smaller than minimum time step)
-
-
-
-
-
-     )doc" )
-            .value( "throw_exception_below_minimum",
-                    tni::MinimumIntegrationTimeStepHandling::throw_exception_below_minimum,
-                    R"doc(
-Exception is throw, and propagation is terminated
-     )doc" )
-            .value( "set_to_minimum_step_silently",
-                    tni::MinimumIntegrationTimeStepHandling::set_to_minimum_step_silently,
-                    R"doc(
-The final time step is set to :math:`\Delta t=\Delta t_{\min}`, violating requirements of step-size control algorithm, without any message to user"
-     )doc" )
-            .value( "set_to_minimum_step_single_warning",
-                    tni::MinimumIntegrationTimeStepHandling::set_to_minimum_step_single_warning,
-                    R"doc(
-The final time step is set to :math:`\Delta t=\Delta t_{\min}`, violating requirements of step-size control algorithm, a warning is printed to the terminal the first time this happens during a propagation"
-     )doc" )
-            .value( "set_to_minimum_step_every_time_warning",
-                    tni::MinimumIntegrationTimeStepHandling::set_to_minimum_step_every_time_warning,
-                    R"doc(
-The final time step is set to :math:`\Delta t=\Delta t_{\min}`, violating requirements of step-size control algorithm, a warning is printed to the terminal every time this happens during a propagation"
-     )doc" )
-            .export_values( );
-
     py::enum_< tni::AvailableIntegrators >( m, "AvailableIntegrators", R"doc(
 
         Enumeration of integrators available with tudat.
 
-
+    m.def( "runge_kutta_variable_step_size",
+           &tni::rungeKuttaVariableStepSettingsScalarTolerancesDeprecated< TIME_TYPE >,
+           py::arg( "initial_time" ),
+           py::arg( "initial_time_step" ),
+           py::arg( "coefficient_set" ),
+           py::arg( "minimum_step_size" ),
+           py::arg( "maximum_step_size" ),
+           py::arg( "relative_error_tolerance" ),
+           py::arg( "absolute_error_tolerance" ),
+           py::arg( "assess_termination_on_minor_steps" ) = false,
+           py::arg( "safety_factor" ) = 0.8,
+           py::arg( "maximum_factor_increase" ) = 4.0,
+           py::arg( "minimum_factor_increase" ) = 0.1,
+           py::arg( "throw_exception_if_minimum_step_exceeded" ) = true );
+
+    m.def( "runge_kutta_variable_step_size_vector_tolerances",
+           &tni::rungeKuttaVariableStepSettingsVectorTolerancesDeprecated< TIME_TYPE >,
+           py::arg( "initial_time" ),
+           py::arg( "initial_time_step" ),
+           py::arg( "coefficient_set" ),
+           py::arg( "minimum_step_size" ),
+           py::arg( "maximum_step_size" ),
+           py::arg( "relative_error_tolerance" ),
+           py::arg( "absolute_error_tolerance" ),
+           py::arg( "assess_termination_on_minor_steps" ) = false,
+           py::arg( "safety_factor" ) = 0.8,
+           py::arg( "maximum_factor_increase" ) = 4.0,
+           py::arg( "minimum_factor_increase" ) = 0.1,
+           py::arg( "throw_exception_if_minimum_step_exceeded" ) = true );
 
 
 
@@ -111,64 +136,12 @@
             //       tni::AvailableIntegrators::euler)
             //       .value("runge_kutta_4_type",
             //       tni::AvailableIntegrators::rungeKutta4)
->>>>>>> c9e1f02f
             .value( "runge_kutta_fixed_step_size_type", tni::AvailableIntegrators::rungeKuttaFixedStepSize )
             .value( "runge_kutta_variable_step_size_type", tni::AvailableIntegrators::rungeKuttaVariableStepSize )
             .value( "bulirsch_stoer_type", tni::AvailableIntegrators::bulirschStoer )
             .value( "adams_bashforth_moulton_type", tni::AvailableIntegrators::adamsBashforthMoulton )
             .export_values( );
 
-<<<<<<< HEAD
-    py::enum_< tni::CoefficientSets >( m, "CoefficientSets", get_docstring( "CoefficientSets" ).c_str( ) )
-            .value( "euler_forward", tni::forwardEuler, get_docstring( "CoefficientSets.euler_forward" ).c_str( ) )
-            .value( "rk_4", tni::rungeKutta4Classic, get_docstring( "CoefficientSets.rk_4" ).c_str( ) )
-            .value( "explicit_mid_point", tni::explicitMidPoint, get_docstring( "CoefficientSets.explicit_mid_point" ).c_str( ) )
-            .value( "explicit_trapezoid_rule",
-                    tni::explicitTrapezoidRule,
-                    get_docstring( "CoefficientSets.explicit_trapezoid_rule" ).c_str( ) )
-            .value( "ralston", tni::ralston, get_docstring( "CoefficientSets.ralston" ).c_str( ) )
-            .value( "rk_3", tni::rungeKutta3, get_docstring( "CoefficientSets.rk_3" ).c_str( ) )
-            .value( "ralston_3", tni::ralston3, get_docstring( "CoefficientSets.ralston_3" ).c_str( ) )
-            .value( "SSPRK3", tni::SSPRK3, get_docstring( "CoefficientSets.SSPRK3" ).c_str( ) )
-            .value( "ralston_4", tni::ralston4, get_docstring( "CoefficientSets.ralston_4" ).c_str( ) )
-            .value( "three_eight_rule_rk_4", tni::threeEighthRuleRK4, get_docstring( "CoefficientSets.three_eight_rule_rk_4" ).c_str( ) )
-            .value( "heun_euler", tni::heunEuler, get_docstring( "CoefficientSets.heun_euler" ).c_str( ) )
-            .value( "rkf_12", tni::rungeKuttaFehlberg12, get_docstring( "CoefficientSets.rkf_12" ).c_str( ) )
-            .value( "rkf_45", tni::rungeKuttaFehlberg45, get_docstring( "CoefficientSets.rkf_45" ).c_str( ) )
-            .value( "rkf_56", tni::rungeKuttaFehlberg56, get_docstring( "CoefficientSets.rkf_56" ).c_str( ) )
-            .value( "rkf_78", tni::rungeKuttaFehlberg78, get_docstring( "CoefficientSets.rkf_78" ).c_str( ) )
-            .value( "rkdp_87", tni::rungeKutta87DormandPrince, get_docstring( "CoefficientSets.rkdp_87" ).c_str( ) )
-            .value( "rkf_89", tni::rungeKuttaFehlberg89, get_docstring( "CoefficientSets.rkf_89" ).c_str( ) )
-            .value( "rkv_89", tni::rungeKuttaVerner89, get_docstring( "CoefficientSets.rkv_89" ).c_str( ) )
-            .value( "rkf_108", tni::rungeKuttaFeagin108, get_docstring( "CoefficientSets.rkf_108" ).c_str( ) )
-            .value( "rkf_1210", tni::rungeKuttaFeagin1210, get_docstring( "CoefficientSets.rkf_1210" ).c_str( ) )
-            .value( "rkf_1412", tni::rungeKuttaFeagin1412, get_docstring( "CoefficientSets.rkf_1412" ).c_str( ) )
-            .export_values( );
-
-    py::enum_< tni::RungeKuttaCoefficients::OrderEstimateToIntegrate >(
-            m, "OrderToIntegrate", get_docstring( "OrderToIntegrate" ).c_str( ) )
-            .value( "lower",
-                    tni::RungeKuttaCoefficients::OrderEstimateToIntegrate::lower,
-                    get_docstring( "OrderToIntegrate.lower" ).c_str( ) )
-            .value( "higher",
-                    tni::RungeKuttaCoefficients::OrderEstimateToIntegrate::higher,
-                    get_docstring( "OrderToIntegrate.higher" ).c_str( ) )
-            .export_values( );
-
-    py::enum_< tni::ExtrapolationMethodStepSequences >(
-            m, "ExtrapolationMethodStepSequences", get_docstring( "ExtrapolationMethodStepSequences" ).c_str( ) )
-            .value( "bulirsch_stoer_sequence",
-                    tni::ExtrapolationMethodStepSequences::bulirsch_stoer_sequence,
-                    get_docstring( "ExtrapolationMethodStepSequences.bulirsch_stoer_sequence" ).c_str( ) )
-            .value( "deufelhard_sequence",
-                    tni::ExtrapolationMethodStepSequences::deufelhard_sequence,
-                    get_docstring( "ExtrapolationMethodStepSequences.deufelhard_sequence" ).c_str( ) )
-            .export_values( );
-
-    // CLASSES
-    py::class_< tni::IntegratorSettings< TIME_TYPE >, std::shared_ptr< tni::IntegratorSettings< TIME_TYPE > > >(
-            m, "IntegratorSettings", get_docstring( "IntegratorSettings" ).c_str( ) )
-=======
     py::enum_< tni::CoefficientSets >( m,
                                        "CoefficientSets",
                                        R"doc(
@@ -350,20 +323,10 @@
 
 
      )doc" )
->>>>>>> c9e1f02f
             .def_readwrite( "initial_time", &tni::IntegratorSettings< TIME_TYPE >::initialTimeDeprecated_ );
 
     py::class_< tni::RungeKuttaFixedStepSizeSettings< TIME_TYPE >,
                 std::shared_ptr< tni::RungeKuttaFixedStepSizeSettings< TIME_TYPE > >,
-<<<<<<< HEAD
-                tni::IntegratorSettings< TIME_TYPE > >(
-            m, "RungeKuttaFixedStepSizeSettings", get_docstring( "RungeKuttaFixedStepSizeSettings" ).c_str( ) );
-
-    py::class_< tni::RungeKuttaVariableStepSizeBaseSettings< TIME_TYPE >,
-                std::shared_ptr< tni::RungeKuttaVariableStepSizeBaseSettings< TIME_TYPE > >,
-                tni::IntegratorSettings< TIME_TYPE > >(
-            m, "RungeKuttaVariableStepSizeBaseSettings", get_docstring( "RungeKuttaVariableStepSizeBaseSettings" ).c_str( ) );
-=======
                 tni::IntegratorSettings< TIME_TYPE > >( m,
                                                         "RungeKuttaFixedStepSizeSettings",
                                                         R"doc(
@@ -379,40 +342,15 @@
     py::class_< tni::RungeKuttaVariableStepSizeBaseSettings< TIME_TYPE >,
                 std::shared_ptr< tni::RungeKuttaVariableStepSizeBaseSettings< TIME_TYPE > >,
                 tni::IntegratorSettings< TIME_TYPE > >( m, "RungeKuttaVariableStepSizeBaseSettings", R"doc(No documentation found.)doc" );
->>>>>>> c9e1f02f
 
     py::class_< tni::RungeKuttaVariableStepSizeSettingsVectorTolerances< TIME_TYPE >,
                 std::shared_ptr< tni::RungeKuttaVariableStepSizeSettingsVectorTolerances< TIME_TYPE > >,
                 tni::RungeKuttaVariableStepSizeBaseSettings< TIME_TYPE > >(
-<<<<<<< HEAD
-            m,
-            "RungeKuttaVariableStepSizeSettingsVectorTolerances",
-            get_docstring( "RungeKuttaVariableStepSizeSettingsVectorTolerances" ).c_str( ) );
-=======
             m, "RungeKuttaVariableStepSizeSettingsVectorTolerances", R"doc(No documentation found.)doc" );
->>>>>>> c9e1f02f
 
     py::class_< tni::RungeKuttaVariableStepSizeSettingsScalarTolerances< TIME_TYPE >,
                 std::shared_ptr< tni::RungeKuttaVariableStepSizeSettingsScalarTolerances< TIME_TYPE > >,
                 tni::RungeKuttaVariableStepSizeBaseSettings< TIME_TYPE > >(
-<<<<<<< HEAD
-            m,
-            "RungeKuttaVariableStepSizeSettingsScalarTolerances",
-            get_docstring( "RungeKuttaVariableStepSizeSettingsScalarTolerances" ).c_str( ) );
-
-    py::class_< tni::BulirschStoerIntegratorSettings< TIME_TYPE >,
-                std::shared_ptr< tni::BulirschStoerIntegratorSettings< TIME_TYPE > >,
-                tni::IntegratorSettings< TIME_TYPE > >(
-            m, "BulirschStoerIntegratorSettings", get_docstring( "BulirschStoerIntegratorSettings" ).c_str( ) );
-
-    py::class_< tni::AdamsBashforthMoultonSettings< TIME_TYPE >,
-                std::shared_ptr< tni::AdamsBashforthMoultonSettings< TIME_TYPE > >,
-                tni::IntegratorSettings< TIME_TYPE > >(
-            m, "AdamsBashforthMoultonSettings", get_docstring( "AdamsBashforthMoultonSettings" ).c_str( ) );
-
-    py::class_< tni::IntegratorStepSizeControlSettings, std::shared_ptr< tni::IntegratorStepSizeControlSettings > >(
-            m, "IntegratorStepSizeControlSettings", get_docstring( "IntegratorStepSizeControlSettings" ).c_str( ) )
-=======
             m, "RungeKuttaVariableStepSizeSettingsScalarTolerances", R"doc(No documentation found.)doc" );
 
     py::class_< tni::BulirschStoerIntegratorSettings< TIME_TYPE >,
@@ -457,15 +395,11 @@
 
 
      )doc" )
->>>>>>> c9e1f02f
             .def_readwrite( "safety_factor", &tni::IntegratorStepSizeControlSettings::safetyFactorForNextStepSize_ )
             .def_readwrite( "minimum_step_decrease", &tni::IntegratorStepSizeControlSettings::minimumFactorDecreaseForNextStepSize_ )
             .def_readwrite( "maximum_step_decrease", &tni::IntegratorStepSizeControlSettings::maximumFactorDecreaseForNextStepSize_ );
 
     py::class_< tni::IntegratorStepSizeValidationSettings, std::shared_ptr< tni::IntegratorStepSizeValidationSettings > >(
-<<<<<<< HEAD
-            m, "IntegratorStepSizeValidationSettings", get_docstring( "IntegratorStepSizeValidationSettings" ).c_str( ) )
-=======
             m,
             "IntegratorStepSizeValidationSettings",
             R"doc(
@@ -479,15 +413,11 @@
 
 
      )doc" )
->>>>>>> c9e1f02f
             .def_readwrite( "minimum_step", &tni::IntegratorStepSizeValidationSettings::minimumStep_ )
             .def_readwrite( "maximum_step", &tni::IntegratorStepSizeValidationSettings::maximumStep_ )
             .def_readwrite( "minimum_step_handling", &tni::IntegratorStepSizeValidationSettings::minimumIntegrationTimeStepHandling_ );
 
     // FACTORY FUNCTIONS
-<<<<<<< HEAD
-    m.def( "print_butcher_tableau", &tni::printButcherTableau, get_docstring( "print_butcher_tableau" ).c_str( ) );
-=======
     m.def( "print_butcher_tableau",
            &tni::printButcherTableau,
            py::arg( "coefficient_set" ),
@@ -506,7 +436,6 @@
 
 
     )doc" );
->>>>>>> c9e1f02f
 
     m.def( "step_size_validation",
            &tni::stepSizeValidationSettings,
@@ -515,9 +444,6 @@
            py::arg( "minimum_step_size_handling" ) = tni::throw_exception_below_minimum,
            py::arg( "accept_infinity_step" ) = false,
            py::arg( "accept_nan_step" ) = false,
-<<<<<<< HEAD
-           get_docstring( "step_size_validation" ).c_str( ) );
-=======
            R"doc(
 
 Creates settings step size validation in a variable step-size integrator.
@@ -552,7 +478,6 @@
 
 
     )doc" );
->>>>>>> c9e1f02f
 
     m.def( "step_size_control_elementwise_scalar_tolerance",
            &tni::perElementIntegratorStepSizeControlSettings< double >,
@@ -561,9 +486,6 @@
            py::arg( "safety_factor" ) = 0.8,
            py::arg( "minimum_factor_increase" ) = 0.1,
            py::arg( "maximum_factor_increase" ) = 4.0,
-<<<<<<< HEAD
-           get_docstring( "step_size_control_elementwise_scalar_tolerance" ).c_str( ) );
-=======
            R"doc(
 
 Creates settings for integrator step-size control, using element-wise analysis for the propagated states.
@@ -619,7 +541,6 @@
 
 
     )doc" );
->>>>>>> c9e1f02f
 
     m.def( "step_size_control_elementwise_matrix_tolerance",
            &tni::perElementIntegratorStepSizeControlSettings< Eigen::MatrixXd >,
@@ -628,9 +549,6 @@
            py::arg( "safety_factor" ) = 0.8,
            py::arg( "minimum_factor_increase" ) = 0.1,
            py::arg( "maximum_factor_increase" ) = 4.0,
-<<<<<<< HEAD
-           get_docstring( "step_size_control_elementwise_matrix_tolerance" ).c_str( ) );
-=======
            R"doc(
 
 Creates settings for integrator step-size control, using element-wise analysis for the propagated states.
@@ -667,7 +585,6 @@
 
 
     )doc" );
->>>>>>> c9e1f02f
 
     m.def( "step_size_control_blockwise_scalar_tolerance",
            &tni::perBlockIntegratorStepSizeControlSettings< double >,
@@ -677,9 +594,6 @@
            py::arg( "safety_factor" ) = 0.8,
            py::arg( "minimum_factor_increase" ) = 0.1,
            py::arg( "maximum_factor_increase" ) = 4.0,
-<<<<<<< HEAD
-           get_docstring( "step_size_control_blockwise_scalar_tolerance" ).c_str( ) );
-=======
            R"doc(
 
 Creates settings for integrator step-size control, using block-wise analysis for the propagated states.
@@ -722,7 +636,6 @@
 
 
     )doc" );
->>>>>>> c9e1f02f
 
     m.def( "step_size_control_blockwise_matrix_tolerance",
            &tni::perBlockIntegratorStepSizeControlSettings< Eigen::MatrixXd >,
@@ -732,9 +645,6 @@
            py::arg( "safety_factor" ) = 0.8,
            py::arg( "minimum_factor_increase" ) = 0.1,
            py::arg( "maximum_factor_increase" ) = 4.0,
-<<<<<<< HEAD
-           get_docstring( "step_size_control_blockwise_matrix_tolerance" ).c_str( ) );
-=======
            R"doc(
 
 Creates settings for integrator step-size control, using block-wise analysis for the propagated states.
@@ -773,15 +683,11 @@
 
 
     )doc" );
->>>>>>> c9e1f02f
 
     m.def( "standard_cartesian_state_element_blocks",
            &tni::getStandardCartesianStatesElementsToCheck,
            py::arg( "number_of_rows" ),
            py::arg( "number_of_columns" ),
-<<<<<<< HEAD
-           get_docstring( "standard_cartesian_state_element_blocks" ).c_str( ) );
-=======
            R"doc(
 
 Function to generate step size control blocks on position and velocity elements for numerical integration
@@ -811,7 +717,6 @@
 
 
     )doc" );
->>>>>>> c9e1f02f
 
     m.def( "standard_rotational_state_element_blocks",
            &tni::getStandardRotationalStatesElementsToCheck,
@@ -826,9 +731,6 @@
            py::arg( "safety_factor" ) = 0.8,
            py::arg( "minimum_factor_increase" ) = 0.1,
            py::arg( "maximum_factor_increase" ) = 4.0,
-<<<<<<< HEAD
-           get_docstring( "step_size_control_custom_blockwise_scalar_tolerance" ).c_str( ) );
-=======
            R"doc(
 
 Creates settings for integrator step-size control, using block-wise analysis for the propagated states.
@@ -868,7 +770,6 @@
 
 
     )doc" );
->>>>>>> c9e1f02f
 
     m.def( "step_size_control_custom_blockwise_matrix_tolerance",
            &tni::perBlockFromFunctionIntegratorStepSizeControlSettings< Eigen::MatrixXd >,
@@ -878,9 +779,6 @@
            py::arg( "safety_factor" ) = 0.8,
            py::arg( "minimum_factor_increase" ) = 0.1,
            py::arg( "maximum_factor_increase" ) = 4.0,
-<<<<<<< HEAD
-           get_docstring( "step_size_control_custom_blockwise_matrix_tolerance" ).c_str( ) );
-=======
            R"doc(
 
 Creates settings for integrator step-size control, using block-wise analysis for the propagated states.
@@ -916,7 +814,6 @@
 
 
     )doc" );
->>>>>>> c9e1f02f
 
     m.def( "runge_kutta_fixed_step",
            &tni::rungeKuttaFixedStepSettings< TIME_TYPE >,
@@ -924,9 +821,6 @@
            py::arg( "coefficient_set" ),
            py::arg( "order_to_use" ) = tni::RungeKuttaCoefficients::OrderEstimateToIntegrate::lower,
            py::arg( "assess_termination_on_minor_steps" ) = false,
-<<<<<<< HEAD
-           get_docstring( "runge_kutta_fixed_step" ).c_str( ) );
-=======
            R"doc(
 
 Creates the settings for the Runge-Kutta fixed step size integrator.
@@ -983,7 +877,6 @@
 
 
     )doc" );
->>>>>>> c9e1f02f
 
     m.def( "runge_kutta_variable_step",
            &tni::multiStageVariableStepSizeSettings< TIME_TYPE >,
@@ -992,9 +885,6 @@
            py::arg( "step_size_control_settings" ),
            py::arg( "step_size_validation_settings" ),
            py::arg( "assess_termination_on_minor_steps" ) = false,
-<<<<<<< HEAD
-           get_docstring( "runge_kutta_variable_step" ).c_str( ) );
-=======
            R"doc(
 
 Creates the settings for the Runge-Kutta fixed step size integrator.
@@ -1068,7 +958,6 @@
 
 
     )doc" );
->>>>>>> c9e1f02f
 
     m.def( "bulirsch_stoer_variable_step",
            &tni::bulirschStoerVariableStepIntegratorSettings< TIME_TYPE >,
@@ -1078,9 +967,6 @@
            py::arg( "step_size_control_settings" ),
            py::arg( "step_size_validation_settings" ),
            py::arg( "assess_termination_on_minor_steps" ) = false,
-<<<<<<< HEAD
-           get_docstring( "bulirsch_stoer_variable_step" ).c_str( ) );
-=======
            R"doc(
 
 Creates the settings for the variable time-step Bulirsch-Stoer integrator.
@@ -1149,7 +1035,6 @@
 
 
     )doc" );
->>>>>>> c9e1f02f
 
     m.def( "bulirsch_stoer_fixed_step",
            &tni::bulirschStoerFixedStepIntegratorSettings< TIME_TYPE >,
@@ -1157,9 +1042,6 @@
            py::arg( "extrapolation_sequence" ),
            py::arg( "maximum_number_of_steps" ),
            py::arg( "assess_termination_on_minor_steps" ) = false,
-<<<<<<< HEAD
-           get_docstring( "bulirsch_stoer_fixed_step" ).c_str( ) );
-=======
            R"doc(
 
 Creates the settings for the fixed time-step Bulirsch-Stoer integrator.
@@ -1204,7 +1086,6 @@
 
 
     )doc" );
->>>>>>> c9e1f02f
 
     m.def( "adams_bashforth_moulton",
            &tni::adamsBashforthMoultonSettings< TIME_TYPE >,
@@ -1217,9 +1098,6 @@
            py::arg( "maximum_order" ) = 11,
            py::arg( "assess_termination_on_minor_steps" ) = false,
            py::arg( "bandwidth" ) = 200.0,
-<<<<<<< HEAD
-           get_docstring( "adams_bashforth_moulton" ).c_str( ) );
-=======
            R"doc(
 
 Creates the settings for the Adams-Bashforth-Moulton integrator.
@@ -1267,7 +1145,6 @@
 
 
     )doc" );
->>>>>>> c9e1f02f
 
     m.def( "adams_bashforth_moulton_fixed_order",
            &tni::adamsBashforthMoultonSettingsFixedOrder< TIME_TYPE >,
@@ -1279,9 +1156,6 @@
            py::arg( "order" ) = 6,
            py::arg( "assess_termination_on_minor_steps" ) = false,
            py::arg( "bandwidth" ) = 200.0,
-<<<<<<< HEAD
-           get_docstring( "adams_bashforth_moulton_fixed_order" ).c_str( ) );
-=======
            R"doc(
 
 Creates the settings for the Adams-Bashforth-Moulton integrator of fixed order.
@@ -1319,7 +1193,6 @@
 
 
     )doc" );
->>>>>>> c9e1f02f
 
     m.def( "adams_bashforth_moulton_fixed_step",
            &tni::adamsBashforthMoultonSettingsFixedStep< TIME_TYPE >,
@@ -1330,9 +1203,6 @@
            py::arg( "maximum_order" ) = 11,
            py::arg( "assess_termination_on_minor_steps" ) = false,
            py::arg( "bandwidth" ) = 200.0,
-<<<<<<< HEAD
-           get_docstring( "adams_bashforth_moulton_fixed_step" ).c_str( ) );
-=======
            R"doc(
 
 Creates the settings for the Adams-Bashforth-Moulton fixed-step integrator.
@@ -1368,19 +1238,12 @@
 
 
     )doc" );
->>>>>>> c9e1f02f
 
     m.def( "adams_bashforth_moulton_fixed_step_fixed_order",
            &tni::adamsBashforthMoultonSettingsFixedStepFixedOrder< TIME_TYPE >,
            py::arg( "time_step" ),
            py::arg( "order" ) = 6,
            py::arg( "assess_termination_on_minor_steps" ) = false,
-<<<<<<< HEAD
-           get_docstring( "adams_bashforth_moulton_fixed_step_fixed_order" ).c_str( ) );
-
-    /*!
-     * DEPRECATED -------------------------------------------------------------------------
-=======
            R"doc(
 
 Creates the settings for the Adams-Bashforth-Moulton fixed-step, fixed-order integrator.
@@ -1412,7 +1275,6 @@
     /*!
      * DEPRECATED
      * -------------------------------------------------------------------------
->>>>>>> c9e1f02f
      *
      */
 
@@ -1429,9 +1291,6 @@
            py::arg( "maximum_factor_increase" ) = 4.0,
            py::arg( "minimum_factor_increase" ) = 0.1,
            py::arg( "throw_exception_if_minimum_step_exceeded" ) = true,
-<<<<<<< HEAD
-           get_docstring( "runge_kutta_variable_step_size_vector_tolerances" ).c_str( ) );
-=======
            R"doc(
 
 Creates the settings for the Runge-Kutta variable step size integrator with vector tolerances.
@@ -1485,7 +1344,6 @@
 
 
     )doc" );
->>>>>>> c9e1f02f
 
     m.def( "runge_kutta_variable_step_size",
            &tni::rungeKuttaVariableStepSettingsScalarTolerances< TIME_TYPE >,
@@ -1500,12 +1358,6 @@
            py::arg( "maximum_factor_increase" ) = 4.0,
            py::arg( "minimum_factor_increase" ) = 0.1,
            py::arg( "throw_exception_if_minimum_step_exceeded" ) = true,
-<<<<<<< HEAD
-           get_docstring( "runge_kutta_variable_step_size" ).c_str( ) );
-
-    /*!
-     * DEPRECATED UNDOCUMENTED -------------------------------------------------------------------------
-=======
            R"doc(
 
 Creates the settings for the Runge-Kutta variable step size integrator with scalar tolerances.
@@ -1563,7 +1415,6 @@
     /*!
      * DEPRECATED UNDOCUMENTED
      * -------------------------------------------------------------------------
->>>>>>> c9e1f02f
      *
      */
 
@@ -1662,9 +1513,6 @@
            py::arg( "safety_factor" ) = 0.7,
            py::arg( "maximum_factor_increase" ) = 10.0,
            py::arg( "minimum_factor_increase" ) = 0.1,
-<<<<<<< HEAD
-           get_docstring( "bulirsch_stoer" ).c_str( ) );
-=======
            R"doc(
 
 Creates the settings for the Bulirsch-Stoer integrator.
@@ -1713,7 +1561,6 @@
 
 
     )doc" );
->>>>>>> c9e1f02f
 
     m.def( "adams_bashforth_moulton",
            &tni::adamsBashforthMoultonSettingsDeprecated< TIME_TYPE >,
