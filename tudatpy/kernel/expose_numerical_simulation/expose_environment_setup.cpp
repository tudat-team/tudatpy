/*    Copyright (c) 2010-2019, Delft University of Technology
 *    All rights reserved
 *
 *    This file is part of the Tudat. Redistribution and use in source and
 *    binary forms, with or without modification, are permitted exclusively
 *    under the terms of the Modified BSD license. You should have received
 *    a copy of the license with this file. If not, please or visit:
 *    http://tudat.tudelft.nl/LICENSE.
 */


#include "expose_environment_setup.h"

#include <pybind11/complex.h>
#include <pybind11/eigen.h>
#include <pybind11/functional.h>
#include <pybind11/pybind11.h>
#include <pybind11/stl.h>
#include <tudat/astro/reference_frames/referenceFrameTransformations.h>
#include <tudat/simulation/environment_setup.h>

#include "expose_environment_setup/expose_aerodynamic_coefficient_setup.h"
#include "expose_environment_setup/expose_atmosphere_setup.h"
#include "expose_environment_setup/expose_ephemeris_setup.h"
#include "expose_environment_setup/expose_gravity_field_setup.h"
#include "expose_environment_setup/expose_gravity_field_variation_setup.h"
#include "expose_environment_setup/expose_ground_station_setup.h"
#include "expose_environment_setup/expose_radiation_pressure_setup.h"
#include "expose_environment_setup/expose_rigid_body_setup.h"
#include "expose_environment_setup/expose_rotation_model_setup.h"
#include "expose_environment_setup/expose_shape_deformation_setup.h"
#include "expose_environment_setup/expose_shape_setup.h"
#include "expose_environment_setup/expose_vehicle_systems_setup.h"
#include "scalarTypes.h"

namespace py = pybind11;
namespace tss = tudat::simulation_setup;
namespace te = tudat::ephemerides;
namespace ti = tudat::interpolators;
namespace tba = tudat::basic_astrodynamics;
namespace ta = tudat::aerodynamics;
namespace trf = tudat::reference_frames;
namespace tg = tudat::gravitation;
namespace tcc = tudat::coordinate_conversions;
namespace tp = tudat::propagators;


namespace tudatpy {
<<<<<<< HEAD
    namespace numerical_simulation {
        namespace environment_setup {

            void expose_environment_setup(py::module &m) {
                //        m.def("get_body_gravitational_parameter",
                //              &tss::getBodyGravitationalParameter,
                //              py::arg("body_collection"),
                //              py::arg("body_name"));


                py::class_<tss::BodySettings,
                           std::shared_ptr<tss::BodySettings>>(
                    m, "BodySettings", R"doc(

        Class for defining settings for the creation of a single body.

        Class for defining settings for the creation of a single body, this object is typically stored inside a
        :class:`BodyListSettings`, object.





     )doc")
                    .def_readwrite("constant_mass",
                                   &tss::BodySettings::constantMass, R"doc(

        Mass that gets assigned to the vehicle. This mass does *not* automatically define a gravity field
        model, but is instead used for the calculation of non-conservative forces only. When creating a body with a gravity field,
        leave this entry empty. NOTE: this option is a shorthand for assigning a mass-only
        :func:`~tudatpy.numerical_simulation.environment_setup.rigid_body.constant_rigid_body_properties` to ``mass_property_settings``, and will be deprecated.


        :type: float
     )doc")
                    .def_readwrite("atmosphere_settings",
                                   &tss::BodySettings::atmosphereSettings,
                                   R"doc(

        Object that defines the settings of the atmosphere model that is to be created. Note that wind model settings
        may be defined inside this object. A variable of this type is typically assigned by using a function from the
        :ref:`\`\`atmosphere\`\`` module.


        :type: AtmosphereSettings
     )doc")
                    .def_readwrite("ephemeris_settings",
                                   &tss::BodySettings::ephemerisSettings, R"doc(

        Object that defines the settings of the ephemeris model that is to be created. A variable of this type is typically
        assigned by using a function from the :ref:`\`\`ephemeris\`\`` module.


        :type: EphemerisSettings
     )doc")
                    .def_readwrite("gravity_field_settings",
                                   &tss::BodySettings::gravityFieldSettings,
                                   R"doc(

        Object that defines the settings of the gravity field model that is to be created. A variable of this type is typically
        assigned by using a function from the :ref:`\`\`gravity_field\`\`` module.


        :type: GravityFieldSettings
     )doc")
                    .def_readwrite("rotation_model_settings",
                                   &tss::BodySettings::rotationModelSettings,
                                   R"doc(

        Object that defines the settings of the rotation model that is to be created. A variable of this type is typically
        assigned by using a function from the :ref:`\`\`rotation_model\`\`` module.


        :type: RotationModelSettings
     )doc")
                    .def_readwrite("shape_settings",
                                   &tss::BodySettings::shapeModelSettings,
                                   R"doc(

        Object that defines the settings of the shape model that is to be created. A variable of this type is typically
        assigned by using a function from the :ref:`\`\`shape\`\`` module.


        :type: BodyShapeSettings
     )doc")
                    .def_readwrite(
                        "aerodynamic_coefficient_settings",
                        &tss::BodySettings::aerodynamicCoefficientSettings,
                        R"doc(

        Object that defines the settings of the aerodynamic coefficient model that is to be created. A variable of this type is typically
        assigned by using a function from the :ref:`\`\`aerodynamic_coefficients\`\`` module.


        :type: AerodynamicCoefficientSettings
     )doc")
                    .def_readwrite(
                        "gravity_field_variation_settings",
                        &tss::BodySettings::gravityFieldVariationSettings,
                        R"doc(

        List of objects that define the settings of time variations of the gravity field variation models that are to be created. Variables in this list are typically
        assigned by using a function from the :ref:`\`\`gravity_field_variations\`\`` module.


        :type: list[GravityFieldVariationSettings]
     )doc")
                    .def_readwrite("shape_deformation_settings",
                                   &tss::BodySettings::bodyDeformationSettings,
                                   R"doc(

        List of objects that define the settings of time variations of the exterior shape of natural bodies are to be created. Variables in this list are typically
        assigned by using a function from the :ref:`\`\`shape_deformation\`\`` module.


        :type: list[BodyDeformationSettings]
     )doc")
                    .def_readwrite("ground_station_settings",
                                   &tss::BodySettings::groundStationSettings,
                                   R"doc(No documentation found.)doc")
                    .def_readwrite(
                        "rigid_body_settings",
                        &tss::BodySettings::rigidBodyPropertiesSettings,
                        R"doc(No documentation found.)doc")
                    .def_readwrite("radiation_pressure_target_settings",
                                   &tss::BodySettings::
                                       radiationPressureTargetModelSettings,
                                   R"doc(No documentation found.)doc")
                    .def_readwrite(
                        "radiation_source_settings",
                        &tss::BodySettings::radiationSourceModelSettings,
                        R"doc(No documentation found.)doc")
                    .def_readwrite(
                        "vehicle_shape_settings",
                        &tss::BodySettings::bodyExteriorPanelSettings_, R"doc(

        Object that defines the settings of an exterior panelled vehicle shape that is to be created. A variable of this type is typically
        assigned by using a function from the :ref:`\`\`vehicle_systems\`\`` module.


        :type: FullPanelledBodySettings
     )doc")
                    .def_readwrite(
                        "radiation_pressure_settings",
                        &tss::BodySettings::radiationPressureSettings,
                        R"doc(No documentation found.)doc");


                py::class_<tss::BodyListSettings,
                           std::shared_ptr<tss::BodyListSettings>>(
                    m, "BodyListSettings", R"doc(

        Class for defining settings for the creation of a system of bodies.

        Class for defining settings for the creation of a system of bodies. This object is typically created from default settings, and
        then adapted to the user's specific needs.





     )doc")
                    .def(py::init<const std::string, const std::string>(),
                         py::arg("frame_origin"), py::arg("frame_orientation"))
                    .def("get", &tss::BodyListSettings::get, R"doc(

        This function extracts a single BodySettings object .


        Parameters
        ----------
        body_name : str
            Name of the body for which settings are to be retrieved





    )doc")
                    .def("add_settings",
                         py::overload_cast<std::shared_ptr<tss::BodySettings>,
                                           const std::string>(
                             &tss::BodyListSettings::addSettings),
                         py::arg("settings_to_add"), py::arg("body_name"))
                    .def("add_empty_settings",
                         py::overload_cast<const std::string>(
                             &tss::BodyListSettings::addSettings),
                         py::arg("body_name"))
                    .def_property_readonly(
                        "frame_origin", &tss::BodyListSettings::getFrameOrigin,
                        R"doc(

        **read-only**

        Definition of the global frame origin for the bodies

        :type: str
     )doc")
                    .def_property_readonly(
                        "frame_orientation",
                        &tss::BodyListSettings::getFrameOrientation, R"doc(

        **read-only**

        Definition of the global frame orientation for the bodies

        :type: str
     )doc");

                m.def("get_default_body_settings",
                      py::overload_cast<const std::vector<std::string> &,
                                        const std::string, const std::string>(
                          &tss::getDefaultBodySettings),
                      py::arg("bodies"), py::arg("base_frame_origin") = "SSB",
                      py::arg("base_frame_orientation") = "ECLIPJ2000",
                      R"doc(

Function that retrieves the default settings for the given set of input bodies.

Function that retrieves the default settings for the given set of input bodies. Default settings are described in
detail `here <https://docs.tudat.space/en/latest/_src_user_guide/state_propagation/environment_setup/default_env_models.html>`_ .
Note that if a body is provided as input for which default settings do not exist, an exception is thrown. In addition
to settings for each separate body, this function returns an object that defines the global frame origin and orientation,


Parameters
----------
bodies : list[str]
    List of name of bodies for which default settings are to be retrieved and created.
base_frame_origin : str, default = 'SSB'
    Base frame origin of the set of bodies that is to be created. It defaults to the solar system barycenter (SSB), but it can by any of the bodies in `bodies_to_create` (provided it has an ephemeris defined).
base_frame_orientation : str, default = 'ECLIPJ2000'
    Base frame orientation of the set of bodies that is to be created. It can be either ECLIPJ2000 (default) or J2000.
Returns
-------
BodyListSettings
    Object containing the settings for the SystemOfBodies that are to be created






    )doc");

                m.def("get_default_body_settings_time_limited",
                      py::overload_cast<const std::vector<std::string> &,
                                        const double, const double,
                                        const std::string, const std::string,
                                        const double>(
                          &tss::getDefaultBodySettings),
                      py::arg("bodies"), py::arg("initial_time"),
                      py::arg("final_time"),
                      py::arg("base_frame_origin") = "SSB",
                      py::arg("base_frame_orientation") = "ECLIPJ2000",
                      py::arg("time_step") = 300.0,
                      R"doc(

Function that retrieves the default settings for the given set of input bodies, with a limited valid time interval.

Same as :func:`~tudatpy.numerical_simulation.environment_setup.get_default_body_settings`, but with body settings valid over a limited time interval. This makes the
the extraction of states from ephemerides more computationally efficient, at the expense of more RAM usage, and a
constrained time interval over which the ephemerides are valid. See `this page <https://docs.tudat.space/en/latest/_src_user_guide/state_propagation/environment_setup/default_env_models/default_bodies_limited_time_range.html>`_ for more details.


Parameters
----------
bodies : list[str]
    List of name of bodies for which default settings are to be retrieved and created.
initial_time : float
    Start time from which the environment settings should be created.
final_time : float
    End time up to which the environment settings should be created.
base_frame_origin : str
    Base frame origin of the set of bodies that is to be created.
base_frame_orientation : str
    Base frame orientation of the set of bodies that is to be created.
time_step : float, default = 300.0
    Time step to be used for the tabulated ephemeris.
Returns
-------
BodyListSettings
    Object containing the settings for the SystemOfBodies that are to be created






    )doc");

                m.def(
                    "get_default_single_body_settings",
                    py::overload_cast<const std::string &, const std::string &>(
                        &tss::getDefaultSingleBodySettings),
                    py::arg("body_name"),
                    py::arg("base_frame_orientation") = "ECLIPJ2000",
                    R"doc(

Function that retrieves the default settings for a single body.

As :func:`~tudatpy.numerical_simulation.environment_setup.get_default_body_settings`, but for retrieving default settings of only a single body


Parameters
----------
body_name : str
    Name of body for which default settings are to be retrieved and created.
base_frame_orientation : str, default = 'ECLIPJ2000'
    Base frame orientation of the body settings. It can be either ECLIPJ2000 (default) or J2000.
Returns
-------
BodySettings
    Object containing the settings for the bodt that is to be created






    )doc");

                m.def("get_default_single_body_settings_time_limited",
                      py::overload_cast<const std::string &, const double,
                                        const double, const std::string &,
                                        const double>(
                          &tss::getDefaultSingleBodySettings),
                      py::arg("body_name"), py::arg("initial_time"),
                      py::arg("final_time"),
                      py::arg("base_frame_orientation") = "ECLIPJ2000",
                      py::arg("time_step") = 300.0,
                      R"doc(

Function that retrieves the default settings for a single body, with a limited valid time interval.

As :func:`~tudatpy.numerical_simulation.environment_setup.get_default_body_settings_time_limited`, but for retrieving default settings of only a single body


Parameters
----------
body_name : str
    Name of body for which default settings are to be retrieved and created.
initial_time : float
    Start time from which the environment settings should be created.
final_time : float
    End time up to which the environment settings should be created.
base_frame_orientation : str, default = 'ECLIPJ2000'
    Base frame orientation of the body settings. It can be either ECLIPJ2000 (default) or J2000.
time_step : float, default = 300.0
    Time step to be used for the tabulated ephemeris.
Returns
-------
BodySettings
    Object containing the settings for the bodt that is to be created






    )doc");

                m.def(
                    "get_default_single_alternate_body_settings",
                    py::overload_cast<const std::string &, const std::string &,
                                      const std::string &>(
                        &tss::getDefaultSingleAlternateNameBodySettings),
                    py::arg("body_name"), py::arg("source_body_name"),
                    py::arg("base_frame_orientation") = "ECLIPJ2000",
                    R"doc(

Function that retrieves the default settings for a single body, and assigns them to another body.

As :func:`~tudatpy.numerical_simulation.environment_setup.get_default_body_settings`, but for retrieving default settings of only a single body,
where the default settings of body with name ``source_body_name`` are retrieved and assigned to a body with name ``body_name``.
For instance, if ``source_body_name`` is set to "Mars", and ````body_name`` is set to "Earth" body name Earth will be created, with all the properties
of Mars


Parameters
----------
body_name : str
    Name of body for which default settings are to be created.
source_body_name : str
    Name of body for which default settings are to be retrieved, and assigned to a body with name ``body_name``.
base_frame_orientation : str, default = 'ECLIPJ2000'
    Base frame orientation of the body settings. It can be either ECLIPJ2000 (default) or J2000.
Returns
-------
BodySettings
    Object containing the settings for the bodt that is to be created






    )doc");

                m.def(
                    "get_default_single_alternate_body_settings_time_limited",
                    py::overload_cast<const std::string &, const std::string &,
                                      const double, const double,
                                      const std::string &, const double>(
                        &tss::getDefaultSingleAlternateNameBodySettings),
                    py::arg("body_name"), py::arg("source_body_name"),
                    py::arg("initial_time"), py::arg("final_time"),
                    py::arg("base_frame_orientation") = "ECLIPJ2000",
                    py::arg("time_step") = 300.0,
                    R"doc(

Function that retrieves the default settings for a single body, with a limited valid time interval.

As :func:`~tudatpy.numerical_simulation.environment_setup.get_default_body_settings_time_limited`, but for retrieving default settings of only a single body,
where the default settings of body with name ``source_body_name`` are retrieved and assigned to a body with name ``body_name``.
For instance, if ``source_body_name`` is set to "Mars", and ````body_name`` is set to "Earth" body name Earth will be created, with all the properties
of Mars


Parameters
----------
body_name : str
    Name of body for which default settings are to be retrieved.
source_body_name : str
    Name of body for which default settings are to be retrieved, and assigned to a body with name ``body_name``.
initial_time : float
    Start time from which the environment settings should be created.
final_time : float
    End time up to which the environment settings should be created.
base_frame_orientation : str, default = 'ECLIPJ2000'
    Base frame orientation of the body settings. It can be either ECLIPJ2000 (default) or J2000.
time_step : float, default = 300.0
    Time step to be used for the tabulated ephemeris.
Returns
-------
BodySettings
    Object containing the settings for the bodt that is to be created






    )doc");

                m.def("create_simplified_system_of_bodies",
                      &tss::createSimplifiedSystemOfBodies,
                      py::arg("initial_time") = 0,
                      R"doc(

Function that creates a simplified System of bodies.

Function that creates a simplified system of bodies. The following bodies are created in this system: the Sun, all planets of the Solar system, and Pluto.
All bodies in this system use Gtop ephemerides and point mass gravity. The Earth is setup with a spherical shape model and a simple rotation model.
The reference frame used to setup this simplified system of bodies has its origin at the SSB, and has an ECLIPJ2000 orientation.


Parameters
----------
initial_time : float, optional, default=0
    Initial system time in seconds since J2000.
Returns
-------
:class:`~tudatpy.numerical_simulation.environment.SystemOfBodies`
    Object containing the objects for bodies and environment models constituting the physical environment






    )doc");

                m.def("create_system_of_bodies",
                      &tss::createSystemOfBodies<STATE_SCALAR_TYPE, TIME_TYPE>,
                      py::arg("body_settings"),
                      R"doc(

Function that creates a System of bodies from associated settings.

Function that creates a System of bodies from associated settings. This function creates the separate :class:`~tudatpy.numerical_simulation.Body`
objects and stores them in a :class:`~tudatpy.numerical_simulation.environment.SystemOfBodies` object. This object represents the full
physical environment in the simulation.


Parameters
----------
body_settings : BodyListSettings
    Object defining the physical environment, with all properties of artificial and natural bodies.
Returns
-------
:class:`~tudatpy.numerical_simulation.environment.SystemOfBodies`
    Object containing the objects for bodies and environment models constituting the physical environment






    )doc");

                m.def("add_empty_tabulated_ephemeris",
                      &tp::addEmptyTabulatedEphemeris<STATE_SCALAR_TYPE,
                                                      TIME_TYPE>,
                      py::arg("bodies"), py::arg("body_name"),
                      py::arg("ephemeris_origin") = "",
                      py::arg("is_part_of_multi_arc") = false,
                      R"doc(No documentation found.)doc");

                m.def(
                    "create_tabulated_ephemeris_from_spice",
                    &tss::createTabulatedEphemerisFromSpice<STATE_SCALAR_TYPE,
                                                            TIME_TYPE>,
                    py::arg("body"), py::arg("initial_time"),
                    py::arg("end_time"), py::arg("time_step"),
                    py::arg("observer_name"), py::arg("reference_frame_name"),
                    py::arg("interpolator_settings") = std::make_shared<
                        tudat::interpolators::LagrangeInterpolatorSettings>(8));

                m.def("create_body_ephemeris",
                      &tss::createBodyEphemeris<STATE_SCALAR_TYPE, TIME_TYPE>,
                      py::arg("ephemeris_settings"), py::arg("body_name"),
                      R"doc(

Function that creates an Ephemeris object.

Function that creates an :class:`~tudatpy.numerical_simulation.environment.Ephemeris` object, but does *not*
associate it with any specific body (e.g., it does not go into the environment, but can be used independently of it)


Parameters
----------
ephemeris_settings : EphemerisSettings
    Object defining the ephemeris settings.
body_name : str
    Name of body for which the ephemeris is created. Note that this input is only relevant for some ephemeris settings (for instance, a spice ephemeris setting), and it does *not* imply that the ephemeris object is associated with a Body object of this name.
Returns
-------
:class:`~tudatpy.numerical_simulation.environment.Ephemeris`
    Ephemeris object, created according to the provided settings






    )doc");

                m.def("create_ground_station_ephemeris",
                      py::overload_cast<const std::shared_ptr<tss::Body>,
                                        const std::string &,
                                        const tss::SystemOfBodies &>(
                          &tss::createReferencePointEphemerisFromId<
                              TIME_TYPE, STATE_SCALAR_TYPE>),
                      "body_with_ground_station", "station_name");

                m.def("get_safe_interpolation_interval",
                      &tss::getSafeInterpolationInterval,
                      py::arg("ephemeris_model"));


                m.def("add_aerodynamic_coefficient_interface",
                      &tss::addAerodynamicCoefficientInterface,
                      py::arg("bodies"), py::arg("body_name"),
                      py::arg("coefficient_settings"),
                      R"doc(

Function that creates an aerodynamic coefficient interface from settings, and adds it to an existing body.

This function can be used to add an aerodynamic coefficient interface to an existing body. It requires
settings for the aerodynamic coefficients, created using one of the functions from the `~tudatpy.numerical_simulation_environment_setup.aerodynamic_coefficient` module.
This function creates the actual coefficient interface from these settings, and assigns it to the
selected body. In addition to the identifier for the body to which it is assigned, this function
requires the full :class:`~tudatpy.numerical_simulation.environment.SystemOfBodies` as input, to facilitate
inter-body dependencies in the coefficient interface


Parameters
----------
bodies : SystemOfBodies
    Object defining the physical environment, with all properties of artificial and natural bodies.
body_name : str
    Name of the body to which the aerodynamic coefficients are to be assigned
coefficient_settings : AerodynamicCoefficientSettings
    Settings defining the coefficient interface that is to be created.





    )doc");

                m.def("create_aerodynamic_coefficient_interface",
                      &tss::createAerodynamicCoefficientInterfaceDeprecated,
                      py::arg("coefficient_settings"), py::arg("body"));

                m.def("create_aerodynamic_coefficient_interface",
                      &tss::createAerodynamicCoefficientInterface,
                      py::arg("coefficient_settings"), py::arg("body"),
                      py::arg("bodies"), R"doc(No documentation found.)doc");

                m.def("add_radiation_pressure_interface",
                      &tss::addRadiationPressureInterface, py::arg("bodies"),
                      py::arg("body_name"),
                      py::arg("radiation_pressure_settings"));


                m.def("add_radiation_pressure_target_model",
                      &tss::addRadiationPressureTargetModel, py::arg("bodies"),
                      py::arg("body_name"),
                      py::arg("radiation_pressure_target_settings"),
                      R"doc(

Function that creates an radiation pressure interface from settings, and adds it to an existing body.

This function can be used to add an radiation pressure interface to an existing body. It requires
settings for the radiation pressure interface, created using one of the functions from the :ref:`\`\`radiation_pressure\`\`` module.
This function creates the actual coefficient interface from these settings, and assigns it to the
selected body. In addition to the identifier for the body to which it is assigned, this function
requires the full :class:`~tudatpy.numerical_simulation.environment.SystemOfBodies` as input, to facilitate
inter-body dependencies in the radiation pressure interface


Parameters
----------
bodies : SystemOfBodies
    Object defining the physical environment, with all properties of artificial and natural bodies.
body_name : str
    Name of the body to which the radiation pressure interface is to be assigned
radiation_pressure_settings : RadiationPressureInterfaceSettings
    Settings defining the radiation pressure interface that is to be created.





    )doc");

                m.def("add_rotation_model", &tss::addRotationModel,
                      py::arg("bodies"), py::arg("body_name"),
                      py::arg("rotation_model_settings"),
                      R"doc(

Function that creates a rotation model, and adds it to an existing body.

This function can be used to add  a :class:`~tudatpy.numerical_simulation.environment.RotationalEphemeris` object to an existing body.
Typically, the ``RotationalEphemeris`` is created along with the `~tudatpy.numerical_simulation.environment.Body` itself However, in some cases it may be useful
to create a rotation model after the Body objects have been created. This function requires
settings for the rotation model, created using one of the functions from the :ref:`~tudatpy.numerical_simulation_environment_setup.rotation_model` module.
This function creates the actual coefficient interface from these settings, and assigns it to the
selected body. In addition to the identifier for the body to which it is assigned, this function
requires the full :class:`~tudatpy.numerical_simulation.environment.SystemOfBodies` as input, to facilitate
inter-body dependencies in the radiation model


Parameters
----------
bodies : SystemOfBodies
    Object defining the physical environment, with all properties of artificial and natural bodies.
body_name : str
    Name of the body to which the rotation model is to be assigned
rotation_model_settings
    Settings defining the rotation model that is to be created.





    )doc");

                m.def(
                    "add_gravity_field_model", &tss::addGravityFieldModel,
                    py::arg("bodies"), py::arg("body_name"),
                    py::arg("gravity_field_settings"),
                    py::arg("gravity_field_variation_settings") = std::vector<
                        std::shared_ptr<tss::GravityFieldVariationSettings>>(),
                    R"doc(No documentation found.)doc");

                m.def("add_mass_properties_model", &tss::addRigidBodyProperties,
                      py::arg("bodies"), py::arg("body_name"),
                      py::arg("mass_property_settings"));

                m.def("add_rigid_body_properties", &tss::addRigidBodyProperties,
                      py::arg("bodies"), py::arg("body_name"),
                      py::arg("rigid_body_property_settings"),
                      R"doc(No documentation found.)doc");


                m.def("add_engine_model", &tss::addEngineModel,
                      py::arg("body_name"), py::arg("engine_name"),
                      py::arg("thrust_magnitude_settings"), py::arg("bodies"),
                      py::arg("body_fixed_thrust_direction") =
                          Eigen::Vector3d::UnitX(),
                      R"doc(

Function that creates an engine model (to be used for thrust calculations), and adds it to an existing body.

Function that creates an engine model (to be used for thrust calculations), and adds it to an existing body. It creates and
object of class :class:`~tudatpy.numerical_simulation.environment.EngineModel`, and adds it to an existing body. Properties
assigned to this engine model are:
* The (constant) direction in body-fixed frame in which the engine is pointing (e.g. the body-fixed thrust direction when the engine is on)
* Settings for computing the thrust magnitude (as a function of time and/or other parameters), using a suitable function from the :ref:`\`\`thrust\`\`` submodule


Parameters
----------
body_name : str
    Name of the body to which the engine is to be added.
engine_name : str
    Name (e.g. unique identifier) of the engine that is to be added to the body
thrust_magnitude_settings : ThrustMagnitudeSettings
    Settings for computing the thrust magnitude (and specific impulse) as a function of time
bodies : SystemOfBodies
    Object defining the physical environment, with all properties of artificial and natural bodies.
body_fixed_thrust_direction : numpy.ndarray[numpy.float64[3, 1]], default = [1,0,0]
    Unit vector along which the thrust from the engine will point in a body-fixed frame





    )doc");

                m.def("add_variable_direction_engine_model",
                      &tss::addVariableDirectionEngineModel,
                      py::arg("body_name"), py::arg("engine_name"),
                      py::arg("thrust_magnitude_settings"), py::arg("bodies"),
                      py::arg("body_fixed_thrust_direction_function"),
                      R"doc(

Function that creates an engine model (to be used for thrust calculations), and adds it to an existing body.

Same as :func:`add_engine_model`, but with a time-variable body-fixed thrust direction


Parameters
----------
body_name : str
    Name of the body to which the engine is to be added.
engine_name : str
    Name (e.g. unique identifier) of the engine that is to be added to the body
thrust_magnitude_settings : ThrustMagnitudeSettings
    Settings for computing the thrust magnitude (and specific impulse) as a function of time
bodies : SystemOfBodies
    Object defining the physical environment, with all properties of artificial and natural bodies.
body_fixed_thrust_direction_function : Callable[[float], numpy.ndarray[numpy.float64[3, 1]]]
    Function returning a unit vector, as a function of time, along which the thrust from the engine will point in a body-fixed frame





    )doc");

                m.def("add_flight_conditions", &tss::addFlightConditions,
                      py::arg("bodies"), py::arg("body_name"),
                      py::arg("central_body_name"),
                      R"doc(

Function that creates a flight conditions, and adds it to an existing body.

This function can be used to add  a :class:`~tudatpy.numerical_simulation.environment.FlightConditions` object to an existing body.
Typically, the ``FlightConditions`` are created automatically when they are required (for the calulcation of an
aerodynamic acceleration, or the saving of certain dependent variables). However, in some cases it may be useful
to manually trigger their creation, which is done through this function. If the ``central_body_name`` input
denotes a body that is endowed with an :class:`~tudatpy.numerical_simulation.environment.AtmosphereModel`, this function
automically creates an :class:`~tudatpy.numerical_simulation.environment.AtmosphericFlightConditions` object (capable of
calculating density, speed of sound, etc.), instead of the more basic :class:`~tudatpy.numerical_simulation.environment.FlightConditions`
(which is limited to properties such as altitude, latitude, etc.)


Parameters
----------
bodies : SystemOfBodies
    Object defining the physical environment, with all properties of artificial and natural bodies.
body_name : str
    Name of the body for which the flight conditions are to be created
central_body_name : str
    Name of the cenral body w.r.t. which the flight conditions are to be created (typically, but not necesarilly, the central body of propagation)/





    )doc");

                m.def("convert_ground_station_state_between_itrf_frames",
                      &trf::convertGroundStationStateBetweenItrfFrames,
                      py::arg("ground_station_state"), py::arg("epoch"),
                      py::arg("base_frame"), py::arg("target_frame"),
                      R"doc(No documentation found.)doc");

                m.def(
                    "add_ground_station",
                    py::overload_cast<
                        const std::shared_ptr<tss::Body>, const std::string,
                        const Eigen::Vector3d, const tcc::PositionElementTypes,
                        const std::vector<
                            std::shared_ptr<tss::GroundStationMotionSettings>>>(
                        &tss::createGroundStation),
                    py::arg("body"), py::arg("ground_station_name"),
                    py::arg("ground_station_position"),
                    py::arg("position_type") = tcc::cartesian_position,
                    py::arg("station_motion_settings") = std::vector<
                        std::shared_ptr<tss::GroundStationMotionSettings>>());

                m.def("add_ground_station",
                      py::overload_cast<
                          const std::shared_ptr<tss::Body>,
                          const std::shared_ptr<tss::GroundStationSettings>>(
                          &tss::createGroundStation),
                      py::arg("body"), py::arg("ground_station_settings"),
                      R"doc(No documentation found.)doc");

                m.def("create_radiation_pressure_interface",
                      &tss::createRadiationPressureInterface,
                      py::arg("radiationPressureInterfaceSettings"),
                      py::arg("body_name"), py::arg("body_dict"));

                m.def("get_ground_station_list",
                      &tss::getGroundStationsLinkEndList, py::arg("body"));

                //        m.def("get_target_elevation_angles",
                //              &tss::getTargetElevationAngles,
                //              py::arg( "observing_body" ),
                //              py::arg( "target_body" ),
                //              py::arg( "station_name" ),
                //              py::arg( "times" ) );

=======
namespace numerical_simulation {
namespace environment_setup {

    void expose_environment_setup(py::module &m) {

//        m.def("get_body_gravitational_parameter",
//              &tss::getBodyGravitationalParameter,
//              py::arg("body_collection"), py::arg("body_name"));


        py::class_<tss::BodySettings, std::shared_ptr<tss::BodySettings>>(
                m, "BodySettings", get_docstring("BodySettings").c_str())
                .def_readwrite("constant_mass", &tss::BodySettings::constantMass, get_docstring("BodySettings.constant_mass").c_str())
                .def_readwrite("atmosphere_settings", &tss::BodySettings::atmosphereSettings, get_docstring("BodySettings.atmosphere_settings").c_str())
                .def_readwrite("ephemeris_settings", &tss::BodySettings::ephemerisSettings, get_docstring("BodySettings.ephemeris_settings").c_str())
                .def_readwrite("gravity_field_settings", &tss::BodySettings::gravityFieldSettings, get_docstring("BodySettings.gravity_field_settings").c_str())
                .def_readwrite("rotation_model_settings", &tss::BodySettings::rotationModelSettings, get_docstring("BodySettings.rotation_model_settings").c_str())
                .def_readwrite("shape_settings", &tss::BodySettings::shapeModelSettings, get_docstring("BodySettings.shape_settings").c_str())
                .def_readwrite("aerodynamic_coefficient_settings", &tss::BodySettings::aerodynamicCoefficientSettings, get_docstring("BodySettings.aerodynamic_coefficient_settings").c_str())
                .def_readwrite("gravity_field_variation_settings", &tss::BodySettings::gravityFieldVariationSettings, get_docstring("BodySettings.gravity_field_variation_settings").c_str())
                .def_readwrite("shape_deformation_settings", &tss::BodySettings::bodyDeformationSettings, get_docstring("BodySettings.shape_deformation_settings").c_str())
                .def_readwrite("ground_station_settings", &tss::BodySettings::groundStationSettings, get_docstring("BodySettings.ground_station_settings").c_str())
                .def_readwrite("rigid_body_settings", &tss::BodySettings::rigidBodyPropertiesSettings, get_docstring("BodySettings.rigidBodyPropertiesSettings").c_str())
                .def_readwrite("radiation_pressure_target_settings", &tss::BodySettings::radiationPressureTargetModelSettings, get_docstring("BodySettings.rigidBodyPropertiesSettings").c_str())
                .def_readwrite("radiation_source_settings", &tss::BodySettings::radiationSourceModelSettings, get_docstring("BodySettings.rigidBodyPropertiesSettings").c_str())
                .def_readwrite("vehicle_shape_settings", &tss::BodySettings::bodyExteriorPanelSettings_, get_docstring("BodySettings.vehicle_shape_settings").c_str())
                .def_readwrite("radiation_pressure_settings", &tss::BodySettings::radiationPressureSettings, get_docstring("BodySettings.radiation_pressure_settings").c_str());


        py::class_<tss::BodyListSettings,
                std::shared_ptr<tss::BodyListSettings> >(m, "BodyListSettings", get_docstring("BodyListSettings").c_str())
                .def(py::init<const std::string, const std::string>(),
                        py::arg("frame_origin"),
                        py::arg("frame_orientation"))
                .def("get", &tss::BodyListSettings::get, get_docstring("BodyListSettings.get").c_str())
                .def("add_settings", py::overload_cast<std::shared_ptr<tss::BodySettings>, const std::string>
                        (&tss::BodyListSettings::addSettings), py::arg("settings_to_add"), py::arg("body_name"))
                .def("add_empty_settings", py::overload_cast<const std::string>(&tss::BodyListSettings::addSettings),
                     py::arg("body_name"))
                .def_property_readonly("frame_origin", &tss::BodyListSettings::getFrameOrigin, get_docstring("BodyListSettings.frame_origin").c_str())
                .def_property_readonly("frame_orientation", &tss::BodyListSettings::getFrameOrientation, get_docstring("BodyListSettings.frame_orientation").c_str());

        m.def("get_default_body_settings",
              py::overload_cast<const std::vector<std::string> &, const std::string,
                      const std::string>(
                      &tss::getDefaultBodySettings),
              py::arg("bodies"),
              py::arg("base_frame_origin") = "SSB",
              py::arg("base_frame_orientation") = "ECLIPJ2000",
              get_docstring("get_default_body_settings").c_str());

        m.def("get_default_body_settings_time_limited",
              py::overload_cast<const std::vector<std::string> &,
                      const double, const double,
                      const std::string, const std::string, const double>(
                      &tss::getDefaultBodySettings),
              py::arg("bodies"),
              py::arg("initial_time"),
              py::arg("final_time"),
              py::arg("base_frame_origin") = "SSB",
              py::arg("base_frame_orientation") = "ECLIPJ2000",
              py::arg("time_step") = 300.0,
              get_docstring("get_default_body_settings_time_limited").c_str());

        m.def("get_default_single_body_settings",
              py::overload_cast<const std::string&, const std::string&>(
                      &tss::getDefaultSingleBodySettings),
              py::arg("body_name"),
              py::arg("base_frame_orientation") = "ECLIPJ2000",
              get_docstring("get_default_single_body_settings").c_str());

        m.def("get_default_single_body_settings_time_limited",
              py::overload_cast< const std::string&, const double, const double, const std::string&, const double >(
                  &tss::getDefaultSingleBodySettings),
              py::arg("body_name"),
              py::arg("initial_time"),
              py::arg("final_time"),
              py::arg("base_frame_orientation") = "ECLIPJ2000",
              py::arg("time_step") = 300.0,
              get_docstring("get_default_single_body_settings_time_limited").c_str());

        m.def("get_default_single_alternate_body_settings",
              py::overload_cast<const std::string&, const std::string&, const std::string&>(
                  &tss::getDefaultSingleAlternateNameBodySettings),
              py::arg("body_name"),
              py::arg("source_body_name"),
              py::arg("base_frame_orientation") = "ECLIPJ2000",
              get_docstring("get_default_single_alternate_body_settings").c_str());

        m.def("get_default_single_alternate_body_settings_time_limited",
              py::overload_cast< const std::string&, const std::string&, const double, const double, const std::string&, const double >(
                  &tss::getDefaultSingleAlternateNameBodySettings),
              py::arg("body_name"),
              py::arg("source_body_name"),
              py::arg("initial_time"),
              py::arg("final_time"),
              py::arg("base_frame_orientation") = "ECLIPJ2000",
              py::arg("time_step") = 300.0,
              get_docstring("get_default_single_alternate_body_settings_time_limited").c_str());

        m.def("create_simplified_system_of_bodies", &tss::createSimplifiedSystemOfBodies,
              py::arg("initial_time") = 0,
              get_docstring("create_simplified_system_of_bodies").c_str());

        m.def("create_system_of_bodies", &tss::createSystemOfBodies< STATE_SCALAR_TYPE, TIME_TYPE >,
              py::arg("body_settings"),
              get_docstring("create_system_of_bodies").c_str());

        m.def("add_empty_tabulated_ephemeris", &tp::addEmptyTabulatedEphemeris< STATE_SCALAR_TYPE, TIME_TYPE >,
              py::arg("bodies"),
              py::arg("body_name"),
              py::arg("ephemeris_origin") = "",
              py::arg("is_part_of_multi_arc" ) = false,
              get_docstring("add_empty_tabulated_ephemeris").c_str());

        m.def("create_tabulated_ephemeris_from_spice",
                &tss::createTabulatedEphemerisFromSpice<STATE_SCALAR_TYPE, TIME_TYPE >, py::arg("body"),
                py::arg("initial_time"), py::arg("end_time"), py::arg("time_step"),
                py::arg("observer_name"), py::arg("reference_frame_name"),
                py::arg("interpolator_settings") =
                        std::make_shared<tudat::interpolators::LagrangeInterpolatorSettings>(
                                8));

        m.def("create_body_ephemeris", &tss::createBodyEphemeris< STATE_SCALAR_TYPE, TIME_TYPE >,
              py::arg("ephemeris_settings"), py::arg("body_name"),
              get_docstring("create_body_ephemeris").c_str());

        m.def( "create_ground_station_ephemeris",
               py::overload_cast< const std::shared_ptr< tss::Body >, const std::string&, const tss::SystemOfBodies& >(
                   &tss::createReferencePointEphemerisFromId< TIME_TYPE, STATE_SCALAR_TYPE > ),
               "body_with_ground_station",
               "station_name" );

        m.def("get_safe_interpolation_interval", &tss::getSafeInterpolationInterval,
              py::arg("ephemeris_model"));


        m.def("add_aerodynamic_coefficient_interface",
              &tss::addAerodynamicCoefficientInterface,
              py::arg("bodies"), py::arg("body_name"), py::arg("coefficient_settings"),
              get_docstring("add_aerodynamic_coefficient_interface").c_str());

        m.def("create_aerodynamic_coefficient_interface",
              &tss::createAerodynamicCoefficientInterfaceDeprecated,
              py::arg("coefficient_settings"), py::arg("body") );

        m.def("create_aerodynamic_coefficient_interface",
              &tss::createAerodynamicCoefficientInterface,
              py::arg("coefficient_settings"), py::arg("body"), py::arg("bodies"),
              get_docstring("create_aerodynamic_coefficient_interface").c_str());

        m.def("add_radiation_pressure_interface",
              &tss::addRadiationPressureInterface,
              py::arg("bodies"), py::arg("body_name"), py::arg("radiation_pressure_settings"));


        m.def("add_radiation_pressure_target_model",
              &tss::addRadiationPressureTargetModel,
              py::arg("bodies"), py::arg("body_name"), py::arg("radiation_pressure_target_settings"),
              get_docstring("add_radiation_pressure_target_model").c_str());

        m.def("add_rotation_model",
              &tss::addRotationModel,
              py::arg("bodies"), py::arg("body_name"), py::arg("rotation_model_settings"),
              get_docstring("add_rotation_model").c_str());

        m.def("add_gravity_field_model",
              &tss::addGravityFieldModel,
              py::arg("bodies"),
              py::arg("body_name"),
              py::arg("gravity_field_settings"),
              py::arg("gravity_field_variation_settings") = std::vector<std::shared_ptr<tss::GravityFieldVariationSettings>>(),
              get_docstring("add_gravity_field_model")
                  .c_str());

        m.def("add_mass_properties_model",
              &tss::addRigidBodyProperties,
              py::arg("bodies"), py::arg("body_name"), py::arg("mass_property_settings"));

        m.def("add_rigid_body_properties",
              &tss::addRigidBodyProperties,
              py::arg("bodies"), py::arg("body_name"), py::arg("rigid_body_property_settings"),
              get_docstring("add_rigid_body_properties").c_str());


        m.def("add_engine_model",
              &tss::addEngineModel,
              py::arg("body_name"),
              py::arg("engine_name"),
              py::arg("thrust_magnitude_settings"),
              py::arg("bodies"),
              py::arg("body_fixed_thrust_direction") = Eigen::Vector3d::UnitX( ),
              get_docstring("add_engine_model").c_str());

        m.def("add_variable_direction_engine_model",
              &tss::addVariableDirectionEngineModel,
              py::arg("body_name"),
              py::arg("engine_name"),
              py::arg("thrust_magnitude_settings"),
              py::arg("bodies"),
              py::arg("body_fixed_thrust_direction_function"),
              get_docstring("add_variable_direction_engine_model").c_str());

        m.def("add_flight_conditions",
              &tss::addFlightConditions,
              py::arg("bodies"), py::arg("body_name"), py::arg("central_body_name"),
              get_docstring("add_flight_conditions").c_str());

        m.def("convert_ground_station_state_between_itrf_frames",
              &trf::convertGroundStationStateBetweenItrfFrames,
              py::arg("ground_station_state"), py::arg("epoch"),
              py::arg("base_frame"), py::arg("target_frame"),
              get_docstring("convert_ground_station_state_between_frames").c_str());

        m.def("add_ground_station",
              py::overload_cast<
                      const std::shared_ptr<tss::Body>,
                      const std::string,
                      const Eigen::Vector3d,
                      const tcc::PositionElementTypes,
                      const std::vector< std::shared_ptr< tss::GroundStationMotionSettings > > >(&tss::createGroundStation),
              py::arg("body"),
              py::arg("ground_station_name"),
              py::arg("ground_station_position"),
              py::arg("position_type") = tcc::cartesian_position,
              py::arg("station_motion_settings") = std::vector< std::shared_ptr< tss::GroundStationMotionSettings > >( ));

        m.def("add_ground_station",
              py::overload_cast<
              const std::shared_ptr< tss::Body >,
              const std::shared_ptr< tss::GroundStationSettings > >(&tss::createGroundStation),
              py::arg("body"),
              py::arg("ground_station_settings"),
              get_docstring("add_ground_station").c_str());

        m.def("create_radiation_pressure_interface",
              &tss::createRadiationPressureInterface,
              py::arg("radiationPressureInterfaceSettings"), py::arg("body_name"),
              py::arg("body_dict"));

        m.def("get_ground_station_list",
              &tss::getGroundStationsLinkEndList,
              py::arg( "body" ) );

//        m.def("get_target_elevation_angles",
//              &tss::getTargetElevationAngles,
//              py::arg( "observing_body" ),
//              py::arg( "target_body" ),
//              py::arg( "station_name" ),
//              py::arg( "times" ) );


        auto aerodynamic_coefficient_setup = m.def_submodule("aerodynamic_coefficients");
        aerodynamic_coefficients::expose_aerodynamic_coefficient_setup(aerodynamic_coefficient_setup);

        auto radiation_pressure_setup = m.def_submodule("radiation_pressure");
        radiation_pressure::expose_radiation_pressure_setup(radiation_pressure_setup);

        auto rotation_model_setup = m.def_submodule("rotation_model");
        rotation_model::expose_rotation_model_setup(rotation_model_setup);

        auto gravity_field_setup = m.def_submodule("gravity_field");
        gravity_field::expose_gravity_field_setup(gravity_field_setup);

        auto ephemeris_setup = m.def_submodule("ephemeris");
        ephemeris::expose_ephemeris_setup(ephemeris_setup);

        auto atmosphere_setup = m.def_submodule("atmosphere");
        atmosphere::expose_atmosphere_setup(atmosphere_setup);

        auto shape_setup = m.def_submodule("shape");
        shape::expose_shape_setup(shape_setup);

        auto gravity_variation_setup = m.def_submodule("gravity_field_variation");
        gravity_field_variation::expose_gravity_field_variation_setup(gravity_variation_setup);

        auto shape_deformation_setup = m.def_submodule("shape_deformation");
        shape_deformation::expose_shape_deformation_setup(shape_deformation_setup);

        auto ground_station_setup = m.def_submodule("ground_station");
        ground_station::expose_ground_station_setup(ground_station_setup);

        auto rigid_body_setup = m.def_submodule("rigid_body");
        rigid_body::expose_rigid_body_setup(rigid_body_setup);

        auto vehicle_systems_setup = m.def_submodule("vehicle_systems");
        vehicle_systems::expose_vehicle_systems_setup(vehicle_systems_setup);


//        auto system_model_setup = m.def_submodule("system_models");
//        gravity_field_variation::expose_system_model_setup(system_model_setup);



        // Function removed; error is shown
        m.def("set_aerodynamic_guidance",
              py::overload_cast<
                      const std::shared_ptr<ta::AerodynamicGuidance>,
                      const std::shared_ptr<tss::Body >,
                      const bool >
                      (&tss::setGuidanceAnglesFunctions),
              py::arg("aerodynamic_guidance"),
              py::arg("body"),
              py::arg("silence_warnings") = false );

        // Function removed; error is shown
        m.def("set_aerodynamic_orientation_functions", &tss::setAerodynamicOrientationFunctions,
              py::arg("body"),
              py::arg("angle_of_attack_function") = std::function<double()>(),
              py::arg("sideslip_angle_function") = std::function<double()>(),
              py::arg("bank_angle_function") = std::function<double()>(),
              py::arg("update_function") = std::function<void(const double)>());

        // Function removed; error is shown
        m.def("set_constant_aerodynamic_orientation", &tss::setConstantAerodynamicOrientation,
              py::arg("body"),
              py::arg("angle_of_attack"),
              py::arg("sideslip_angle"),
              py::arg("bank_angle"),
              py::arg("silence_warnings") = false );
    }
>>>>>>> 77392535

                auto aerodynamic_coefficient_setup =
                    m.def_submodule("aerodynamic_coefficients");
                aerodynamic_coefficients::expose_aerodynamic_coefficient_setup(
                    aerodynamic_coefficient_setup);

                auto radiation_pressure_setup =
                    m.def_submodule("radiation_pressure");
                radiation_pressure::expose_radiation_pressure_setup(
                    radiation_pressure_setup);

                auto rotation_model_setup = m.def_submodule("rotation_model");
                rotation_model::expose_rotation_model_setup(
                    rotation_model_setup);

                auto gravity_field_setup = m.def_submodule("gravity_field");
                gravity_field::expose_gravity_field_setup(gravity_field_setup);

                auto ephemeris_setup = m.def_submodule("ephemeris");
                ephemeris::expose_ephemeris_setup(ephemeris_setup);

                auto atmosphere_setup = m.def_submodule("atmosphere");
                atmosphere::expose_atmosphere_setup(atmosphere_setup);

                auto shape_setup = m.def_submodule("shape");
                shape::expose_shape_setup(shape_setup);

                auto gravity_variation_setup =
                    m.def_submodule("gravity_field_variation");
                gravity_field_variation::expose_gravity_field_variation_setup(
                    gravity_variation_setup);

                auto shape_deformation_setup =
                    m.def_submodule("shape_deformation");
                shape_deformation::expose_shape_deformation_setup(
                    shape_deformation_setup);

                auto ground_station_setup = m.def_submodule("ground_station");
                ground_station::expose_ground_station_setup(
                    ground_station_setup);

                auto rigid_body_setup = m.def_submodule("rigid_body");
                rigid_body::expose_rigid_body_setup(rigid_body_setup);

                auto vehicle_systems_setup = m.def_submodule("vehicle_systems");
                vehicle_systems::expose_vehicle_systems_setup(
                    vehicle_systems_setup);


                //        auto system_model_setup =
                //        m.def_submodule("system_models");
                //        gravity_field_variation::expose_system_model_setup(system_model_setup);


                // Function removed; error is shown
                m.def("set_aerodynamic_guidance",
                      py::overload_cast<
                          const std::shared_ptr<ta::AerodynamicGuidance>,
                          const std::shared_ptr<tss::Body>, const bool>(
                          &tss::setGuidanceAnglesFunctions),
                      py::arg("aerodynamic_guidance"), py::arg("body"),
                      py::arg("silence_warnings") = false);

                // Function removed; error is shown
                m.def(
                    "set_aerodynamic_orientation_functions",
                    &tss::setAerodynamicOrientationFunctions, py::arg("body"),
                    py::arg("angle_of_attack_function") =
                        std::function<double()>(),
                    py::arg("sideslip_angle_function") =
                        std::function<double()>(),
                    py::arg("bank_angle_function") = std::function<double()>(),
                    py::arg("update_function") =
                        std::function<void(const double)>());

                // Function removed; error is shown
                m.def("set_constant_aerodynamic_orientation",
                      &tss::setConstantAerodynamicOrientation, py::arg("body"),
                      py::arg("angle_of_attack"), py::arg("sideslip_angle"),
                      py::arg("bank_angle"),
                      py::arg("silence_warnings") = false);
            }


        }  // namespace environment_setup
    }  // namespace numerical_simulation
}  // namespace tudatpy<|MERGE_RESOLUTION|>--- conflicted
+++ resolved
@@ -46,7 +46,6 @@
 
 
 namespace tudatpy {
-<<<<<<< HEAD
     namespace numerical_simulation {
         namespace environment_setup {
 
@@ -65,10 +64,6 @@
 
         Class for defining settings for the creation of a single body, this object is typically stored inside a
         :class:`BodyListSettings`, object.
-
-
-
-
 
      )doc")
                     .def_readwrite("constant_mass",
@@ -876,329 +871,6 @@
                 //              py::arg( "station_name" ),
                 //              py::arg( "times" ) );
 
-=======
-namespace numerical_simulation {
-namespace environment_setup {
-
-    void expose_environment_setup(py::module &m) {
-
-//        m.def("get_body_gravitational_parameter",
-//              &tss::getBodyGravitationalParameter,
-//              py::arg("body_collection"), py::arg("body_name"));
-
-
-        py::class_<tss::BodySettings, std::shared_ptr<tss::BodySettings>>(
-                m, "BodySettings", get_docstring("BodySettings").c_str())
-                .def_readwrite("constant_mass", &tss::BodySettings::constantMass, get_docstring("BodySettings.constant_mass").c_str())
-                .def_readwrite("atmosphere_settings", &tss::BodySettings::atmosphereSettings, get_docstring("BodySettings.atmosphere_settings").c_str())
-                .def_readwrite("ephemeris_settings", &tss::BodySettings::ephemerisSettings, get_docstring("BodySettings.ephemeris_settings").c_str())
-                .def_readwrite("gravity_field_settings", &tss::BodySettings::gravityFieldSettings, get_docstring("BodySettings.gravity_field_settings").c_str())
-                .def_readwrite("rotation_model_settings", &tss::BodySettings::rotationModelSettings, get_docstring("BodySettings.rotation_model_settings").c_str())
-                .def_readwrite("shape_settings", &tss::BodySettings::shapeModelSettings, get_docstring("BodySettings.shape_settings").c_str())
-                .def_readwrite("aerodynamic_coefficient_settings", &tss::BodySettings::aerodynamicCoefficientSettings, get_docstring("BodySettings.aerodynamic_coefficient_settings").c_str())
-                .def_readwrite("gravity_field_variation_settings", &tss::BodySettings::gravityFieldVariationSettings, get_docstring("BodySettings.gravity_field_variation_settings").c_str())
-                .def_readwrite("shape_deformation_settings", &tss::BodySettings::bodyDeformationSettings, get_docstring("BodySettings.shape_deformation_settings").c_str())
-                .def_readwrite("ground_station_settings", &tss::BodySettings::groundStationSettings, get_docstring("BodySettings.ground_station_settings").c_str())
-                .def_readwrite("rigid_body_settings", &tss::BodySettings::rigidBodyPropertiesSettings, get_docstring("BodySettings.rigidBodyPropertiesSettings").c_str())
-                .def_readwrite("radiation_pressure_target_settings", &tss::BodySettings::radiationPressureTargetModelSettings, get_docstring("BodySettings.rigidBodyPropertiesSettings").c_str())
-                .def_readwrite("radiation_source_settings", &tss::BodySettings::radiationSourceModelSettings, get_docstring("BodySettings.rigidBodyPropertiesSettings").c_str())
-                .def_readwrite("vehicle_shape_settings", &tss::BodySettings::bodyExteriorPanelSettings_, get_docstring("BodySettings.vehicle_shape_settings").c_str())
-                .def_readwrite("radiation_pressure_settings", &tss::BodySettings::radiationPressureSettings, get_docstring("BodySettings.radiation_pressure_settings").c_str());
-
-
-        py::class_<tss::BodyListSettings,
-                std::shared_ptr<tss::BodyListSettings> >(m, "BodyListSettings", get_docstring("BodyListSettings").c_str())
-                .def(py::init<const std::string, const std::string>(),
-                        py::arg("frame_origin"),
-                        py::arg("frame_orientation"))
-                .def("get", &tss::BodyListSettings::get, get_docstring("BodyListSettings.get").c_str())
-                .def("add_settings", py::overload_cast<std::shared_ptr<tss::BodySettings>, const std::string>
-                        (&tss::BodyListSettings::addSettings), py::arg("settings_to_add"), py::arg("body_name"))
-                .def("add_empty_settings", py::overload_cast<const std::string>(&tss::BodyListSettings::addSettings),
-                     py::arg("body_name"))
-                .def_property_readonly("frame_origin", &tss::BodyListSettings::getFrameOrigin, get_docstring("BodyListSettings.frame_origin").c_str())
-                .def_property_readonly("frame_orientation", &tss::BodyListSettings::getFrameOrientation, get_docstring("BodyListSettings.frame_orientation").c_str());
-
-        m.def("get_default_body_settings",
-              py::overload_cast<const std::vector<std::string> &, const std::string,
-                      const std::string>(
-                      &tss::getDefaultBodySettings),
-              py::arg("bodies"),
-              py::arg("base_frame_origin") = "SSB",
-              py::arg("base_frame_orientation") = "ECLIPJ2000",
-              get_docstring("get_default_body_settings").c_str());
-
-        m.def("get_default_body_settings_time_limited",
-              py::overload_cast<const std::vector<std::string> &,
-                      const double, const double,
-                      const std::string, const std::string, const double>(
-                      &tss::getDefaultBodySettings),
-              py::arg("bodies"),
-              py::arg("initial_time"),
-              py::arg("final_time"),
-              py::arg("base_frame_origin") = "SSB",
-              py::arg("base_frame_orientation") = "ECLIPJ2000",
-              py::arg("time_step") = 300.0,
-              get_docstring("get_default_body_settings_time_limited").c_str());
-
-        m.def("get_default_single_body_settings",
-              py::overload_cast<const std::string&, const std::string&>(
-                      &tss::getDefaultSingleBodySettings),
-              py::arg("body_name"),
-              py::arg("base_frame_orientation") = "ECLIPJ2000",
-              get_docstring("get_default_single_body_settings").c_str());
-
-        m.def("get_default_single_body_settings_time_limited",
-              py::overload_cast< const std::string&, const double, const double, const std::string&, const double >(
-                  &tss::getDefaultSingleBodySettings),
-              py::arg("body_name"),
-              py::arg("initial_time"),
-              py::arg("final_time"),
-              py::arg("base_frame_orientation") = "ECLIPJ2000",
-              py::arg("time_step") = 300.0,
-              get_docstring("get_default_single_body_settings_time_limited").c_str());
-
-        m.def("get_default_single_alternate_body_settings",
-              py::overload_cast<const std::string&, const std::string&, const std::string&>(
-                  &tss::getDefaultSingleAlternateNameBodySettings),
-              py::arg("body_name"),
-              py::arg("source_body_name"),
-              py::arg("base_frame_orientation") = "ECLIPJ2000",
-              get_docstring("get_default_single_alternate_body_settings").c_str());
-
-        m.def("get_default_single_alternate_body_settings_time_limited",
-              py::overload_cast< const std::string&, const std::string&, const double, const double, const std::string&, const double >(
-                  &tss::getDefaultSingleAlternateNameBodySettings),
-              py::arg("body_name"),
-              py::arg("source_body_name"),
-              py::arg("initial_time"),
-              py::arg("final_time"),
-              py::arg("base_frame_orientation") = "ECLIPJ2000",
-              py::arg("time_step") = 300.0,
-              get_docstring("get_default_single_alternate_body_settings_time_limited").c_str());
-
-        m.def("create_simplified_system_of_bodies", &tss::createSimplifiedSystemOfBodies,
-              py::arg("initial_time") = 0,
-              get_docstring("create_simplified_system_of_bodies").c_str());
-
-        m.def("create_system_of_bodies", &tss::createSystemOfBodies< STATE_SCALAR_TYPE, TIME_TYPE >,
-              py::arg("body_settings"),
-              get_docstring("create_system_of_bodies").c_str());
-
-        m.def("add_empty_tabulated_ephemeris", &tp::addEmptyTabulatedEphemeris< STATE_SCALAR_TYPE, TIME_TYPE >,
-              py::arg("bodies"),
-              py::arg("body_name"),
-              py::arg("ephemeris_origin") = "",
-              py::arg("is_part_of_multi_arc" ) = false,
-              get_docstring("add_empty_tabulated_ephemeris").c_str());
-
-        m.def("create_tabulated_ephemeris_from_spice",
-                &tss::createTabulatedEphemerisFromSpice<STATE_SCALAR_TYPE, TIME_TYPE >, py::arg("body"),
-                py::arg("initial_time"), py::arg("end_time"), py::arg("time_step"),
-                py::arg("observer_name"), py::arg("reference_frame_name"),
-                py::arg("interpolator_settings") =
-                        std::make_shared<tudat::interpolators::LagrangeInterpolatorSettings>(
-                                8));
-
-        m.def("create_body_ephemeris", &tss::createBodyEphemeris< STATE_SCALAR_TYPE, TIME_TYPE >,
-              py::arg("ephemeris_settings"), py::arg("body_name"),
-              get_docstring("create_body_ephemeris").c_str());
-
-        m.def( "create_ground_station_ephemeris",
-               py::overload_cast< const std::shared_ptr< tss::Body >, const std::string&, const tss::SystemOfBodies& >(
-                   &tss::createReferencePointEphemerisFromId< TIME_TYPE, STATE_SCALAR_TYPE > ),
-               "body_with_ground_station",
-               "station_name" );
-
-        m.def("get_safe_interpolation_interval", &tss::getSafeInterpolationInterval,
-              py::arg("ephemeris_model"));
-
-
-        m.def("add_aerodynamic_coefficient_interface",
-              &tss::addAerodynamicCoefficientInterface,
-              py::arg("bodies"), py::arg("body_name"), py::arg("coefficient_settings"),
-              get_docstring("add_aerodynamic_coefficient_interface").c_str());
-
-        m.def("create_aerodynamic_coefficient_interface",
-              &tss::createAerodynamicCoefficientInterfaceDeprecated,
-              py::arg("coefficient_settings"), py::arg("body") );
-
-        m.def("create_aerodynamic_coefficient_interface",
-              &tss::createAerodynamicCoefficientInterface,
-              py::arg("coefficient_settings"), py::arg("body"), py::arg("bodies"),
-              get_docstring("create_aerodynamic_coefficient_interface").c_str());
-
-        m.def("add_radiation_pressure_interface",
-              &tss::addRadiationPressureInterface,
-              py::arg("bodies"), py::arg("body_name"), py::arg("radiation_pressure_settings"));
-
-
-        m.def("add_radiation_pressure_target_model",
-              &tss::addRadiationPressureTargetModel,
-              py::arg("bodies"), py::arg("body_name"), py::arg("radiation_pressure_target_settings"),
-              get_docstring("add_radiation_pressure_target_model").c_str());
-
-        m.def("add_rotation_model",
-              &tss::addRotationModel,
-              py::arg("bodies"), py::arg("body_name"), py::arg("rotation_model_settings"),
-              get_docstring("add_rotation_model").c_str());
-
-        m.def("add_gravity_field_model",
-              &tss::addGravityFieldModel,
-              py::arg("bodies"),
-              py::arg("body_name"),
-              py::arg("gravity_field_settings"),
-              py::arg("gravity_field_variation_settings") = std::vector<std::shared_ptr<tss::GravityFieldVariationSettings>>(),
-              get_docstring("add_gravity_field_model")
-                  .c_str());
-
-        m.def("add_mass_properties_model",
-              &tss::addRigidBodyProperties,
-              py::arg("bodies"), py::arg("body_name"), py::arg("mass_property_settings"));
-
-        m.def("add_rigid_body_properties",
-              &tss::addRigidBodyProperties,
-              py::arg("bodies"), py::arg("body_name"), py::arg("rigid_body_property_settings"),
-              get_docstring("add_rigid_body_properties").c_str());
-
-
-        m.def("add_engine_model",
-              &tss::addEngineModel,
-              py::arg("body_name"),
-              py::arg("engine_name"),
-              py::arg("thrust_magnitude_settings"),
-              py::arg("bodies"),
-              py::arg("body_fixed_thrust_direction") = Eigen::Vector3d::UnitX( ),
-              get_docstring("add_engine_model").c_str());
-
-        m.def("add_variable_direction_engine_model",
-              &tss::addVariableDirectionEngineModel,
-              py::arg("body_name"),
-              py::arg("engine_name"),
-              py::arg("thrust_magnitude_settings"),
-              py::arg("bodies"),
-              py::arg("body_fixed_thrust_direction_function"),
-              get_docstring("add_variable_direction_engine_model").c_str());
-
-        m.def("add_flight_conditions",
-              &tss::addFlightConditions,
-              py::arg("bodies"), py::arg("body_name"), py::arg("central_body_name"),
-              get_docstring("add_flight_conditions").c_str());
-
-        m.def("convert_ground_station_state_between_itrf_frames",
-              &trf::convertGroundStationStateBetweenItrfFrames,
-              py::arg("ground_station_state"), py::arg("epoch"),
-              py::arg("base_frame"), py::arg("target_frame"),
-              get_docstring("convert_ground_station_state_between_frames").c_str());
-
-        m.def("add_ground_station",
-              py::overload_cast<
-                      const std::shared_ptr<tss::Body>,
-                      const std::string,
-                      const Eigen::Vector3d,
-                      const tcc::PositionElementTypes,
-                      const std::vector< std::shared_ptr< tss::GroundStationMotionSettings > > >(&tss::createGroundStation),
-              py::arg("body"),
-              py::arg("ground_station_name"),
-              py::arg("ground_station_position"),
-              py::arg("position_type") = tcc::cartesian_position,
-              py::arg("station_motion_settings") = std::vector< std::shared_ptr< tss::GroundStationMotionSettings > >( ));
-
-        m.def("add_ground_station",
-              py::overload_cast<
-              const std::shared_ptr< tss::Body >,
-              const std::shared_ptr< tss::GroundStationSettings > >(&tss::createGroundStation),
-              py::arg("body"),
-              py::arg("ground_station_settings"),
-              get_docstring("add_ground_station").c_str());
-
-        m.def("create_radiation_pressure_interface",
-              &tss::createRadiationPressureInterface,
-              py::arg("radiationPressureInterfaceSettings"), py::arg("body_name"),
-              py::arg("body_dict"));
-
-        m.def("get_ground_station_list",
-              &tss::getGroundStationsLinkEndList,
-              py::arg( "body" ) );
-
-//        m.def("get_target_elevation_angles",
-//              &tss::getTargetElevationAngles,
-//              py::arg( "observing_body" ),
-//              py::arg( "target_body" ),
-//              py::arg( "station_name" ),
-//              py::arg( "times" ) );
-
-
-        auto aerodynamic_coefficient_setup = m.def_submodule("aerodynamic_coefficients");
-        aerodynamic_coefficients::expose_aerodynamic_coefficient_setup(aerodynamic_coefficient_setup);
-
-        auto radiation_pressure_setup = m.def_submodule("radiation_pressure");
-        radiation_pressure::expose_radiation_pressure_setup(radiation_pressure_setup);
-
-        auto rotation_model_setup = m.def_submodule("rotation_model");
-        rotation_model::expose_rotation_model_setup(rotation_model_setup);
-
-        auto gravity_field_setup = m.def_submodule("gravity_field");
-        gravity_field::expose_gravity_field_setup(gravity_field_setup);
-
-        auto ephemeris_setup = m.def_submodule("ephemeris");
-        ephemeris::expose_ephemeris_setup(ephemeris_setup);
-
-        auto atmosphere_setup = m.def_submodule("atmosphere");
-        atmosphere::expose_atmosphere_setup(atmosphere_setup);
-
-        auto shape_setup = m.def_submodule("shape");
-        shape::expose_shape_setup(shape_setup);
-
-        auto gravity_variation_setup = m.def_submodule("gravity_field_variation");
-        gravity_field_variation::expose_gravity_field_variation_setup(gravity_variation_setup);
-
-        auto shape_deformation_setup = m.def_submodule("shape_deformation");
-        shape_deformation::expose_shape_deformation_setup(shape_deformation_setup);
-
-        auto ground_station_setup = m.def_submodule("ground_station");
-        ground_station::expose_ground_station_setup(ground_station_setup);
-
-        auto rigid_body_setup = m.def_submodule("rigid_body");
-        rigid_body::expose_rigid_body_setup(rigid_body_setup);
-
-        auto vehicle_systems_setup = m.def_submodule("vehicle_systems");
-        vehicle_systems::expose_vehicle_systems_setup(vehicle_systems_setup);
-
-
-//        auto system_model_setup = m.def_submodule("system_models");
-//        gravity_field_variation::expose_system_model_setup(system_model_setup);
-
-
-
-        // Function removed; error is shown
-        m.def("set_aerodynamic_guidance",
-              py::overload_cast<
-                      const std::shared_ptr<ta::AerodynamicGuidance>,
-                      const std::shared_ptr<tss::Body >,
-                      const bool >
-                      (&tss::setGuidanceAnglesFunctions),
-              py::arg("aerodynamic_guidance"),
-              py::arg("body"),
-              py::arg("silence_warnings") = false );
-
-        // Function removed; error is shown
-        m.def("set_aerodynamic_orientation_functions", &tss::setAerodynamicOrientationFunctions,
-              py::arg("body"),
-              py::arg("angle_of_attack_function") = std::function<double()>(),
-              py::arg("sideslip_angle_function") = std::function<double()>(),
-              py::arg("bank_angle_function") = std::function<double()>(),
-              py::arg("update_function") = std::function<void(const double)>());
-
-        // Function removed; error is shown
-        m.def("set_constant_aerodynamic_orientation", &tss::setConstantAerodynamicOrientation,
-              py::arg("body"),
-              py::arg("angle_of_attack"),
-              py::arg("sideslip_angle"),
-              py::arg("bank_angle"),
-              py::arg("silence_warnings") = false );
-    }
->>>>>>> 77392535
 
                 auto aerodynamic_coefficient_setup =
                     m.def_submodule("aerodynamic_coefficients");
