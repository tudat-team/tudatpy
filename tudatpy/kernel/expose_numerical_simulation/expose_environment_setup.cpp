--- conflicted
+++ resolved
@@ -18,10 +18,6 @@
 #include <tudat/astro/reference_frames/referenceFrameTransformations.h>
 #include <tudat/simulation/environment_setup.h>
 
-<<<<<<< HEAD
-#include "docstrings.h"
-=======
->>>>>>> c9e1f02f
 #include "expose_environment_setup/expose_aerodynamic_coefficient_setup.h"
 #include "expose_environment_setup/expose_atmosphere_setup.h"
 #include "expose_environment_setup/expose_ephemeris_setup.h"
@@ -58,70 +54,6 @@
 {
     //        m.def("get_body_gravitational_parameter",
     //              &tss::getBodyGravitationalParameter,
-<<<<<<< HEAD
-    //              py::arg("body_collection"), py::arg("body_name"));
-
-    py::class_< tss::BodySettings, std::shared_ptr< tss::BodySettings > >( m, "BodySettings", get_docstring( "BodySettings" ).c_str( ) )
-            .def_readwrite( "constant_mass", &tss::BodySettings::constantMass, get_docstring( "BodySettings.constant_mass" ).c_str( ) )
-            .def_readwrite( "atmosphere_settings",
-                            &tss::BodySettings::atmosphereSettings,
-                            get_docstring( "BodySettings.atmosphere_settings" ).c_str( ) )
-            .def_readwrite( "ephemeris_settings",
-                            &tss::BodySettings::ephemerisSettings,
-                            get_docstring( "BodySettings.ephemeris_settings" ).c_str( ) )
-            .def_readwrite( "gravity_field_settings",
-                            &tss::BodySettings::gravityFieldSettings,
-                            get_docstring( "BodySettings.gravity_field_settings" ).c_str( ) )
-            .def_readwrite( "rotation_model_settings",
-                            &tss::BodySettings::rotationModelSettings,
-                            get_docstring( "BodySettings.rotation_model_settings" ).c_str( ) )
-            .def_readwrite(
-                    "shape_settings", &tss::BodySettings::shapeModelSettings, get_docstring( "BodySettings.shape_settings" ).c_str( ) )
-            .def_readwrite( "aerodynamic_coefficient_settings",
-                            &tss::BodySettings::aerodynamicCoefficientSettings,
-                            get_docstring( "BodySettings.aerodynamic_coefficient_settings" ).c_str( ) )
-            .def_readwrite( "gravity_field_variation_settings",
-                            &tss::BodySettings::gravityFieldVariationSettings,
-                            get_docstring( "BodySettings.gravity_field_variation_settings" ).c_str( ) )
-            .def_readwrite( "shape_deformation_settings",
-                            &tss::BodySettings::bodyDeformationSettings,
-                            get_docstring( "BodySettings.shape_deformation_settings" ).c_str( ) )
-            .def_readwrite( "ground_station_settings",
-                            &tss::BodySettings::groundStationSettings,
-                            get_docstring( "BodySettings.ground_station_settings" ).c_str( ) )
-            .def_readwrite( "rigid_body_settings",
-                            &tss::BodySettings::rigidBodyPropertiesSettings,
-                            get_docstring( "BodySettings.rigidBodyPropertiesSettings" ).c_str( ) )
-            .def_readwrite( "radiation_pressure_target_settings",
-                            &tss::BodySettings::radiationPressureTargetModelSettings,
-                            get_docstring( "BodySettings.rigidBodyPropertiesSettings" ).c_str( ) )
-            .def_readwrite( "radiation_source_settings",
-                            &tss::BodySettings::radiationSourceModelSettings,
-                            get_docstring( "BodySettings.rigidBodyPropertiesSettings" ).c_str( ) )
-            .def_readwrite( "vehicle_shape_settings",
-                            &tss::BodySettings::bodyExteriorPanelSettings_,
-                            get_docstring( "BodySettings.vehicle_shape_settings" ).c_str( ) )
-            .def_readwrite( "radiation_pressure_settings",
-                            &tss::BodySettings::radiationPressureSettings,
-                            get_docstring( "BodySettings.radiation_pressure_settings" ).c_str( ) );
-
-    py::class_< tss::BodyListSettings, std::shared_ptr< tss::BodyListSettings > >(
-            m, "BodyListSettings", get_docstring( "BodyListSettings" ).c_str( ) )
-            .def( py::init< const std::string, const std::string >( ), py::arg( "frame_origin" ), py::arg( "frame_orientation" ) )
-            .def( "get", &tss::BodyListSettings::get, get_docstring( "BodyListSettings.get" ).c_str( ) )
-            .def( "add_settings",
-                  py::overload_cast< std::shared_ptr< tss::BodySettings >, const std::string >( &tss::BodyListSettings::addSettings ),
-                  py::arg( "settings_to_add" ),
-                  py::arg( "body_name" ) )
-            .def( "add_empty_settings",
-                  py::overload_cast< const std::string >( &tss::BodyListSettings::addSettings ),
-                  py::arg( "body_name" ) )
-            .def_property_readonly(
-                    "frame_origin", &tss::BodyListSettings::getFrameOrigin, get_docstring( "BodyListSettings.frame_origin" ).c_str( ) )
-            .def_property_readonly( "frame_orientation",
-                                    &tss::BodyListSettings::getFrameOrientation,
-                                    get_docstring( "BodyListSettings.frame_orientation" ).c_str( ) );
-=======
     //              py::arg("body_collection"),
     //              py::arg("body_name"));
 
@@ -140,6 +72,11 @@
         leave this entry empty. NOTE: this option is a shorthand for assigning a mass-only
         :func:`~tudatpy.numerical_simulation.environment_setup.rigid_body.constant_rigid_body_properties` to ``mass_property_settings``, and will be deprecated.
 
+void expose_environment_setup( py::module &m )
+{
+    //        m.def("get_body_gravitational_parameter",
+    //              &tss::getBodyGravitationalParameter,
+    //              py::arg("body_collection"), py::arg("body_name"));
 
         :type: float
      )doc" )
@@ -151,6 +88,20 @@
         may be defined inside this object. A variable of this type is typically assigned by using a function from the
         :ref:`\`\`atmosphere\`\`` module.
 
+    m.def( "get_default_body_settings_time_limited",
+           py::overload_cast< const std::vector< std::string > &,
+                              const double,
+                              const double,
+                              const std::string,
+                              const std::string,
+                              const double >( &tss::getDefaultBodySettings ),
+           py::arg( "bodies" ),
+           py::arg( "initial_time" ),
+           py::arg( "final_time" ),
+           py::arg( "base_frame_origin" ) = "SSB",
+           py::arg( "base_frame_orientation" ) = "ECLIPJ2000",
+           py::arg( "time_step" ) = 300.0,
+           get_docstring( "get_default_body_settings_time_limited" ).c_str( ) );
 
         :type: AtmosphereSettings
      )doc" )
@@ -159,6 +110,15 @@
         Object that defines the settings of the ephemeris model that is to be created. A variable of this type is typically
         assigned by using a function from the :ref:`\`\`ephemeris\`\`` module.
 
+    m.def( "get_default_single_body_settings_time_limited",
+           py::overload_cast< const std::string &, const double, const double, const std::string &, const double >(
+                   &tss::getDefaultSingleBodySettings ),
+           py::arg( "body_name" ),
+           py::arg( "initial_time" ),
+           py::arg( "final_time" ),
+           py::arg( "base_frame_orientation" ) = "ECLIPJ2000",
+           py::arg( "time_step" ) = 300.0,
+           get_docstring( "get_default_single_body_settings_time_limited" ).c_str( ) );
 
         :type: EphemerisSettings
      )doc" )
@@ -387,16 +347,12 @@
 
         :type: str
      )doc" );
->>>>>>> c9e1f02f
 
     m.def( "get_default_body_settings",
            py::overload_cast< const std::vector< std::string > &, const std::string, const std::string >( &tss::getDefaultBodySettings ),
            py::arg( "bodies" ),
            py::arg( "base_frame_origin" ) = "SSB",
            py::arg( "base_frame_orientation" ) = "ECLIPJ2000",
-<<<<<<< HEAD
-           get_docstring( "get_default_body_settings" ).c_str( ) );
-=======
            R"doc(
 
 Function that retrieves the default settings for the given set of input bodies.
@@ -426,7 +382,6 @@
 
 
     )doc" );
->>>>>>> c9e1f02f
 
     m.def( "get_default_body_settings_time_limited",
            py::overload_cast< const std::vector< std::string > &,
@@ -441,9 +396,6 @@
            py::arg( "base_frame_origin" ) = "SSB",
            py::arg( "base_frame_orientation" ) = "ECLIPJ2000",
            py::arg( "time_step" ) = 300.0,
-<<<<<<< HEAD
-           get_docstring( "get_default_body_settings_time_limited" ).c_str( ) );
-=======
            R"doc(
 
 Function that retrieves the default settings for the given set of input bodies, with a limited valid time interval.
@@ -478,15 +430,11 @@
 
 
     )doc" );
->>>>>>> c9e1f02f
 
     m.def( "get_default_single_body_settings",
            py::overload_cast< const std::string &, const std::string & >( &tss::getDefaultSingleBodySettings ),
            py::arg( "body_name" ),
            py::arg( "base_frame_orientation" ) = "ECLIPJ2000",
-<<<<<<< HEAD
-           get_docstring( "get_default_single_body_settings" ).c_str( ) );
-=======
            R"doc(
 
 Function that retrieves the default settings for a single body.
@@ -511,7 +459,6 @@
 
 
     )doc" );
->>>>>>> c9e1f02f
 
     m.def( "get_default_single_body_settings_time_limited",
            py::overload_cast< const std::string &, const double, const double, const std::string &, const double >(
@@ -521,9 +468,6 @@
            py::arg( "final_time" ),
            py::arg( "base_frame_orientation" ) = "ECLIPJ2000",
            py::arg( "time_step" ) = 300.0,
-<<<<<<< HEAD
-           get_docstring( "get_default_single_body_settings_time_limited" ).c_str( ) );
-=======
            R"doc(
 
 Function that retrieves the default settings for a single body, with a limited valid time interval.
@@ -554,7 +498,6 @@
 
 
     )doc" );
->>>>>>> c9e1f02f
 
     m.def( "get_default_single_alternate_body_settings",
            py::overload_cast< const std::string &, const std::string &, const std::string & >(
@@ -562,9 +505,6 @@
            py::arg( "body_name" ),
            py::arg( "source_body_name" ),
            py::arg( "base_frame_orientation" ) = "ECLIPJ2000",
-<<<<<<< HEAD
-           get_docstring( "get_default_single_alternate_body_settings" ).c_str( ) );
-=======
            R"doc(
 
 Function that retrieves the default settings for a single body, and assigns them to another body.
@@ -594,7 +534,6 @@
 
 
     )doc" );
->>>>>>> c9e1f02f
 
     m.def( "get_default_single_alternate_body_settings_time_limited",
            py::overload_cast< const std::string &, const std::string &, const double, const double, const std::string &, const double >(
@@ -605,9 +544,6 @@
            py::arg( "final_time" ),
            py::arg( "base_frame_orientation" ) = "ECLIPJ2000",
            py::arg( "time_step" ) = 300.0,
-<<<<<<< HEAD
-           get_docstring( "get_default_single_alternate_body_settings_time_limited" ).c_str( ) );
-=======
            R"doc(
 
 Function that retrieves the default settings for a single body, with a limited valid time interval.
@@ -643,14 +579,10 @@
 
 
     )doc" );
->>>>>>> c9e1f02f
 
     m.def( "create_simplified_system_of_bodies",
            &tss::createSimplifiedSystemOfBodies,
            py::arg( "initial_time" ) = 0,
-<<<<<<< HEAD
-           get_docstring( "create_simplified_system_of_bodies" ).c_str( ) );
-=======
            R"doc(
 
 Function that creates a simplified System of bodies.
@@ -675,14 +607,10 @@
 
 
     )doc" );
->>>>>>> c9e1f02f
 
     m.def( "create_system_of_bodies",
            &tss::createSystemOfBodies< STATE_SCALAR_TYPE, TIME_TYPE >,
            py::arg( "body_settings" ),
-<<<<<<< HEAD
-           get_docstring( "create_system_of_bodies" ).c_str( ) );
-=======
            R"doc(
 
 Function that creates a System of bodies from associated settings.
@@ -707,7 +635,6 @@
 
 
     )doc" );
->>>>>>> c9e1f02f
 
     m.def( "add_empty_tabulated_ephemeris",
            &tp::addEmptyTabulatedEphemeris< STATE_SCALAR_TYPE, TIME_TYPE >,
@@ -715,11 +642,7 @@
            py::arg( "body_name" ),
            py::arg( "ephemeris_origin" ) = "",
            py::arg( "is_part_of_multi_arc" ) = false,
-<<<<<<< HEAD
-           get_docstring( "add_empty_tabulated_ephemeris" ).c_str( ) );
-=======
            R"doc(No documentation found.)doc" );
->>>>>>> c9e1f02f
 
     m.def( "create_tabulated_ephemeris_from_spice",
            &tss::createTabulatedEphemerisFromSpice< STATE_SCALAR_TYPE, TIME_TYPE >,
@@ -735,9 +658,6 @@
            &tss::createBodyEphemeris< STATE_SCALAR_TYPE, TIME_TYPE >,
            py::arg( "ephemeris_settings" ),
            py::arg( "body_name" ),
-<<<<<<< HEAD
-           get_docstring( "create_body_ephemeris" ).c_str( ) );
-=======
            R"doc(
 
 Function that creates an Ephemeris object.
@@ -763,7 +683,6 @@
 
 
     )doc" );
->>>>>>> c9e1f02f
 
     m.def( "create_ground_station_ephemeris",
            py::overload_cast< const std::shared_ptr< tss::Body >, const std::string &, const tss::SystemOfBodies & >(
@@ -778,9 +697,6 @@
            py::arg( "bodies" ),
            py::arg( "body_name" ),
            py::arg( "coefficient_settings" ),
-<<<<<<< HEAD
-           get_docstring( "add_aerodynamic_coefficient_interface" ).c_str( ) );
-=======
            R"doc(
 
 Function that creates an aerodynamic coefficient interface from settings, and adds it to an existing body.
@@ -792,6 +708,12 @@
 requires the full :class:`~tudatpy.numerical_simulation.environment.SystemOfBodies` as input, to facilitate
 inter-body dependencies in the coefficient interface
 
+    m.def( "add_aerodynamic_coefficient_interface",
+           &tss::addAerodynamicCoefficientInterface,
+           py::arg( "bodies" ),
+           py::arg( "body_name" ),
+           py::arg( "coefficient_settings" ),
+           get_docstring( "add_aerodynamic_coefficient_interface" ).c_str( ) );
 
 Parameters
 ----------
@@ -807,7 +729,6 @@
 
 
     )doc" );
->>>>>>> c9e1f02f
 
     m.def( "create_aerodynamic_coefficient_interface",
            &tss::createAerodynamicCoefficientInterfaceDeprecated,
@@ -819,11 +740,7 @@
            py::arg( "coefficient_settings" ),
            py::arg( "body" ),
            py::arg( "bodies" ),
-<<<<<<< HEAD
-           get_docstring( "create_aerodynamic_coefficient_interface" ).c_str( ) );
-=======
            R"doc(No documentation found.)doc" );
->>>>>>> c9e1f02f
 
     m.def( "add_radiation_pressure_interface",
            &tss::addRadiationPressureInterface,
@@ -836,9 +753,6 @@
            py::arg( "bodies" ),
            py::arg( "body_name" ),
            py::arg( "radiation_pressure_target_settings" ),
-<<<<<<< HEAD
-           get_docstring( "add_radiation_pressure_interface" ).c_str( ) );
-=======
            R"doc(
 
 Function that creates an radiation pressure interface from settings, and adds it to an existing body.
@@ -865,16 +779,12 @@
 
 
     )doc" );
->>>>>>> c9e1f02f
 
     m.def( "add_rotation_model",
            &tss::addRotationModel,
            py::arg( "bodies" ),
            py::arg( "body_name" ),
            py::arg( "rotation_model_settings" ),
-<<<<<<< HEAD
-           get_docstring( "add_rotation_model" ).c_str( ) );
-=======
            R"doc(
 
 Function that creates a rotation model, and adds it to an existing body.
@@ -903,7 +813,6 @@
 
 
     )doc" );
->>>>>>> c9e1f02f
 
     m.def( "add_gravity_field_model",
            &tss::addGravityFieldModel,
@@ -911,11 +820,7 @@
            py::arg( "body_name" ),
            py::arg( "gravity_field_settings" ),
            py::arg( "gravity_field_variation_settings" ) = std::vector< std::shared_ptr< tss::GravityFieldVariationSettings > >( ),
-<<<<<<< HEAD
-           get_docstring( "add_gravity_field_model" ).c_str( ) );
-=======
            R"doc(No documentation found.)doc" );
->>>>>>> c9e1f02f
 
     m.def( "add_mass_properties_model",
            &tss::addRigidBodyProperties,
@@ -928,9 +833,6 @@
            py::arg( "bodies" ),
            py::arg( "body_name" ),
            py::arg( "rigid_body_property_settings" ),
-<<<<<<< HEAD
-           get_docstring( "add_rigid_body_properties" ).c_str( ) );
-=======
            R"doc(
         
 Function that creates a rigid body property model, and adds it to an existing body.
@@ -957,7 +859,6 @@
 
 
     )doc" );
->>>>>>> c9e1f02f
 
     m.def( "add_engine_model",
            &tss::addEngineModel,
@@ -966,9 +867,6 @@
            py::arg( "thrust_magnitude_settings" ),
            py::arg( "bodies" ),
            py::arg( "body_fixed_thrust_direction" ) = Eigen::Vector3d::UnitX( ),
-<<<<<<< HEAD
-           get_docstring( "add_engine_model" ).c_str( ) );
-=======
            R"doc(
 
 Function that creates an engine model (to be used for thrust calculations), and adds it to an existing body.
@@ -999,7 +897,6 @@
 
 
     )doc" );
->>>>>>> c9e1f02f
 
     m.def( "add_variable_direction_engine_model",
            &tss::addVariableDirectionEngineModel,
@@ -1008,9 +905,6 @@
            py::arg( "thrust_magnitude_settings" ),
            py::arg( "bodies" ),
            py::arg( "body_fixed_thrust_direction_function" ),
-<<<<<<< HEAD
-           get_docstring( "add_variable_direction_engine_model" ).c_str( ) );
-=======
            R"doc(
 
 Function that creates an engine model (to be used for thrust calculations), and adds it to an existing body.
@@ -1036,16 +930,12 @@
 
 
     )doc" );
->>>>>>> c9e1f02f
 
     m.def( "add_flight_conditions",
            &tss::addFlightConditions,
            py::arg( "bodies" ),
            py::arg( "body_name" ),
            py::arg( "central_body_name" ),
-<<<<<<< HEAD
-           get_docstring( "add_flight_conditions" ).c_str( ) );
-=======
            R"doc(
 
 Function that creates a flight conditions, and adds it to an existing body.
@@ -1074,7 +964,6 @@
 
 
     )doc" );
->>>>>>> c9e1f02f
 
     m.def( "convert_ground_station_state_between_itrf_frames",
            &trf::convertGroundStationStateBetweenItrfFrames,
@@ -1082,11 +971,7 @@
            py::arg( "epoch" ),
            py::arg( "base_frame" ),
            py::arg( "target_frame" ),
-<<<<<<< HEAD
-           get_docstring( "convert_ground_station_state_between_frames" ).c_str( ) );
-=======
            R"doc(No documentation found.)doc" );
->>>>>>> c9e1f02f
 
     m.def( "add_ground_station",
            py::overload_cast< const std::shared_ptr< tss::Body >,
@@ -1105,11 +990,7 @@
                    &tss::createGroundStation ),
            py::arg( "body" ),
            py::arg( "ground_station_settings" ),
-<<<<<<< HEAD
-           get_docstring( "add_ground_station" ).c_str( ) );
-=======
            R"doc(No documentation found.)doc" );
->>>>>>> c9e1f02f
 
     m.def( "create_radiation_pressure_interface",
            &tss::createRadiationPressureInterface,
@@ -1162,12 +1043,8 @@
     auto vehicle_systems_setup = m.def_submodule( "vehicle_systems" );
     vehicle_systems::expose_vehicle_systems_setup( vehicle_systems_setup );
 
-<<<<<<< HEAD
-    //        auto system_model_setup = m.def_submodule("system_models");
-=======
     //        auto system_model_setup =
     //        m.def_submodule("system_models");
->>>>>>> c9e1f02f
     //        gravity_field_variation::expose_system_model_setup(system_model_setup);
 
     // Function removed; error is shown
