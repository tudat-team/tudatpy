<<<<<<< HEAD
#include <pybind11/pybind11.h>

#include <tudat/config.hpp>

#include "expose_astro.h"
#include "expose_constants.h"
#include "expose_data.h"
#include "expose_example.h"
#include "expose_interface.h"
#include "expose_math.h"
#include "expose_numerical_simulation.h"
#include "expose_trajectory_design.h"
#include "expose_utils.h"

namespace py = pybind11;

PYBIND11_MODULE( kernel, m )
{
    // Disable automatic function signatures in the docs.
    // NOTE: the 'options' object needs to stay alive
    // throughout the whole definition of the module.
    py::options options;
    options.enable_function_signatures( );
    options.enable_user_defined_docstrings( );

    // Export the tudat version.
    m.attr( "_tudat_version" ) = TUDAT_VERSION;
    m.attr( "_tudat_version_major" ) = TUDAT_VERSION_MAJOR;
    m.attr( "_tudat_version_minor" ) = TUDAT_VERSION_MINOR;
    m.attr( "_tudat_version_patch" ) = TUDAT_VERSION_PATCH;

    // math module
    auto utils = m.def_submodule( "utils" );
    tudatpy::utils::expose_utils( utils );

    // math module
    auto math = m.def_submodule( "math" );
    tudatpy::math::expose_math( math );

    // astro module
    auto astro = m.def_submodule( "astro" );
    tudatpy::astro::expose_astro( astro );

    // interface module
    auto interface = m.def_submodule( "interface" );
    tudatpy::interface::expose_interface( interface );

    // constants module
    auto constants = m.def_submodule( "constants" );
    tudatpy::constants::expose_constants( constants );

    // data module
    auto data = m.def_submodule( "data" );
    tudatpy::data::expose_data( data );

    // simulation module
    auto trajectory_design = m.def_submodule( "trajectory_design" );
    tudatpy::trajectory_design::expose_trajectory_design( trajectory_design );

    // simulation module
    auto numerical_simulation = m.def_submodule( "numerical_simulation" );
    tudatpy::numerical_simulation::expose_numerical_simulation( numerical_simulation );

    //    // example module
    //    auto example = m.def_submodule("example");
    //    tudatpy::expose_example(example);

#ifdef VERSION_INFO
    m.attr( "__version__" ) = VERSION_INFO;
#else
    m.attr( "__version__" ) = "dev";
#endif
}
=======
#include <pybind11/pybind11.h>

#include <tudat/config.hpp>

#include "expose_astro.h"
#include "expose_constants.h"
#include "expose_data.h"
#include "expose_example.h"
#include "expose_interface.h"
#include "expose_math.h"
#include "expose_numerical_simulation.h"
#include "expose_trajectory_design.h"
#include "expose_utils.h"

namespace py = pybind11;

PYBIND11_MODULE( kernel, m )
{
    // Disable automatic function signatures in the docs.
    // NOTE: the 'options' object needs to stay alive
    // throughout the whole definition of the module.
    py::options options;
    options.enable_function_signatures( );
    options.enable_user_defined_docstrings( );

    // Export the tudat version.
    m.attr( "_tudat_version" ) = TUDAT_VERSION;
    m.attr( "_tudat_version_major" ) = TUDAT_VERSION_MAJOR;
    m.attr( "_tudat_version_minor" ) = TUDAT_VERSION_MINOR;
    m.attr( "_tudat_version_patch" ) = TUDAT_VERSION_PATCH;

    // math module
    auto utils = m.def_submodule( "utils" );
    tudatpy::utils::expose_utils( utils );

    // math module
    auto math = m.def_submodule( "math" );
    tudatpy::math::expose_math( math );

    // astro module
    auto astro = m.def_submodule( "astro" );
    tudatpy::astro::expose_astro( astro );

    // interface module
    auto interface = m.def_submodule( "interface" );
    tudatpy::interface::expose_interface( interface );

    // constants module
    auto constants = m.def_submodule( "constants" );
    tudatpy::constants::expose_constants( constants );

    // data module
    auto data = m.def_submodule( "data" );
    tudatpy::data::expose_data( data );

    // simulation module
    auto trajectory_design = m.def_submodule( "trajectory_design" );
    tudatpy::trajectory_design::expose_trajectory_design( trajectory_design );

    // simulation module
    auto numerical_simulation = m.def_submodule( "numerical_simulation" );
    tudatpy::numerical_simulation::expose_numerical_simulation( numerical_simulation );
    tudatpy::numerical_simulation::expose_numerical_simulation_simulator( numerical_simulation );
    tudatpy::numerical_simulation::expose_numerical_simulation_variational( numerical_simulation );
    tudatpy::numerical_simulation::expose_numerical_simulation_estimator( numerical_simulation );

    //    // example module
    //    auto example = m.def_submodule("example");
    //    tudatpy::expose_example(example);

#ifdef VERSION_INFO
    m.attr( "__version__" ) = VERSION_INFO;
#else
    m.attr( "__version__" ) = "dev";
#endif
}
>>>>>>> a367fe96
<|MERGE_RESOLUTION|>--- conflicted
+++ resolved
@@ -1,78 +1,3 @@
-<<<<<<< HEAD
-#include <pybind11/pybind11.h>
-
-#include <tudat/config.hpp>
-
-#include "expose_astro.h"
-#include "expose_constants.h"
-#include "expose_data.h"
-#include "expose_example.h"
-#include "expose_interface.h"
-#include "expose_math.h"
-#include "expose_numerical_simulation.h"
-#include "expose_trajectory_design.h"
-#include "expose_utils.h"
-
-namespace py = pybind11;
-
-PYBIND11_MODULE( kernel, m )
-{
-    // Disable automatic function signatures in the docs.
-    // NOTE: the 'options' object needs to stay alive
-    // throughout the whole definition of the module.
-    py::options options;
-    options.enable_function_signatures( );
-    options.enable_user_defined_docstrings( );
-
-    // Export the tudat version.
-    m.attr( "_tudat_version" ) = TUDAT_VERSION;
-    m.attr( "_tudat_version_major" ) = TUDAT_VERSION_MAJOR;
-    m.attr( "_tudat_version_minor" ) = TUDAT_VERSION_MINOR;
-    m.attr( "_tudat_version_patch" ) = TUDAT_VERSION_PATCH;
-
-    // math module
-    auto utils = m.def_submodule( "utils" );
-    tudatpy::utils::expose_utils( utils );
-
-    // math module
-    auto math = m.def_submodule( "math" );
-    tudatpy::math::expose_math( math );
-
-    // astro module
-    auto astro = m.def_submodule( "astro" );
-    tudatpy::astro::expose_astro( astro );
-
-    // interface module
-    auto interface = m.def_submodule( "interface" );
-    tudatpy::interface::expose_interface( interface );
-
-    // constants module
-    auto constants = m.def_submodule( "constants" );
-    tudatpy::constants::expose_constants( constants );
-
-    // data module
-    auto data = m.def_submodule( "data" );
-    tudatpy::data::expose_data( data );
-
-    // simulation module
-    auto trajectory_design = m.def_submodule( "trajectory_design" );
-    tudatpy::trajectory_design::expose_trajectory_design( trajectory_design );
-
-    // simulation module
-    auto numerical_simulation = m.def_submodule( "numerical_simulation" );
-    tudatpy::numerical_simulation::expose_numerical_simulation( numerical_simulation );
-
-    //    // example module
-    //    auto example = m.def_submodule("example");
-    //    tudatpy::expose_example(example);
-
-#ifdef VERSION_INFO
-    m.attr( "__version__" ) = VERSION_INFO;
-#else
-    m.attr( "__version__" ) = "dev";
-#endif
-}
-=======
 #include <pybind11/pybind11.h>
 
 #include <tudat/config.hpp>
@@ -148,5 +73,4 @@
 #else
     m.attr( "__version__" ) = "dev";
 #endif
-}
->>>>>>> a367fe96
+}