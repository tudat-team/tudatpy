--- conflicted
+++ resolved
@@ -1,1453 +1,858 @@
-/*    Copyright (c) 2010-2019, Delft University of Technology
- *    All rights reserved
- *
- *    This file is part of the Tudat. Redistribution and use in source and
- *    binary forms, with or without modification, are permitted exclusively
- *    under the terms of the Modified BSD license. You should have received
- *    a copy of the license with this file. If not, please or visit:
- *    http://tudat.tudelft.nl/LICENSE.
- */
-
-#include "expose_estimation_setup.h"
-
-#include "tudat/astro/propagators/propagateCovariance.h"
-
-#include <pybind11/pybind11.h>
-#include <pybind11/stl.h>
-#include <pybind11/eigen.h>
-#include <pybind11/numpy.h>
-#include <pybind11/functional.h>
-#include <pybind11/chrono.h>
-
-namespace py = pybind11;
-namespace tep = tudat::estimatable_parameters;
-namespace tp = tudat::propagators;
-namespace ts = tudat::statistics;
-namespace tss = tudat::simulation_setup;
-namespace tni = tudat::numerical_integrators;
-namespace tom = tudat::observation_models;
-
-<<<<<<< HEAD
-namespace tudat{
-namespace simulation_setup{
-
-std::shared_ptr< PodInput< > > createPodInput(
-        const std::vector< std::tuple< tom::ObservableType, tom::LinkEnds, Eigen::VectorXd,
-        std::vector< double >, tom::LinkEndType > >& tudatpyObservationsAndTimes,
-          const int numberOfEstimatedParameters,
-          const Eigen::MatrixXd inverseOfAprioriCovariance = Eigen::MatrixXd::Zero( 0, 0 ),
-          const Eigen::Matrix< double, Eigen::Dynamic, 1 > initialParameterDeviationEstimate =
-        Eigen::Matrix< double, Eigen::Dynamic, 1 >::Zero( 0, 0 ) )
-{
-    auto tudatObservationsAndTimes = getTudatCompatibleObservationsAndTimes( tudatpyObservationsAndTimes );
-    return std::make_shared< PodInput< > >( tudatObservationsAndTimes, numberOfEstimatedParameters, inverseOfAprioriCovariance,
-                                         initialParameterDeviationEstimate );
-}
-
-OrbitDeterminationManager< double, double > createOrbitDeterminationManager(
-        const tss::SystemOfBodies& bodies,
-        const std::shared_ptr< tep::EstimatableParameterSet< double > > parameterSet,
-        const std::vector< std::pair< tom::LinkEnds, std::shared_ptr< tom::ObservationSettings > > >&
-        observationSettings,
-        const std::shared_ptr< tni::IntegratorSettings< double > > integratorSettings,
-        const std::shared_ptr< tp::PropagatorSettings< double > > propagatorSettings,
-        const bool propagateOnCreation )
-{
-    tom::SortedObservationSettingsMap observationSettingsList;
-
-        for( int i = 0; i < observationSettings.size( ); i++ )
-        {
-            observationSettingsList[ observationSettings.at( i ).second->observableType_ ][
-                    observationSettings.at( i ).first ] = observationSettings.at( i ).second;
-        }
-
-    return OrbitDeterminationManager< double, double >(
-                bodies, parameterSet, observationSettingsList, integratorSettings, propagatorSettings,
-                propagateOnCreation );
-}
-
-} // namespace estimation_setup
-} // namespace tudat
-
-=======
->>>>>>> a4ef5d18
-
-
-<<<<<<< HEAD
-namespace tudatpy {
-namespace simulation {
-namespace estimation_setup {
-
-    void expose_observation_setup(py::module &m) {
-
-        py::enum_<tom::LinkEndType>(m, "LinkEndType")
-                .value("unidentified_link_end", tom::LinkEndType::unidentified_link_end)
-                .value("transmitter", tom::LinkEndType::transmitter)
-                .value("reflector1", tom::LinkEndType::reflector1)
-                .value("retransmitter", tom::LinkEndType::retransmitter)
-                .value("reflector2", tom::LinkEndType::reflector2)
-                .value("reflector3", tom::LinkEndType::reflector3)
-                .value("reflector4", tom::LinkEndType::reflector4)
-                .value("receiver", tom::LinkEndType::receiver)
-                .value("observed_body", tom::LinkEndType::observed_body)
-                .export_values();
-
-        py::enum_<tom::ObservableType>(m, "ObservableType")
-                .value("one_way_range_type", tom::ObservableType::one_way_range)
-                .value("angular_position_type", tom::ObservableType::angular_position)
-                .value("position_observable_type", tom::ObservableType::position_observable)
-                .value("one_way_doppler_type", tom::ObservableType::one_way_doppler)
-                .value("one_way_differenced_range_type", tom::ObservableType::one_way_differenced_range)
-                .value("n_way_range_type", tom::ObservableType::n_way_range)
-                .value("two_way_doppler_type", tom::ObservableType::two_way_doppler)
-                .value("euler_angle_313_observable_type", tom::ObservableType::euler_angle_313_observable)
-                .value("velocity_observable_type", tom::ObservableType::velocity_observable)
-                .export_values();
-
-        py::class_<tom::ObservationSettings,
-                std::shared_ptr<tom::ObservationSettings>>(
-                m, "ObservationSettings");
-
-        m.def("one_way_range",
-              &tom::oneWayRangeSettings,
-              py::arg("light_time_correction_settings") = std::vector<std::shared_ptr<tom::LightTimeCorrectionSettings> >(),
-              py::arg("bias_settings") = nullptr);
-
-        m.def("angular",
-              &tom::angularPositionSettings,
-              py::arg("light_time_correction_settings") = std::vector<std::shared_ptr<tom::LightTimeCorrectionSettings> >(),
-              py::arg("bias_settings") = nullptr);
-
-
-        m.def("position",
-              &tom::positionObservableSettings,
-              py::arg("bias_settings") = nullptr);
-
-        m.def("velocity",
-              &tom::velocityObservableSettings,
-              py::arg("bias_settings") = nullptr);
-
-        m.def("313_euler_angle",
-              &tom::eulerAngle313ObservableSettings,
-              py::arg("bias_settings") = nullptr);
-
-        m.def("one_way_open_loop_doppler",
-              &tom::oneWayOpenLoopDoppler,
-              py::arg("light_time_correction_settings") = std::vector<std::shared_ptr<tom::LightTimeCorrectionSettings> >(),
-              py::arg("bias_settings") = nullptr,
-              py::arg("transmitter_proper_time_rate_settings") = nullptr,
-              py::arg("receiver_proper_time_rate_settings") = nullptr);
-
-        m.def("two_way_open_loop_doppler",
-              &tom::twoWayOpenLoopDoppler,
-              py::arg("uplink_doppler_settings"),
-              py::arg("downlink_doppler_settings"),
-              py::arg("bias_settings") = nullptr);
-
-        m.def("one_way_closed_loop_doppler",
-              py::overload_cast<
-                      const double,
-                      const std::vector<std::shared_ptr<tom::LightTimeCorrectionSettings> >,
-                      const std::shared_ptr<tom::ObservationBiasSettings> >(&tom::oneWayClosedLoopDoppler),
-              py::arg("integration_time"),
-              py::arg("light_time_correction_settings") = std::vector<std::shared_ptr<tom::LightTimeCorrectionSettings> >(),
-              py::arg("bias_settings") = nullptr);
-
-        m.def("one_way_closed_loop_doppler",
-              py::overload_cast<
-                      const std::function<double(const double)>,
-                      const std::vector<std::shared_ptr<tom::LightTimeCorrectionSettings> >,
-                      const std::shared_ptr<tom::ObservationBiasSettings> >(&tom::oneWayClosedLoopDoppler),
-              py::arg("integration_time_function"),
-              py::arg("light_time_correction_settings") = std::vector<std::shared_ptr<tom::LightTimeCorrectionSettings> >(),
-              py::arg("bias_settings") = nullptr);
-
-        m.def("n_way_range",
-              &tom::nWayRange,
-              py::arg("one_way_range_settings"),
-              py::arg("bias_settings") = nullptr,
-              py::arg("retransmission_times_function") = nullptr);
-
-        py::class_<tom::LightTimeCorrectionSettings,
-                std::shared_ptr<tom::LightTimeCorrectionSettings>>(
-=======
-void expose_observation_setup(py::module &m) {
-
-    py::enum_< tom::LinkEndType >(m, "LinkEndType")
-            .value("unidentified_link_end", tom::LinkEndType::unidentified_link_end )
-            .value("transmitter", tom::LinkEndType::transmitter )
-            .value("reflector1", tom::LinkEndType::reflector1 )
-            .value("retransmitter", tom::LinkEndType::retransmitter )
-            .value("reflector2", tom::LinkEndType::reflector2 )
-            .value("reflector3", tom::LinkEndType::reflector3 )
-            .value("reflector4", tom::LinkEndType::reflector4 )
-            .value("receiver", tom::LinkEndType::receiver )
-            .value("observed_body", tom::LinkEndType::observed_body )
-            .export_values();
-
-
-    m.def("one_way_downlink_link_ends",
-          &tom::getOneWayDownlinkLinkEndsList,
-          py::arg("transmitter"),
-          py::arg("receivers") );
-
-    m.def("one_way_uplink_link_ends",
-          &tom::getOneWayUplinkLinkEndsList,
-          py::arg("transmitters"),
-          py::arg("receiver") );
-
-    py::enum_< tom::ObservableType >(m, "ObservableType")
-            .value("one_way_range_type", tom::ObservableType::one_way_range )
-            .value("angular_position_type", tom::ObservableType::angular_position )
-            .value("position_observable_type", tom::ObservableType::position_observable )
-            .value("one_way_doppler_type", tom::ObservableType::one_way_doppler )
-            .value("one_way_differenced_range_type", tom::ObservableType::one_way_differenced_range )
-            .value("n_way_range_type", tom::ObservableType::n_way_range )
-            .value("two_way_doppler_type", tom::ObservableType::two_way_doppler )
-            .value("euler_angle_313_observable_type", tom::ObservableType::euler_angle_313_observable )
-            .value("velocity_observable_type", tom::ObservableType::velocity_observable )
-            .export_values();
-
-
-    py::class_<tom::DopplerProperTimeRateSettings,
-            std::shared_ptr<tom::DopplerProperTimeRateSettings>>(
-                m, "DopplerProperTimeRateSettings");
-
-    py::class_<tom::ObservationModelSettings,
-            std::shared_ptr<tom::ObservationModelSettings>>(
-                m, "ObservationSettings");
-
-    m.def("one_way_range",
-          &tom::oneWayRangeSettings,
-          py::arg("link_ends"),
-          py::arg("light_time_correction_settings" ) = std::vector< std::shared_ptr< tom::LightTimeCorrectionSettings > >( ),
-          py::arg("bias_settings") = nullptr );
-
-    m.def("angular_position",
-          &tom::angularPositionSettings,
-          py::arg("link_ends"),
-          py::arg("light_time_correction_settings" ) = std::vector< std::shared_ptr< tom::LightTimeCorrectionSettings > >( ),
-          py::arg("bias_settings") = nullptr );
-
-    m.def("cartesian_position",
-          &tom::positionObservableSettings,
-          py::arg("link_ends"),
-          py::arg("bias_settings") = nullptr );
-
-    m.def("cartesian_velocity",
-          &tom::velocityObservableSettings,
-          py::arg("link_ends"),
-          py::arg("bias_settings") = nullptr );
-
-    m.def("313_euler_angles",
-          &tom::eulerAngle313ObservableSettings,
-          py::arg("link_ends"),
-          py::arg("bias_settings") = nullptr );
-
-    m.def("one_way_open_loop_doppler",
-          &tom::oneWayOpenLoopDoppler,
-          py::arg("link_ends"),
-          py::arg("light_time_correction_settings" ) = std::vector< std::shared_ptr< tom::LightTimeCorrectionSettings > >( ),
-          py::arg("bias_settings") = nullptr,
-          py::arg("transmitter_proper_time_rate_settings") = nullptr,
-          py::arg("receiver_proper_time_rate_settings") = nullptr );
-
-    m.def("two_way_open_loop_doppler",
-          &tom::twoWayOpenLoopDoppler,
-          py::arg("uplink_doppler_settings" ),
-          py::arg("downlink_doppler_settings" ),
-          py::arg("bias_settings") = nullptr );
-
-    m.def("one_way_closed_loop_doppler",
-          py::overload_cast<
-          const tom::LinkEnds&,
-          const double,
-          const std::vector< std::shared_ptr< tom::LightTimeCorrectionSettings > >,
-          const std::shared_ptr< tom::ObservationBiasSettings > >( &tom::oneWayClosedLoopDoppler ),
-          py::arg("link_ends" ),
-          py::arg("integration_time" ),
-          py::arg("light_time_correction_settings" ) = std::vector< std::shared_ptr< tom::LightTimeCorrectionSettings > >( ),
-          py::arg("bias_settings") = nullptr );
-
-    m.def("one_way_closed_loop_doppler",
-          py::overload_cast<
-          const tom::LinkEnds&,
-          const std::function< double( const double ) >,
-          const std::vector< std::shared_ptr< tom::LightTimeCorrectionSettings > >,
-          const std::shared_ptr< tom::ObservationBiasSettings > >( &tom::oneWayClosedLoopDoppler ),
-          py::arg("link_ends" ),
-          py::arg("integration_time_function" ),
-          py::arg("light_time_correction_settings" ) = std::vector< std::shared_ptr< tom::LightTimeCorrectionSettings > >( ),
-          py::arg("bias_settings") = nullptr );
-
-    m.def("n_way_range",
-          &tom::nWayRange,
-          py::arg("one_way_range_settings" ),
-          py::arg("bias_settings" ) = nullptr,
-          py::arg("retransmission_times_function" ) = nullptr );
-
-    py::class_<tom::LightTimeCorrectionSettings,
-            std::shared_ptr<tom::LightTimeCorrectionSettings>>(
->>>>>>> a4ef5d18
-                m, "LightTimeCorrectionSettings");
-
-        m.def("first_order_relativistic_light_time_correction",
-              &tom::firstOrderRelativisticLightTimeCorrectionSettings,
-              py::arg("perturbing_bodies"));
-
-        py::class_<tom::ObservationBiasSettings,
-                std::shared_ptr<tom::ObservationBiasSettings>>(
-                m, "ObservationBiasSettings");
-
-        m.def("bias",
-              &tom::constantAbsoluteBias,
-              py::arg("bias_value"));
-
-        m.def("relative_bias",
-              &tom::constantRelativeBias,
-              py::arg("bias_value"));
-
-        m.def("arcwise_bias",
-              py::overload_cast<
-                      const std::vector<double> &,
-                      const std::vector<Eigen::VectorXd> &,
-                      const tom::LinkEndType>(&tom::arcWiseAbsoluteBias),
-              py::arg("arc_start_times"),
-              py::arg("bias_values"),
-              py::arg("time_link_end"));
-
-        m.def("arcwise_bias",
-              py::overload_cast<
-                      const std::map<double, Eigen::VectorXd> &,
-                      const tom::LinkEndType>(&tom::arcWiseAbsoluteBias),
-              py::arg("bias_values_per_start_time"),
-              py::arg("time_link_end"));
-
-        m.def("arcwise_relative_bias",
-              py::overload_cast<
-                      const std::vector<double> &,
-                      const std::vector<Eigen::VectorXd> &,
-                      const tom::LinkEndType>(&tom::arcWiseRelativeBias),
-              py::arg("arc_start_times"),
-              py::arg("bias_values"),
-              py::arg("time_link_end"));
-
-        m.def("arcwise_relative_bias",
-              py::overload_cast<
-                      const std::map<double, Eigen::VectorXd> &,
-                      const tom::LinkEndType>(&tom::arcWiseRelativeBias),
-              py::arg("bias_values_per_start_time"),
-              py::arg("time_link_end"));
-
-        m.def("combined_bias",
-              &tom::multipleObservationBiasSettings,
-              py::arg("bias_list"));
-
-
-        py::enum_<tom::ObservationViabilityType>(m, "ObservationViabilityType")
-                .value("minimum_elevation_angle", tom::ObservationViabilityType::minimum_elevation_angle)
-                .value("body_avoidance_angle", tom::ObservationViabilityType::body_avoidance_angle)
-                .value("body_occultation", tom::ObservationViabilityType::body_occultation)
-                .export_values();
-
-
-        py::class_<tom::ObservationViabilitySettings,
-                std::shared_ptr<tom::ObservationViabilitySettings>>(
-                m, "ObservationViabilitySettings")
-<<<<<<< HEAD
-                .def(py::init<const tom::ObservationViabilityType,
-                             const std::pair<std::string, std::string>,
-                             const std::string,
-                             const double>(),
-                     py::arg("viability_type"),
-                     py::arg("associated_link_end"),
-                     py::arg("string_input"),
-                     py::arg("double_input"));
-
-        m.def("elevation_angle_viability",
-              &tom::elevationAngleViabilitySettings,
-              py::arg("link_end"),
-              py::arg("elevationAngle"));
-
-
-        m.def("body_avoidance_viability",
-              &tom::bodyAvoidanceAngleViabilitySettings,
-              py::arg("link_end"),
-              py::arg("body_to_avoid"),
-              py::arg("avoidance_angle"));
-
-        m.def("body_occultation_viability",
-              &tom::bodyOccultationViabilitySettings,
-              py::arg("link_end"),
-              py::arg("occulting_body"));
-
-        m.def("create_observation_simulators",
-              py::overload_cast<const tom::ObservationSettingsVector &, const tss::SystemOfBodies &>(
-                      &tom::createObservationSimulators<double, double>),
-              py::arg("observation_settings"),
-              py::arg("bodies"));
-
-    }
-
-    void expose_estimated_parameter_setup(py::module &m) {
-
-        py::enum_<tep::EstimatebleParametersEnum>(m, "EstimatebleParameterTypes")
-                .value("arc_wise_initial_body_state_type", tep::EstimatebleParametersEnum::arc_wise_initial_body_state)
-                .value("initial_body_state_type", tep::EstimatebleParametersEnum::initial_body_state)
-                .value("initial_rotational_body_state_type",
-                       tep::EstimatebleParametersEnum::initial_rotational_body_state)
-                .value("gravitational_parameter_type", tep::EstimatebleParametersEnum::gravitational_parameter)
-                .value("constant_drag_coefficient_type", tep::EstimatebleParametersEnum::constant_drag_coefficient)
-                .value("radiation_pressure_coefficient_type",
-                       tep::EstimatebleParametersEnum::radiation_pressure_coefficient)
-                .value("arc_wise_radiation_pressure_coefficient_type",
-                       tep::EstimatebleParametersEnum::arc_wise_radiation_pressure_coefficient)
-                .value("spherical_harmonics_cosine_coefficient_block_type",
-                       tep::EstimatebleParametersEnum::arc_wise_initial_body_state)
-                .value("spherical_harmonics_sine_coefficient_block_type",
-                       tep::EstimatebleParametersEnum::spherical_harmonics_sine_coefficient_block)
-                .value("constant_rotation_rate_type", tep::EstimatebleParametersEnum::constant_rotation_rate)
-                .value("rotation_pole_position_type", tep::EstimatebleParametersEnum::rotation_pole_position)
-                .value("constant_additive_observation_bias_type",
-                       tep::EstimatebleParametersEnum::constant_additive_observation_bias)
-                .value("arcwise_constant_additive_observation_bias_type",
-                       tep::EstimatebleParametersEnum::arcwise_constant_additive_observation_bias)
-                .value("constant_relative_observation_bias_type",
-                       tep::EstimatebleParametersEnum::constant_relative_observation_bias)
-                .value("arcwise_constant_relative_observation_bias_type",
-                       tep::EstimatebleParametersEnum::arcwise_constant_relative_observation_bias)
-                .value("ppn_parameter_gamma_type", tep::EstimatebleParametersEnum::ppn_parameter_gamma)
-                .value("ppn_parameter_beta_type", tep::EstimatebleParametersEnum::ppn_parameter_beta)
-                .value("ground_station_position_type", tep::EstimatebleParametersEnum::ground_station_position)
-                .value("equivalence_principle_lpi_violation_parameter_type",
-                       tep::EstimatebleParametersEnum::equivalence_principle_lpi_violation_parameter)
-                .value("empirical_acceleration_coefficients_type",
-                       tep::EstimatebleParametersEnum::empirical_acceleration_coefficients)// TO EXPOSE
-                .value("arc_wise_empirical_acceleration_coefficients_type",
-                       tep::EstimatebleParametersEnum::arc_wise_empirical_acceleration_coefficients)// TO EXPOSE
-                .value("full_degree_tidal_love_number_type",
-                       tep::EstimatebleParametersEnum::full_degree_tidal_love_number)// TO EXPOSE
-                .value("single_degree_variable_tidal_love_number_type",
-                       tep::EstimatebleParametersEnum::single_degree_variable_tidal_love_number)
-                .value("direct_dissipation_tidal_time_lag_type",
-                       tep::EstimatebleParametersEnum::direct_dissipation_tidal_time_lag)
-                .value("mean_moment_of_inertia_type", tep::EstimatebleParametersEnum::mean_moment_of_inertia)
-                .value("arc_wise_constant_drag_coefficient_type",
-                       tep::EstimatebleParametersEnum::arc_wise_constant_drag_coefficient)
-                .value("periodic_spin_variation_type", tep::EstimatebleParametersEnum::periodic_spin_variation)
-                .value("polar_motion_amplitude_type", tep::EstimatebleParametersEnum::polar_motion_amplitude)
-                .value("core_factor_type", tep::EstimatebleParametersEnum::core_factor)
-                .value("free_core_nutation_rate_type", tep::EstimatebleParametersEnum::free_core_nutation_rate)
-                .value("desaturation_delta_v_values_type", tep::EstimatebleParametersEnum::desaturation_delta_v_values)
-                .export_values();
-
-        py::class_<tep::EstimatableParameterSettings,
-                std::shared_ptr<tep::EstimatableParameterSettings>>(m, "EstimatableParameterSettings")
-                .def(py::init<
-                             const std::string,
-                             const tep::EstimatebleParametersEnum,
-                             const std::string>(),
-                     py::arg("associated_body"),
-                     py::arg("parameter_type"),
-                     py::arg("point_on_body_id") = "");
-
-        m.def("initial_states",
-              &tss::getInitialStateParameterSettings<double>,
-              py::arg("propagator_settings"), py::arg("bodies"));
-
-        m.def("gravitational_parameter",
-              &tep::gravitationalParameter,
-              py::arg("body_name"));
-
-
-        m.def("spherical_harmonics_c_coefficients",
-              py::overload_cast<const std::string,
-                      const int,
-                      const int,
-                      const int,
-                      const int>(&tep::sphericalHarmonicsCosineBlock),
-              py::arg("body_name"),
-              py::arg("minimum_degree"),
-              py::arg("minimum_order"),
-              py::arg("maximum_degree"),
-              py::arg("maximum_order"));
-
-        m.def("spherical_harmonics_c_coefficients",
-              py::overload_cast<const std::string,
-                      std::vector<std::pair<int, int> > >(&tep::sphericalHarmonicsCosineBlock),
-              py::arg("body_name"),
-              py::arg("block_indices"));
-
-        m.def("spherical_harmonics_s_coefficients",
-              py::overload_cast<const std::string,
-                      const int,
-                      const int,
-                      const int,
-                      const int>(&tep::sphericalHarmonicsSineBlock),
-              py::arg("body_name"),
-              py::arg("minimum_degree"),
-              py::arg("minimum_order"),
-              py::arg("maximum_degree"),
-              py::arg("maximum_order"));
-
-        m.def("spherical_harmonics_s_coefficients",
-              py::overload_cast<const std::string,
-                      std::vector<std::pair<int, int> > >(&tep::sphericalHarmonicsSineBlock),
-              py::arg("body_name"),
-              py::arg("block_indices"));
-
-
-        m.def("constant_drag_coefficient",
-              &tep::constantDragCoefficient,
-              py::arg("body_name"));
-
-
-        m.def("radiation_pressure_coefficient",
-              &tep::radiationPressureCoefficient,
-              py::arg("body_name"));
-
-        m.def("arcwise_radiation_pressure_coefficient",
-              &tep::arcwiseRadiationPressureCoefficient,
-              py::arg("body_name"),
-              py::arg("arc_initial_times"));
-
-        m.def("arcwise_drag_coefficient",
-              &tep::arcwiseDragCoefficient,
-              py::arg("body_name"),
-              py::arg("arc_initial_times"));
-
-        m.def("constant_rotation_rate",
-              &tep::constantRotationRate,
-              py::arg("body_name"));
-
-        m.def("rotation_pole_position",
-              &tep::rotationPolePosition,
-              py::arg("body_name"));
-
-        m.def("observation_bias",
-              &tep::observationBias,
-              py::arg("link_ends"),
-              py::arg("observable_type"));
-
-        m.def("relative_observation_bias",
-              &tep::relativeObservationBias,
-              py::arg("link_ends"),
-              py::arg("observable_type"));
-
-        m.def("arcwise_observation_bias",
-              &tep::arcwiseObservationBias,
-              py::arg("link_ends"),
-              py::arg("observable_type"),
-              py::arg("arc_start_times"),
-              py::arg("time_link_end"));
-
-        m.def("arcwise_relative_observation_bias",
-              &tep::arcwiseRelativeObservationBias,
-              py::arg("link_ends"),
-              py::arg("observable_type"),
-              py::arg("arc_start_times"),
-              py::arg("time_link_end"));
-
-
-        m.def("ppn_parameter_gamma",
-              &tep::ppnParameterGamma);
-
-        m.def("ppn_parameter_beta",
-              &tep::ppnParameterBeta);
-
-        m.def("ground_station_position",
-              &tep::groundStationPosition,
-              py::arg("body_name"),
-              py::arg("ground_station_name"));
-
-        m.def("direct_tidal_dissipation_time_lag",
-              py::overload_cast<const std::string &, const std::string &>(
-                      &tep::directTidalDissipationLagTime),
-              py::arg("body_name"),
-              py::arg("deforming_body"));
-
-        m.def("direct_tidal_dissipation_time_lag",
-              py::overload_cast<const std::string &, const std::vector<std::string> &>(
-                      &tep::directTidalDissipationLagTime),
-              py::arg("body_name"),
-              py::arg("deforming_body"));
-
-        m.def("mean_moment_of_inertia",
-              &tep::meanMomentOfInertia,
-              py::arg("body_name"));
-
-        m.def("order_invariant_k_love_number",
-              py::overload_cast<const std::string &,
-                      const int,
-                      const std::string,
-                      const bool>(&tep::orderInvariantKLoveNumber),
-              py::arg("deformed_body"),
-              py::arg("degree"),
-              py::arg("deforming_body"),
-              py::arg("use_complex_love_number") = 0);
-
-        m.def("order_invariant_k_love_number",
-              py::overload_cast<const std::string &,
-                      const int,
-                      const std::vector<std::string> &,
-                      const bool>(&tep::orderInvariantKLoveNumber),
-              py::arg("deformed_body"),
-              py::arg("degree"),
-              py::arg("deforming_bodies"),
-              py::arg("use_complex_love_number") = 0);
-
-        m.def("order_invariant_k_love_number",
-              py::overload_cast<const std::string &,
-                      const int,
-                      const bool>(&tep::orderInvariantKLoveNumber),
-              py::arg("deformed_body"),
-              py::arg("degree"),
-              py::arg("use_complex_love_number") = 0);
-
-
-        m.def("order_varying_k_love_number",
-              py::overload_cast<const std::string &,
-                      const int,
-                      const std::vector<int> &,
-                      const std::string,
-                      const bool>(&tep::orderVaryingKLoveNumber),
-              py::arg("deformed_body"),
-              py::arg("degree"),
-              py::arg("orders"),
-              py::arg("deforming_body"),
-              py::arg("use_complex_love_number") = 0);
-
-        m.def("order_varying_k_love_number",
-              py::overload_cast<const std::string &,
-                      const int,
-                      const std::vector<int> &,
-                      const std::vector<std::string> &,
-                      const bool>(&tep::orderVaryingKLoveNumber),
-              py::arg("deformed_body"),
-              py::arg("degree"),
-              py::arg("orders"),
-              py::arg("deforming_bodies"),
-              py::arg("use_complex_love_number") = 0);
-
-        m.def("order_varying_k_love_number",
-              py::overload_cast<const std::string &,
-                      const int,
-                      const std::vector<int> &,
-                      const bool>(&tep::orderVaryingKLoveNumber),
-              py::arg("deformed_body"),
-              py::arg("degree"),
-              py::arg("orders"),
-              py::arg("use_complex_love_number") = 0);
-
-        m.def("constant_empirical_acceleration_terms",
-              &tep::constantEmpiricalAccelerationMagnitudes,
-              py::arg("body"),
-              py::arg("centralBody"));
-    }
-
-    void expose_estimation_setup(py::module &m) {
-
-        //TODO: Remove variationalOnlyIntegratorSettings
-        py::class_<
-                tp::SingleArcVariationalEquationsSolver<double, double>,
-                std::shared_ptr<tp::SingleArcVariationalEquationsSolver<double, double>>>(m,
-                                                                                          "SingleArcVariationalEquationsSolver")
-                .def(py::init<
-                             const tudat::simulation_setup::SystemOfBodies &,
-                             const std::shared_ptr<tudat::numerical_integrators::IntegratorSettings<double>>,
-                             const std::shared_ptr<tp::PropagatorSettings<double>>,
-                             const std::shared_ptr<tep::EstimatableParameterSet<double> >,
-                             const bool,
-                             const std::shared_ptr<tudat::numerical_integrators::IntegratorSettings<double> >,
-                             const bool,
-                             const bool,
-                             const bool>(),
-                     py::arg("bodies"),
-                     py::arg("integrator_settings"),
-                     py::arg("propagator_settings"),
-                     py::arg("estimated_parameters"),
-                     py::arg("integrate_equations_concurrently") = true,
-                     py::arg("variational_only_integrator_settings") = std::shared_ptr<tudat::numerical_integrators::IntegratorSettings<double> >(),
-                     py::arg("clear_numerical_solutions") = false,
-                     py::arg("integrate_on_creation") = true,
-                     py::arg("set_integrated_result") = false)
-                .def("integrate_equations_of_motion_only",
-                     &tp::SingleArcVariationalEquationsSolver<double, double>::integrateDynamicalEquationsOfMotionOnly,
-                     py::arg("initial_states"))
-                .def("integrate_full_equations",
-                     &tp::SingleArcVariationalEquationsSolver<double, double>::integrateVariationalAndDynamicalEquations,
-                     py::arg("initial_states"),
-                     py::arg("integrate_equations_concurrently"))
-                .def("get_variational_equations_solution",
-                     &tp::SingleArcVariationalEquationsSolver<double, double>::getNumericalVariationalEquationsSolution)
-                .def("get_state_transition_matrix_solution",
-                     &tp::SingleArcVariationalEquationsSolver<double, double>::getStateTransitionMatrixSolution)
-                .def_property_readonly("state_transition_matrix_history",
-                                       &tp::SingleArcVariationalEquationsSolver<double, double>::getStateTransitionMatrixSolution)
-                .def("get_sensitivity_matrix_solution",
-                     &tp::SingleArcVariationalEquationsSolver<double, double>::getSensitivityMatrixSolution)
-                .def_property_readonly("sensitivity_matrix_history",
-                                       &tp::SingleArcVariationalEquationsSolver<double, double>::getSensitivityMatrixSolution)
-                .def("get_equations_of_motion_solution",
-                     &tp::SingleArcVariationalEquationsSolver<double, double>::getEquationsOfMotionSolution)
-                .def_property_readonly("state_history",
-                                       &tp::SingleArcVariationalEquationsSolver<double, double>::getEquationsOfMotionSolution)
-                .def("get_dynamics_simulator",
-                     &tp::SingleArcVariationalEquationsSolver<double, double>::getDynamicsSimulator)
-                .def("reset_parameter_estimate",
-                     &tp::SingleArcVariationalEquationsSolver<double, double>::resetParameterEstimate);
-=======
-            .def(py::init< const tom::ObservationViabilityType,
-                 const std::pair< std::string, std::string >,
-                 const std::string,
-                 const double >(),
-                 py::arg("viability_type"),
-                 py::arg("associated_link_end"),
-                 py::arg("string_input"),
-                 py::arg("double_input") );
-
-    m.def("elevation_angle_viability",
-          py::overload_cast<
-          const std::vector< std::pair< std::string, std::string > >,
-          const double >(
-          &tom::elevationAngleViabilitySettings ),
-          py::arg("link_ends_list" ),
-          py::arg("elevationAngle" ) );
-
-    m.def("elevation_angle_viability",
-          py::overload_cast<
-          const std::pair< std::string, std::string >,
-          const double >(
-          &tom::elevationAngleViabilitySettings ),
-          py::arg("link_end" ),
-          py::arg("elevationAngle" ) );
-
-
-    m.def("body_avoidance_viability",
-          py::overload_cast<
-          const std::pair< std::string, std::string >,
-          const std::string,
-          const double >(
-          &tom::bodyAvoidanceAngleViabilitySettings ),
-          py::arg("link_end" ),
-          py::arg("body_to_avoid" ),
-          py::arg("avoidance_angle") );
-
-    m.def("body_avoidance_viability",
-          py::overload_cast<
-          const std::vector< std::pair< std::string, std::string > >,
-          const std::string,
-          const double >(
-          &tom::bodyAvoidanceAngleViabilitySettings ),
-          py::arg("link_ends_list" ),
-          py::arg("body_to_avoid" ),
-          py::arg("avoidance_angle") );
-
-
-    m.def("body_occultation_viability",
-          py::overload_cast<
-          const std::vector< std::pair< std::string, std::string > >,
-          const std::string >(
-          &tom::bodyOccultationViabilitySettings ),
-          py::arg("link_ends_list" ),
-          py::arg("occulting_body" ) );
-
-
-    m.def("body_occultation_viability",
-          py::overload_cast<
-          const std::pair< std::string, std::string >,
-          const std::string >(
-          &tom::bodyOccultationViabilitySettings ),
-          py::arg("link_end" ),
-          py::arg("occulting_body" ) );
-
-    m.def("create_observation_simulators",
-          py::overload_cast< const std::vector< std::shared_ptr< tom::ObservationModelSettings > >&, const tss::SystemOfBodies& >(
-              &tom::createObservationSimulators< double, double > ),
-          py::arg( "observation_settings" ),
-          py::arg( "bodies" ) );
-
-    py::class_<tss::ObservationSimulationSettings<double>,
-               std::shared_ptr<tss::ObservationSimulationSettings<double>>>(m, "ObservationSimulationSettings");
-
-    py::class_<tss::TabulatedObservationSimulationSettings<double>,
-               std::shared_ptr<tss::TabulatedObservationSimulationSettings<double>>,
-               tss::ObservationSimulationSettings<double> >(m, "TabulatedObservationSimulationSettings")
-            .def(py::init<
-                 const tom::ObservableType, const tom::LinkEnds, const std::vector< double >, const tom::LinkEndType,
-                 const std::vector< std::shared_ptr< tom::ObservationViabilitySettings > >&,
-                 const std::function< Eigen::VectorXd( const double ) > >(),
-                 py::arg("observable_type"),
-                 py::arg("link_ends"),
-                 py::arg("observation_times"),
-                 py::arg("reference_link_end") = tom::receiver,
-                 py::arg("viability_settings") = std::vector< std::shared_ptr< tom::ObservationViabilitySettings > >( ),
-                 py::arg("noise_function") = nullptr );
-
-    m.def("create_tabulated_simulation_settings",
-              &tss::createTabulatedObservationSimulationSettingsList< double >,
-          py::arg("link_ends_per_observable"),
-          py::arg("simulation_times" ) );
-
-    m.def("add_noise_to_settings",
-          py::overload_cast<
-          const std::vector< std::shared_ptr< tss::ObservationSimulationSettings< double > > >&,
-          const std::function< Eigen::VectorXd( const double ) >,
-          const tom::ObservableType >(
-                &tss::addNoiseFunctionToObservationSimulationSettings< double, Eigen::VectorXd, const tom::ObservableType > ),
-            py::arg("observation_simulation_settings"),
-            py::arg("noise_functiton"),
-            py::arg("observable_type") );
-
-    m.def("add_gaussian_noise_to_settings",
-          py::overload_cast<
-          const std::vector< std::shared_ptr< tss::ObservationSimulationSettings< double > > >&,
-          const double,
-          const tom::ObservableType >(
-                &tss::addGaussianNoiseFunctionToObservationSimulationSettings< double, const tom::ObservableType > ),
-            py::arg("observation_simulation_settings"),
-            py::arg("noise_amplitude"),
-            py::arg("observable_type") );
-
-
-    m.def("add_viability_check_to_settings",
-          py::overload_cast<
-          const std::vector< std::shared_ptr< tss::ObservationSimulationSettings< double > > >&,
-          const std::vector< std::shared_ptr< tom::ObservationViabilitySettings > >& >(
-                &tss::addViabilityToObservationSimulationSettings< double > ),
-            py::arg("observation_simulation_settings"),
-            py::arg("viability_settings") );
-
-    m.def("add_viability_check_to_settings",
-          py::overload_cast<
-          const std::vector< std::shared_ptr< tss::ObservationSimulationSettings< double > > >&,
-          const std::vector< std::shared_ptr< tom::ObservationViabilitySettings > >&,
-          const tom::ObservableType >(
-                &tss::addViabilityToObservationSimulationSettings< double, const tom::ObservableType > ),
-            py::arg("observation_simulation_settings"),
-            py::arg("viability_settings"),
-            py::arg("observable_type") );
-
-    py::class_<tss::ObservationDependentVariableSettings,
-            std::shared_ptr<tss::ObservationDependentVariableSettings>>(
-                m, "ObservationDependentVariableSettings");
-
-    m.def("add_dependent_variables_to_settings",
-          py::overload_cast<
-          const std::vector< std::shared_ptr< tss::ObservationSimulationSettings< double > > >&,
-          const std::vector< std::shared_ptr< tss::ObservationDependentVariableSettings > >&,
-          const tss::SystemOfBodies& >(
-                &tss::addDependentVariablesToObservationSimulationSettings< double > ),
-            py::arg("observation_simulation_settings"),
-            py::arg("dependent_variable_settings" ),
-            py::arg("bodies" ) );
-
-
-    m.def("simulate_observations",
-              &tss::simulateObservations< >,
-          py::arg("observation_to_simulate"),
-          py::arg("observation_simulators" ),
-          py::arg("bodies") );
-
-//    m.def("gaussian_noise_function",
-//              &ts::getGaussianDistributionNoiseFunction,
-//          py::arg("standard_deviation"),
-//          py::arg("mean") = 0.0,
-//          py::arg("seed") = time(NULL),
-//          py::arg("observable_size") = 1);
-}
-
-void expose_estimated_parameter_setup(py::module &m) {
-
-    py::enum_<tep::EstimatebleParametersEnum >(m, "EstimatebleParameterTypes")
-            .value("arc_wise_initial_body_state_type", tep::EstimatebleParametersEnum::arc_wise_initial_body_state)
-            .value("initial_body_state_type", tep::EstimatebleParametersEnum::initial_body_state)
-            .value("initial_rotational_body_state_type", tep::EstimatebleParametersEnum::initial_rotational_body_state)
-            .value("gravitational_parameter_type", tep::EstimatebleParametersEnum::gravitational_parameter)
-            .value("constant_drag_coefficient_type", tep::EstimatebleParametersEnum::constant_drag_coefficient)
-            .value("radiation_pressure_coefficient_type", tep::EstimatebleParametersEnum::radiation_pressure_coefficient)
-            .value("arc_wise_radiation_pressure_coefficient_type", tep::EstimatebleParametersEnum::arc_wise_radiation_pressure_coefficient)
-            .value("spherical_harmonics_cosine_coefficient_block_type", tep::EstimatebleParametersEnum::arc_wise_initial_body_state)
-            .value("spherical_harmonics_sine_coefficient_block_type", tep::EstimatebleParametersEnum::spherical_harmonics_sine_coefficient_block)
-            .value("constant_rotation_rate_type", tep::EstimatebleParametersEnum::constant_rotation_rate)
-            .value("rotation_pole_position_type", tep::EstimatebleParametersEnum::rotation_pole_position)
-            .value("constant_additive_observation_bias_type", tep::EstimatebleParametersEnum::constant_additive_observation_bias)
-            .value("arcwise_constant_additive_observation_bias_type", tep::EstimatebleParametersEnum::arcwise_constant_additive_observation_bias)
-            .value("constant_relative_observation_bias_type", tep::EstimatebleParametersEnum::constant_relative_observation_bias)
-            .value("arcwise_constant_relative_observation_bias_type", tep::EstimatebleParametersEnum::arcwise_constant_relative_observation_bias)
-            .value("ppn_parameter_gamma_type", tep::EstimatebleParametersEnum::ppn_parameter_gamma)
-            .value("ppn_parameter_beta_type", tep::EstimatebleParametersEnum::ppn_parameter_beta)
-            .value("ground_station_position_type", tep::EstimatebleParametersEnum::ground_station_position)
-            .value("equivalence_principle_lpi_violation_parameter_type", tep::EstimatebleParametersEnum::equivalence_principle_lpi_violation_parameter)
-            .value("empirical_acceleration_coefficients_type", tep::EstimatebleParametersEnum::empirical_acceleration_coefficients)// TO EXPOSE
-            .value("arc_wise_empirical_acceleration_coefficients_type", tep::EstimatebleParametersEnum::arc_wise_empirical_acceleration_coefficients)// TO EXPOSE
-            .value("full_degree_tidal_love_number_type", tep::EstimatebleParametersEnum::full_degree_tidal_love_number)// TO EXPOSE
-            .value("single_degree_variable_tidal_love_number_type", tep::EstimatebleParametersEnum::single_degree_variable_tidal_love_number)
-            .value("direct_dissipation_tidal_time_lag_type", tep::EstimatebleParametersEnum::direct_dissipation_tidal_time_lag)
-            .value("mean_moment_of_inertia_type", tep::EstimatebleParametersEnum::mean_moment_of_inertia)
-            .value("arc_wise_constant_drag_coefficient_type", tep::EstimatebleParametersEnum::arc_wise_constant_drag_coefficient)
-            .value("periodic_spin_variation_type", tep::EstimatebleParametersEnum::periodic_spin_variation)
-            .value("polar_motion_amplitude_type", tep::EstimatebleParametersEnum::polar_motion_amplitude)
-            .value("core_factor_type", tep::EstimatebleParametersEnum::core_factor)
-            .value("free_core_nutation_rate_type", tep::EstimatebleParametersEnum::free_core_nutation_rate)
-            .value("desaturation_delta_v_values_type", tep::EstimatebleParametersEnum::desaturation_delta_v_values)
-            .export_values();
-
-    py::class_<tep::EstimatableParameterSettings,
-            std::shared_ptr<tep::EstimatableParameterSettings>>(m, "EstimatableParameterSettings")
-            .def(py::init<
-                 const std::string,
-                 const tep::EstimatebleParametersEnum,
-                 const std::string>(),
-                 py::arg("associated_body"),
-                 py::arg("parameter_type"),
-                 py::arg("point_on_body_id") = "");
-
-    m.def("initial_states",
-          &tss::getInitialStateParameterSettings< double >,
-          py::arg("propagator_settings"), py::arg("bodies") );
-
-    m.def("gravitational_parameter",
-          &tep::gravitationalParameter,
-          py::arg("body_name") );
-
-
-    m.def("spherical_harmonics_c_coefficients",
-          py::overload_cast< const std::string,
-          const int,
-          const int,
-          const int,
-          const int >(&tep::sphericalHarmonicsCosineBlock),
-          py::arg("body_name"),
-          py::arg("minimum_degree"),
-          py::arg("minimum_order"),
-          py::arg("maximum_degree"),
-          py::arg("maximum_order") );
-
-    m.def("spherical_harmonics_c_coefficients",
-          py::overload_cast< const std::string,
-          std::vector< std::pair< int, int > > >( &tep::sphericalHarmonicsCosineBlock),
-          py::arg("body_name"),
-          py::arg("block_indices") );
-
-    m.def("spherical_harmonics_s_coefficients",
-          py::overload_cast< const std::string,
-          const int,
-          const int,
-          const int,
-          const int  >(&tep::sphericalHarmonicsSineBlock),
-          py::arg("body_name"),
-          py::arg("minimum_degree"),
-          py::arg("minimum_order"),
-          py::arg("maximum_degree"),
-          py::arg("maximum_order") );
-
-    m.def("spherical_harmonics_s_coefficients",
-          py::overload_cast< const std::string,
-          std::vector< std::pair< int, int > > >( &tep::sphericalHarmonicsSineBlock),
-          py::arg("body_name"),
-          py::arg("block_indices") );
-
-
-    m.def("constant_drag_coefficient",
-          &tep::constantDragCoefficient,
-          py::arg("body_name") );
-
-
-    m.def("radiation_pressure_coefficient",
-          &tep::radiationPressureCoefficient,
-          py::arg("body_name") );
-
-    m.def("arcwise_radiation_pressure_coefficient",
-          &tep::arcwiseRadiationPressureCoefficient,
-          py::arg("body_name"),
-          py::arg("arc_initial_times") );
-
-    m.def("arcwise_drag_coefficient",
-          &tep::arcwiseDragCoefficient,
-          py::arg("body_name"),
-          py::arg("arc_initial_times") );
-
-    m.def("constant_rotation_rate",
-          &tep::constantRotationRate,
-          py::arg("body_name") );
-
-    m.def("rotation_pole_position",
-          &tep::rotationPolePosition,
-          py::arg("body_name") );
-
-    m.def("observation_bias",
-          &tep::observationBias,
-          py::arg("link_ends"),
-          py::arg("observable_type") );
-
-    m.def("relative_observation_bias",
-          &tep::relativeObservationBias,
-          py::arg("link_ends"),
-          py::arg("observable_type") );
-
-    m.def("arcwise_observation_bias",
-          &tep::arcwiseObservationBias,
-          py::arg("link_ends"),
-          py::arg("observable_type"),
-          py::arg("arc_start_times" ),
-          py::arg("time_link_end" ) );
-
-    m.def("arcwise_relative_observation_bias",
-          &tep::arcwiseRelativeObservationBias,
-          py::arg("link_ends"),
-          py::arg("observable_type"),
-          py::arg("arc_start_times" ),
-          py::arg("time_link_end" ) );
-
-
-    m.def("ppn_parameter_gamma",
-          &tep::ppnParameterGamma );
-
-    m.def("ppn_parameter_beta",
-          &tep::ppnParameterBeta );
-
-    m.def("ground_station_position",
-          &tep::groundStationPosition,
-          py::arg("body_name"),
-          py::arg("ground_station_name") );
-
-    m.def("direct_tidal_dissipation_time_lag",
-          py::overload_cast< const std::string&, const std::string& >(
-              &tep::directTidalDissipationLagTime ),
-          py::arg("body_name"),
-          py::arg("deforming_body") );
-
-    m.def("direct_tidal_dissipation_time_lag",
-          py::overload_cast< const std::string&, const std::vector< std::string >& >(
-              &tep::directTidalDissipationLagTime ),
-          py::arg("body_name"),
-          py::arg("deforming_body") );
-
-    m.def("mean_moment_of_inertia",
-          &tep::meanMomentOfInertia,
-          py::arg("body_name") );
-
-    m.def("order_invariant_k_love_number",
-          py::overload_cast< const std::string&,
-          const int,
-          const std::string,
-          const bool >(&tep::orderInvariantKLoveNumber),
-          py::arg("deformed_body"),
-          py::arg("degree"),
-          py::arg("deforming_body"),
-          py::arg("use_complex_love_number") = 0 );
-
-    m.def("order_invariant_k_love_number",
-          py::overload_cast< const std::string&,
-          const int,
-          const std::vector< std::string >&,
-          const bool >(&tep::orderInvariantKLoveNumber),
-          py::arg("deformed_body"),
-          py::arg("degree"),
-          py::arg("deforming_bodies"),
-          py::arg("use_complex_love_number") = 0 );
-
-    m.def("order_invariant_k_love_number",
-          py::overload_cast< const std::string&,
-          const int,
-          const bool >(&tep::orderInvariantKLoveNumber),
-          py::arg("deformed_body"),
-          py::arg("degree"),
-          py::arg("use_complex_love_number") = 0 );
-
-
-
-    m.def("order_varying_k_love_number",
-          py::overload_cast< const std::string&,
-          const int,
-          const std::vector< int >&,
-          const std::string,
-          const bool >(&tep::orderVaryingKLoveNumber),
-          py::arg("deformed_body"),
-          py::arg("degree"),
-          py::arg("orders"),
-          py::arg("deforming_body"),
-          py::arg("use_complex_love_number") = 0 );
-
-    m.def("order_varying_k_love_number",
-          py::overload_cast< const std::string&,
-          const int,
-          const std::vector< int >&,
-          const std::vector< std::string >&,
-          const bool >(&tep::orderVaryingKLoveNumber),
-          py::arg("deformed_body"),
-          py::arg("degree"),
-          py::arg("orders"),
-          py::arg("deforming_bodies"),
-          py::arg("use_complex_love_number") = 0 );
-
-    m.def("order_varying_k_love_number",
-          py::overload_cast< const std::string&,
-          const int,
-          const std::vector< int >&,
-          const bool >(&tep::orderVaryingKLoveNumber),
-          py::arg("deformed_body"),
-          py::arg("degree"),
-          py::arg("orders"),
-          py::arg("use_complex_love_number") = 0 );
-
-    m.def("constant_empirical_acceleration_terms",
-          &tep::constantEmpiricalAccelerationMagnitudes,
-          py::arg("body"),
-          py::arg("centralBody") );
-}
->>>>>>> a4ef5d18
-
-        py::class_<
-                tp::CombinedStateTransitionAndSensitivityMatrixInterface,
-                std::shared_ptr<tp::CombinedStateTransitionAndSensitivityMatrixInterface>>(
-                m, "CombinedStateTransitionAndSensitivityMatrixInterface")
-<<<<<<< HEAD
-                .def("state_transition_sensitivity_at_epoch",
-                     &tp::CombinedStateTransitionAndSensitivityMatrixInterface::
-                     getCombinedStateTransitionAndSensitivityMatrix,
-                     py::arg("time"))
-                .def("full_state_transition_sensitivity_at_epoch",
-                     &tp::CombinedStateTransitionAndSensitivityMatrixInterface::
-                     getCombinedStateTransitionAndSensitivityMatrix,
-                     py::arg("time"))
-                .def_property_readonly(
-                        "state_transition_size",
-                        &tp::CombinedStateTransitionAndSensitivityMatrixInterface::getStateTransitionMatrixSize)
-                .def_property_readonly(
-                        "sensitivity_size",
-                        &tp::CombinedStateTransitionAndSensitivityMatrixInterface::getSensitivityMatrixSize)
-                .def_property_readonly(
-                        "full_parameter_size",
-                        &tp::CombinedStateTransitionAndSensitivityMatrixInterface::getFullParameterVectorSize);;
-
-        m.def("propagate_covariance",
-              py::overload_cast<const Eigen::MatrixXd &,
-                      const std::shared_ptr<tp::CombinedStateTransitionAndSensitivityMatrixInterface>,
-                      const std::vector<double> >(&tp::propagateCovariance),
-              py::arg("initial_covariance"),
-              py::arg("state_transition_interface"),
-              py::arg("output_times"));
-
-        py::class_<tep::EstimatableParameterSet<double>,
-                std::shared_ptr<tep::EstimatableParameterSet<double>>>(m, "EstimatableParameterSet")
-                .def_property_readonly("parameter_set_size",
-                                       &tep::EstimatableParameterSet<double>::getEstimatedParameterSetSize)
-                .def_property_readonly("initial_states_size",
-                                       &tep::EstimatableParameterSet<double>::getInitialDynamicalStateParameterSize)
-                .def_property_readonly("initial_multi_arc_states_size",
-                                       &tep::EstimatableParameterSet<double>::getInitialDynamicalSingleArcStateParameterSize)
-                .def_property_readonly("initial_multi_arc_states_size",
-                                       &tep::EstimatableParameterSet<double>::getInitialDynamicalMultiArcStateParameterSize)
-                .def_property_readonly("constraints_size",
-                                       &tep::EstimatableParameterSet<double>::getConstraintSize)
-                .def_property_readonly("values",
-                                       &tep::EstimatableParameterSet<double>::getFullParameterValues<double>)
-                .def("reset_values",
-                     &tep::EstimatableParameterSet<double>::resetParameterValues<double>,
-                     py::arg("new_parameter_values"))
-                .def("indices_for_parameter_type",
-                     &tep::EstimatableParameterSet<double>::getIndicesForParameterType,
-                     py::arg("parameter_type"));
-        py::class_<
-                tss::EstimationConvergenceChecker,
-                std::shared_ptr<tss::EstimationConvergenceChecker>>(m, "EstimationConvergenceChecker")
-                .def(py::init<const unsigned int,
-                             const double,
-                             const double,
-                             const int>(),
-                     py::arg("maximum_iterations") = 5,
-                     py::arg("minimum_residual_change") = 0.0,
-                     py::arg("minimum_residual") = 0.0,
-                     py::arg("number_of_iterations_without_improvement") = 2);
-
-        py::class_<
-                tss::PodInput<double, double>,
-                std::shared_ptr<tss::PodInput<double, double>>>(m, "PodInput")
-                .def(py::init<
-                             const tss::PodInput<double, double>::PodInputDataType &,
-                             const int,
-                             const Eigen::MatrixXd,
-                             const Eigen::VectorXd>(),
-                     py::arg("observations_and_times"),
-                     py::arg("parameter_size"),
-                     py::arg("inverse_apriori_covariance") = Eigen::MatrixXd::Zero(0, 0),
-                     py::arg("apriori_parameter_correction") = Eigen::VectorXd(0))
-                .def("set_constant_weight",
-                     &tss::PodInput<double, double>::setConstantWeightsMatrix,
-                     py::arg("weight"))
-                .def("set_constant_weight_per_observable",
-                     &tss::PodInput<double, double>::setConstantPerObservableWeightsMatrix,
-                     py::arg("weight_per_observable"))
-                .def("set_constant_weight_per_observable_and_link_end",
-                     &tss::PodInput<double, double>::setConstantPerObservableAndLinkEndsWeights,
-                     py::arg("weight_per_observable_and_link"))
-                .def("define_estimation_settings",
-                     &tss::PodInput<double, double>::defineEstimationSettings,
-                     py::arg("reintegrate_equations_on_first_iteration") = true,
-                     py::arg("reintegrate_variational_equations") = true,
-                     py::arg("save_design_matrix") = true,
-                     py::arg("print_output_to_terminal") = true,
-                     py::arg("save_residuals_and_parameters_per_iteration") = true,
-                     py::arg("save_state_history_per_iteration") = false);
-=======
-            .def("state_transition_sensitivity_at_epoch",
-                 &tp::CombinedStateTransitionAndSensitivityMatrixInterface::
-                 getCombinedStateTransitionAndSensitivityMatrix,
-                 py::arg("time"))
-            .def("full_state_transition_sensitivity_at_epoch",
-                 &tp::CombinedStateTransitionAndSensitivityMatrixInterface::
-                 getCombinedStateTransitionAndSensitivityMatrix,
-                 py::arg("time"))
-            .def_property_readonly(
-                "state_transition_size",
-                &tp::CombinedStateTransitionAndSensitivityMatrixInterface::getStateTransitionMatrixSize)
-            .def_property_readonly(
-                "sensitivity_size",
-                &tp::CombinedStateTransitionAndSensitivityMatrixInterface::getSensitivityMatrixSize)
-            .def_property_readonly(
-                "full_parameter_size",
-                &tp::CombinedStateTransitionAndSensitivityMatrixInterface::getFullParameterVectorSize);;
-
-    m.def("propagate_covariance",
-          py::overload_cast<
-          const Eigen::MatrixXd,
-          const std::shared_ptr< tp::CombinedStateTransitionAndSensitivityMatrixInterface >,
-          const std::vector< double > >(
-          &tp::propagateCovariance ),
-          py::arg("initial_covariance"),
-          py::arg("state_transition_interface"),
-          py::arg("output_times") );
-
-    m.def("propagate_formal_errors",
-          py::overload_cast< const Eigen::MatrixXd,
-          const std::shared_ptr< tp::CombinedStateTransitionAndSensitivityMatrixInterface >,
-          const std::vector< double > >( &tp::propagateFormalErrors ),
-          py::arg("initial_covariance"),
-          py::arg("state_transition_interface"),
-          py::arg("output_times") );
-
-    m.def("propagate_covariance",
-          py::overload_cast< const Eigen::MatrixXd,
-          const std::shared_ptr< tp::CombinedStateTransitionAndSensitivityMatrixInterface >,
-          const std::vector< double > >( &tp::propagateCovariance ),
-          py::arg("initial_covariance"),
-          py::arg("state_transition_interface"),
-          py::arg("output_times") );
-
-    py::class_<tep::EstimatableParameterSet<double>,
-            std::shared_ptr<tep::EstimatableParameterSet<double>>>(m, "EstimatableParameterSet")
-            .def_property_readonly( "parameter_set_size",
-                  &tep::EstimatableParameterSet<double>::getEstimatedParameterSetSize )
-            .def_property_readonly( "initial_states_size",
-                  &tep::EstimatableParameterSet<double>::getInitialDynamicalStateParameterSize )
-            .def_property_readonly( "initial_multi_arc_states_size",
-                  &tep::EstimatableParameterSet<double>::getInitialDynamicalSingleArcStateParameterSize )
-            .def_property_readonly( "initial_multi_arc_states_size",
-                  &tep::EstimatableParameterSet<double>::getInitialDynamicalMultiArcStateParameterSize )
-            .def_property_readonly( "constraints_size",
-                  &tep::EstimatableParameterSet<double>::getConstraintSize )
-            .def_property_readonly( "values",
-                  &tep::EstimatableParameterSet<double>::getFullParameterValues< double > )
-            .def( "reset_values",
-                  &tep::EstimatableParameterSet<double>::resetParameterValues< double >,
-                  py::arg("new_parameter_values") )
-            .def( "indices_for_parameter_type",
-                  &tep::EstimatableParameterSet<double>::getIndicesForParameterType,
-                  py::arg("parameter_type") );
-    py::class_<
-            tss::EstimationConvergenceChecker,
-            std::shared_ptr<tss::EstimationConvergenceChecker>>(m, "EstimationConvergenceChecker")
-            .def(py::init< const unsigned int,
-                 const double,
-                 const double,
-                 const int >( ),
-                 py::arg( "maximum_iterations" ) = 5,
-                 py::arg( "minimum_residual_change" ) = 0.0,
-                 py::arg( "minimum_residual" ) = 0.0,
-                 py::arg( "number_of_iterations_without_improvement" ) = 2 );
-
-    py::class_<
-            tss::PodInput<double, double>,
-            std::shared_ptr<tss::PodInput<double, double>>>(m, "PodInput")
-            .def(py::init<
-                 const std::shared_ptr< tom::ObservationCollection< > >&,
-                 const int,
-                 const Eigen::MatrixXd,
-                 const Eigen::VectorXd >( ),
-                 py::arg( "observations_and_times" ),
-                 py::arg( "parameter_size" ),
-                 py::arg( "inverse_apriori_covariance" ) = Eigen::MatrixXd::Zero( 0, 0 ),
-                 py::arg( "apriori_parameter_correction" ) = Eigen::VectorXd( 0 ) )
-            .def( "set_constant_weight",
-                  &tss::PodInput<double, double>::setConstantWeightsMatrix,
-                  py::arg( "weight" ) )
-            .def( "set_constant_weight_per_observable",
-                  &tss::PodInput<double, double>::setConstantPerObservableWeightsMatrix,
-                  py::arg( "weight_per_observable" ) )
-            .def( "set_constant_weight_per_observable_and_link_end",
-                  &tss::PodInput<double, double>::setConstantPerObservableAndLinkEndsWeights,
-                  py::arg( "weight_per_observable_and_link" ) )
-            .def( "define_estimation_settings",
-                  &tss::PodInput<double, double>::defineEstimationSettings,
-                  py::arg( "reintegrate_equations_on_first_iteration" ) = true,
-                  py::arg( "reintegrate_variational_equations" ) = true,
-                  py::arg( "save_design_matrix" ) = true,
-                  py::arg( "print_output_to_terminal" ) = true,
-                  py::arg( "save_residuals_and_parameters_per_iteration" ) = true,
-                  py::arg( "save_state_history_per_iteration" ) = false );
->>>>>>> a4ef5d18
-
-        py::class_<
-                tss::PodOutput<double, double>,
-                std::shared_ptr<tss::PodOutput<double, double>>>(m, "PodOutput")
-                .def_property_readonly("inverse_covariance",
-                                       &tss::PodOutput<double, double>::getUnnormalizedInverseCovarianceMatrix)
-                .def_property_readonly("covariance",
-                                       &tss::PodOutput<double, double>::getUnnormalizedCovarianceMatrix)
-                .def_property_readonly("formal_errors",
-                                       &tss::PodOutput<double, double>::getFormalErrorVector)
-                .def_property_readonly("correlations",
-                                       &tss::PodOutput<double, double>::getCorrelationMatrix)
-                .def_property_readonly("residual_history",
-                                       &tss::PodOutput<double, double>::getResidualHistoryMatrix)
-                .def_property_readonly("parameter_history",
-                                       &tss::PodOutput<double, double>::getParameterHistoryMatrix)
-                .def_property_readonly("design_matrix",
-<<<<<<< HEAD
-                                       &tss::PodOutput<double, double>::getUnnormalizedPartialDerivatives);
-=======
-                                        &tss::PodOutput<double, double>::getUnnormalizedInformationMatrix)
-                .def_property_readonly("normalized_design_matrix",
-                                        &tss::PodOutput<double, double>::getNormalizedInformationMatrix)
-                .def_property_readonly("weighted_design_matrix",
-                                        &tss::PodOutput<double, double>::getUnnormalizedWeightedInformationMatrix)
-                .def_property_readonly("weighted_normalized_design_matrix",
-                                        &tss::PodOutput<double, double>::getNormalizedWeightedInformationMatrix);
-
-
-    py::class_<
-            tss::OrbitDeterminationManager<double, double>,
-            std::shared_ptr<tss::OrbitDeterminationManager<double, double>>>(m, "OrbitDeterminationManager")
-            .def(py::init<const tss::SystemOfBodies&,
-                 const std::shared_ptr< tep::EstimatableParameterSet< double > >,
-                 const std::vector< std::shared_ptr< tom::ObservationModelSettings > >&,
-                 const std::shared_ptr< tni::IntegratorSettings< double > >,
-                 const std::shared_ptr< tp::PropagatorSettings< double > >,
-                 const bool >( ),
-                 py::arg("bodies"),
-                 py::arg("estimated_parameters"),
-                 py::arg("observation_settings"),
-                 py::arg("integrator_settings"),
-                 py::arg("propagator_settings"),
-                 py::arg("integrate_on_creation") = true  )
-            .def_property_readonly("observation_simulators",
-                                   &tss::OrbitDeterminationManager<double, double>::getObservationSimulators)
-            .def_property_readonly("observation_managers",
-                                   &tss::OrbitDeterminationManager<double, double>::getObservationManagers)
-            .def_property_readonly("state_transition_interface",
-                                   &tss::OrbitDeterminationManager<double, double>::getStateTransitionAndSensitivityMatrixInterface)
-
-            .def("perform_estimation",
-                 &tss::OrbitDeterminationManager<double, double>::estimateParameters,
-                 py::arg( "estimation_input" ),
-                 py::arg( "convergence_checker" ) = std::make_shared< tss::EstimationConvergenceChecker >( ) );
-
-//    m.def("create_orbit_determination_manager",
-//          &tss::createOrbitDeterminationManager,
-//          py::arg("bodies"),
-//          py::arg("estimated_parameters"),
-//          py::arg("observation_settings"),
-//          py::arg("integrator_settings"),
-//          py::arg("propagator_settings"),
-//          py::arg("integrate_on_creation") = true );
-
-
-
-    m.def("create_parameters_to_estimate",
-          &tss::createParametersToEstimate< double >,
-          py::arg("parameter_settings"),
-          py::arg("bodies"),
-          py::arg("propagator_settings") =
-            std::shared_ptr< tp::PropagatorSettings< double > >( ) );
-
-    auto parameter_setup = m.def_submodule("parameter");
-    expose_estimated_parameter_setup(parameter_setup);
-
-    auto observation_setup = m.def_submodule("observation_setup");
-    expose_observation_setup(observation_setup);
-}
->>>>>>> a4ef5d18
-
-        py::class_<
-                tss::OrbitDeterminationManager<double, double>,
-                std::shared_ptr<tss::OrbitDeterminationManager<double, double>>>(m, "OrbitDeterminationManager")
-                .def(py::init<const tss::SystemOfBodies &,
-                             const std::shared_ptr<tep::EstimatableParameterSet<double> >,
-                             const tom::SortedObservationSettingsMap &,
-                             const std::shared_ptr<tni::IntegratorSettings<double> >,
-                             const std::shared_ptr<tp::PropagatorSettings<double> >,
-                             const bool>(),
-                     py::arg("bodies"),
-                     py::arg("estimated_parameters"),
-                     py::arg("observation_settings"),
-                     py::arg("integrator_settings"),
-                     py::arg("propagator_settings"),
-                     py::arg("integrate_on_creation") = true)
-                .def(py::init<const tss::SystemOfBodies &,
-                             const std::shared_ptr<tep::EstimatableParameterSet<double> >,
-                             const tom::ObservationSettingsMap &,
-                             const std::shared_ptr<tni::IntegratorSettings<double> >,
-                             const std::shared_ptr<tp::PropagatorSettings<double> >,
-                             const bool>(),
-                     py::arg("bodies"),
-                     py::arg("estimated_parameters"),
-                     py::arg("observation_settings"),
-                     py::arg("integrator_settings"),
-                     py::arg("propagator_settings"),
-                     py::arg("integrate_on_creation") = true)
-                .def_property_readonly("observation_simulators",
-                                       &tss::OrbitDeterminationManager<double, double>::getObservationSimulators)
-                .def_property_readonly("observation_managers",
-                                       &tss::OrbitDeterminationManager<double, double>::getObservationManagers)
-                .def("perform_estimation",
-                     &tss::OrbitDeterminationManager<double, double>::estimateParameters,
-                     py::arg("estimation_input"),
-                     py::arg("convergence_checker") = std::make_shared<tss::EstimationConvergenceChecker>());
-
-        m.def("create_orbit_determination_manager",
-              &tss::createOrbitDeterminationManager,
-              py::arg("bodies"),
-              py::arg("estimated_parameters"),
-              py::arg("observation_settings"),
-              py::arg("integrator_settings"),
-              py::arg("propagator_settings"),
-              py::arg("integrate_on_creation") = true);
-
-        m.def("pod_input",
-              &tss::createPodInput,
-              py::arg("observations_and_times"),
-              py::arg("number_of_parameters"),
-              py::arg("inverse_a_priori_covariance") = Eigen::MatrixXd(0, 0),
-              py::arg("initial_parameter_deviation") = Eigen::VectorXd(0));
-
-
-        m.def("create_parameters_to_estimate",
-              &tss::createParametersToEstimate<double>,
-              py::arg("parameter_settings"),
-              py::arg("bodies"),
-              py::arg("propagator_settings") =
-                      std::shared_ptr<tp::PropagatorSettings<double> >());
-
-        auto parameter_setup = m.def_submodule("parameter");
-        expose_estimated_parameter_setup(parameter_setup);
-
-        auto observation_setup = m.def_submodule("observation_setup");
-        expose_observation_setup(observation_setup);
-    }
-
-
-}// namespace estimation_setup
-}// namespace simulation
-}// namespace tudatpy
+/*    Copyright (c) 2010-2019, Delft University of Technology
+ *    All rights reserved
+ *
+ *    This file is part of the Tudat. Redistribution and use in source and
+ *    binary forms, with or without modification, are permitted exclusively
+ *    under the terms of the Modified BSD license. You should have received
+ *    a copy of the license with this file. If not, please or visit:
+ *    http://tudat.tudelft.nl/LICENSE.
+ */
+
+#include "expose_estimation_setup.h"
+
+#include "tudat/astro/propagators/propagateCovariance.h"
+
+#include <pybind11/pybind11.h>
+#include <pybind11/stl.h>
+#include <pybind11/eigen.h>
+#include <pybind11/numpy.h>
+#include <pybind11/functional.h>
+#include <pybind11/chrono.h>
+
+namespace py = pybind11;
+namespace tep = tudat::estimatable_parameters;
+namespace tp = tudat::propagators;
+namespace ts = tudat::statistics;
+namespace tss = tudat::simulation_setup;
+namespace tni = tudat::numerical_integrators;
+namespace tom = tudat::observation_models;
+
+
+namespace tudatpy {
+namespace simulation {
+namespace estimation_setup {
+
+void expose_observation_setup(py::module &m) {
+
+    py::enum_< tom::LinkEndType >(m, "LinkEndType")
+            .value("unidentified_link_end", tom::LinkEndType::unidentified_link_end )
+            .value("transmitter", tom::LinkEndType::transmitter )
+            .value("reflector1", tom::LinkEndType::reflector1 )
+            .value("retransmitter", tom::LinkEndType::retransmitter )
+            .value("reflector2", tom::LinkEndType::reflector2 )
+            .value("reflector3", tom::LinkEndType::reflector3 )
+            .value("reflector4", tom::LinkEndType::reflector4 )
+            .value("receiver", tom::LinkEndType::receiver )
+            .value("observed_body", tom::LinkEndType::observed_body )
+            .export_values();
+
+
+    m.def("one_way_downlink_link_ends",
+          &tom::getOneWayDownlinkLinkEndsList,
+          py::arg("transmitter"),
+          py::arg("receivers") );
+
+    m.def("one_way_uplink_link_ends",
+          &tom::getOneWayUplinkLinkEndsList,
+          py::arg("transmitters"),
+          py::arg("receiver") );
+
+    py::enum_< tom::ObservableType >(m, "ObservableType")
+            .value("one_way_range_type", tom::ObservableType::one_way_range )
+            .value("angular_position_type", tom::ObservableType::angular_position )
+            .value("position_observable_type", tom::ObservableType::position_observable )
+            .value("one_way_doppler_type", tom::ObservableType::one_way_doppler )
+            .value("one_way_differenced_range_type", tom::ObservableType::one_way_differenced_range )
+            .value("n_way_range_type", tom::ObservableType::n_way_range )
+            .value("two_way_doppler_type", tom::ObservableType::two_way_doppler )
+            .value("euler_angle_313_observable_type", tom::ObservableType::euler_angle_313_observable )
+            .value("velocity_observable_type", tom::ObservableType::velocity_observable )
+            .export_values();
+
+
+    py::class_<tom::DopplerProperTimeRateSettings,
+            std::shared_ptr<tom::DopplerProperTimeRateSettings>>(
+                m, "DopplerProperTimeRateSettings");
+
+    py::class_<tom::ObservationModelSettings,
+            std::shared_ptr<tom::ObservationModelSettings>>(
+                m, "ObservationSettings");
+
+    m.def("one_way_range",
+          &tom::oneWayRangeSettings,
+          py::arg("link_ends"),
+          py::arg("light_time_correction_settings" ) = std::vector< std::shared_ptr< tom::LightTimeCorrectionSettings > >( ),
+          py::arg("bias_settings") = nullptr );
+
+    m.def("angular_position",
+          &tom::angularPositionSettings,
+          py::arg("link_ends"),
+          py::arg("light_time_correction_settings" ) = std::vector< std::shared_ptr< tom::LightTimeCorrectionSettings > >( ),
+          py::arg("bias_settings") = nullptr );
+
+    m.def("cartesian_position",
+          &tom::positionObservableSettings,
+          py::arg("link_ends"),
+          py::arg("bias_settings") = nullptr );
+
+    m.def("cartesian_velocity",
+          &tom::velocityObservableSettings,
+          py::arg("link_ends"),
+          py::arg("bias_settings") = nullptr );
+
+    m.def("313_euler_angles",
+          &tom::eulerAngle313ObservableSettings,
+          py::arg("link_ends"),
+          py::arg("bias_settings") = nullptr );
+
+    m.def("one_way_open_loop_doppler",
+          &tom::oneWayOpenLoopDoppler,
+          py::arg("link_ends"),
+          py::arg("light_time_correction_settings" ) = std::vector< std::shared_ptr< tom::LightTimeCorrectionSettings > >( ),
+          py::arg("bias_settings") = nullptr,
+          py::arg("transmitter_proper_time_rate_settings") = nullptr,
+          py::arg("receiver_proper_time_rate_settings") = nullptr );
+
+    m.def("two_way_open_loop_doppler",
+          &tom::twoWayOpenLoopDoppler,
+          py::arg("uplink_doppler_settings" ),
+          py::arg("downlink_doppler_settings" ),
+          py::arg("bias_settings") = nullptr );
+
+    m.def("one_way_closed_loop_doppler",
+          py::overload_cast<
+          const tom::LinkEnds&,
+          const double,
+          const std::vector< std::shared_ptr< tom::LightTimeCorrectionSettings > >,
+          const std::shared_ptr< tom::ObservationBiasSettings > >( &tom::oneWayClosedLoopDoppler ),
+          py::arg("link_ends" ),
+          py::arg("integration_time" ),
+          py::arg("light_time_correction_settings" ) = std::vector< std::shared_ptr< tom::LightTimeCorrectionSettings > >( ),
+          py::arg("bias_settings") = nullptr );
+
+    m.def("one_way_closed_loop_doppler",
+          py::overload_cast<
+          const tom::LinkEnds&,
+          const std::function< double( const double ) >,
+          const std::vector< std::shared_ptr< tom::LightTimeCorrectionSettings > >,
+          const std::shared_ptr< tom::ObservationBiasSettings > >( &tom::oneWayClosedLoopDoppler ),
+          py::arg("link_ends" ),
+          py::arg("integration_time_function" ),
+          py::arg("light_time_correction_settings" ) = std::vector< std::shared_ptr< tom::LightTimeCorrectionSettings > >( ),
+          py::arg("bias_settings") = nullptr );
+
+    m.def("n_way_range",
+          &tom::nWayRange,
+          py::arg("one_way_range_settings" ),
+          py::arg("bias_settings" ) = nullptr,
+          py::arg("retransmission_times_function" ) = nullptr );
+
+    py::class_<tom::LightTimeCorrectionSettings,
+            std::shared_ptr<tom::LightTimeCorrectionSettings>>(
+                m, "LightTimeCorrectionSettings");
+
+    m.def("first_order_relativistic_light_time_correction",
+          &tom::firstOrderRelativisticLightTimeCorrectionSettings,
+          py::arg("perturbing_bodies") );
+
+    py::class_<tom::ObservationBiasSettings,
+            std::shared_ptr<tom::ObservationBiasSettings>>(
+                m, "ObservationBiasSettings");
+
+    m.def("bias",
+          &tom::constantAbsoluteBias,
+          py::arg("bias_value") );
+
+    m.def("relative_bias",
+          &tom::constantRelativeBias,
+          py::arg("bias_value") );
+
+    m.def("arcwise_bias",
+          py::overload_cast<
+          const std::vector< double >&,
+          const std::vector< Eigen::VectorXd >&,
+          const tom::LinkEndType >( &tom::arcWiseAbsoluteBias ),
+          py::arg("arc_start_times" ),
+          py::arg("bias_values"),
+          py::arg("time_link_end" ) );
+
+    m.def("arcwise_bias",
+          py::overload_cast<
+          const std::map< double, Eigen::VectorXd >&,
+          const tom::LinkEndType >( &tom::arcWiseAbsoluteBias ),
+          py::arg("bias_values_per_start_time"),
+          py::arg("time_link_end" ) );
+
+    m.def("arcwise_relative_bias",
+          py::overload_cast<
+          const std::vector< double >&,
+          const std::vector< Eigen::VectorXd >&,
+          const tom::LinkEndType >( &tom::arcWiseRelativeBias ),
+          py::arg("arc_start_times" ),
+          py::arg("bias_values"),
+          py::arg("time_link_end" ) );
+
+    m.def("arcwise_relative_bias",
+          py::overload_cast<
+          const std::map< double, Eigen::VectorXd >&,
+          const tom::LinkEndType >( &tom::arcWiseRelativeBias ),
+          py::arg("bias_values_per_start_time"),
+          py::arg("time_link_end" ) );
+
+    m.def("combined_bias",
+          &tom::multipleObservationBiasSettings,
+          py::arg("bias_list") );
+
+
+    py::enum_< tom::ObservationViabilityType >(m, "ObservationViabilityType")
+            .value("minimum_elevation_angle", tom::ObservationViabilityType::minimum_elevation_angle )
+            .value("body_avoidance_angle", tom::ObservationViabilityType::body_avoidance_angle )
+            .value("body_occultation", tom::ObservationViabilityType::body_occultation )
+            .export_values();
+
+
+    py::class_<tom::ObservationViabilitySettings,
+            std::shared_ptr<tom::ObservationViabilitySettings>>(
+                m, "ObservationViabilitySettings")
+            .def(py::init< const tom::ObservationViabilityType,
+                 const std::pair< std::string, std::string >,
+                 const std::string,
+                 const double >(),
+                 py::arg("viability_type"),
+                 py::arg("associated_link_end"),
+                 py::arg("string_input"),
+                 py::arg("double_input") );
+
+    m.def("elevation_angle_viability",
+          py::overload_cast<
+          const std::vector< std::pair< std::string, std::string > >,
+          const double >(
+          &tom::elevationAngleViabilitySettings ),
+          py::arg("link_ends_list" ),
+          py::arg("elevationAngle" ) );
+
+    m.def("elevation_angle_viability",
+          py::overload_cast<
+          const std::pair< std::string, std::string >,
+          const double >(
+          &tom::elevationAngleViabilitySettings ),
+          py::arg("link_end" ),
+          py::arg("elevationAngle" ) );
+
+
+    m.def("body_avoidance_viability",
+          py::overload_cast<
+          const std::pair< std::string, std::string >,
+          const std::string,
+          const double >(
+          &tom::bodyAvoidanceAngleViabilitySettings ),
+          py::arg("link_end" ),
+          py::arg("body_to_avoid" ),
+          py::arg("avoidance_angle") );
+
+    m.def("body_avoidance_viability",
+          py::overload_cast<
+          const std::vector< std::pair< std::string, std::string > >,
+          const std::string,
+          const double >(
+          &tom::bodyAvoidanceAngleViabilitySettings ),
+          py::arg("link_ends_list" ),
+          py::arg("body_to_avoid" ),
+          py::arg("avoidance_angle") );
+
+
+    m.def("body_occultation_viability",
+          py::overload_cast<
+          const std::vector< std::pair< std::string, std::string > >,
+          const std::string >(
+          &tom::bodyOccultationViabilitySettings ),
+          py::arg("link_ends_list" ),
+          py::arg("occulting_body" ) );
+
+
+    m.def("body_occultation_viability",
+          py::overload_cast<
+          const std::pair< std::string, std::string >,
+          const std::string >(
+          &tom::bodyOccultationViabilitySettings ),
+          py::arg("link_end" ),
+          py::arg("occulting_body" ) );
+
+    m.def("create_observation_simulators",
+          py::overload_cast< const std::vector< std::shared_ptr< tom::ObservationModelSettings > >&, const tss::SystemOfBodies& >(
+              &tom::createObservationSimulators< double, double > ),
+          py::arg( "observation_settings" ),
+          py::arg( "bodies" ) );
+
+    py::class_<tss::ObservationSimulationSettings<double>,
+               std::shared_ptr<tss::ObservationSimulationSettings<double>>>(m, "ObservationSimulationSettings");
+
+    py::class_<tss::TabulatedObservationSimulationSettings<double>,
+               std::shared_ptr<tss::TabulatedObservationSimulationSettings<double>>,
+               tss::ObservationSimulationSettings<double> >(m, "TabulatedObservationSimulationSettings")
+            .def(py::init<
+                 const tom::ObservableType, const tom::LinkEnds, const std::vector< double >, const tom::LinkEndType,
+                 const std::vector< std::shared_ptr< tom::ObservationViabilitySettings > >&,
+                 const std::function< Eigen::VectorXd( const double ) > >(),
+                 py::arg("observable_type"),
+                 py::arg("link_ends"),
+                 py::arg("observation_times"),
+                 py::arg("reference_link_end") = tom::receiver,
+                 py::arg("viability_settings") = std::vector< std::shared_ptr< tom::ObservationViabilitySettings > >( ),
+                 py::arg("noise_function") = nullptr );
+
+    m.def("create_tabulated_simulation_settings",
+              &tss::createTabulatedObservationSimulationSettingsList< double >,
+          py::arg("link_ends_per_observable"),
+          py::arg("simulation_times" ) );
+
+    m.def("add_noise_to_settings",
+          py::overload_cast<
+          const std::vector< std::shared_ptr< tss::ObservationSimulationSettings< double > > >&,
+          const std::function< Eigen::VectorXd( const double ) >,
+          const tom::ObservableType >(
+                &tss::addNoiseFunctionToObservationSimulationSettings< double, Eigen::VectorXd, const tom::ObservableType > ),
+            py::arg("observation_simulation_settings"),
+            py::arg("noise_functiton"),
+            py::arg("observable_type") );
+
+    m.def("add_gaussian_noise_to_settings",
+          py::overload_cast<
+          const std::vector< std::shared_ptr< tss::ObservationSimulationSettings< double > > >&,
+          const double,
+          const tom::ObservableType >(
+                &tss::addGaussianNoiseFunctionToObservationSimulationSettings< double, const tom::ObservableType > ),
+            py::arg("observation_simulation_settings"),
+            py::arg("noise_amplitude"),
+            py::arg("observable_type") );
+
+
+    m.def("add_viability_check_to_settings",
+          py::overload_cast<
+          const std::vector< std::shared_ptr< tss::ObservationSimulationSettings< double > > >&,
+          const std::vector< std::shared_ptr< tom::ObservationViabilitySettings > >& >(
+                &tss::addViabilityToObservationSimulationSettings< double > ),
+            py::arg("observation_simulation_settings"),
+            py::arg("viability_settings") );
+
+    m.def("add_viability_check_to_settings",
+          py::overload_cast<
+          const std::vector< std::shared_ptr< tss::ObservationSimulationSettings< double > > >&,
+          const std::vector< std::shared_ptr< tom::ObservationViabilitySettings > >&,
+          const tom::ObservableType >(
+                &tss::addViabilityToObservationSimulationSettings< double, const tom::ObservableType > ),
+            py::arg("observation_simulation_settings"),
+            py::arg("viability_settings"),
+            py::arg("observable_type") );
+
+    py::class_<tss::ObservationDependentVariableSettings,
+            std::shared_ptr<tss::ObservationDependentVariableSettings>>(
+                m, "ObservationDependentVariableSettings");
+
+    m.def("add_dependent_variables_to_settings",
+          py::overload_cast<
+          const std::vector< std::shared_ptr< tss::ObservationSimulationSettings< double > > >&,
+          const std::vector< std::shared_ptr< tss::ObservationDependentVariableSettings > >&,
+          const tss::SystemOfBodies& >(
+                &tss::addDependentVariablesToObservationSimulationSettings< double > ),
+            py::arg("observation_simulation_settings"),
+            py::arg("dependent_variable_settings" ),
+            py::arg("bodies" ) );
+
+
+    m.def("simulate_observations",
+              &tss::simulateObservations< >,
+          py::arg("observation_to_simulate"),
+          py::arg("observation_simulators" ),
+          py::arg("bodies") );
+
+//    m.def("gaussian_noise_function",
+//              &ts::getGaussianDistributionNoiseFunction,
+//          py::arg("standard_deviation"),
+//          py::arg("mean") = 0.0,
+//          py::arg("seed") = time(NULL),
+//          py::arg("observable_size") = 1);
+}
+
+void expose_estimated_parameter_setup(py::module &m) {
+
+    py::enum_<tep::EstimatebleParametersEnum >(m, "EstimatebleParameterTypes")
+            .value("arc_wise_initial_body_state_type", tep::EstimatebleParametersEnum::arc_wise_initial_body_state)
+            .value("initial_body_state_type", tep::EstimatebleParametersEnum::initial_body_state)
+            .value("initial_rotational_body_state_type", tep::EstimatebleParametersEnum::initial_rotational_body_state)
+            .value("gravitational_parameter_type", tep::EstimatebleParametersEnum::gravitational_parameter)
+            .value("constant_drag_coefficient_type", tep::EstimatebleParametersEnum::constant_drag_coefficient)
+            .value("radiation_pressure_coefficient_type", tep::EstimatebleParametersEnum::radiation_pressure_coefficient)
+            .value("arc_wise_radiation_pressure_coefficient_type", tep::EstimatebleParametersEnum::arc_wise_radiation_pressure_coefficient)
+            .value("spherical_harmonics_cosine_coefficient_block_type", tep::EstimatebleParametersEnum::arc_wise_initial_body_state)
+            .value("spherical_harmonics_sine_coefficient_block_type", tep::EstimatebleParametersEnum::spherical_harmonics_sine_coefficient_block)
+            .value("constant_rotation_rate_type", tep::EstimatebleParametersEnum::constant_rotation_rate)
+            .value("rotation_pole_position_type", tep::EstimatebleParametersEnum::rotation_pole_position)
+            .value("constant_additive_observation_bias_type", tep::EstimatebleParametersEnum::constant_additive_observation_bias)
+            .value("arcwise_constant_additive_observation_bias_type", tep::EstimatebleParametersEnum::arcwise_constant_additive_observation_bias)
+            .value("constant_relative_observation_bias_type", tep::EstimatebleParametersEnum::constant_relative_observation_bias)
+            .value("arcwise_constant_relative_observation_bias_type", tep::EstimatebleParametersEnum::arcwise_constant_relative_observation_bias)
+            .value("ppn_parameter_gamma_type", tep::EstimatebleParametersEnum::ppn_parameter_gamma)
+            .value("ppn_parameter_beta_type", tep::EstimatebleParametersEnum::ppn_parameter_beta)
+            .value("ground_station_position_type", tep::EstimatebleParametersEnum::ground_station_position)
+            .value("equivalence_principle_lpi_violation_parameter_type", tep::EstimatebleParametersEnum::equivalence_principle_lpi_violation_parameter)
+            .value("empirical_acceleration_coefficients_type", tep::EstimatebleParametersEnum::empirical_acceleration_coefficients)// TO EXPOSE
+            .value("arc_wise_empirical_acceleration_coefficients_type", tep::EstimatebleParametersEnum::arc_wise_empirical_acceleration_coefficients)// TO EXPOSE
+            .value("full_degree_tidal_love_number_type", tep::EstimatebleParametersEnum::full_degree_tidal_love_number)// TO EXPOSE
+            .value("single_degree_variable_tidal_love_number_type", tep::EstimatebleParametersEnum::single_degree_variable_tidal_love_number)
+            .value("direct_dissipation_tidal_time_lag_type", tep::EstimatebleParametersEnum::direct_dissipation_tidal_time_lag)
+            .value("mean_moment_of_inertia_type", tep::EstimatebleParametersEnum::mean_moment_of_inertia)
+            .value("arc_wise_constant_drag_coefficient_type", tep::EstimatebleParametersEnum::arc_wise_constant_drag_coefficient)
+            .value("periodic_spin_variation_type", tep::EstimatebleParametersEnum::periodic_spin_variation)
+            .value("polar_motion_amplitude_type", tep::EstimatebleParametersEnum::polar_motion_amplitude)
+            .value("core_factor_type", tep::EstimatebleParametersEnum::core_factor)
+            .value("free_core_nutation_rate_type", tep::EstimatebleParametersEnum::free_core_nutation_rate)
+            .value("desaturation_delta_v_values_type", tep::EstimatebleParametersEnum::desaturation_delta_v_values)
+            .export_values();
+
+    py::class_<tep::EstimatableParameterSettings,
+            std::shared_ptr<tep::EstimatableParameterSettings>>(m, "EstimatableParameterSettings")
+            .def(py::init<
+                 const std::string,
+                 const tep::EstimatebleParametersEnum,
+                 const std::string>(),
+                 py::arg("associated_body"),
+                 py::arg("parameter_type"),
+                 py::arg("point_on_body_id") = "");
+
+    m.def("initial_states",
+          &tss::getInitialStateParameterSettings< double >,
+          py::arg("propagator_settings"), py::arg("bodies") );
+
+    m.def("gravitational_parameter",
+          &tep::gravitationalParameter,
+          py::arg("body_name") );
+
+
+    m.def("spherical_harmonics_c_coefficients",
+          py::overload_cast< const std::string,
+          const int,
+          const int,
+          const int,
+          const int >(&tep::sphericalHarmonicsCosineBlock),
+          py::arg("body_name"),
+          py::arg("minimum_degree"),
+          py::arg("minimum_order"),
+          py::arg("maximum_degree"),
+          py::arg("maximum_order") );
+
+    m.def("spherical_harmonics_c_coefficients",
+          py::overload_cast< const std::string,
+          std::vector< std::pair< int, int > > >( &tep::sphericalHarmonicsCosineBlock),
+          py::arg("body_name"),
+          py::arg("block_indices") );
+
+    m.def("spherical_harmonics_s_coefficients",
+          py::overload_cast< const std::string,
+          const int,
+          const int,
+          const int,
+          const int  >(&tep::sphericalHarmonicsSineBlock),
+          py::arg("body_name"),
+          py::arg("minimum_degree"),
+          py::arg("minimum_order"),
+          py::arg("maximum_degree"),
+          py::arg("maximum_order") );
+
+    m.def("spherical_harmonics_s_coefficients",
+          py::overload_cast< const std::string,
+          std::vector< std::pair< int, int > > >( &tep::sphericalHarmonicsSineBlock),
+          py::arg("body_name"),
+          py::arg("block_indices") );
+
+
+    m.def("constant_drag_coefficient",
+          &tep::constantDragCoefficient,
+          py::arg("body_name") );
+
+
+    m.def("radiation_pressure_coefficient",
+          &tep::radiationPressureCoefficient,
+          py::arg("body_name") );
+
+    m.def("arcwise_radiation_pressure_coefficient",
+          &tep::arcwiseRadiationPressureCoefficient,
+          py::arg("body_name"),
+          py::arg("arc_initial_times") );
+
+    m.def("arcwise_drag_coefficient",
+          &tep::arcwiseDragCoefficient,
+          py::arg("body_name"),
+          py::arg("arc_initial_times") );
+
+    m.def("constant_rotation_rate",
+          &tep::constantRotationRate,
+          py::arg("body_name") );
+
+    m.def("rotation_pole_position",
+          &tep::rotationPolePosition,
+          py::arg("body_name") );
+
+    m.def("observation_bias",
+          &tep::observationBias,
+          py::arg("link_ends"),
+          py::arg("observable_type") );
+
+    m.def("relative_observation_bias",
+          &tep::relativeObservationBias,
+          py::arg("link_ends"),
+          py::arg("observable_type") );
+
+    m.def("arcwise_observation_bias",
+          &tep::arcwiseObservationBias,
+          py::arg("link_ends"),
+          py::arg("observable_type"),
+          py::arg("arc_start_times" ),
+          py::arg("time_link_end" ) );
+
+    m.def("arcwise_relative_observation_bias",
+          &tep::arcwiseRelativeObservationBias,
+          py::arg("link_ends"),
+          py::arg("observable_type"),
+          py::arg("arc_start_times" ),
+          py::arg("time_link_end" ) );
+
+
+    m.def("ppn_parameter_gamma",
+          &tep::ppnParameterGamma );
+
+    m.def("ppn_parameter_beta",
+          &tep::ppnParameterBeta );
+
+    m.def("ground_station_position",
+          &tep::groundStationPosition,
+          py::arg("body_name"),
+          py::arg("ground_station_name") );
+
+    m.def("direct_tidal_dissipation_time_lag",
+          py::overload_cast< const std::string&, const std::string& >(
+              &tep::directTidalDissipationLagTime ),
+          py::arg("body_name"),
+          py::arg("deforming_body") );
+
+    m.def("direct_tidal_dissipation_time_lag",
+          py::overload_cast< const std::string&, const std::vector< std::string >& >(
+              &tep::directTidalDissipationLagTime ),
+          py::arg("body_name"),
+          py::arg("deforming_body") );
+
+    m.def("mean_moment_of_inertia",
+          &tep::meanMomentOfInertia,
+          py::arg("body_name") );
+
+    m.def("order_invariant_k_love_number",
+          py::overload_cast< const std::string&,
+          const int,
+          const std::string,
+          const bool >(&tep::orderInvariantKLoveNumber),
+          py::arg("deformed_body"),
+          py::arg("degree"),
+          py::arg("deforming_body"),
+          py::arg("use_complex_love_number") = 0 );
+
+    m.def("order_invariant_k_love_number",
+          py::overload_cast< const std::string&,
+          const int,
+          const std::vector< std::string >&,
+          const bool >(&tep::orderInvariantKLoveNumber),
+          py::arg("deformed_body"),
+          py::arg("degree"),
+          py::arg("deforming_bodies"),
+          py::arg("use_complex_love_number") = 0 );
+
+    m.def("order_invariant_k_love_number",
+          py::overload_cast< const std::string&,
+          const int,
+          const bool >(&tep::orderInvariantKLoveNumber),
+          py::arg("deformed_body"),
+          py::arg("degree"),
+          py::arg("use_complex_love_number") = 0 );
+
+
+
+    m.def("order_varying_k_love_number",
+          py::overload_cast< const std::string&,
+          const int,
+          const std::vector< int >&,
+          const std::string,
+          const bool >(&tep::orderVaryingKLoveNumber),
+          py::arg("deformed_body"),
+          py::arg("degree"),
+          py::arg("orders"),
+          py::arg("deforming_body"),
+          py::arg("use_complex_love_number") = 0 );
+
+    m.def("order_varying_k_love_number",
+          py::overload_cast< const std::string&,
+          const int,
+          const std::vector< int >&,
+          const std::vector< std::string >&,
+          const bool >(&tep::orderVaryingKLoveNumber),
+          py::arg("deformed_body"),
+          py::arg("degree"),
+          py::arg("orders"),
+          py::arg("deforming_bodies"),
+          py::arg("use_complex_love_number") = 0 );
+
+    m.def("order_varying_k_love_number",
+          py::overload_cast< const std::string&,
+          const int,
+          const std::vector< int >&,
+          const bool >(&tep::orderVaryingKLoveNumber),
+          py::arg("deformed_body"),
+          py::arg("degree"),
+          py::arg("orders"),
+          py::arg("use_complex_love_number") = 0 );
+
+    m.def("constant_empirical_acceleration_terms",
+          &tep::constantEmpiricalAccelerationMagnitudes,
+          py::arg("body"),
+          py::arg("centralBody") );
+}
+
+void expose_estimation_setup(py::module &m) {
+
+    //TODO: Remove variationalOnlyIntegratorSettings
+    py::class_<
+            tp::SingleArcVariationalEquationsSolver<double, double>,
+            std::shared_ptr<tp::SingleArcVariationalEquationsSolver<double, double>>>(m, "SingleArcVariationalEquationsSolver")
+            .def(py::init<
+                 const tudat::simulation_setup::SystemOfBodies&,
+                 const std::shared_ptr< tudat::numerical_integrators::IntegratorSettings<double>>,
+                 const std::shared_ptr< tp::PropagatorSettings<double>>,
+                 const std::shared_ptr< tep::EstimatableParameterSet< double > >,
+                 const bool,
+                 const std::shared_ptr< tudat::numerical_integrators::IntegratorSettings< double > >,
+                 const bool,
+                 const bool,
+                 const bool >(),
+                 py::arg("bodies"),
+                 py::arg("integrator_settings"),
+                 py::arg("propagator_settings"),
+                 py::arg("estimated_parameters"),
+                 py::arg("integrate_equations_concurrently") = true,
+                 py::arg("variational_only_integrator_settings") = std::shared_ptr< tudat::numerical_integrators::IntegratorSettings< double > >( ),
+                 py::arg("clear_numerical_solutions") = false,
+                 py::arg("integrate_on_creation") = true,
+                 py::arg("set_integrated_result") = false )
+            .def("integrate_equations_of_motion_only",
+                 &tp::SingleArcVariationalEquationsSolver<double, double>::integrateDynamicalEquationsOfMotionOnly,
+                 py::arg("initial_states"))
+            .def("integrate_full_equations",
+                 &tp::SingleArcVariationalEquationsSolver<double, double>::integrateVariationalAndDynamicalEquations,
+                 py::arg("initial_states"),
+                 py::arg("integrate_equations_concurrently"))
+            .def("get_variational_equations_solution",
+                 &tp::SingleArcVariationalEquationsSolver<double, double>::getNumericalVariationalEquationsSolution)
+            .def("get_state_transition_matrix_solution",
+                 &tp::SingleArcVariationalEquationsSolver<double, double>::getStateTransitionMatrixSolution)
+            .def_property_readonly("state_transition_matrix_history",
+                                   &tp::SingleArcVariationalEquationsSolver<double, double>::getStateTransitionMatrixSolution)
+            .def("get_sensitivity_matrix_solution",
+                 &tp::SingleArcVariationalEquationsSolver<double, double>::getSensitivityMatrixSolution)
+            .def_property_readonly("sensitivity_matrix_history",
+                                   &tp::SingleArcVariationalEquationsSolver<double, double>::getSensitivityMatrixSolution)
+            .def("get_equations_of_motion_solution",
+                 &tp::SingleArcVariationalEquationsSolver<double, double>::getEquationsOfMotionSolution)
+            .def_property_readonly("state_history",
+                                   &tp::SingleArcVariationalEquationsSolver<double, double>::getEquationsOfMotionSolution)
+            .def("get_dynamics_simulator",
+                 &tp::SingleArcVariationalEquationsSolver<double, double>::getDynamicsSimulator)
+            .def("reset_parameter_estimate",
+                 &tp::SingleArcVariationalEquationsSolver<double, double>::resetParameterEstimate);
+
+    py::class_<
+            tp::CombinedStateTransitionAndSensitivityMatrixInterface,
+            std::shared_ptr<tp::CombinedStateTransitionAndSensitivityMatrixInterface>>(
+                m, "CombinedStateTransitionAndSensitivityMatrixInterface")
+            .def("state_transition_sensitivity_at_epoch",
+                 &tp::CombinedStateTransitionAndSensitivityMatrixInterface::
+                 getCombinedStateTransitionAndSensitivityMatrix,
+                 py::arg("time"))
+            .def("full_state_transition_sensitivity_at_epoch",
+                 &tp::CombinedStateTransitionAndSensitivityMatrixInterface::
+                 getCombinedStateTransitionAndSensitivityMatrix,
+                 py::arg("time"))
+            .def_property_readonly(
+                "state_transition_size",
+                &tp::CombinedStateTransitionAndSensitivityMatrixInterface::getStateTransitionMatrixSize)
+            .def_property_readonly(
+                "sensitivity_size",
+                &tp::CombinedStateTransitionAndSensitivityMatrixInterface::getSensitivityMatrixSize)
+            .def_property_readonly(
+                "full_parameter_size",
+                &tp::CombinedStateTransitionAndSensitivityMatrixInterface::getFullParameterVectorSize);;
+
+    m.def("propagate_covariance",
+          py::overload_cast<
+          const Eigen::MatrixXd,
+          const std::shared_ptr< tp::CombinedStateTransitionAndSensitivityMatrixInterface >,
+          const std::vector< double > >(
+          &tp::propagateCovariance ),
+          py::arg("initial_covariance"),
+          py::arg("state_transition_interface"),
+          py::arg("output_times") );
+
+    m.def("propagate_formal_errors",
+          py::overload_cast< const Eigen::MatrixXd,
+          const std::shared_ptr< tp::CombinedStateTransitionAndSensitivityMatrixInterface >,
+          const std::vector< double > >( &tp::propagateFormalErrors ),
+          py::arg("initial_covariance"),
+          py::arg("state_transition_interface"),
+          py::arg("output_times") );
+
+    m.def("propagate_covariance",
+          py::overload_cast< const Eigen::MatrixXd,
+          const std::shared_ptr< tp::CombinedStateTransitionAndSensitivityMatrixInterface >,
+          const std::vector< double > >( &tp::propagateCovariance ),
+          py::arg("initial_covariance"),
+          py::arg("state_transition_interface"),
+          py::arg("output_times") );
+
+    py::class_<tep::EstimatableParameterSet<double>,
+            std::shared_ptr<tep::EstimatableParameterSet<double>>>(m, "EstimatableParameterSet")
+            .def_property_readonly( "parameter_set_size",
+                  &tep::EstimatableParameterSet<double>::getEstimatedParameterSetSize )
+            .def_property_readonly( "initial_states_size",
+                  &tep::EstimatableParameterSet<double>::getInitialDynamicalStateParameterSize )
+            .def_property_readonly( "initial_multi_arc_states_size",
+                  &tep::EstimatableParameterSet<double>::getInitialDynamicalSingleArcStateParameterSize )
+            .def_property_readonly( "initial_multi_arc_states_size",
+                  &tep::EstimatableParameterSet<double>::getInitialDynamicalMultiArcStateParameterSize )
+            .def_property_readonly( "constraints_size",
+                  &tep::EstimatableParameterSet<double>::getConstraintSize )
+            .def_property_readonly( "values",
+                  &tep::EstimatableParameterSet<double>::getFullParameterValues< double > )
+            .def( "reset_values",
+                  &tep::EstimatableParameterSet<double>::resetParameterValues< double >,
+                  py::arg("new_parameter_values") )
+            .def( "indices_for_parameter_type",
+                  &tep::EstimatableParameterSet<double>::getIndicesForParameterType,
+                  py::arg("parameter_type") );
+    py::class_<
+            tss::EstimationConvergenceChecker,
+            std::shared_ptr<tss::EstimationConvergenceChecker>>(m, "EstimationConvergenceChecker")
+            .def(py::init< const unsigned int,
+                 const double,
+                 const double,
+                 const int >( ),
+                 py::arg( "maximum_iterations" ) = 5,
+                 py::arg( "minimum_residual_change" ) = 0.0,
+                 py::arg( "minimum_residual" ) = 0.0,
+                 py::arg( "number_of_iterations_without_improvement" ) = 2 );
+
+    py::class_<
+            tss::PodInput<double, double>,
+            std::shared_ptr<tss::PodInput<double, double>>>(m, "PodInput")
+            .def(py::init<
+                 const std::shared_ptr< tom::ObservationCollection< > >&,
+                 const int,
+                 const Eigen::MatrixXd,
+                 const Eigen::VectorXd >( ),
+                 py::arg( "observations_and_times" ),
+                 py::arg( "parameter_size" ),
+                 py::arg( "inverse_apriori_covariance" ) = Eigen::MatrixXd::Zero( 0, 0 ),
+                 py::arg( "apriori_parameter_correction" ) = Eigen::VectorXd( 0 ) )
+            .def( "set_constant_weight",
+                  &tss::PodInput<double, double>::setConstantWeightsMatrix,
+                  py::arg( "weight" ) )
+            .def( "set_constant_weight_per_observable",
+                  &tss::PodInput<double, double>::setConstantPerObservableWeightsMatrix,
+                  py::arg( "weight_per_observable" ) )
+            .def( "set_constant_weight_per_observable_and_link_end",
+                  &tss::PodInput<double, double>::setConstantPerObservableAndLinkEndsWeights,
+                  py::arg( "weight_per_observable_and_link" ) )
+            .def( "define_estimation_settings",
+                  &tss::PodInput<double, double>::defineEstimationSettings,
+                  py::arg( "reintegrate_equations_on_first_iteration" ) = true,
+                  py::arg( "reintegrate_variational_equations" ) = true,
+                  py::arg( "save_design_matrix" ) = true,
+                  py::arg( "print_output_to_terminal" ) = true,
+                  py::arg( "save_residuals_and_parameters_per_iteration" ) = true,
+                  py::arg( "save_state_history_per_iteration" ) = false );
+
+        py::class_<
+                tss::PodOutput<double, double>,
+                std::shared_ptr<tss::PodOutput<double, double>>>(m, "PodOutput")
+               .def_property_readonly("inverse_covariance",
+                                       &tss::PodOutput<double, double>::getUnnormalizedInverseCovarianceMatrix)
+                .def_property_readonly("covariance",
+                                        &tss::PodOutput<double, double>::getUnnormalizedCovarianceMatrix)
+                .def_property_readonly("formal_errors",
+                                        &tss::PodOutput<double, double>::getFormalErrorVector)
+                .def_property_readonly("correlations",
+                                        &tss::PodOutput<double, double>::getCorrelationMatrix)
+                .def_property_readonly("residual_history",
+                                        &tss::PodOutput<double, double>::getResidualHistoryMatrix)
+                .def_property_readonly("parameter_history",
+                                        &tss::PodOutput<double, double>::getParameterHistoryMatrix)
+                .def_property_readonly("design_matrix",
+                                        &tss::PodOutput<double, double>::getUnnormalizedInformationMatrix)
+                .def_property_readonly("normalized_design_matrix",
+                                        &tss::PodOutput<double, double>::getNormalizedInformationMatrix)
+                .def_property_readonly("weighted_design_matrix",
+                                        &tss::PodOutput<double, double>::getUnnormalizedWeightedInformationMatrix)
+                .def_property_readonly("weighted_normalized_design_matrix",
+                                        &tss::PodOutput<double, double>::getNormalizedWeightedInformationMatrix);
+
+
+    py::class_<
+            tss::OrbitDeterminationManager<double, double>,
+            std::shared_ptr<tss::OrbitDeterminationManager<double, double>>>(m, "OrbitDeterminationManager")
+            .def(py::init<const tss::SystemOfBodies&,
+                 const std::shared_ptr< tep::EstimatableParameterSet< double > >,
+                 const std::vector< std::shared_ptr< tom::ObservationModelSettings > >&,
+                 const std::shared_ptr< tni::IntegratorSettings< double > >,
+                 const std::shared_ptr< tp::PropagatorSettings< double > >,
+                 const bool >( ),
+                 py::arg("bodies"),
+                 py::arg("estimated_parameters"),
+                 py::arg("observation_settings"),
+                 py::arg("integrator_settings"),
+                 py::arg("propagator_settings"),
+                 py::arg("integrate_on_creation") = true  )
+            .def_property_readonly("observation_simulators",
+                                   &tss::OrbitDeterminationManager<double, double>::getObservationSimulators)
+            .def_property_readonly("observation_managers",
+                                   &tss::OrbitDeterminationManager<double, double>::getObservationManagers)
+            .def_property_readonly("state_transition_interface",
+                                   &tss::OrbitDeterminationManager<double, double>::getStateTransitionAndSensitivityMatrixInterface)
+
+            .def("perform_estimation",
+                 &tss::OrbitDeterminationManager<double, double>::estimateParameters,
+                 py::arg( "estimation_input" ),
+                 py::arg( "convergence_checker" ) = std::make_shared< tss::EstimationConvergenceChecker >( ) );
+
+//    m.def("create_orbit_determination_manager",
+//          &tss::createOrbitDeterminationManager,
+//          py::arg("bodies"),
+//          py::arg("estimated_parameters"),
+//          py::arg("observation_settings"),
+//          py::arg("integrator_settings"),
+//          py::arg("propagator_settings"),
+//          py::arg("integrate_on_creation") = true );
+
+
+
+    m.def("create_parameters_to_estimate",
+          &tss::createParametersToEstimate< double >,
+          py::arg("parameter_settings"),
+          py::arg("bodies"),
+          py::arg("propagator_settings") =
+            std::shared_ptr< tp::PropagatorSettings< double > >( ) );
+
+    auto parameter_setup = m.def_submodule("parameter");
+    expose_estimated_parameter_setup(parameter_setup);
+
+    auto observation_setup = m.def_submodule("observation_setup");
+    expose_observation_setup(observation_setup);
+}
+
+}
+}
+}// namespace tudatpy