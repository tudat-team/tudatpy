--- conflicted
+++ resolved
@@ -103,7 +103,6 @@
         // NOTE: this class does not strictly belong to "propagator settings".
         py::class_<
                 tp::SingleArcDynamicsSimulator<double, double>,
-<<<<<<< HEAD
                 std::shared_ptr<tp::SingleArcDynamicsSimulator<double, double>>>(m,
                                                                                  "SingleArcDynamicsSimulator")
                 .def(py::init<
@@ -128,32 +127,6 @@
                      py::arg("state_derivative_models") =
                              std::vector<std::shared_ptr<tp::SingleStateTypeDerivative<double, double>>>(),
                      py::arg("print_dependent_variable_data") = true)
-=======
-                std::shared_ptr<tp::SingleArcDynamicsSimulator<double, double>>>(m, "SingleArcDynamicsSimulator",
-                                                                                 get_docstring("SingleArcDynamicsSimulator").c_str())
-//                .def(py::init<
-//                             const tudat::simulation_setup::SystemOfBodies &,
-//                             const std::shared_ptr<tudat::numerical_integrators::IntegratorSettings<double>>,
-//                             const std::shared_ptr<tp::PropagatorSettings<double>>,
-//                             const bool,
-//                             const bool,
-//                             const bool,
-//                             const bool,
-//                             const std::chrono::steady_clock::time_point,
-//                             const std::vector<std::shared_ptr<tp::SingleStateTypeDerivative<double, double>>> &,
-//                             const bool>(),
-//                     py::arg("body_map"),
-//                     py::arg("integrator_settings"),
-//                     py::arg("propagator_settings"),
-//                     py::arg("are_equations_of_motion_to_be_integrated") = true,
-//                     py::arg("clear_numerical_solutions") = false,
-//                     py::arg("set_integrated_result") = false,
-//                     py::arg("print_number_of_function_evaluations") = false,
-//                     py::arg("initial_clock_time") = std::chrono::steady_clock::now(),
-//                     py::arg("state_derivative_models") =
-//                             std::vector<std::shared_ptr<tp::SingleStateTypeDerivative<double, double>>>(),
-//                     py::arg("print_dependent_variable_data") = true)
->>>>>>> c7e10689
                 .def("integrate_equations_of_motion",
                      &tp::SingleArcDynamicsSimulator<double, double>::integrateEquationsOfMotion,
                      py::arg("initial_states"))
