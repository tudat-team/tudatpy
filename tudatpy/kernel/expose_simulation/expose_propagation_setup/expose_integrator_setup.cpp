/*    Copyright (c) 2010-2021, Delft University of Technology
 *    All rights reserved
 *
 *    This file is part of the Tudat. Redistribution and use in source and
 *    binary forms, with or without modification, are permitted exclusively
 *    under the terms of the Modified BSD license. You should have received
 *    a copy of the license with this file. If not, please or visit:
 *    http://tudat.tudelft.nl/LICENSE.
 */

#include "expose_integrator_setup.h"

#include "tudatpy/docstrings.h"
#include <tudat/simulation/propagation_setup.h>

#include <pybind11/chrono.h>
#include <pybind11/eigen.h>
#include <pybind11/functional.h>
#include <pybind11/pybind11.h>
#include <pybind11/stl.h>
#include <pybind11/numpy.h>

namespace py = pybind11;
namespace tba = tudat::basic_astrodynamics;
namespace tss = tudat::simulation_setup;
namespace tp = tudat::propagators;
namespace tinterp = tudat::interpolators;
namespace te = tudat::ephemerides;
namespace tni = tudat::numerical_integrators;
namespace trf = tudat::reference_frames;
namespace tmrf = tudat::root_finders;


namespace tudatpy {
namespace simulation {
namespace propagation_setup {
namespace integrator {

    void expose_integrator_setup(py::module &m) {

// ENUMS
<<<<<<< HEAD
            py::enum_<tni::AvailableIntegrators>(m, "AvailableIntegrators", get_docstring("AvailableIntegrators").c_str())
                    .value("euler_type", tni::AvailableIntegrators::euler,
                           get_docstring("AvailableIntegrators.euler").c_str())
                    .value("runge_kutta_4_type", tni::AvailableIntegrators::rungeKutta4,
                           get_docstring("AvailableIntegrators.runge_kutta_4").c_str())
                    .value("runge_kutta_variable_step_size_type", tni::AvailableIntegrators::rungeKuttaVariableStepSize,
                           get_docstring("AvailableIntegrators.runge_kutta_variable_step_size").c_str())
                    .value("bulirsch_stoer_type", tni::AvailableIntegrators::bulirschStoer,
                           get_docstring("AvailableIntegrators.bulirsch_stoer").c_str())
                    .value("adams_bashforth_moulton_type", tni::AvailableIntegrators::adamsBashforthMoulton,
                           get_docstring("AvailableIntegrators.adams_bashforth_moulton").c_str())
=======
            py::enum_<tni::AvailableIntegrators>(m, "AvailableIntegrators",
                                                 get_docstring("AvailableIntegrators").c_str())
                    .value("euler_type", tni::AvailableIntegrators::euler)
                    .value("runge_kutta_4_type", tni::AvailableIntegrators::rungeKutta4)
                    .value("runge_kutta_variable_step_size_type", tni::AvailableIntegrators::rungeKuttaVariableStepSize)
                    .value("bulirsch_stoer_type", tni::AvailableIntegrators::bulirschStoer)
                    .value("adams_bashforth_moulton_type", tni::AvailableIntegrators::adamsBashforthMoulton)
>>>>>>> 6ef05c3b
                    .export_values();

            py::enum_<tni::RungeKuttaCoefficients::CoefficientSets>(m, "RKCoefficientSets",
                                                                    get_docstring("RKCoefficientSets").c_str())
                    .value("rkf_45", tni::RungeKuttaCoefficients::rungeKuttaFehlberg45)
                    .value("rkf_56", tni::RungeKuttaCoefficients::rungeKuttaFehlberg56)
                    .value("rkf_78", tni::RungeKuttaCoefficients::rungeKuttaFehlberg78)
                    .value("rkdp_87", tni::RungeKuttaCoefficients::rungeKutta87DormandPrince)
                    .export_values();

            py::enum_<tni::ExtrapolationMethodStepSequences>(m, "ExtrapolationMethodStepSequences",
                                                             get_docstring("ExtrapolationMethodStepSequences").c_str())
                    .value("bulirsch_stoer_sequence", tni::ExtrapolationMethodStepSequences::bulirsch_stoer_sequence)
                    .value("deufelhard_sequence", tni::ExtrapolationMethodStepSequences::deufelhard_sequence)
                    .export_values();

// CLASSES
            py::class_<
                    tni::IntegratorSettings<double>,
                    std::shared_ptr<tni::IntegratorSettings<double>>>(m, "IntegratorSettings",
                                                                      get_docstring("IntegratorSettings").c_str())
//                .def(py::init<
//                             const tni::AvailableIntegrators,
//                             const double,
//                             const double,
//                             const int,
//                             const bool>(),
//                     py::arg("integrator_type"),
//                     py::arg("initial_time"),
//                     py::arg("initial_time_step"),
//                     py::arg("save_frequency") = 1,
//                        // TODO: Discuss length of this argument: assess_propagation_termination_condition_during_integration_substeps.
//                     py::arg("assess_propagation_termination_condition_during_integration_substeps") = false)
                    .def_readwrite("initial_time", &tni::IntegratorSettings<double>::initialTime_);

            py::class_<tni::RungeKuttaVariableStepSizeBaseSettings<double>,
                    std::shared_ptr<tni::RungeKuttaVariableStepSizeBaseSettings<double>>,
                    tni::IntegratorSettings<double>>(m, "RungeKuttaVariableStepSizeBaseSettings",
                                                     get_docstring("RungeKuttaVariableStepSizeBaseSettings").c_str());

            py::class_<tni::RungeKuttaVariableStepSizeSettingsVectorTolerances<double>,
                    std::shared_ptr<tni::RungeKuttaVariableStepSizeSettingsVectorTolerances<double>>,
                    tni::RungeKuttaVariableStepSizeBaseSettings<double>>(m,
                                                                         "RungeKuttaVariableStepSizeSettingsVectorTolerances",
                                                                         get_docstring(
                                                                                 "RungeKuttaVariableStepSizeSettingsVectorTolerances").c_str());

            py::class_<tni::RungeKuttaVariableStepSizeSettingsScalarTolerances<double>,
                    std::shared_ptr<tni::RungeKuttaVariableStepSizeSettingsScalarTolerances<double>>,
                    tni::RungeKuttaVariableStepSizeBaseSettings<double>>(m,
                                                                         "RungeKuttaVariableStepSizeSettingsScalarTolerances",
                                                                         get_docstring(
                                                                                 "RungeKuttaVariableStepSizeSettingsScalarTolerances").c_str());

            py::class_<tni::BulirschStoerIntegratorSettings<double>,
                    std::shared_ptr<tni::BulirschStoerIntegratorSettings<double>>,
                    tni::IntegratorSettings<double>>(m, "BulirschStoerIntegratorSettings",
                                                     get_docstring("BulirschStoerIntegratorSettings").c_str());


            py::class_<tni::AdamsBashforthMoultonSettings<double>,
                    std::shared_ptr<tni::AdamsBashforthMoultonSettings<double>>,
                    tni::IntegratorSettings<double>>(m, "AdamsBashforthMoultonSettings",
                                                     get_docstring("AdamsBashforthMoultonSettings").c_str());


// FACTORY FUNCTIONS
            m.def("euler",
                  &tni::eulerSettings<double>,
                  py::arg("initial_time"),
                  py::arg("initial_time_step"),
                  py::arg("save_frequency") = 1,
                  py::arg("assess_termination_on_minor_steps") = false,
                  get_docstring("euler").c_str());

            m.def("runge_kutta_4",
                  &tni::rungeKutta4Settings<double>,
                  py::arg("initial_time"),
                  py::arg("initial_time_step"),
                  py::arg("save_frequency") = 1,
                  py::arg("assess_termination_on_minor_steps") = false,
                  get_docstring("runge_kutta_4").c_str());

            m.def("runge_kutta_variable_step_size",
                  &tni::rungeKuttaVariableStepSettingsScalarTolerances<double>,
                  py::arg("initial_time"),
                  py::arg("initial_time_step"),
                  py::arg("coefficient_set"),
                  py::arg("minimum_step_size"),
                  py::arg("maximum_step_size"),
                  py::arg("relative_error_tolerance"),
                  py::arg("absolute_error_tolerance"),
                  py::arg("save_frequency") = 1,
                  py::arg("assess_termination_on_minor_steps") = false,
                  py::arg("safety_factor") = 0.8,
                  py::arg("maximum_factor_increase") = 4.0,
                  py::arg("minimum_factor_increase") = 0.1,
                  get_docstring("runge_kutta_variable_step_size", 0).c_str());

            m.def("runge_kutta_variable_step_size",
                  &tni::rungeKuttaVariableStepSettingsVectorTolerances<double>,
                  py::arg("initial_time"),
                  py::arg("initial_time_step"),
                  py::arg("coefficient_set"),
                  py::arg("minimum_step_size"),
                  py::arg("maximum_step_size"),
                  py::arg("relative_error_tolerance"),
                  py::arg("absolute_error_tolerance"),
                  py::arg("save_frequency") = 1,
                  py::arg("assess_termination_on_minor_steps") = false,
                  py::arg("safety_factor") = 0.8,
                  py::arg("maximum_factor_increase") = 4.0,
                  py::arg("minimum_factor_increase") = 0.1,
                  get_docstring("runge_kutta_variable_step_size", 1).c_str());

            m.def("bulirsch_stoer",
                  &tni::bulirschStoerIntegratorSettings<double>,
                  py::arg("initial_time"),
                  py::arg("initial_time_step"),
                  py::arg("extrapolation_sequence"),
                  py::arg("maximum_number_of_steps"),
                  py::arg("minimum_step_size"),
                  py::arg("maximum_step_size"),
                  py::arg("relative_error_tolerance") = 1.0E-12,
                  py::arg("absolute_error_tolerance") = 1.0E-12,
                  py::arg("save_frequency") = 1,
                  py::arg("assess_termination_on_minor_steps") = false,
                  py::arg("safety_factor") = 0.7,
                  py::arg("maximum_factor_increase") = 10.0,
                  py::arg("minimum_factor_increase") = 0.1,
                  get_docstring("bulirsch_stoer").c_str());

            m.def("adams_bashforth_moulton",
                  &tni::adamsBashforthMoultonSettings<double>,
                  py::arg("initial_time"),
                  py::arg("initial_time_step"),
                  py::arg("minimum_step_size"),
                  py::arg("maximum_step_size"),
                  py::arg("relative_error_tolerance") = 1.0E-12,
                  py::arg("absolute_error_tolerance") = 1.0E-12,
                  py::arg("minimum_order") = 6,
                  py::arg("maximum_order") = 11,
                  py::arg("save_frequency") = 1,
                  py::arg("assess_termination_on_minor_steps") = false,
                  py::arg("bandwidth") = 200.0,
                  get_docstring("adams_bashforth_moulton").c_str());
        }

}// namespace integrator
}// namespace propagation_setup
}// namespace simulation
}// namespace tudatpy<|MERGE_RESOLUTION|>--- conflicted
+++ resolved
@@ -39,7 +39,6 @@
     void expose_integrator_setup(py::module &m) {
 
 // ENUMS
-<<<<<<< HEAD
             py::enum_<tni::AvailableIntegrators>(m, "AvailableIntegrators", get_docstring("AvailableIntegrators").c_str())
                     .value("euler_type", tni::AvailableIntegrators::euler,
                            get_docstring("AvailableIntegrators.euler").c_str())
@@ -50,17 +49,7 @@
                     .value("bulirsch_stoer_type", tni::AvailableIntegrators::bulirschStoer,
                            get_docstring("AvailableIntegrators.bulirsch_stoer").c_str())
                     .value("adams_bashforth_moulton_type", tni::AvailableIntegrators::adamsBashforthMoulton,
-                           get_docstring("AvailableIntegrators.adams_bashforth_moulton").c_str())
-=======
-            py::enum_<tni::AvailableIntegrators>(m, "AvailableIntegrators",
-                                                 get_docstring("AvailableIntegrators").c_str())
-                    .value("euler_type", tni::AvailableIntegrators::euler)
-                    .value("runge_kutta_4_type", tni::AvailableIntegrators::rungeKutta4)
-                    .value("runge_kutta_variable_step_size_type", tni::AvailableIntegrators::rungeKuttaVariableStepSize)
-                    .value("bulirsch_stoer_type", tni::AvailableIntegrators::bulirschStoer)
-                    .value("adams_bashforth_moulton_type", tni::AvailableIntegrators::adamsBashforthMoulton)
->>>>>>> 6ef05c3b
-                    .export_values();
+                           get_docstring("AvailableIntegrators.adams_bashforth_moulton").c_str());
 
             py::enum_<tni::RungeKuttaCoefficients::CoefficientSets>(m, "RKCoefficientSets",
                                                                     get_docstring("RKCoefficientSets").c_str())
