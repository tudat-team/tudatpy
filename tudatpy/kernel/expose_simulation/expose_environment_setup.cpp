--- conflicted
+++ resolved
@@ -1,4 +1,3 @@
-<<<<<<< HEAD
 /*    Copyright (c) 2010-2019, Delft University of Technology
  *    All rights reserved
  *
@@ -266,8 +265,25 @@
               py::arg("base_frame_orientation") = "ECLIPJ2000",
               py::arg("time_step") = 300.0);
 
+        m.def("get_default_single_body_settings",
+              py::overload_cast<const std::string&, const std::string&>(
+                      &tss::getDefaultSingleBodySettings),
+              py::arg("body_name"),
+              py::arg("base_frame_orientation") = "ECLIPJ2000");
+
+        m.def("get_default_single_body_settings",
+              py::overload_cast< const std::string&, const double, const double, const std::string&, const double >(
+                  &tss::getDefaultSingleBodySettings),
+              py::arg("body_name"),
+              py::arg("initial_time"),
+              py::arg("final_time"),
+              py::arg("base_frame_orientation") = "ECLIPJ2000",
+              py::arg("time_step") );
+
 
         m.def("get_global_frame_origin", &tss::getGlobalFrameOrigin);
+
+        m.def("create_simplified_system_of_bodies", &tss::createSimplifiedSystemOfBodies);
 
         m.def("create_system_of_bodies", &tss::createSystemOfBodies);
 
@@ -377,1136 +393,4 @@
 
 }// namespace environment_setup
 }// namespace simulation
-}// namespace tudatpy
-=======
-/*    Copyright (c) 2010-2019, Delft University of Technology
- *    All rights reserved
- *
- *    This file is part of the Tudat. Redistribution and use in source and
- *    binary forms, with or without modification, are permitted exclusively
- *    under the terms of the Modified BSD license. You should have received
- *    a copy of the license with this file. If not, please or visit:
- *    http://tudat.tudelft.nl/LICENSE.
- */
-
-#include "expose_environment_setup.h"
-
-#include "tudatpy/docstrings.h"
-#include <tudat/simulation/environment_setup.h>
-#include <tudat/astro/reference_frames/referenceFrameTransformations.h>
-
-//#include <pybind11/chrono.h>
-#include <pybind11/eigen.h>
-#include <pybind11/functional.h>
-//#include <pybind11/numpy.h>
-#include <pybind11/pybind11.h>
-#include <pybind11/stl.h>
-#include <pybind11/complex.h>
-
-namespace py = pybind11;
-namespace tss = tudat::simulation_setup;
-namespace te = tudat::ephemerides;
-namespace ti = tudat::interpolators;
-namespace tba = tudat::basic_astrodynamics;
-namespace ta = tudat::aerodynamics;
-namespace trf = tudat::reference_frames;
-namespace tg = tudat::gravitation;
-namespace tcc = tudat::coordinate_conversions;
-
-namespace tudat
-{
-
-namespace simulation_setup
-{
-
-
-inline std::shared_ptr< GravityFieldVariationSettings > fixedSingleDegreeLoveNumberGravityFieldVariationSettingsSimplified(
-        const std::string deformingBody,
-        const double loveNumber,
-        const int degree )
-{
-    return fixedSingleDegreeLoveNumberGravityFieldVariationSettings(
-                deformingBody, loveNumber, degree );
-}
-
-}
-
-}
-
-
-
-namespace tudatpy {
-
-void expose_aerodynamic_coefficient_setup(py::module &m) {
-
-    /////////////////////////////////////////////////////////////////////////////
-    // createAerodynamicCoefficientInterface.h
-    /////////////////////////////////////////////////////////////////////////////
-    py::class_<tss::AerodynamicCoefficientSettings,
-            std::shared_ptr<tss::AerodynamicCoefficientSettings>>
-            AerodynamicCoefficientSettings_(m, "AerodynamicCoefficientSettings",
-                                            get_docstring("AerodynamicCoefficientSettings").c_str());
-
-    py::class_<tss::ConstantAerodynamicCoefficientSettings,
-            std::shared_ptr<tss::ConstantAerodynamicCoefficientSettings>,
-            tss::AerodynamicCoefficientSettings>(
-                m, "ConstantAerodynamicCoefficientSettings", "<no doc>")
-            .def(py::init<const double, const double, const double,
-                 const Eigen::Vector3d &, const Eigen::Vector3d &,
-                 const Eigen::Vector3d &, const bool, const bool,
-                 const std::shared_ptr<ti::InterpolatorSettings>>(),
-                 py::arg("reference_length"), py::arg("reference_area"),
-                 py::arg("lateral_reference_length"),
-                 py::arg("moment_reference_point"),
-                 py::arg("constant_force_coefficient"),
-                 py::arg("constant_moment_coefficient") = Eigen::Vector3d::Zero(),
-                 py::arg("are_coefficients_in_aerodynamic_frame") = true,
-                 py::arg("are_coefficients_in_negative_axis_direction") = true,
-                 py::arg("interpolator_settings") = nullptr)
-            .def(py::init<const double, const Eigen::Vector3d &, const bool,
-                 const bool>(),
-                 py::arg("reference_area"),
-                 py::arg("constant_force_coefficient"),
-                 py::arg("are_coefficients_in_aerodynamic_frame") = true,
-                 py::arg("are_coefficients_in_negative_axis_direction") = true);
-
-    m.def("constant",
-          py::overload_cast<const double, const Eigen::Vector3d &, const bool,
-          const bool>(
-              &tss::constantAerodynamicCoefficientSettings),
-          py::arg("reference_area"),
-          py::arg("constant_force_coefficient"),
-          py::arg("are_coefficients_in_aerodynamic_frame") = true,
-          py::arg("are_coefficients_in_negative_axis_direction") = true);
-
-    m.def("custom",
-          py::overload_cast<
-          const std::function< Eigen::Vector3d( const std::vector< double >& ) >,
-          const double, const std::vector< ta::AerodynamicCoefficientsIndependentVariables >,
-          const bool, const bool >( &tss::customAerodynamicCoefficientSettings),
-          py::arg("force_coefficient_function"),
-          py::arg("reference_area"),
-          py::arg("independent_variables"),
-          py::arg("are_coefficients_in_aerodynamic_frame") = true,
-          py::arg("are_coefficients_in_negative_axis_direction") = true);
-
-    m.def("tabulated",
-          py::overload_cast<
-          const std::vector<double>,
-          const std::vector<Eigen::Vector3d>,
-          const std::vector<Eigen::Vector3d>,
-          const double,
-          const double,
-          const double,
-          const Eigen::Vector3d&,
-          const ta::AerodynamicCoefficientsIndependentVariables,
-          const bool,
-          const bool,
-          const std::shared_ptr<ti::InterpolatorSettings>>
-          (&tss::oneDimensionalTabulatedAerodynamicCoefficientSettings),
-          py::arg("independent_variables"),
-          py::arg("force_coefficients"),
-          py::arg("moment_coefficients"),
-          py::arg("reference_length"),
-          py::arg("reference_area"),
-          py::arg("lateral_reference_length"),
-          py::arg("moment_reference_point"),
-          py::arg("independent_variable_name"),
-          py::arg("are_coefficients_in_aerodynamic_frame"),
-          py::arg("are_coefficients_in_negative_axis_direction"),
-          py::arg("interpolator_settings"));
-
-    m.def("tabulated",
-          py::overload_cast<
-          const std::vector<double>,
-          const std::vector<Eigen::Vector3d>,
-          const double,
-          const ta::AerodynamicCoefficientsIndependentVariables,
-          const bool,
-          const bool,
-          const std::shared_ptr<ti::InterpolatorSettings>>
-          (&tss::oneDimensionalTabulatedAerodynamicCoefficientSettings),
-          py::arg("independent_variables"),
-          py::arg("force_coefficients"),
-          py::arg("reference_area"),
-          py::arg("independent_variable_name"),
-          py::arg("are_coefficients_in_aerodynamic_frame"),
-          py::arg("are_coefficients_in_negative_axis_direction"),
-          py::arg("interpolator_settings"));
-
-    m.def("scaled",
-          py::overload_cast<
-          const std::shared_ptr< tss::AerodynamicCoefficientSettings >,
-          const double, const double, const bool>
-          (&tss::scaledAerodynamicCoefficientSettings),
-          py::arg("unscaled_coefficient_settings"),
-          py::arg("force_scaling_constant"),
-          py::arg("moment_scaling_constant"),
-          py::arg("is_scaling_absolute") );
-
-    m.def("scaled",
-          py::overload_cast<
-          const std::shared_ptr< tss::AerodynamicCoefficientSettings >,
-          const Eigen::Vector3d, const Eigen::Vector3d, const bool >
-          (&tss::scaledAerodynamicCoefficientSettings),
-          py::arg("unscaled_coefficient_settings"),
-          py::arg("force_scaling_vector"),
-          py::arg("moment_scaling_vector"),
-          py::arg("is_scaling_absolute") );
-
-    m.def("scaled",
-          py::overload_cast<
-          const std::shared_ptr< tss::AerodynamicCoefficientSettings >,
-          const std::function< Eigen::Vector3d( const double ) >,
-          const std::function< Eigen::Vector3d( const double ) >, const bool >
-          (&tss::scaledAerodynamicCoefficientSettings),
-          py::arg("unscaled_coefficient_settings"),
-          py::arg("force_scaling_vector_function"),
-          py::arg("moment_scaling_vector_function"),
-          py::arg("is_scaling_absolute") );
-
-}
-
-void expose_atmosphere_setup(py::module &m) {
-
-    /////////////////////////////////////////////////////////////////////////////
-    py::class_<tss::AtmosphereSettings,
-            std::shared_ptr<tss::AtmosphereSettings>>(m, "AtmosphereSettings")
-            .def_property("wind_settings", &tss::AtmosphereSettings::getWindSettings,
-                          &tss::AtmosphereSettings::setWindSettings );
-
-    py::class_<tss::ExponentialAtmosphereSettings,
-            std::shared_ptr<tss::ExponentialAtmosphereSettings >,
-            tss::AtmosphereSettings>(m, "ExponentialAtmosphereSettings");
-
-    py::class_<tss::TabulatedAtmosphereSettings,
-            std::shared_ptr<tss::TabulatedAtmosphereSettings >,
-            tss::AtmosphereSettings>(m, "TabulatedAtmosphereSettings");
-
-
-    py::class_<tss::WindModelSettings,
-            std::shared_ptr<tss::WindModelSettings>>(m, "WindModelSettings");
-
-    m.def("exponential",
-          py::overload_cast<const std::string&>(
-              &tss::exponentialAtmosphereSettings ),
-          py::arg("body_name") );
-
-    m.def("exponential",
-          py::overload_cast<const double, const double>(
-              &tss::exponentialAtmosphereSettings ),
-          py::arg("scale_height"),
-          py::arg("surface_density") );
-
-    m.def("exponential",
-          py::overload_cast< const double, const double, const double,
-          const double, const double >(&tss::exponentialAtmosphereSettings),
-          py::arg("scale_height"),
-          py::arg("surface_density"),
-          py::arg("constant_temperature"),
-          py::arg("specific_gas_constant") = tudat::physical_constants::SPECIFIC_GAS_CONSTANT_AIR,
-          py::arg("ratio_specific_heats") = 1.4);
-
-    m.def("nrlmsise00",
-          &tss::nrlmsise00AtmosphereSettings);
-
-    m.def("custom_constant_temperature",
-          py::overload_cast< const std::function< double( const double ) >,
-          const double,  const double, const double >( &tss::customConstantTemperatureAtmosphereSettings ),
-          py::arg("density_function"),
-          py::arg("constant_temperature"),
-          py::arg("specific_gas_constant") = tudat::physical_constants::SPECIFIC_GAS_CONSTANT_AIR,
-          py::arg("ratio_of_specific_heats") = 1.4);
-
-    m.def("custom_constant_temperature",
-          py::overload_cast< const std::function< double( const double, const double, const double, const double ) >,
-          const double, const double, const double >( &tss::customConstantTemperatureAtmosphereSettings ),
-          py::arg("density_function"),
-          py::arg("constant_temperature"),
-          py::arg("specific_gas_constant") = tudat::physical_constants::SPECIFIC_GAS_CONSTANT_AIR,
-          py::arg("ratio_of_specific_heats") = 1.4);
-
-    m.def("scaled",
-          py::overload_cast< const std::shared_ptr< tss::AtmosphereSettings >,
-          const std::function< double( const double ) >, const bool >( &tss::scaledAtmosphereSettings ),
-          py::arg("unscaled_atmosphere_settings"),
-          py::arg("density_scaling_function"),
-          py::arg("is_scaling_absolute") = false  );
-
-    m.def("scaled",
-          py::overload_cast< const std::shared_ptr< tss::AtmosphereSettings >,
-          const double, const bool >( &tss::scaledAtmosphereSettings ),
-          py::arg("unscaled_atmosphere_settings"),
-          py::arg("density_scaling"),
-          py::arg("is_scaling_absolute") = false  );
-
-
-    m.def("constant_wind_model",
-          &tss::constantWindModelSettings,
-          py::arg("wind_velocity"),
-          py::arg("associated_reference_frame") = trf::vertical_frame );
-
-    m.def("custom_wind_model",
-          &tss::customWindModelSettings,
-          py::arg("wind_function"),
-          py::arg("associated_reference_frame") = trf::vertical_frame  );
-
-}
-
-void expose_radiation_pressure_setup(py::module &m) {
-
-    /////////////////////////////////////////////////////////////////////////////
-    // createRadiationPressureInterface.h
-    /////////////////////////////////////////////////////////////////////////////
-    py::enum_<tss::RadiationPressureType>(m, "RadiationPressureType", "<no_doc>")
-            .value(
-                "cannonball_radiation_pressure_interface",
-                tss::RadiationPressureType::cannon_ball_radiation_pressure_interface)
-            .value("panelled_radiation_pressure_interface",
-                   tss::RadiationPressureType::panelled_radiation_pressure_interface)
-            .value("solar_sailing_radiation_pressure_interface",
-                   tss::RadiationPressureType::
-                   solar_sailing_radiation_pressure_interface)
-            .export_values();
-
-
-    py::class_<tss::RadiationPressureInterfaceSettings,
-            std::shared_ptr<tss::RadiationPressureInterfaceSettings>>(
-                m, "RadiationPressureInterfaceSettings", "<no_doc>")
-            .def(py::init<const tss::RadiationPressureType, const std::string &,
-                 const std::vector<std::string>>(),
-                 py::arg("radiation_pressure_type"), py::arg("source_body"),
-                 py::arg("occulting_bodies") = std::vector<std::string>());
-
-    py::class_<tss::CannonBallRadiationPressureInterfaceSettings,
-            std::shared_ptr<tss::CannonBallRadiationPressureInterfaceSettings>,
-            tss::RadiationPressureInterfaceSettings>(
-                m, "CannonBallRadiationPressureInterfaceSettings", "<no_doc>")
-            .def(py::init<const std::string &, const double, const double,
-                 const std::vector<std::string> &>(),
-                 py::arg("source_body"), py::arg("area"),
-                 py::arg("radiation_pressure_coefficient"),
-                 py::arg("occulting_bodies") = std::vector<std::string>());
-
-    m.def("cannonball",
-          py::overload_cast< const std::string&, const double, const double, const std::vector< std::string >& >(
-              &tss::cannonBallRadiationPressureSettings ),
-          py::arg("source_body"), py::arg("reference_area"),
-          py::arg("radiation_pressure_coefficient"),
-          py::arg("occulting_bodies") = std::vector<std::string>());
-
-    m.def("panelled",
-          &tss::panelledRadiationPressureInterfaceSettings,
-          py::arg("source_body"),
-          py::arg("emissivities"),
-          py::arg("areas"),
-          py::arg("diffusion_coefficients"),
-          py::arg("surface_normals_in_body_fixed_frame"),
-          py::arg("occulting_bodies") = std::vector< std::string >());
-
-}
-
-void expose_rotation_model_setup(py::module &m) {
-    /////////////////////////////////////////////////////////////////////////////
-    // createRotationalModel.h
-    /////////////////////////////////////////////////////////////////////////////
-    py::enum_<tss::RotationModelType>(m, "RotationModelType", "<no_doc>")
-            .value("simple_rotational_model",
-                   tss::RotationModelType::simple_rotation_model)
-            .value("spice_rotation_model",
-                   tss::RotationModelType::spice_rotation_model)
-            .value("gcrs_to_itrs_rotation_model",
-                   tss::RotationModelType::gcrs_to_itrs_rotation_model)
-            .value("synchronous_rotation_model",
-                   tss::RotationModelType::synchronous_rotation_model)
-            .value("planetary_rotation_model",
-                   tss::RotationModelType::planetary_rotation_model)
-            .export_values();
-
-    py::enum_<tba::IAUConventions>(m, "IAUConventions", "<no_doc>")
-            .value("iau_2000_a",
-                   tba::IAUConventions::iau_2000_a)
-            .value("iau_2000_b",
-                   tba::IAUConventions::iau_2000_b)
-            .value("iau_2006",
-                   tba::IAUConventions::iau_2006)
-            .export_values();
-
-    py::class_<tss::RotationModelSettings,
-            std::shared_ptr<tss::RotationModelSettings>>(
-                m, "RotationalModelSettings", "<no doc>")
-            .def(py::init<const tss::RotationModelType, const std::string &,
-                 const std::string &>(),
-                 py::arg("rotation_type"), py::arg("original_frame"),
-                 py::arg("target_frame"))
-            .def("get_rotation_type", &tss::RotationModelSettings::getRotationType)
-            .def("get_original_frame", &tss::RotationModelSettings::getOriginalFrame)
-            .def("get_target_frame", &tss::RotationModelSettings::getTargetFrame)
-            .def("reset_original_frame",
-                 &tss::RotationModelSettings::resetOriginalFrame);
-
-    m.def("simple",
-          py::overload_cast< const std::string&, const std::string& ,
-          const Eigen::Matrix3d&, const double, const double >( &tss::simpleRotationModelSettings ),
-          py::arg("original_frame"),
-          py::arg("target_frame"),
-          py::arg("initial_orientation"),
-          py::arg("initial_time"),
-          py::arg("rotation_rate")
-          );
-
-    m.def("simple_from_spice",
-          &tss::simpleRotationModelFromSpiceSettings,
-          py::arg("original_frame"),
-          py::arg("target_frame"),
-          py::arg("target_frame_spice"),
-          py::arg("initial_time")
-          );
-
-    m.def("synchronous",
-          &tss::synchronousRotationModelSettings,
-          py::arg("central_body_name"),
-          py::arg("original_frame"),
-          py::arg("target_frame")
-          );
-
-    m.def("spice",
-          &tss::spiceRotationModelSettings,
-          py::arg("originalFrame"),
-          py::arg("targetFrame")
-          );
-
-    m.def("gcrs_to_itrs",
-          &tss::gcrsToItrsRotationModelSettings,
-          py::arg("precession_nutation_theory") = tba::iau_2006,
-          py::arg("original_frame") = "GCRS" );
-
-    m.def("constant",
-          py::overload_cast< const std::string&, const std::string&, const Eigen::Matrix3d& >(
-              &tss::constantRotationModelSettings ),
-          py::arg("original_frame"),
-          py::arg("target_frame"),
-          py::arg("constant_orientation") );
-
-}
-
-void expose_gravity_field_setup(py::module &m) {
-    /////////////////////////////////////////////////////////////////////////////
-    // createGravityField.h
-    /////////////////////////////////////////////////////////////////////////////
-    py::enum_<tss::GravityFieldType>(m, "GravityFieldType", "<no doc>")
-            .value("central_gravity", tss::GravityFieldType::central)
-            .value("central_spice_gravity", tss::GravityFieldType::central_spice)
-            .value("spherical_harmonic_gravity", tss::GravityFieldType::spherical_harmonic)
-            .export_values();
-
-    py::enum_<tss::SphericalHarmonicsModel>(m, "SphericalHarmonicsModel", "<no doc>")
-            .value("custom_model", tss::SphericalHarmonicsModel::customModel)
-            .value("egm96", tss::SphericalHarmonicsModel::egm96)
-            .value("ggm02c", tss::SphericalHarmonicsModel::ggm02c)
-            .value("ggm02s", tss::SphericalHarmonicsModel::ggm02s)
-            .value("glgm3150", tss::SphericalHarmonicsModel::glgm3150)
-            .value("lpe200", tss::SphericalHarmonicsModel::lpe200)
-            .value("jgmro120d", tss::SphericalHarmonicsModel::jgmro120d)
-            .export_values();
-
-    py::class_<tss::GravityFieldSettings, std::shared_ptr<tss::GravityFieldSettings>>(
-                m, "GravityFieldSettings", "<no doc>")
-            .def(py::init<const tss::GravityFieldType>(),
-                 py::arg("gravity_field_type"))
-            .def("get_gravity_field_type", &tss::GravityFieldSettings::getGravityFieldType);
-
-    py::class_<tss::CentralGravityFieldSettings, std::shared_ptr<tss::CentralGravityFieldSettings>,
-            tss::GravityFieldSettings>(m, "CentralGravityFieldSettings", "<no doc>")
-            .def(py::init<double>(), py::arg("gravitational_parameter") )
-            .def_property("gravitational_parameter", &tss::CentralGravityFieldSettings::getGravitationalParameter,
-                          &tss::CentralGravityFieldSettings::resetGravitationalParameter );
-
-
-    py::class_<tss::SphericalHarmonicsGravityFieldSettings, std::shared_ptr<tss::SphericalHarmonicsGravityFieldSettings>,
-            tss::GravityFieldSettings>(m, "SphericalHarmonicsGravityFieldSettings", "<no doc>")
-            .def(py::init<const double, const double, const Eigen::MatrixXd, const Eigen::MatrixXd, const std::string&>(),
-                 py::arg("gravitational_parameter"), py::arg("reference_radius"), py::arg("cosine_coefficients"),
-                 py::arg("sine_coefficients"), py::arg("associated_reference_frame"))
-            .def("get_gravitational_parameter", &tss::SphericalHarmonicsGravityFieldSettings::getGravitationalParameter)
-            .def("reset_gravitational_parameter", &tss::SphericalHarmonicsGravityFieldSettings::resetGravitationalParameter)
-            .def("get_reference_radius", &tss::SphericalHarmonicsGravityFieldSettings::getReferenceRadius)
-            .def("get_cosine_coefficients", &tss::SphericalHarmonicsGravityFieldSettings::getCosineCoefficients)
-            .def("get_sine_coefficients", &tss::SphericalHarmonicsGravityFieldSettings::getSineCoefficients)
-            .def("get_associated_reference_frame", &tss::SphericalHarmonicsGravityFieldSettings::getAssociatedReferenceFrame)
-            .def("reset_associated_reference_frame", &tss::SphericalHarmonicsGravityFieldSettings::resetAssociatedReferenceFrame,
-                 py::arg( "associated_reference_frame" ) )
-            .def("get_create_time_dependent_field", &tss::SphericalHarmonicsGravityFieldSettings::getCreateTimeDependentField)
-            .def("set_create_time_dependent_field", &tss::SphericalHarmonicsGravityFieldSettings::setCreateTimeDependentField,
-                 py::arg( "create_time_dependent_field" ) )
-            .def_property("gravitational_parameter", &tss::SphericalHarmonicsGravityFieldSettings::getGravitationalParameter,
-                          &tss::SphericalHarmonicsGravityFieldSettings::resetGravitationalParameter )
-            .def_property("cosine_coefficients", &tss::SphericalHarmonicsGravityFieldSettings::getCosineCoefficients,
-                          &tss::SphericalHarmonicsGravityFieldSettings::resetCosineCoefficients )
-            .def_property("sine_coefficients", &tss::SphericalHarmonicsGravityFieldSettings::getSineCoefficients,
-                          &tss::SphericalHarmonicsGravityFieldSettings::resetSineCoefficients );
-
-    py::class_<tss::FromFileSphericalHarmonicsGravityFieldSettings, std::shared_ptr<tss::FromFileSphericalHarmonicsGravityFieldSettings>,
-            tss::SphericalHarmonicsGravityFieldSettings>(m, "FromFileSphericalHarmonicsGravityFieldSettings", "<no doc>");
-
-
-    m.def("central",
-          &tss::centralGravitySettings);
-
-    m.def("central_spice",
-          &tss::centralGravitySettings);
-
-    m.def("spherical_harmonic",
-          &tss::sphericalHarmonicsGravitySettings,
-          py::arg("gravitational_parameter"),
-          py::arg("reference_radius"),
-          py::arg("normalized_cosine_coefficients"),
-          py::arg("normalized_sine_coefficients"),
-          py::arg("associated_reference_frame"));
-
-    m.def("spherical_harmonic_triaxial_body",
-          &tss::createHomogeneousTriAxialEllipsoidGravitySettings,
-          py::arg("axis_a"),
-          py::arg("axis_b"),
-          py::arg("axis_c"),
-          py::arg("density"),
-          py::arg("maximum_degree"),
-          py::arg("maximum_order"),
-          py::arg("associated_reference_frame"));
-}
-
-void expose_ephemeris_setup(py::module &m) {
-
-    /////////////////////////////////////////////////////////////////////////////
-    // createEphemeris.h (complete, unverified)
-    /////////////////////////////////////////////////////////////////////////////
-    py::class_<tss::EphemerisSettings,
-            std::shared_ptr<tss::EphemerisSettings>>(m, "EphemerisSettings")
-            .def(py::init<const tss::EphemerisType,
-                 const std::string &,
-                 const std::string &>(),
-                 py::arg("ephemeris_type"),
-                 py::arg("frame_origin") = "SSB",
-                 py::arg("frame_orientation") = "ECLIPJ2000")
-            .def("get_ephemeris_type", &tss::EphemerisSettings::getEphemerisType)
-            .def("get_frame_origin", &tss::EphemerisSettings::getFrameOrigin)
-            .def("get_frame_orientation", &tss::EphemerisSettings::getFrameOrientation)
-            .def("get_multi_arc_ephemeris", &tss::EphemerisSettings::getMakeMultiArcEphemeris)
-            .def("reset_frame_origin", &tss::EphemerisSettings::resetFrameOrigin)
-            .def("reset_frame_orientation", &tss::EphemerisSettings::resetFrameOrientation)
-            .def("reset_make_multi_arc_ephemeris", &tss::EphemerisSettings::resetMakeMultiArcEphemeris);
-
-    py::class_<tss::DirectSpiceEphemerisSettings,
-            std::shared_ptr<tss::DirectSpiceEphemerisSettings>,
-            tss::EphemerisSettings>(m, "DirectSpiceEphemerisSettings")
-            .def(py::init<const std::string, const std::string, const bool,
-                 const bool, const bool, const tss::EphemerisType>(),
-                 py::arg("frame_origin") = "SSB",
-                 py::arg("frame_orientation") = "ECLIPJ2000",
-                 py::arg("correct_for_stellar_aberration") = false,
-                 py::arg("correct_for_light_time_aberration") = false,
-                 py::arg("converge_light_time_aberration") = false,
-                 py::arg("ephemeris_type") = tss::direct_spice_ephemeris)
-            .def("get_correct_for_steller_aberration", &tss::DirectSpiceEphemerisSettings::getCorrectForStellarAberration)
-            .def("get_correct_for_steller_aberration", &tss::DirectSpiceEphemerisSettings::getCorrectForLightTimeAberration)
-            .def("get_converge_light_time_aberration",
-                 // TODO : Fix getConvergeLighTimeAberration typo in Tudat.
-                 &tss::DirectSpiceEphemerisSettings::getConvergeLighTimeAberration);
-
-    py::class_<tss::InterpolatedSpiceEphemerisSettings,
-            std::shared_ptr<tss::InterpolatedSpiceEphemerisSettings>,
-            tss::DirectSpiceEphemerisSettings>(m, "InterpolatedSpiceEphemerisSettings")
-            .def(py::init<
-                 double, double, double, std::string, std::string,
-                 std::shared_ptr<tudat::interpolators::InterpolatorSettings>>(),
-                 py::arg("initial_time"), py::arg("final_time"), py::arg("time_step"),
-                 py::arg("frame_origin") = "SSB",
-                 py::arg("frame_orientation") = "ECLIPJ2000",
-                 py::arg("interpolator_settings") = std::make_shared<
-            tudat::interpolators::LagrangeInterpolatorSettings>(6));
-
-    py::class_<tss::ApproximateJplEphemerisSettings,
-            std::shared_ptr<tss::ApproximateJplEphemerisSettings>,
-            tss::EphemerisSettings>(m, "ApproximateJplEphemerisSettings")
-            .def(py::init<const std::string,
-                 const bool>(),
-                 py::arg("body_name"),
-                 py::arg("use_circular_coplanar_approximation"))
-            .def("get_use_circular_coplanar_approximation",
-                 &tss::ApproximateJplEphemerisSettings::
-                 getUseCircularCoplanarApproximation);
-
-    py::class_<tss::ConstantEphemerisSettings,
-            std::shared_ptr<tss::ConstantEphemerisSettings>,
-            tss::EphemerisSettings>(m, "ConstantEphemerisSettings")
-            .def(py::init<const Eigen::Vector6d &,
-                 const std::string &,
-                 const std::string &>(),
-                 py::arg("constant_state"),
-                 py::arg("frame_origin") = "SSB",
-                 py::arg("frame_orientation") = "ECLIPJ2000");
-
-    py::class_<tss::CustomEphemerisSettings,
-            std::shared_ptr<tss::CustomEphemerisSettings>,
-            tss::EphemerisSettings>(m, "CustomEphemerisSettings")
-            .def(py::init<const std::function<Eigen::Vector6d(const double)>,
-                 const std::string &,
-                 const std::string &>(),
-                 py::arg("custom_state_function"),
-                 py::arg("frame_origin") = "SSB",
-                 py::arg("frame_orientation") = "ECLIPJ2000")
-            .def("get_custom_state_function",
-                 &tss::CustomEphemerisSettings::getCustomStateFunction);
-
-    py::class_<tss::KeplerEphemerisSettings,
-            std::shared_ptr<tss::KeplerEphemerisSettings>,
-            tss::EphemerisSettings>(m, "KeplerEphemerisSettings")
-            .def(py::init<const Eigen::Vector6d &, const double, const double,
-                 const std::string &, const std::string &, const double,
-                 const double>(),
-                 py::arg("initial_state_in_keplerian_elements"),
-                 py::arg("epoch_of_initial_state"),
-                 py::arg("central_body_gravitational_parameter"),
-                 py::arg("reference_frame_origin") = "SSB",
-                 py::arg("reference_frame_orientation") = "ECLIPJ2000",
-                 py::arg("root_finder_absolute_tolerance") =
-            200.0 * std::numeric_limits<double>::epsilon(),
-                 py::arg("root_finder_maximum_number_of_iterations") = 1000.0)
-            .def("get_initial_state_in_keplerian_elements",
-                 &tss::KeplerEphemerisSettings::getInitialStateInKeplerianElements)
-            .def("get_epoch_of_initial_state",
-                 &tss::KeplerEphemerisSettings::getEpochOfInitialState)
-            .def("get_central_body_gravitational_parameter",
-                 &tss::KeplerEphemerisSettings::getCentralBodyGravitationalParameter)
-            .def("get_root_finder_absolute_tolerance",
-                 &tss::KeplerEphemerisSettings::getRootFinderAbsoluteTolerance)
-            .def("get_root_finder_maximum_number_of_iterations",
-                 &tss::KeplerEphemerisSettings::
-                 getRootFinderMaximumNumberOfIterations);
-
-    py::class_<tss::TabulatedEphemerisSettings,
-            std::shared_ptr<tss::TabulatedEphemerisSettings>,
-            tss::EphemerisSettings>(m, "TabulatedEphemerisSettings")
-            .def(py::init<const std::map<double, Eigen::Vector6d> &, std::string,
-                 std::string>())
-            .def("get_body_state_history",
-                 &tss::TabulatedEphemerisSettings::getBodyStateHistory)
-            .def("get_use_long_double_states",
-                 &tss::TabulatedEphemerisSettings::getUseLongDoubleStates)
-            .def("set_use_long_double_states",
-                 &tss::TabulatedEphemerisSettings::setUseLongDoubleStates);
-
-    m.def("create_ephemeris", &tss::createBodyEphemeris,
-          py::arg("ephemeris_settings"), py::arg("body_name"));
-
-
-    m.def("keplerian",
-          &tss::keplerEphemerisSettings,
-          py::arg("initial_keplerian_state"),
-          py::arg("initial_state_epoch"),
-          py::arg("central_body_gravitational_parameter"),
-          py::arg("frame_origin") = "SSB" ,
-          py::arg("frame_orientation") = "ECLIPJ2000" ,
-          py::arg("root_finder_absolute_tolerance") = 200.0 * std::numeric_limits< double >::epsilon(),
-          py::arg("root_finder_maximum_iterations") = 1000.0 );
-
-    m.def("keplerian_from_spice",
-          &tss::keplerEphemerisFromSpiceSettings,
-          py::arg("body"),
-          py::arg("initial_state_epoch"),
-          py::arg("central_body_gravitational_parameter"),
-          py::arg("frame_origin") = "SSB" ,
-          py::arg("frame_orientation") = "ECLIPJ2000" ,
-          py::arg("root_finder_absolute_tolerance") = 200.0 * std::numeric_limits< double >::epsilon(),
-          py::arg("root_finder_maximum_iterations") = 1000.0 );
-
-    m.def("approximate_jpl",
-          py::overload_cast< const std::string >( &tss::approximateJplEphemerisSettings ),
-          py::arg("body_name"));
-
-    m.def("direct_spice",
-          py::overload_cast< const std::string, const std::string,  const std::string >(
-              &tss::directSpiceEphemerisSettings ),
-          py::arg("frame_origin") = "SSB",
-          py::arg("frame_orientation") = "ECLIPJ2000",
-          py::arg("body_name_to_use") = "" );
-
-    m.def("tabulated",
-          &tss::tabulatedEphemerisSettings,
-          py::arg("body_state_history"),
-          py::arg("frame_origin") = "SSB",
-          py::arg("frame_orientation") = "ECLIPJ2000");
-
-    m.def("constant",
-          &tss::constantEphemerisSettings,
-          py::arg("constant_state"),
-          py::arg("frame_origin") = "SSB",
-          py::arg("frame_orientation") = "ECLIPJ2000");
-
-    m.def("scaled",
-          py::overload_cast< const std::shared_ptr< tss::EphemerisSettings >,
-          const double, const bool >( &tss::scaledEphemerisSettings ),
-          py::arg("unscaled_ephemeris_settings"),
-          py::arg("scaling_constant"),
-          py::arg("is_scaling_absolute") = false  );
-
-    m.def("scaled",
-          py::overload_cast< const std::shared_ptr< tss::EphemerisSettings >,
-          const Eigen::Vector6d, const bool >( &tss::scaledEphemerisSettings ),
-          py::arg("unscaled_ephemeris_settings"),
-          py::arg("scaling_vector"),
-          py::arg("is_scaling_absolute") = false );
-
-    m.def("scaled",
-          py::overload_cast< const std::shared_ptr< tss::EphemerisSettings >,
-          const std::function< Eigen::Vector6d( const double ) >, const bool >( &tss::scaledEphemerisSettings ),
-          py::arg("unscaled_ephemeris_settings"),
-          py::arg("scaling_vector_function"),
-          py::arg("is_scaling_absolute") = false  );
-
-
-    m.def("custom",
-          &tss::customEphemerisSettings,
-          py::arg("custom_state_function"),
-          py::arg("frame_origin") = "SSB",
-          py::arg("frame_orientation") = "ECLIPJ2000");
-}
-
-void expose_shape_setup(py::module &m){
-
-    py::class_<tss::BodyShapeSettings,
-            std::shared_ptr<tss::BodyShapeSettings>>(m, "BodyShapeSettings");
-
-    py::class_<tss::SphericalBodyShapeSettings,
-            std::shared_ptr<tss::SphericalBodyShapeSettings>,
-            tss::BodyShapeSettings >(m, "SphericalBodyShapeSettings")
-            .def_property("radius", &tss::SphericalBodyShapeSettings::getRadius,
-                          &tss::SphericalBodyShapeSettings::resetRadius);
-
-
-    py::class_<tss::OblateSphericalBodyShapeSettings,
-            std::shared_ptr<tss::OblateSphericalBodyShapeSettings>,
-            tss::BodyShapeSettings >(m, "OblateSphericalBodyShapeSettings")
-            .def_property("equatorial_radius", &tss::OblateSphericalBodyShapeSettings::getEquatorialRadius,
-                          &tss::OblateSphericalBodyShapeSettings::resetEquatorialRadius)
-            .def_property("radius", &tss::OblateSphericalBodyShapeSettings::getFlattening,
-                          &tss::OblateSphericalBodyShapeSettings::resetFlattening);
-
-
-    m.def("spherical",
-          &tss::sphericalBodyShapeSettings,
-          py::arg("radius"));
-
-    m.def("spherical_spice",
-          &tss::fromSpiceSphericalBodyShapeSettings);
-
-    m.def("oblate_spherical",
-          &tss::oblateSphericalBodyShapeSettings,
-          py::arg("equatorial_radius"),
-          py::arg("flattening"));
-
-}
-
-void expose_gravity_field_variation_setup(py::module &m)
-{
-    py::enum_<tg::BodyDeformationTypes>(
-                m, "BodyDeformationTypes", "<no_doc>")
-            .value("basic_solid_body", tg::basic_solid_body)
-            .value("tabulated_deformation", tg::tabulated_variation)
-            .export_values();
-
-    py::class_<tss::GravityFieldVariationSettings,
-            std::shared_ptr<tss::GravityFieldVariationSettings>>(m, "GravityFieldVariationSettings");
-
-    m.def("solid_body_tide_simplified",
-          &tss::fixedSingleDegreeLoveNumberGravityFieldVariationSettingsSimplified,
-          py::arg("tide_raising_body"),
-          py::arg("love_number"),
-          py::arg("degree" ) );
-
-
-    m.def("solid_body_tide",
-          py::overload_cast< const std::string, const double, const int >(
-              &tss::fixedSingleDegreeLoveNumberGravityFieldVariationSettings ),
-          py::arg("tide_raising_body"),
-          py::arg("love_number"),
-          py::arg("degree" ) );
-
-    m.def("solid_body_tide",
-          py::overload_cast< const std::string, const std::complex< double >, const int >(
-              &tss::fixedSingleDegreeLoveNumberGravityFieldVariationSettings ),
-          py::arg("tide_raising_body"),
-          py::arg("love_number"),
-          py::arg("degree" ) );
-
-    m.def("solid_body_tide",
-          py::overload_cast< const std::string, std::map< int, double > >(
-              &tss::fixedSingleDegreeLoveNumberGravityFieldVariationSettings ),
-          py::arg("tide_raising_body"),
-          py::arg("love_number_per_degree") );
-
-    m.def("solid_body_tide",
-          py::overload_cast< const std::string, std::map< int, std::complex< double > > >(
-              &tss::fixedSingleDegreeLoveNumberGravityFieldVariationSettings ),
-          py::arg("tide_raising_body"),
-          py::arg("love_number_per_degree") );
-
-    m.def("solid_body_tide",
-          py::overload_cast< const std::string,  const std::vector< double >, const int,
-          const std::shared_ptr< tss::ModelInterpolationSettings > >(
-              &tss::orderVariableSingleDegreeLoveNumberGravityFieldVariationSettings ),
-          py::arg("tide_raising_body"),
-          py::arg("love_number_per_order"),
-          py::arg("degree"),
-          py::arg("interpolation_settings" ) = nullptr );
-
-    m.def("solid_body_tide",
-          py::overload_cast< const std::string,  const std::vector< std::complex< double > >, const int,
-          const std::shared_ptr< tss::ModelInterpolationSettings > >(
-              &tss::orderVariableSingleDegreeLoveNumberGravityFieldVariationSettings ),
-          py::arg("tide_raising_body"),
-          py::arg("love_number_per_order"),
-          py::arg("degree"),
-          py::arg("interpolation_settings" ) = nullptr );
-
-    m.def("solid_body_tide",
-          py::overload_cast< const std::string,  const std::map< int, std::vector< double > >,
-          const std::shared_ptr< tss::ModelInterpolationSettings > >(
-              &tss::degreeOrderVariableLoveNumberGravityFieldVariationSettings ),
-          py::arg("tide_raising_body"),
-          py::arg("love_number_per_degree_and_order"),
-          py::arg("interpolation_settings" ) = nullptr );
-
-    m.def("solid_body_tide",
-          py::overload_cast< const std::string,  const std::map< int, std::vector< std::complex< double > > >,
-          const std::shared_ptr< tss::ModelInterpolationSettings > >(
-              &tss::degreeOrderVariableLoveNumberGravityFieldVariationSettings ),
-          py::arg("tide_raising_body"),
-          py::arg("love_number_per_degree_and_order"),
-          py::arg("interpolation_settings" ) = nullptr );
-
-    m.def("tabulated",
-          &tss::tabulatedGravityFieldVariationSettings,
-          py::arg("cosine_variations_table"),
-          py::arg("sine_variations_table"),
-          py::arg("minimum_degree"),
-          py::arg("minimum_order"),
-          py::arg("interpolation_settings" ) );
-}
-
-void expose_environment_setup(py::module &m) {
-
-    /*  This exposition module follows the structure of
-   *  tudat/src/simulation/environment_setup/
-   *  environment_setup
-   *  ├── body.h
-   *  ├── createAerodynamicCoefficientInterface.h
-   *  ├── createAerodynamicControlSurfaces.h
-   *  ├── createAtmosphereModel.h
-   *  ├── createBodies.h
-   *  ├── createBodyShapeModel.h
-   *  ├── createEphemeris.h
-   *  ├── createFlightConditions.h
-   *  ├── createGravityField.h
-   *  ├── createGravityFieldVariations.h
-   *  ├── createGroundStations.h
-   *  ├── createRadiationPressureInterface.h
-   *  ├── createRotationModel.h
-   *  └── defaultBodies.h
-   *
-   *  environment_setup/
-   *  ├── body.cpp
-   *  ├── CMakeLists.txt
-   *  ├── createAerodynamicCoefficientInterface.cpp
-   *  ├── createAerodynamicControlSurfaces.cpp
-   *  ├── createAtmosphereModel.cpp
-   *  ├── createBodies.cpp
-   *  ├── createBodyShapeModel.cpp
-   *  ├── createEphemeris.cpp
-   *  ├── createFlightConditions.cpp
-   *  ├── createGravityField.cpp
-   *  ├── createGravityFieldVariations.cpp
-   *  ├── createGroundStations.cpp
-   *  ├── createRadiationPressureInterface.cpp
-   *  ├── createRotationModel.cpp
-   *  └── defaultBodies.cpp
-   */
-
-    /////////////////////////////////////////////////////////////////////////////
-    // body.h ///////////////////////////////////////////////////////////////////
-    /////////////////////////////////////////////////////////////////////////////
-    py::class_<tss::Body, std::shared_ptr<tss::Body>>(m, "Body")
-            .def(py::init<const Eigen::Vector6d &>(), py::arg("state") = Eigen::Vector6d::Zero())
-            .def("get_ephemeris_frame_to_base_frame", &tss::Body::getEphemerisFrameToBaseFrame)
-            .def("set_ephemeris_frame_to_base_frame", &tss::Body::setEphemerisFrameToBaseFrame)
-            .def_property("ephemeris_frame_to_base_frame", &tss::Body::getEphemerisFrameToBaseFrame, &tss::Body::setEphemerisFrameToBaseFrame)
-            .def("get_state", &tss::Body::getState)
-            .def("set_state", &tss::Body::setState)
-            .def("get_state_in_based_frame_from_ephemeris", &tss::Body::getStateInBaseFrameFromEphemeris<double,double>)
-            .def("get_ephemeris", &tss::Body::getEphemeris)
-            .def("set_ephemeris", &tss::Body::setEphemeris)
-            .def("get_atmosphere_model", &tss::Body::getAtmosphereModel)
-            .def("set_atmosphere_model", &tss::Body::setAtmosphereModel)
-            .def_property("ephemeris", &tss::Body::getEphemeris, &tss::Body::setEphemeris)
-            .def_property("atmosphere_model", &tss::Body::getAtmosphereModel, &tss::Body::setAtmosphereModel)
-            .def("get_gravity_field_model", &tss::Body::getGravityFieldModel)
-            .def("get_shape_model", &tss::Body::getShapeModel)
-            .def("set_shape_model", &tss::Body::setShapeModel)
-            .def_property("shape_model", &tss::Body::getShapeModel, &tss::Body::setShapeModel)
-            .def("set_gravity_field_model", &tss::Body::setGravityFieldModel)
-            .def("get_gravitational_parameter", &tss::Body::getGravitationalParameter)
-            .def_property_readonly("gravitational_parameter", &tss::Body::getGravitationalParameter)
-            .def_property("gravity_field_model", &tss::Body::getGravityFieldModel, &tss::Body::setGravityFieldModel)
-            .def("get_aerodynamic_coefficient_interface", &tss::Body::getAerodynamicCoefficientInterface)
-            .def("set_aerodynamic_coefficient_interface", &tss::Body::setAerodynamicCoefficientInterface)
-            .def_property("aerodynamic_coefficient_interface", &    tss::Body::getAerodynamicCoefficientInterface, &tss::Body::setAerodynamicCoefficientInterface)
-            .def("get_body_mass", &tss::Body::getBodyMass)
-            .def("set_constant_mass", &tss::Body::setConstantBodyMass)
-            //            .def("get_radiation_pressure_interfaces", &tss::Body::getRadiationPressureInterfaces)
-            //            .def("set_radiation_pressure_interface", &tss::Body::setRadiationPressureInterface,
-            //                 py::arg( "radiating_body" ),
-            //                 py::arg( "radiation_pressure_interface" ) )
-            .def("set_aerodynamic_coefficient_interface", &tss::Body::setAerodynamicCoefficientInterface)
-            .def("get_aerodynamic_coefficient_interface", &tss::Body::getAerodynamicCoefficientInterface)
-            .def("get_flight_conditions", &tss::Body::getFlightConditions)
-            .def("set_flight_conditions", &tss::Body::setFlightConditions, py::arg("aerodynamic_flight_conditions"))
-            .def_property("flight_conditions", &tss::Body::getFlightConditions, &tss::Body::setFlightConditions)
-            .def("get_rotation_model", &tss::Body::getRotationalEphemeris)
-            .def("set_rotation_model", &tss::Body::setRotationalEphemeris, py::arg("rotational_ephemeris"))
-            .def_property("rotation_model", &tss::Body::getRotationalEphemeris, &tss::Body::setRotationalEphemeris)
-            .def_property("inertia_tensor", &tss::Body::getBodyInertiaTensor, py::overload_cast< const Eigen::Matrix3d& >(
-                              &tss::Body::setBodyInertiaTensor ) )
-            .def_property_readonly("state", &tss::Body::getState)
-            .def_property_readonly("position", &tss::Body::getPosition)
-            .def_property_readonly("velocity", &tss::Body::getVelocity)
-            .def_property_readonly("angular_velocity_body_fixed", &tss::Body::getCurrentAngularVelocityVectorInLocalFrame)
-            .def_property_readonly("mass", &tss::Body::getBodyMass);
-
-
-
-
-
-    py::class_<tss::SystemOfBodies,
-            std::shared_ptr<tss::SystemOfBodies> >(m, "SystemOfBodies")
-            .def(py::init<//ctor 1
-                 const std::string,
-                 const std::string,
-                 const std::unordered_map< std::string, std::shared_ptr< tss::Body > > >(),
-                 py::arg("frame_origin") = "SSB",
-                 py::arg("frame_orientation") = "ECLIPJ2000",
-                 py::arg("body_map") =
-            std::unordered_map< std::string, std::shared_ptr< tss::Body > >( ) )
-            .def("get_body", &tss::SystemOfBodies::getBody)
-            .def("count", &tss::SystemOfBodies::count)
-            .def("create_empty_body", &tss::SystemOfBodies::createEmptyBody,
-                 py::arg("body_name"),
-                 py::arg("process_body") = 1 )
-            .def("add_body", &tss::SystemOfBodies::addBody,
-                 py::arg("body_to_add"),
-                 py::arg("body_name"),
-                 py::arg("process_body") = 1 )
-            .def("delete_body", &tss::SystemOfBodies::deleteBody,
-                 py::arg("body_name") )
-            .def("processBodyFrameDefinitions", &tss::SystemOfBodies::processBodyFrameDefinitions)
-            .def(py::pickle(
-                     [](const tss::SystemOfBodies &p) { // __getstate__
-        /* Return a tuple that fully encodes the state of the object */
-        return py::make_tuple(p.getFrameOrigin(), p.getMap());
-    },
-    [](py::tuple t) { // __setstate__
-                      if (t.size() != 3)
-                      throw std::runtime_error("Invalid state for SystemOfBodies!");
-
-                      /* Create a new C++ instance */
-                      tss::SystemOfBodies p(t[0].cast<std::string>());
-
-                      return p;
-                 }
-                 ));
-
-
-
-    m.def("get_body_gravitational_parameter",
-          &tss::getBodyGravitationalParameter,
-          py::arg("body_collection"), py::arg("body_name"));
-
-    /////////////////////////////////////////////////////////////////////////////
-    // createBodies.h ///////////////////////////////////////////////////////////
-    /////////////////////////////////////////////////////////////////////////////
-    py::class_<tss::BodySettings, std::shared_ptr<tss::BodySettings>>(
-                m, "BodySettings", get_docstring("BodySettings").c_str())
-            .def_readwrite("constant_mass", &tss::BodySettings::constantMass)
-            .def_readwrite("atmosphere_settings", &tss::BodySettings::atmosphereSettings)
-            .def_readwrite("ephemeris_settings", &tss::BodySettings::ephemerisSettings)
-            .def_readwrite("gravity_field_settings", &tss::BodySettings::gravityFieldSettings)
-            .def_readwrite("rotation_model_settings", &tss::BodySettings::rotationModelSettings)
-            .def_readwrite("shape_settings", &tss::BodySettings::shapeModelSettings)
-            .def_readwrite("radiation_pressure_settings", &tss::BodySettings::radiationPressureSettings)
-            .def_readwrite("aerodynamic_coefficient_settings", &tss::BodySettings::aerodynamicCoefficientSettings)
-            .def_readwrite("gravity_field_variation_settings", &tss::BodySettings::gravityFieldVariationSettings)
-            .def_readwrite("ground_station_settings", &tss::BodySettings::groundStationSettings);
-
-    py::class_<tss::BodyListSettings,
-            std::shared_ptr<tss::BodyListSettings> >(m, "BodyListSettings")
-            .def(py::init<//ctor 1
-                 const std::string,
-                 const std::string >(),
-                 py::arg("frame_origin") ,
-                 py::arg("frame_orientation"))
-            .def(py::init<//ctor 2
-                 const std::map< std::string, std::shared_ptr< tss::BodySettings > >&,
-                 const std::string,
-                 const std::string >(),
-                 py::arg("body_settings"),
-                 py::arg("frame_origin"),
-                 py::arg("frame_orientation"))
-            .def("at", &tss::BodyListSettings::at)
-            .def("get", &tss::BodyListSettings::get)
-            .def("add_settings", py::overload_cast<const std::string>(&tss::BodyListSettings::addSettings),
-                 py::arg("body_name"))
-            .def("add_settings", py::overload_cast<std::shared_ptr<tss::BodySettings>, const std::string>
-                 (&tss::BodyListSettings::addSettings), py::arg("settings_to_add"), py::arg("body_name"))
-            .def("add_empty_settings", py::overload_cast<const std::string>(&tss::BodyListSettings::addSettings),
-                 py::arg("body_name"))
-            .def("get_frame_origin", &tss::BodyListSettings::getFrameOrigin)
-            .def("get_frame_orientation", &tss::BodyListSettings::getFrameOrientation);
-
-    /////////////////////////////////////////////////////////////////////////////
-    // defaultBodies.h //////////////////////////////////////////////////////////
-    /////////////////////////////////////////////////////////////////////////////
-
-    // getDefaultBodySettings (overload 1)
-    m.def("get_default_body_settings",
-          py::overload_cast<const std::vector<std::string> &, const std::string,
-          const std::string >(
-              &tss::getDefaultBodySettings),
-          py::arg("bodies"),
-          py::arg("base_frame_origin") = "SSB",
-          py::arg("base_frame_orientation") = "ECLIPJ2000");
-
-    // getDefaultBodySettings (overload 2)
-    m.def("get_default_body_settings",
-          py::overload_cast<const std::vector<std::string> &,
-          const double, const double,
-          const std::string, const std::string, const double >(
-              &tss::getDefaultBodySettings),
-          py::arg("bodies"),
-          py::arg("initial_time"),
-          py::arg("final_time"),
-          py::arg("base_frame_origin") = "SSB",
-          py::arg("base_frame_orientation") = "ECLIPJ2000",
-          py::arg("time_step") = 300.0);
-
-
-    m.def("get_global_frame_origin", &tss::getGlobalFrameOrigin);
-
-    m.def("create_system_of_bodies", &tss::createSystemOfBodies);
-
-    m.def("add_empty_tabulate_ephemeris", &tss::addEmptyTabulateEphemeris,
-          py::arg("bodies"),
-          py::arg("body_name"),
-          py::arg("ephemeris_origin" ) = "" );
-
-    // Tudat/SimulationSetup/EnvironmentSetup/createEphemeris.cpp
-    m.def( "create_tabulated_ephemeris_from_spice",
-           &tss::createTabulatedEphemerisFromSpice<>, py::arg("body"),
-           py::arg("initial_time"), py::arg("end_time"), py::arg("time_step"),
-           py::arg("observer_name"), py::arg("reference_frame_name"),
-           py::arg("interpolator_settings") =
-            std::make_shared<tudat::interpolators::LagrangeInterpolatorSettings>(
-                8));
-
-    // Tudat/SimulationSetup/EnvironmentSetup/createEphemeris.cpp
-    m.def("create_body_ephemeris", &tss::createBodyEphemeris,
-          py::arg("ephemeris_settings"), py::arg("body_name"));
-
-    m.def("create_simplified_system_of_bodies", &tss::createSimplifiedSystemOfBodies);
-
-    m.def("get_safe_interpolation_interval", &tss::getSafeInterpolationInterval,
-          py::arg("ephemeris_model"));
-
-
-
-    m.def("add_aerodynamic_coefficient_interface",
-          &tss::addAerodynamicCoefficientInterface,
-          py::arg("bodies"), py::arg("body_name"), py::arg("coefficient_settings"));
-
-    m.def("create_aerodynamic_coefficient_interface",
-          &tss::createAerodynamicCoefficientInterface,
-          py::arg("coefficient_settings"), py::arg("body"));
-
-    m.def("add_radiation_pressure_interface",
-          &tss::addRadiationPressureInterface,
-          py::arg("bodies"), py::arg("body_name"), py::arg("radiation_pressure_settings"));
-
-    m.def("add_ground_station",
-          py::overload_cast<
-          const std::shared_ptr< tss::Body >,
-          const std::string,
-          const Eigen::Vector3d,
-          const tcc::PositionElementTypes >( &tss::createGroundStation ),
-          py::arg( "body" ),
-          py::arg( "ground_station_name" ),
-          py::arg( "ground_station_position" ),
-          py::arg( "position_type" ) = tcc::cartesian_position );
-
-    m.def("get_ground_station_list",
-          &tss::getGroundStationsLinkEndList,
-          py::arg( "body" ) );
-
-    m.def("get_target_elevation_angles",
-          &tss::getTargetElevationAngles,
-          py::arg( "observing_body" ),
-          py::arg( "target_body" ),
-          py::arg( "station_name" ),
-          py::arg( "times" ) );
-
-    m.def("create_radiation_pressure_interface",
-          &tss::createRadiationPressureInterface,
-          py::arg("radiationPressureInterfaceSettings"), py::arg("body_name"),
-          py::arg("body_dict"));
-
-    m.def("set_aerodynamic_guidance",
-          py::overload_cast<
-          const std::shared_ptr< ta::AerodynamicGuidance > ,
-          const std::shared_ptr< tss::Body > >
-          (&tss::setGuidanceAnglesFunctions),
-          py::arg("aerodynamic_guidance"),
-          py::arg("body") );
-
-    m.def("set_aerodynamic_orientation_functions", &tss::setAerodynamicOrientationFunctions,
-          py::arg("body"),
-          py::arg("angle_of_attack_function") = std::function< double( ) >( ),
-          py::arg("sideslip_angle_function") = std::function< double( ) >( ),
-          py::arg("bank_angle_function") = std::function< double( ) >( ),
-          py::arg("update_function") = std::function< void( const double ) >( ) );
-
-    auto aerodynamic_coefficient_setup = m.def_submodule("aerodynamic_coefficients");
-    expose_aerodynamic_coefficient_setup(aerodynamic_coefficient_setup);
-
-    auto radiation_pressure_setup = m.def_submodule("radiation_pressure");
-    expose_radiation_pressure_setup(radiation_pressure_setup);
-
-    auto rotation_model_setup = m.def_submodule("rotation_model");
-    expose_rotation_model_setup(rotation_model_setup);
-
-    auto gravity_field_setup = m.def_submodule("gravity_field");
-    expose_gravity_field_setup(gravity_field_setup);
-
-    auto ephemeris_setup = m.def_submodule("ephemeris");
-    expose_ephemeris_setup(ephemeris_setup);
-
-    auto atmosphere_setup = m.def_submodule("atmosphere");
-    expose_atmosphere_setup(atmosphere_setup);
-
-    auto shape_setup = m.def_submodule("shape");
-    expose_shape_setup(shape_setup);
-
-    auto gravity_variation_setup = m.def_submodule("gravity_field_variation");
-    expose_gravity_field_variation_setup(gravity_variation_setup);
-
-
-}
-
-}// namespace tudatpy
->>>>>>> 0aa972c7
+}// namespace tudatpy