<<<<<<< HEAD
/*    Copyright (c) 2010-2018, Delft University of Technology
 *    All rights reserved
 *
 *    This file is part of the Tudat. Redistribution and use in source and
 *    binary forms, with or without modification, are permitted exclusively
 *    under the terms of the Modified BSD license. You should have received
 *    a copy of the license with this file. If not, please or visit:
 *    http://tudat.tudelft.nl/LICENSE.
 */

#include <pybind11/eigen.h>
#include <pybind11/functional.h>
#include <pybind11/numpy.h>
#include <pybind11/pybind11.h>
#include <pybind11/stl.h>

#include "expose_math/expose_geometry.h"
#include "expose_math/expose_interpolators.h"
#include "expose_math/expose_numerical_integrators.h"
#include "expose_math/expose_root_finders.h"
#include "expose_math/expose_statistics.h"

namespace py = pybind11;

namespace tudatpy
{
namespace math
{

void expose_math( py::module &m )
{
    auto interpolators = m.def_submodule( "interpolators" );
    interpolators::expose_interpolators( interpolators );

    auto numerical_integrators = m.def_submodule( "numerical_integrators" );
    expose_numerical_integrators( numerical_integrators );

    auto root_finders = m.def_submodule( "root_finders" );
    root_finders::expose_root_finders( root_finders );

    auto geometry = m.def_submodule( "geometry" );
    expose_geometry( geometry );

    auto statistics = m.def_submodule( "statistics" );
    expose_statistics( statistics );
}
};  // namespace math

};  // namespace tudatpy
=======
/*    Copyright (c) 2010-2018, Delft University of Technology
 *    All rights reserved
 *
 *    This file is part of the Tudat. Redistribution and use in source and
 *    binary forms, with or without modification, are permitted exclusively
 *    under the terms of the Modified BSD license. You should have received
 *    a copy of the license with this file. If not, please or visit:
 *    http://tudat.tudelft.nl/LICENSE.
 */

#include <pybind11/eigen.h>
#include <pybind11/functional.h>
#include <pybind11/numpy.h>
#include <pybind11/pybind11.h>
#include <pybind11/stl.h>

#include "expose_math/expose_geometry.h"
#include "expose_math/expose_interpolators.h"
#include "expose_math/expose_numerical_integrators.h"
#include "expose_math/expose_root_finders.h"
#include "expose_math/expose_statistics.h"

namespace py = pybind11;

namespace tudatpy
{
namespace math
{

void expose_math( py::module &m )
{
    auto interpolators = m.def_submodule( "interpolators" );
    interpolators::expose_interpolators( interpolators );

    auto numerical_integrators = m.def_submodule( "numerical_integrators" );
    expose_numerical_integrators( numerical_integrators );

    auto root_finders = m.def_submodule( "root_finders" );
    root_finders::expose_root_finders( root_finders );

    auto geometry = m.def_submodule( "geometry" );
    expose_geometry( geometry );

    auto statistics = m.def_submodule( "statistics" );
    expose_statistics( statistics );
}
};  // namespace math

};  // namespace tudatpy
>>>>>>> c9e1f02f
<|MERGE_RESOLUTION|>--- conflicted
+++ resolved
@@ -1,4 +1,3 @@
-<<<<<<< HEAD
 /*    Copyright (c) 2010-2018, Delft University of Technology
  *    All rights reserved
  *
@@ -47,55 +46,4 @@
 }
 };  // namespace math
 
-};  // namespace tudatpy
-=======
-/*    Copyright (c) 2010-2018, Delft University of Technology
- *    All rights reserved
- *
- *    This file is part of the Tudat. Redistribution and use in source and
- *    binary forms, with or without modification, are permitted exclusively
- *    under the terms of the Modified BSD license. You should have received
- *    a copy of the license with this file. If not, please or visit:
- *    http://tudat.tudelft.nl/LICENSE.
- */
-
-#include <pybind11/eigen.h>
-#include <pybind11/functional.h>
-#include <pybind11/numpy.h>
-#include <pybind11/pybind11.h>
-#include <pybind11/stl.h>
-
-#include "expose_math/expose_geometry.h"
-#include "expose_math/expose_interpolators.h"
-#include "expose_math/expose_numerical_integrators.h"
-#include "expose_math/expose_root_finders.h"
-#include "expose_math/expose_statistics.h"
-
-namespace py = pybind11;
-
-namespace tudatpy
-{
-namespace math
-{
-
-void expose_math( py::module &m )
-{
-    auto interpolators = m.def_submodule( "interpolators" );
-    interpolators::expose_interpolators( interpolators );
-
-    auto numerical_integrators = m.def_submodule( "numerical_integrators" );
-    expose_numerical_integrators( numerical_integrators );
-
-    auto root_finders = m.def_submodule( "root_finders" );
-    root_finders::expose_root_finders( root_finders );
-
-    auto geometry = m.def_submodule( "geometry" );
-    expose_geometry( geometry );
-
-    auto statistics = m.def_submodule( "statistics" );
-    expose_statistics( statistics );
-}
-};  // namespace math
-
-};  // namespace tudatpy
->>>>>>> c9e1f02f
+};  // namespace tudatpy