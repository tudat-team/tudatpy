<<<<<<< HEAD
/*    Copyright (c) 2010-2018, Delft University of Technology
 *    All rights reserved
 *
 *    This file is part of the Tudat. Redistribution and use in source and
 *    binary forms, with or without modification, are permitted exclusively
 *    under the terms of the Modified BSD license. You should have received
 *    a copy of the license with this file. If not, please or visit:
 *    http://tudat.tudelft.nl/LICENSE.
 */

#include "expose_constants.h"

#include <pybind11/complex.h>
#include <pybind11/pybind11.h>

#include "docstrings.h"
#include "tudat/astro/basic_astro/timeConversions.h"
#include "tudat/constants.h"

namespace py = pybind11;
namespace tbc = tudat::celestial_body_constants;
namespace tpc = tudat::physical_constants;
namespace tmc = tudat::mathematical_constants;
namespace tba = tudat::basic_astrodynamics;

namespace tudatpy
{
namespace constants
{
void expose_constants( py::module &m )
{
    m.attr( "__doc__" ) = get_docstring( "constants" ).c_str( );

    // physicalConstants.h
    m.attr( "SEA_LEVEL_GRAVITATIONAL_ACCELERATION" ) = tpc::SEA_LEVEL_GRAVITATIONAL_ACCELERATION;
    m.attr( "JULIAN_DAY" ) = tpc::JULIAN_DAY;
    m.attr( "JULIAN_DAY_LONG" ) = tpc::JULIAN_DAY_LONG;
    m.attr( "JULIAN_YEAR_IN_DAYS" ) = tpc::JULIAN_YEAR_IN_DAYS;
    m.attr( "JULIAN_YEAR_IN_DAYS_LONG" ) = tpc::JULIAN_YEAR_IN_DAYS_LONG;
    m.attr( "JULIAN_YEAR" ) = tpc::JULIAN_YEAR;
    m.attr( "SIDEREAL_DAY" ) = tpc::SIDEREAL_DAY;
    m.attr( "SIDEREAL_YEAR_IN_DAYS" ) = tpc::SIDEREAL_YEAR_IN_DAYS;
    m.attr( "SIDEREAL_YEAR" ) = tpc::SIDEREAL_YEAR;
    m.attr( "SPEED_OF_LIGHT" ) = tpc::SPEED_OF_LIGHT;
    m.attr( "SPEED_OF_LIGHT_LONG" ) = tpc::SPEED_OF_LIGHT_LONG;
    m.attr( "GRAVITATIONAL_CONSTANT" ) = tpc::GRAVITATIONAL_CONSTANT;
    m.attr( "ASTRONOMICAL_UNIT" ) = tpc::ASTRONOMICAL_UNIT;
    m.attr( "SPECIFIC_GAS_CONSTANT_AIR" ) = tpc::SPECIFIC_GAS_CONSTANT_AIR;
    m.attr( "MOLAR_GAS_CONSTANT" ) = tpc::MOLAR_GAS_CONSTANT;
    m.attr( "PLANCK_CONSTANT" ) = tpc::PLANCK_CONSTANT;
    m.attr( "BOLTZMANN_CONSTANT" ) = tpc::BOLTZMANN_CONSTANT;
    m.attr( "STEFAN_BOLTZMANN_CONSTANT" ) = tpc::STEFAN_BOLTZMANN_CONSTANT;
    m.attr( "INVERSE_SQUARE_SPEED_OF_LIGHT" ) = tpc::INVERSE_SQUARE_SPEED_OF_LIGHT;
    m.attr( "INVERSE_CUBIC_SPEED_OF_LIGHT" ) = tpc::INVERSE_CUBIC_SPEED_OF_LIGHT;
    m.attr( "INVERSE_QUARTIC_SPEED_OF_LIGHT" ) = tpc::INVERSE_QUARTIC_SPEED_OF_LIGHT;
    m.attr( "INVERSE_QUINTIC_SPEED_OF_LIGHT" ) = tpc::INVERSE_QUINTIC_SPEED_OF_LIGHT;
    m.attr( "VACUUM_PERMEABILITY" ) = tpc::VACUUM_PERMEABILITY;
    m.attr( "VACUUM_PERMITTIVITY" ) = tpc::VACUUM_PERMITTIVITY;
    m.attr( "LG_TIME_RATE_TERM" ) = tpc::LG_TIME_RATE_TERM;
    m.attr( "LG_TIME_RATE_TERM_LONG" ) = tpc::LG_TIME_RATE_TERM_LONG;

    // time constants
    m.attr( "JULIAN_DAY_ON_J2000" ) = tba::JULIAN_DAY_ON_J2000;
    m.attr( "JULIAN_DAY_AT_0_MJD" ) = tba::JULIAN_DAY_AT_0_MJD;

    // mathematicalConstants.h
    m.attr( "E" ) = tmc::E;
    m.attr( "GOLDEN_RATIO" ) = tmc::GOLDEN_RATIO;
    m.attr( "COMPLEX_I" ) = tmc::COMPLEX_I;
    m.attr( "PI" ) = tmc::PI;
    m.attr( "TUDAT_NAN" ) = TUDAT_NAN;
};
}  // namespace constants
}  // namespace tudatpy
=======
/*    Copyright (c) 2010-2018, Delft University of Technology
 *    All rights reserved
 *
 *    This file is part of the Tudat. Redistribution and use in source and
 *    binary forms, with or without modification, are permitted exclusively
 *    under the terms of the Modified BSD license. You should have received
 *    a copy of the license with this file. If not, please or visit:
 *    http://tudat.tudelft.nl/LICENSE.
 */

#include "expose_constants.h"

#include <pybind11/complex.h>
#include <pybind11/pybind11.h>

#include "tudat/astro/basic_astro/timeConversions.h"
#include "tudat/constants.h"

namespace py = pybind11;
namespace tbc = tudat::celestial_body_constants;
namespace tpc = tudat::physical_constants;
namespace tmc = tudat::mathematical_constants;
namespace tba = tudat::basic_astrodynamics;

namespace tudatpy
{
namespace constants
{
void expose_constants( py::module &m )
{
    m.attr( "__doc__" ) = R"doc(No documentation found)doc";

    // physicalConstants.h
    m.attr( "SEA_LEVEL_GRAVITATIONAL_ACCELERATION" ) = tpc::SEA_LEVEL_GRAVITATIONAL_ACCELERATION;
    m.attr( "JULIAN_DAY" ) = tpc::JULIAN_DAY;
    m.attr( "JULIAN_DAY_LONG" ) = tpc::JULIAN_DAY_LONG;
    m.attr( "JULIAN_YEAR_IN_DAYS" ) = tpc::JULIAN_YEAR_IN_DAYS;
    m.attr( "JULIAN_YEAR_IN_DAYS_LONG" ) = tpc::JULIAN_YEAR_IN_DAYS_LONG;
    m.attr( "JULIAN_YEAR" ) = tpc::JULIAN_YEAR;
    m.attr( "SIDEREAL_DAY" ) = tpc::SIDEREAL_DAY;
    m.attr( "SIDEREAL_YEAR_IN_DAYS" ) = tpc::SIDEREAL_YEAR_IN_DAYS;
    m.attr( "SIDEREAL_YEAR" ) = tpc::SIDEREAL_YEAR;
    m.attr( "SPEED_OF_LIGHT" ) = tpc::SPEED_OF_LIGHT;
    m.attr( "SPEED_OF_LIGHT_LONG" ) = tpc::SPEED_OF_LIGHT_LONG;
    m.attr( "GRAVITATIONAL_CONSTANT" ) = tpc::GRAVITATIONAL_CONSTANT;
    m.attr( "ASTRONOMICAL_UNIT" ) = tpc::ASTRONOMICAL_UNIT;
    m.attr( "SPECIFIC_GAS_CONSTANT_AIR" ) = tpc::SPECIFIC_GAS_CONSTANT_AIR;
    m.attr( "MOLAR_GAS_CONSTANT" ) = tpc::MOLAR_GAS_CONSTANT;
    m.attr( "PLANCK_CONSTANT" ) = tpc::PLANCK_CONSTANT;
    m.attr( "BOLTZMANN_CONSTANT" ) = tpc::BOLTZMANN_CONSTANT;
    m.attr( "STEFAN_BOLTZMANN_CONSTANT" ) = tpc::STEFAN_BOLTZMANN_CONSTANT;
    m.attr( "INVERSE_SQUARE_SPEED_OF_LIGHT" ) = tpc::INVERSE_SQUARE_SPEED_OF_LIGHT;
    m.attr( "INVERSE_CUBIC_SPEED_OF_LIGHT" ) = tpc::INVERSE_CUBIC_SPEED_OF_LIGHT;
    m.attr( "INVERSE_QUARTIC_SPEED_OF_LIGHT" ) = tpc::INVERSE_QUARTIC_SPEED_OF_LIGHT;
    m.attr( "INVERSE_QUINTIC_SPEED_OF_LIGHT" ) = tpc::INVERSE_QUINTIC_SPEED_OF_LIGHT;
    m.attr( "VACUUM_PERMEABILITY" ) = tpc::VACUUM_PERMEABILITY;
    m.attr( "VACUUM_PERMITTIVITY" ) = tpc::VACUUM_PERMITTIVITY;
    m.attr( "LG_TIME_RATE_TERM" ) = tpc::LG_TIME_RATE_TERM;
    m.attr( "LG_TIME_RATE_TERM_LONG" ) = tpc::LG_TIME_RATE_TERM_LONG;

    // time constants
    m.attr( "JULIAN_DAY_ON_J2000" ) = tba::JULIAN_DAY_ON_J2000;
    m.attr( "JULIAN_DAY_AT_0_MJD" ) = tba::JULIAN_DAY_AT_0_MJD;

    // mathematicalConstants.h
    m.attr( "E" ) = tmc::E;
    m.attr( "GOLDEN_RATIO" ) = tmc::GOLDEN_RATIO;
    m.attr( "COMPLEX_I" ) = tmc::COMPLEX_I;
    m.attr( "PI" ) = tmc::PI;
    m.attr( "TUDAT_NAN" ) = TUDAT_NAN;
};
}  // namespace constants
}  // namespace tudatpy
>>>>>>> c9e1f02f
<|MERGE_RESOLUTION|>--- conflicted
+++ resolved
@@ -1,79 +1,3 @@
-<<<<<<< HEAD
-/*    Copyright (c) 2010-2018, Delft University of Technology
- *    All rights reserved
- *
- *    This file is part of the Tudat. Redistribution and use in source and
- *    binary forms, with or without modification, are permitted exclusively
- *    under the terms of the Modified BSD license. You should have received
- *    a copy of the license with this file. If not, please or visit:
- *    http://tudat.tudelft.nl/LICENSE.
- */
-
-#include "expose_constants.h"
-
-#include <pybind11/complex.h>
-#include <pybind11/pybind11.h>
-
-#include "docstrings.h"
-#include "tudat/astro/basic_astro/timeConversions.h"
-#include "tudat/constants.h"
-
-namespace py = pybind11;
-namespace tbc = tudat::celestial_body_constants;
-namespace tpc = tudat::physical_constants;
-namespace tmc = tudat::mathematical_constants;
-namespace tba = tudat::basic_astrodynamics;
-
-namespace tudatpy
-{
-namespace constants
-{
-void expose_constants( py::module &m )
-{
-    m.attr( "__doc__" ) = get_docstring( "constants" ).c_str( );
-
-    // physicalConstants.h
-    m.attr( "SEA_LEVEL_GRAVITATIONAL_ACCELERATION" ) = tpc::SEA_LEVEL_GRAVITATIONAL_ACCELERATION;
-    m.attr( "JULIAN_DAY" ) = tpc::JULIAN_DAY;
-    m.attr( "JULIAN_DAY_LONG" ) = tpc::JULIAN_DAY_LONG;
-    m.attr( "JULIAN_YEAR_IN_DAYS" ) = tpc::JULIAN_YEAR_IN_DAYS;
-    m.attr( "JULIAN_YEAR_IN_DAYS_LONG" ) = tpc::JULIAN_YEAR_IN_DAYS_LONG;
-    m.attr( "JULIAN_YEAR" ) = tpc::JULIAN_YEAR;
-    m.attr( "SIDEREAL_DAY" ) = tpc::SIDEREAL_DAY;
-    m.attr( "SIDEREAL_YEAR_IN_DAYS" ) = tpc::SIDEREAL_YEAR_IN_DAYS;
-    m.attr( "SIDEREAL_YEAR" ) = tpc::SIDEREAL_YEAR;
-    m.attr( "SPEED_OF_LIGHT" ) = tpc::SPEED_OF_LIGHT;
-    m.attr( "SPEED_OF_LIGHT_LONG" ) = tpc::SPEED_OF_LIGHT_LONG;
-    m.attr( "GRAVITATIONAL_CONSTANT" ) = tpc::GRAVITATIONAL_CONSTANT;
-    m.attr( "ASTRONOMICAL_UNIT" ) = tpc::ASTRONOMICAL_UNIT;
-    m.attr( "SPECIFIC_GAS_CONSTANT_AIR" ) = tpc::SPECIFIC_GAS_CONSTANT_AIR;
-    m.attr( "MOLAR_GAS_CONSTANT" ) = tpc::MOLAR_GAS_CONSTANT;
-    m.attr( "PLANCK_CONSTANT" ) = tpc::PLANCK_CONSTANT;
-    m.attr( "BOLTZMANN_CONSTANT" ) = tpc::BOLTZMANN_CONSTANT;
-    m.attr( "STEFAN_BOLTZMANN_CONSTANT" ) = tpc::STEFAN_BOLTZMANN_CONSTANT;
-    m.attr( "INVERSE_SQUARE_SPEED_OF_LIGHT" ) = tpc::INVERSE_SQUARE_SPEED_OF_LIGHT;
-    m.attr( "INVERSE_CUBIC_SPEED_OF_LIGHT" ) = tpc::INVERSE_CUBIC_SPEED_OF_LIGHT;
-    m.attr( "INVERSE_QUARTIC_SPEED_OF_LIGHT" ) = tpc::INVERSE_QUARTIC_SPEED_OF_LIGHT;
-    m.attr( "INVERSE_QUINTIC_SPEED_OF_LIGHT" ) = tpc::INVERSE_QUINTIC_SPEED_OF_LIGHT;
-    m.attr( "VACUUM_PERMEABILITY" ) = tpc::VACUUM_PERMEABILITY;
-    m.attr( "VACUUM_PERMITTIVITY" ) = tpc::VACUUM_PERMITTIVITY;
-    m.attr( "LG_TIME_RATE_TERM" ) = tpc::LG_TIME_RATE_TERM;
-    m.attr( "LG_TIME_RATE_TERM_LONG" ) = tpc::LG_TIME_RATE_TERM_LONG;
-
-    // time constants
-    m.attr( "JULIAN_DAY_ON_J2000" ) = tba::JULIAN_DAY_ON_J2000;
-    m.attr( "JULIAN_DAY_AT_0_MJD" ) = tba::JULIAN_DAY_AT_0_MJD;
-
-    // mathematicalConstants.h
-    m.attr( "E" ) = tmc::E;
-    m.attr( "GOLDEN_RATIO" ) = tmc::GOLDEN_RATIO;
-    m.attr( "COMPLEX_I" ) = tmc::COMPLEX_I;
-    m.attr( "PI" ) = tmc::PI;
-    m.attr( "TUDAT_NAN" ) = TUDAT_NAN;
-};
-}  // namespace constants
-}  // namespace tudatpy
-=======
 /*    Copyright (c) 2010-2018, Delft University of Technology
  *    All rights reserved
  *
@@ -146,5 +70,4 @@
     m.attr( "TUDAT_NAN" ) = TUDAT_NAN;
 };
 }  // namespace constants
-}  // namespace tudatpy
->>>>>>> c9e1f02f
+}  // namespace tudatpy