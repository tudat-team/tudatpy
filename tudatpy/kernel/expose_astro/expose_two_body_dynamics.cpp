--- conflicted
+++ resolved
@@ -1,4 +1,3 @@
-<<<<<<< HEAD
 /*    Copyright (c) 2010-2018, Delft University of Technology
  *    All rights reserved
  *
@@ -113,49 +112,49 @@
   //////////////////////////////////////////////////////////////////////
   //  gravityAssist.cpp
   //////////////////////////////////////////////////////////////////////
-  m.def("gravity_assist",// overload 1 (returns double)
-        py::overload_cast<const double,
-                          const Eigen::Vector3d &,
-                          const Eigen::Vector3d &,
-                          const Eigen::Vector3d &,
-                          const double,
-                          const bool,
-                          const double,
-                          trf::RootFinderPointer>(&tms::gravityAssist),
-        py::arg("gravitational_param"),
-        py::arg("central_body_velocity"),
-        py::arg("incoming_velocity"),
-        py::arg("outgoing_velocity"),
-        py::arg("smallest_periapsis_distance"),
-        py::arg("use_eccentricity_over_pericenter") = true,
-        py::arg("speed_tolerance") = 1.0e-6,
-        py::arg("root_finder") = std::make_shared<trf::NewtonRaphson< > >(1.0e-12, 1000));
-
-  m.def("gravity_assist",// overload 2: unassisted (returns 3 dim vector)
-        py::overload_cast<const double,
-                          const Eigen::Vector3d &,
-                          const Eigen::Vector3d &,
-                          const double,
-                          const double>(&tms::gravityAssist),
-        py::arg("gravitational_param"),
-        py::arg("central_body_velocity"),
-        py::arg("incoming_velocity"),
-        py::arg("rotation_angle"),
-        py::arg("pericenter_radius"));
-
-  m.def("gravity_assist",// overload 3: assisted (returns 3 dim vector)
-        py::overload_cast<const double,
-                          const Eigen::Vector3d &,
-                          const Eigen::Vector3d &,
-                          const double,
-                          const double,
-                          const double>(&tms::gravityAssist),
-        py::arg("gravitational_param"),
-        py::arg("central_body_velocity"),
-        py::arg("incoming_velocity"),
-        py::arg("rotation_angle"),
-        py::arg("pericenter_radius"),
-        py::arg("delta_v"));
+//  m.def("gravity_assist",// overload 1 (returns double)
+//        py::overload_cast<const double,
+//                          const Eigen::Vector3d &,
+//                          const Eigen::Vector3d &,
+//                          const Eigen::Vector3d &,
+//                          const double,
+//                          const bool,
+//                          const double,
+//                          trf::RootFinderPointer>(&tms::gravityAssist),
+//        py::arg("gravitational_param"),
+//        py::arg("central_body_velocity"),
+//        py::arg("incoming_velocity"),
+//        py::arg("outgoing_velocity"),
+//        py::arg("smallest_periapsis_distance"),
+//        py::arg("use_eccentricity_over_pericenter") = true,
+//        py::arg("speed_tolerance") = 1.0e-6,
+//        py::arg("root_finder") = std::make_shared<trf::NewtonRaphson< > >(1.0e-12, 1000));
+
+//  m.def("gravity_assist",// overload 2: unassisted (returns 3 dim vector)
+//        py::overload_cast<const double,
+//                          const Eigen::Vector3d &,
+//                          const Eigen::Vector3d &,
+//                          const double,
+//                          const double>(&tms::gravityAssist),
+//        py::arg("gravitational_param"),
+//        py::arg("central_body_velocity"),
+//        py::arg("incoming_velocity"),
+//        py::arg("rotation_angle"),
+//        py::arg("pericenter_radius"));
+
+//  m.def("gravity_assist",// overload 3: assisted (returns 3 dim vector)
+//        py::overload_cast<const double,
+//                          const Eigen::Vector3d &,
+//                          const Eigen::Vector3d &,
+//                          const double,
+//                          const double,
+//                          const double>(&tms::gravityAssist),
+//        py::arg("gravitational_param"),
+//        py::arg("central_body_velocity"),
+//        py::arg("incoming_velocity"),
+//        py::arg("rotation_angle"),
+//        py::arg("pericenter_radius"),
+//        py::arg("delta_v"));
 
   py::class_<tms::PericenterFindingFunctions,
              std::shared_ptr<tms::PericenterFindingFunctions>>(m, "PericenterFindingFunctions")
@@ -329,342 +328,6 @@
         py::arg("root_finder") = trf::RootFinderPointer( ) );
 
 
-};
-
-}// namespace tudatpy
-=======
-/*    Copyright (c) 2010-2018, Delft University of Technology
- *    All rights reserved
- *
- *    This file is part of the Tudat. Redistribution and use in source and
- *    binary forms, with or without modification, are permitted exclusively
- *    under the terms of the Modified BSD license. You should have received
- *    a copy of the license with this file. If not, please or visit:
- *    http://tudat.tudelft.nl/LICENSE.
- */
-
-#include "expose_two_body_dynamics.h"
-
-#include <tudat/astro/mission_segments.h>
-#include <tudat/astro/basic_astro.h>
-#include <docstrings/astro/two_body.hpp>
-
-#include <pybind11/eigen.h>
-#include <pybind11/pybind11.h>
-
-namespace py = pybind11;
-namespace tms = tudat::mission_segments;
-namespace trf = tudat::root_finders;
-namespace toec = tudat::orbital_element_conversions;
-
-namespace tudatpy {
-
-namespace trampoline {
-
-class PyLambertTargeter : public tms::LambertTargeter {
- public:
-  /* Inherit the constructors */
-  using tms::LambertTargeter::LambertTargeter;
-
-  void execute() override {
-    PYBIND11_OVERLOAD_PURE(
-        void,                 /* Return type */
-        tms::LambertTargeter, /* Parent class */
-        execute,              /* Name of function in C++ (must match Python name) */
-                              /* Argument(s) */
-    );
-  }
-
-  /* Trampoline (need one for each virtual function) */
-  Eigen::Vector3d get_departure_velocity() {
-    PYBIND11_OVERLOAD(
-        Eigen::Vector3d,                /* Return type */
-        tms::LambertTargeter,           /* Parent class */
-        getInertialVelocityAtDeparture, /* Name of function in C++ (must match Python name) */
-                                        /* Argument(s) */
-    );
-  }
-
-  /* Trampoline (need one for each virtual function) */
-  //  Eigen::Vector3d getInertialVelocityAtArrival() {
-  //    PYBIND11_OVERLOAD(
-  //        Eigen::Vector3d,              /* Return type */
-  //        tms::LambertTargeter,         /* Parent class */
-  //        getInertialVelocityAtArrival, /* Name of function in C++ (must match Python name) */
-  //                                      /* Argument(s) */
-  //    );
-  //  }
-
-  //  /* Trampoline (need one for each virtual function) */
-  //  std::pair<Eigen::Vector3d, Eigen::Vector3d> getInertialVelocityVectors() {
-  //    PYBIND11_OVERLOAD(
-  //        std::pair<Eigen::Vector3d, Eigen::Vector3d>, /* Return type */
-  //        tms::LambertTargeter,                        /* Parent class */
-  //        getInertialVelocityVectors,                  /* Name of function in C++ (must match Python name) */
-  //                                                     /* Argument(s) */
-  //    );
-  //  }
-};
-
-}// namespace trampoline
-
-void expose_two_body_dynamics(py::module &m) {
-  /*
-    * mission_segments/
-    * ├── escapeAndCapture.cpp
-    * ├── gravityAssist.cpp
-    * ├── improvedInversePolynomialWall.cpp
-    * ├── lambertRoutines.cpp
-    * ├── lambertTargeterGooding.cpp
-    * ├── lambertTargeterIzzo.cpp
-    * ├── multiRevolutionLambertTargeterIzzo.cpp
-    * ├── oscillatingFunctionNovak.cpp
-    * └── zeroRevolutionLambertTargeterIzzo.cpp
-    *
-    * mission_segments
-    * ├── escapeAndCapture.h
-    * ├── gravityAssist.h
-    * ├── improvedInversePolynomialWall.h
-    * ├── lambertRoutines.h
-    * ├── lambertTargeterGooding.h
-    * ├── lambertTargeter.h
-    * ├── lambertTargeterIzzo.h
-    * ├── multiRevolutionLambertTargeterIzzo.h
-    * ├── oscillatingFunctionNovak.h
-    * └── zeroRevolutionLambertTargeterIzzo.h
-    */
-
-  //////////////////////////////////////////////////////////////////////
-  // escapeAndCapture.cpp
-  //////////////////////////////////////////////////////////////////////
-  m.def("compute_escape_or_capture_delta_v",
-        &tms::computeEscapeOrCaptureDeltaV,
-        py::arg("gravitational_param"),
-        py::arg("semi_major_axis"),
-        py::arg("eccentricity"),
-        py::arg("excess_velocity"));
-
-  //////////////////////////////////////////////////////////////////////
-  //  gravityAssist.cpp
-  //////////////////////////////////////////////////////////////////////
-
-//  m.def("gravity_assist",// overload 1 (returns double)
-//        py::overload_cast<const double,
-//                          const Eigen::Vector3d &,
-//                          const Eigen::Vector3d &,
-//                          const Eigen::Vector3d &,
-//                          const double,
-//                          const bool,
-//                          const double,
-//                          trf::RootFinderPointer>(&tms::gravityAssist),
-//        py::arg("gravitational_param"),
-//        py::arg("central_body_velocity"),
-//        py::arg("incoming_velocity"),
-//        py::arg("outgoing_velocity"),
-//        py::arg("smallest_periapsis_distance"),
-//        py::arg("use_eccentricity_over_pericenter") = true,
-//        py::arg("speed_tolerance") = 1.0e-6,
-//        py::arg("root_finder") = std::make_shared<trf::NewtonRaphson>(1.0e-12, 1000));
-
-//  m.def("gravity_assist",// overload 2: unassisted (returns 3 dim vector)
-//        py::overload_cast<const double,
-//                          const Eigen::Vector3d &,
-//                          const Eigen::Vector3d &,
-//                          const double,
-//                          const double>(&tms::gravityAssist),
-//        py::arg("gravitational_param"),
-//        py::arg("central_body_velocity"),
-//        py::arg("incoming_velocity"),
-//        py::arg("rotation_angle"),
-//        py::arg("pericenter_radius"));
-
-//  m.def("gravity_assist",// overload 3: assisted (returns 3 dim vector)
-//        py::overload_cast<const double,
-//                          const Eigen::Vector3d &,
-//                          const Eigen::Vector3d &,
-//                          const double,
-//                          const double,
-//                          const double>(&tms::gravityAssist),
-//        py::arg("gravitational_param"),
-//        py::arg("central_body_velocity"),
-//        py::arg("incoming_velocity"),
-//        py::arg("rotation_angle"),
-//        py::arg("pericenter_radius"),
-//        py::arg("delta_v"));
-
-  py::class_<tms::PericenterFindingFunctions,
-             std::shared_ptr<tms::PericenterFindingFunctions>>(m, "PericenterFindingFunctions")
-      .def(py::init<const double,
-                    const double,
-                    const double>(),
-           py::arg("absolute_incoming_semi_major_axis"),
-           py::arg("absolute_outgoing_semi_major_axis"),
-           py::arg("bending_angle"))
-      .def("compute_pericenter_radius_fn",
-           &tms::PericenterFindingFunctions::computePericenterRadiusFunction)
-      .def("compute_derivative_pericenter_radius_fn",
-           &tms::PericenterFindingFunctions::computeFirstDerivativePericenterRadiusFunction);
-
-  py::class_<tms::EccentricityFindingFunctions,
-             std::shared_ptr<tms::EccentricityFindingFunctions>>(m, "EccentricityFindingFunctions")
-      .def(py::init<const double,
-                    const double,
-                    const double>(),
-           py::arg("absolute_incoming_semi_major_axis"),
-           py::arg("absolute_outgoing_semi_major_axis"),
-           py::arg("bending_angle"))
-      .def("compute_incoming_eccentricity_fn",
-           &tms::EccentricityFindingFunctions::computeIncomingEccentricityFunction)
-      .def("compute_derivative_incoming_eccentricity_fn",
-           &tms::EccentricityFindingFunctions::computeFirstDerivativeIncomingEccentricityFunction);
-
-  //////////////////////////////////////////////////////////////////////
-  //  improvedInversePolynomialWall.cpp
-  //////////////////////////////////////////////////////////////////////
-
-  //////////////////////////////////////////////////////////////////////
-  //  lambertRoutines.cpp
-  //////////////////////////////////////////////////////////////////////
-
-  //////////////////////////////////////////////////////////////////////
-  //  lambertTargeter.cpp (complete)
-  //////////////////////////////////////////////////////////////////////
-  py::class_<tms::LambertTargeter,
-             std::shared_ptr<tms::LambertTargeter>,
-             trampoline::PyLambertTargeter>(m, "LambertTargeter")
-      // This class required a trampoline class to inherit from due to
-      // the virtual ~execute member.
-      .def(py::init<const Eigen::Vector3d &,
-                    const Eigen::Vector3d &,
-                    const double,
-                    const double>(),
-           py::arg("departure_position"),
-           py::arg("arrival_position"),
-           py::arg("time_of_flight"),
-           py::arg("gravitational_parameter"), lambert_targeter_ctor_docstring().c_str())
-      .def("get_departure_velocity", &tms::LambertTargeter::getInertialVelocityAtDeparture)
-      .def("get_arrival_velocity", &tms::LambertTargeter::getInertialVelocityAtArrival)
-      .def("get_velocity_vectors", &tms::LambertTargeter::getInertialVelocityVectors);
-
-  //////////////////////////////////////////////////////////////////////
-  //  lambertTargeterGooding.cpp (complete)
-  //////////////////////////////////////////////////////////////////////
-  py::class_<tms::LambertTargeterGooding,
-             std::shared_ptr<tms::LambertTargeterGooding>,
-             tms::LambertTargeter>(m, "LambertTargeterGooding")
-      .def(py::init<const Eigen::Vector3d &,
-                    const Eigen::Vector3d &,
-                    const double,
-                    const double,
-                    trf::RootFinderPointer>(),
-           py::arg("departure_position"),
-           py::arg("arrival_position"),
-           py::arg("time_of_flight"),
-           py::arg("gravitational_parameter"),
-           py::arg("root_finder") = trf::RootFinderPointer())
-      .def("get_radial_departure_velocity", &tms::LambertTargeterGooding::getRadialVelocityAtDeparture)
-      .def("get_radial_arrival_velocity", &tms::LambertTargeterGooding::getRadialVelocityAtArrival)
-      .def("get_transverse_departure_velocity", &tms::LambertTargeterGooding::getTransverseVelocityAtDeparture)
-      .def("get_transverse_arrival_velocity", &tms::LambertTargeterGooding::getTransverseVelocityAtArrival)
-      .def("get_semi_major_axis", &tms::LambertTargeterGooding::getSemiMajorAxis);
-
-  //////////////////////////////////////////////////////////////////////
-  //  lambertTargeterIzzo.cpp (complete)
-  //////////////////////////////////////////////////////////////////////
-  py::class_<tms::LambertTargeterIzzo,
-             std::shared_ptr<tms::LambertTargeterIzzo>,
-             tms::LambertTargeter>(m, "LambertTargeterIzzo")
-      .def(py::init<const Eigen::Vector3d &,
-                    const Eigen::Vector3d &,
-                    const double,
-                    const double,
-                    const bool,
-                    const double,
-                    const int>(),
-           py::arg("departure_position"),
-           py::arg("arrival_position"),
-           py::arg("time_of_flight"),
-           py::arg("gravitational_parameter"),
-           py::arg("is_retrograde") = false,
-           py::arg("tolerance") = 1e-9,
-           py::arg("max_iter") = 50)
-      .def("get_radial_departure_velocity", &tms::LambertTargeterIzzo::getRadialVelocityAtDeparture)
-      .def("get_radial_arrival_velocity", &tms::LambertTargeterIzzo::getRadialVelocityAtArrival)
-      .def("get_transverse_departure_velocity", &tms::LambertTargeterIzzo::getTransverseVelocityAtDeparture)
-      .def("get_transverse_arrival_velocity", &tms::LambertTargeterIzzo::getTransverseVelocityAtArrival)
-      .def("get_semi_major_axis", &tms::LambertTargeterIzzo::getSemiMajorAxis);
-
-  //////////////////////////////////////////////////////////////////////
-  //  oscillatingFunctionNovak.cpp
-  //////////////////////////////////////////////////////////////////////
-
-  //////////////////////////////////////////////////////////////////////
-  //  zeroRevolutionLambertTargeterIzzo.cpp (complete)
-  //////////////////////////////////////////////////////////////////////
-  py::class_<tms::ZeroRevolutionLambertTargeterIzzo,
-             std::shared_ptr<tms::ZeroRevolutionLambertTargeterIzzo>,
-             tms::LambertTargeter>(m, "ZeroRevolutionLambertTargeterIzzo")
-      .def(py::init<const Eigen::Vector3d &,
-                    const Eigen::Vector3d &,
-                    const double,
-                    const double,
-                    const bool,
-                    const double,
-                    const int>(),
-           py::arg("departure_position"),
-           py::arg("arrival_position"),
-           py::arg("time_of_flight"),
-           py::arg("gravitational_parameter"),
-           py::arg("is_retrograde") = false,
-           py::arg("tolerance") = 1e-9,
-           py::arg("max_iter") = 50)
-      .def("get_radial_departure_velocity", &tms::ZeroRevolutionLambertTargeterIzzo::getRadialVelocityAtDeparture)
-      .def("get_radial_arrival_velocity", &tms::ZeroRevolutionLambertTargeterIzzo::getRadialVelocityAtArrival)
-      .def("get_transverse_departure_velocity", &tms::ZeroRevolutionLambertTargeterIzzo::getTransverseVelocityAtDeparture)
-      .def("get_transverse_arrival_velocity", &tms::ZeroRevolutionLambertTargeterIzzo::getTransverseVelocityAtArrival)
-      .def("get_semi_major_axis", &tms::ZeroRevolutionLambertTargeterIzzo::getSemiMajorAxis);
-
-  //////////////////////////////////////////////////////////////////////
-  //  multiRevolutionLambertTargeterIzzo.cpp (complete)
-  //////////////////////////////////////////////////////////////////////
-  py::class_<tms::MultiRevolutionLambertTargeterIzzo,
-             std::shared_ptr<tms::MultiRevolutionLambertTargeterIzzo>,
-             tms::ZeroRevolutionLambertTargeterIzzo>(m, "MultiRevolutionLambertTargeterIzzo")
-      .def(py::init<const Eigen::Vector3d &,
-                    const Eigen::Vector3d &,
-                    const double,
-                    const double,
-                    const int,
-                    const bool,
-                    const bool,
-                    const double,
-                    const int>(),
-           py::arg("departure_position"),
-           py::arg("arrival_position"),
-           py::arg("time_of_flight"),
-           py::arg("gravitational_parameter"),
-           py::arg("n_revolutions") = 0,
-           py::arg("is_right_branch") = false,
-           py::arg("is_retrograde") = false,
-           py::arg("tolerance") = 1e-9,
-           py::arg("max_iter") = 50)
-      //        .def("NO_MAXIMUM_REVOLUTIONS", &tms::MultiRevolutionLambertTargeterIzzo::NO_MAXIMUM_REVOLUTIONS)
-      .def("compute_for_revolutions_and_branch", &tms::MultiRevolutionLambertTargeterIzzo::getRadialVelocityAtArrival)
-      .def("get_max_n_revolutions", &tms::MultiRevolutionLambertTargeterIzzo::getRadialVelocityAtArrival);
-
-  //////////////////////////////////////////////////////////////////////
-  //  keplerPropagator.h (complete)
-  /////////////////////////////////////////////////////////////////
-
-  m.def("propagate_kepler_orbit",
-        &toec::propagateKeplerOrbit< double >,
-        py::arg("initial_kepler_elements"),
-        py::arg("propagation_time"),
-        py::arg("gravitational_parameter"),
-        py::arg("root_finder") = trf::RootFinderPointer( ) );
-
-
-};
-
-}// namespace tudatpy
->>>>>>> 477b0d0c
+}
+
+}// namespace tudatpy