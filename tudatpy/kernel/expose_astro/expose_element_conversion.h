--- conflicted
+++ resolved
@@ -1,35 +1,31 @@
-/*    Copyright (c) 2010-2018, Delft University of Technology
- *    All rights reserved
- *
- *    This file is part of the Tudat. Redistribution and use in source and
- *    binary forms, with or without modification, are permitted exclusively
- *    under the terms of the Modified BSD license. You should have received
- *    a copy of the license with this file. If not, please or visit:
- *    http://tudat.tudelft.nl/LICENSE.
- */
-
-#ifndef TUDATPY_EXPOSE_ELEMENT_CONVERSIONS_H
-#define TUDATPY_EXPOSE_ELEMENT_CONVERSIONS_H
-
-#include <pybind11/pybind11.h>
-
-namespace py = pybind11;
-
-namespace tudatpy {
-<<<<<<< HEAD
-namespace astro {
-namespace element_conversion {
-=======
-    namespace astro {
-        namespace element_conversion {
->>>>>>> d59aefc3
-
-            void expose_element_conversion(py::module &m);
-
-        } // namespace element_conversion
-    } // namespace astro
-}
-}
-}
-
-#endif// TUDATPY_EXPOSE_ELEMENT_CONVERSIONS_H
+/*    Copyright (c) 2010-2018, Delft University of Technology
+ *    All rights reserved
+ *
+ *    This file is part of the Tudat. Redistribution and use in source and
+ *    binary forms, with or without modification, are permitted exclusively
+ *    under the terms of the Modified BSD license. You should have received
+ *    a copy of the license with this file. If not, please or visit:
+ *    http://tudat.tudelft.nl/LICENSE.
+ */
+
+#ifndef TUDATPY_EXPOSE_ELEMENT_CONVERSIONS_H
+#define TUDATPY_EXPOSE_ELEMENT_CONVERSIONS_H
+
+#include <pybind11/pybind11.h>
+
+namespace py = pybind11;
+
+namespace tudatpy {
+
+namespace astro {
+namespace element_conversion {
+
+void expose_element_conversion(py::module &m);
+
+} // namespace element_conversion
+} // namespace astro
+}
+}
+}
+
+#endif// TUDATPY_EXPOSE_ELEMENT_CONVERSIONS_H