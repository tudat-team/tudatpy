/*    Copyright (c) 2010-2018, Delft University of Technology
 *    All rights reserved
 *
 *    This file is part of the Tudat. Redistribution and use in source and
 *    binary forms, with or without modification, are permitted exclusively
 *    under the terms of the Modified BSD license. You should have received
 *    a copy of the license with this file. If not, please or visit:
 *    http://tudat.tudelft.nl/LICENSE.
 */

#ifndef TUDATPY_EXPOSE_GRAVITATION_H
#define TUDATPY_EXPOSE_GRAVITATION_H

#include <pybind11/pybind11.h>

namespace py = pybind11;

namespace tudatpy {
<<<<<<< HEAD
namespace astro {
namespace gravitation {

void expose_gravitation(py::module &m);

}
}
}
=======
    namespace astro {
        namespace gravitation {

void expose_gravitation(py::module &m);

} // namespace gravitation
} // namespace astro
} // namespace tudatpy
>>>>>>> d59aefc3

#endif//TUDATPY_EXPOSE_GRAVITATION_H
<|MERGE_RESOLUTION|>--- conflicted
+++ resolved
@@ -1,39 +1,29 @@
-/*    Copyright (c) 2010-2018, Delft University of Technology
- *    All rights reserved
- *
- *    This file is part of the Tudat. Redistribution and use in source and
- *    binary forms, with or without modification, are permitted exclusively
- *    under the terms of the Modified BSD license. You should have received
- *    a copy of the license with this file. If not, please or visit:
- *    http://tudat.tudelft.nl/LICENSE.
- */
-
-#ifndef TUDATPY_EXPOSE_GRAVITATION_H
-#define TUDATPY_EXPOSE_GRAVITATION_H
-
-#include <pybind11/pybind11.h>
-
-namespace py = pybind11;
-
-namespace tudatpy {
-<<<<<<< HEAD
-namespace astro {
-namespace gravitation {
-
-void expose_gravitation(py::module &m);
-
-}
-}
-}
-=======
-    namespace astro {
-        namespace gravitation {
-
-void expose_gravitation(py::module &m);
-
-} // namespace gravitation
-} // namespace astro
-} // namespace tudatpy
->>>>>>> d59aefc3
-
-#endif//TUDATPY_EXPOSE_GRAVITATION_H
+/*    Copyright (c) 2010-2018, Delft University of Technology
+ *    All rights reserved
+ *
+ *    This file is part of the Tudat. Redistribution and use in source and
+ *    binary forms, with or without modification, are permitted exclusively
+ *    under the terms of the Modified BSD license. You should have received
+ *    a copy of the license with this file. If not, please or visit:
+ *    http://tudat.tudelft.nl/LICENSE.
+ */
+
+#ifndef TUDATPY_EXPOSE_GRAVITATION_H
+#define TUDATPY_EXPOSE_GRAVITATION_H
+
+#include <pybind11/pybind11.h>
+
+namespace py = pybind11;
+
+namespace tudatpy {
+
+namespace astro {
+namespace gravitation {
+
+void expose_gravitation(py::module &m);
+
+} // namespace gravitation
+} // namespace astro
+} // namespace tudatpy
+
+#endif//TUDATPY_EXPOSE_GRAVITATION_H