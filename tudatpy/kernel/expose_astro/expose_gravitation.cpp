--- conflicted
+++ resolved
@@ -1,83 +1,3 @@
-<<<<<<< HEAD
-/*    Copyright (c) 2010-2018, Delft University of Technology
- *    All rights reserved
- *
- *    This file is part of the Tudat. Redistribution and use in source and
- *    binary forms, with or without modification, are permitted exclusively
- *    under the terms of the Modified BSD license. You should have received
- *    a copy of the license with this file. If not, please or visit:
- *    http://tudat.tudelft.nl/LICENSE.
- */
-
-#include "expose_gravitation.h"
-
-#include <pybind11/eigen.h>
-#include <pybind11/functional.h>
-#include <pybind11/pybind11.h>
-#include <tudat/astro/gravitation.h>
-#include <tudat/math/basic.h>
-
-#include "docstrings.h"
-
-namespace py = pybind11;
-namespace tg = tudat::gravitation;
-namespace tbm = tudat::basic_mathematics;
-
-namespace tudat
-{
-namespace gravitation
-{
-std::tuple< Eigen::MatrixXd, Eigen::MatrixXd, double > getDegreeTwoSphericalHarmonicCoefficientsPy( const Eigen::Matrix3d inertiaTensor,
-                                                                                                    const double bodyGravitationalParameter,
-                                                                                                    const double referenceRadius,
-                                                                                                    const bool useNormalizedCoefficients )
-{
-    return tg::getDegreeTwoSphericalHarmonicCoefficients(
-            inertiaTensor, bodyGravitationalParameter, referenceRadius, 2, useNormalizedCoefficients );
-}
-}  // namespace gravitation
-}  // namespace tudat
-
-namespace tudatpy
-{
-namespace astro
-{
-namespace gravitation
-{
-
-void expose_gravitation( py::module& m )
-{
-    m.def( "legendre_normalization_factor",
-           &tbm::calculateLegendreGeodesyNormalizationFactor,
-           py::arg( "degree" ),
-           py::arg( "order" ),
-           get_docstring( "legendre_normalization_factor" ).c_str( ) );
-
-    m.def( "normalize_spherical_harmonic_coefficients",
-           py::overload_cast< const Eigen::MatrixXd&, const Eigen::MatrixXd& >( &tbm::convertUnnormalizedToGeodesyNormalizedCoefficients ),
-           py::arg( "unnormalized_cosine_coefficients" ),
-           py::arg( "unnormalized_sine_coefficients" ),
-           get_docstring( "normalize_spherical_harmonic_coefficients" ).c_str( ) );
-
-    m.def( "unnormalize_spherical_harmonic_coefficients",
-           py::overload_cast< const Eigen::MatrixXd&, const Eigen::MatrixXd& >( &tbm::convertGeodesyNormalizedToUnnormalizedCoefficients ),
-           py::arg( "normalized_cosine_coefficients" ),
-           py::arg( "normalized_sine_coefficients" ),
-           get_docstring( "unnormalize_spherical_harmonic_coefficients" ).c_str( ) );
-
-    m.def( "spherical_harmonic_coefficients_from_inertia",
-           tg::getDegreeTwoSphericalHarmonicCoefficientsPy,
-           py::arg( "inertia_tensor" ),
-           py::arg( "gravitational_parameter" ),
-           py::arg( "reference_radius" ),
-           py::arg( "output_normalized_coefficients" ) = true,
-           get_docstring( "spherical_harmonic_coefficients_from_inertia" ).c_str( ) );
-}
-
-}  // namespace gravitation
-}  // namespace astro
-}  // namespace tudatpy
-=======
 /*    Copyright (c) 2010-2018, Delft University of Technology
  *    All rights reserved
  *
@@ -269,5 +189,4 @@
 
 }  // namespace gravitation
 }  // namespace astro
-}  // namespace tudatpy
->>>>>>> c9e1f02f
+}  // namespace tudatpy