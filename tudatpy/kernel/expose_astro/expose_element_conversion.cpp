--- conflicted
+++ resolved
@@ -1,286 +1,3 @@
-<<<<<<< HEAD
-/*    Copyright (c) 2010-2018, Delft University of Technology
- *    All rights reserved
- *
- *    This file is part of the Tudat. Redistribution and use in source and
- *    binary forms, with or without modification, are permitted exclusively
- *    under the terms of the Modified BSD license. You should have received
- *    a copy of the license with this file. If not, please or visit:
- *    http://tudat.tudelft.nl/LICENSE.
- */
-
-#include "expose_element_conversion.h"
-
-#include <pybind11/eigen.h>
-#include <pybind11/numpy.h>
-#include <pybind11/pybind11.h>
-#include <tudat/astro/basic_astro/stateRepresentationConversions.h>
-#include <tudat/astro/conversions.h>
-#include <tudat/astro/ephemerides/rotationalEphemeris.h>
-#include <tudat/math/basic.h>
-
-#include "docstrings.h"
-
-namespace py = pybind11;
-namespace toec = tudat::orbital_element_conversions;
-namespace tcc = tudat::coordinate_conversions;
-namespace tla = tudat::linear_algebra;
-namespace te = tudat::ephemerides;
-namespace tba = tudat::basic_astrodynamics;
-namespace tmg = tudat::mission_geometry;
-
-namespace tudatpy
-{
-
-namespace astro
-{
-namespace element_conversion
-{
-
-void expose_element_conversion( py::module& m )
-{
-    py::enum_< toec::KeplerianElementIndices >( m, "KeplerianElementIndices" )
-            .value( "semi_major_axis_index", toec::KeplerianElementIndices::semiMajorAxisIndex )
-            .value( "eccentricity_index", toec::KeplerianElementIndices::eccentricityIndex )
-            .value( "inclination_index", toec::KeplerianElementIndices::inclinationIndex )
-            .value( "argument_of_periapsis_index", toec::KeplerianElementIndices::argumentOfPeriapsisIndex )
-            .value( "longitude_of_ascending_node_index", toec::KeplerianElementIndices::longitudeOfAscendingNodeIndex )
-            .value( "true_anomaly_index", toec::KeplerianElementIndices::trueAnomalyIndex )
-            .value( "semi_latus_rectum_index", toec::KeplerianElementIndices::semiLatusRectumIndex )
-            .export_values( );
-
-    py::enum_< toec::SphericalOrbitalStateElementIndices >( m, "SphericalOrbitalStateElementIndices" )
-            .value( "radius_index", toec::SphericalOrbitalStateElementIndices::radiusIndex )
-            .value( "latitude_index", toec::SphericalOrbitalStateElementIndices::latitudeIndex )
-            .value( "longitude_index", toec::SphericalOrbitalStateElementIndices::longitudeIndex )
-            .value( "speed_index", toec::SphericalOrbitalStateElementIndices::speedIndex )
-            .value( "flight_path_index", toec::SphericalOrbitalStateElementIndices::flightPathIndex )
-            .value( "heading_angle_index", toec::SphericalOrbitalStateElementIndices::headingAngleIndex )
-            .export_values( );
-
-    py::enum_< tcc::PositionElementTypes >( m, "PositionElementTypes" )
-            .value( "cartesian_position_type", tcc::PositionElementTypes::cartesian_position )
-            .value( "spherical_position_type", tcc::PositionElementTypes::spherical_position )
-            .value( "geodetic_position_type", tcc::PositionElementTypes::geodetic_position )
-            .export_values( );
-    /*!
-     **************   KEPLER ELEMENTS  ******************
-     */
-    m.def( "convert_position_elements",
-           &tcc::convertPositionElements,
-           py::arg( "originalElements" ),
-           py::arg( "original_elemet_types" ),
-           py::arg( "new_element_types" ),
-           py::arg( "shape_model" ),
-           py::arg( "tolerance" ),
-           get_docstring( "convert_position_elements" ).c_str( ) );
-
-    m.def( "cartesian_to_keplerian",
-           &toec::convertCartesianToKeplerianElements< double >,
-           py::arg( "cartesian_elements" ),
-           py::arg( "gravitational_parameter" ),
-           get_docstring( "cartesian_to_keplerian" ).c_str( ) );
-
-    m.def( "keplerian_to_cartesian",
-           py::overload_cast< const Eigen::Vector6d&, double >( &toec::convertKeplerianToCartesianElements< double > ),
-           py::arg( "keplerian_elements" ),
-           py::arg( "gravitational_parameter" ),
-           get_docstring( "keplerian_to_cartesian" ).c_str( ) );
-
-    m.def( "keplerian_to_cartesian_elementwise",
-           py::overload_cast< double, double, double, double, double, double, double >(
-                   &toec::convertKeplerianToCartesianElements< double > ),
-           py::arg( "semi_major_axis" ),
-           py::arg( "eccentricity" ),
-           py::arg( "inclination" ),
-           py::arg( "argument_of_periapsis" ),
-           py::arg( "longitude_of_ascending_node" ),
-           py::arg( "true_anomaly" ),
-           py::arg( "gravitational_parameter" ),
-           get_docstring( "keplerian_to_cartesian_elementwise" ).c_str( ) );
-
-    m.def( "mean_to_true_anomaly",
-           &toec::convertMeanAnomalyToTrueAnomaly< double >,
-           py::arg( "eccentricity" ),
-           py::arg( "mean_anomaly" ),
-           py::arg( "use_default_initial_guess" ) = true,
-           py::arg( "non_default_initial_guess" ) = TUDAT_NAN,
-           py::arg( "root_finder" ) = nullptr,
-           get_docstring( "mean_to_true_anomaly" ).c_str( ) );
-
-    m.def( "true_to_mean_anomaly",
-           &toec::convertTrueAnomalyToMeanAnomaly< double >,
-           py::arg( "eccentricity" ),
-           py::arg( "true_anomaly" ),
-           get_docstring( "true_to_mean_anomaly" ).c_str( ) );
-
-    m.def( "true_to_eccentric_anomaly",
-           &toec::convertTrueAnomalyToEccentricAnomaly< double >,
-           py::arg( "true_anomaly" ),
-           py::arg( "eccentricity" ),
-           get_docstring( "true_to_eccentric_anomaly" ).c_str( ) );
-
-    m.def( "eccentric_to_true_anomaly",
-           &toec::convertEccentricAnomalyToTrueAnomaly< double >,
-           py::arg( "eccentric_anomaly" ),
-           py::arg( "eccentricity" ),
-           get_docstring( "eccentric_to_true_anomaly" ).c_str( ) );
-
-    m.def( "eccentric_to_mean_anomaly",
-           &toec::convertEccentricAnomalyToMeanAnomaly< double >,
-           py::arg( "eccentric_anomaly" ),
-           py::arg( "eccentricity" ),
-           get_docstring( "eccentric_to_mean_anomaly" ).c_str( ) );
-
-    m.def( "mean_to_eccentric_anomaly",
-           &toec::convertMeanAnomalyToEccentricAnomaly< double >,
-           py::arg( "eccentricity" ),
-           py::arg( "mean_anomaly" ),
-           py::arg( "use_default_initial_guess" ) = true,
-           py::arg( "non_default_initial_guess" ) = TUDAT_NAN,
-           py::arg( "root_finder" ) = nullptr,
-           get_docstring( "mean_to_eccentric_anomaly" ).c_str( ) );
-
-    m.def( "elapsed_time_to_delta_mean_anomaly",
-           &toec::convertElapsedTimeToMeanAnomalyChange< double >,
-           py::arg( "elapsed_time" ),
-           py::arg( "gravitational_parameter" ),
-           py::arg( "semi_major_axis" ),
-           get_docstring( "elapsed_time_to_delta_mean_anomaly" ).c_str( ) );
-
-    m.def( "delta_mean_anomaly_to_elapsed_time",
-           &toec::convertMeanAnomalyChangeToElapsedTime< double >,
-           py::arg( "mean_anomaly_change" ),
-           py::arg( "gravitational_parameter" ),
-           py::arg( "semi_major_axis" ),
-           get_docstring( "delta_mean_anomaly_to_elapsed_time" ).c_str( ) );
-
-    m.def( "mean_motion_to_semi_major_axis",
-           &toec::convertEllipticalMeanMotionToSemiMajorAxis< double >,
-           py::arg( "mean_motion" ),
-           py::arg( "gravitational_parameter" ),
-           get_docstring( "mean_motion_to_semi_major_axis" ).c_str( ) );
-
-    m.def( "semi_major_axis_to_mean_motion",
-           &toec::convertSemiMajorAxisToEllipticalMeanMotion< double >,
-           py::arg( "semi_major_axis" ),
-           py::arg( "gravitational_parameter" ),
-           get_docstring( "semi_major_axis_to_mean_motion" ).c_str( ) );
-
-    /*!
-     **************   MODIFIED EQUIONOCTIAL ELEMENTS  ******************
-     */
-
-    m.def( "keplerian_to_mee_manual_singularity",
-           py::overload_cast< const Eigen::Vector6d&, const bool >( &toec::convertKeplerianToModifiedEquinoctialElements< double > ),
-           py::arg( "keplerian_elements" ),
-           py::arg( "singularity_at_zero_inclination" ),
-           get_docstring( "keplerian_to_mee_manual_singularity" ).c_str( ) );
-
-    m.def( "keplerian_to_mee",
-           py::overload_cast< const Eigen::Vector6d& >( &toec::convertKeplerianToModifiedEquinoctialElements< double > ),
-           py::arg( "keplerian_elements" ),
-           get_docstring( "keplerian_to_mee" ).c_str( ) );
-
-    m.def( "flip_mee_singularity",
-           py::overload_cast< const Eigen::Vector6d& >( &tmg::isOrbitRetrograde ),
-           py::arg( "keplerian_elements" ),
-           get_docstring( "flip_mee_singularity" ).c_str( ) );
-
-    m.def( "mee_to_keplerian",
-           &toec::convertModifiedEquinoctialToKeplerianElements< double >,
-           py::arg( "modified_equinoctial_elements" ),
-           py::arg( "singularity_at_zero_inclination" ),
-           get_docstring( "mee_to_keplerian" ).c_str( ) );
-
-    m.def( "cartesian_to_mee",
-           py::overload_cast< const Eigen::Vector6d&, const double >( &toec::convertCartesianToModifiedEquinoctialElements< double > ),
-           py::arg( "cartesian_elements" ),
-           py::arg( "gravitational_parameter" ),
-           get_docstring( "cartesian_to_mee" ).c_str( ) );
-
-    m.def( "cartesian_to_mee_manual_singularity",
-           py::overload_cast< const Eigen::Vector6d&, const double, const bool >(
-                   &toec::convertCartesianToModifiedEquinoctialElements< double > ),
-           py::arg( "cartesian_elements" ),
-           py::arg( "gravitational_parameter" ),
-           py::arg( "singularity_at_zero_inclination" ),
-           get_docstring( "cartesian_to_mee_manual_singularity" ).c_str( ) );
-
-    m.def( "mee_to_cartesian",
-           py::overload_cast< const Eigen::Vector6d&, const double, const bool >(
-                   &toec::convertModifiedEquinoctialToCartesianElements< double > ),
-           py::arg( "modified_equinoctial_elements" ),
-           py::arg( "gravitational_parameter" ),
-           py::arg( "singularity_at_zero_inclination" ),
-           get_docstring( "mee_to_cartesian" ).c_str( ) );
-
-    /*!
-     **************   SPHERICAL ELEMENTS  ******************
-     */
-
-    m.def( "spherical_to_cartesian_elementwise",
-           py::overload_cast< double, double, double, double, double, double >( &toec::convertSphericalOrbitalToCartesianState< double > ),
-           py::arg( "radial_distance" ),
-           py::arg( "latitude" ),
-           py::arg( "longitude" ),
-           py::arg( "speed" ),
-           py::arg( "flight_path_angle" ),
-           py::arg( "heading_angle" ),
-           get_docstring( "spherical_to_cartesian_elementwise" ).c_str( ) );
-
-    m.def( "spherical_to_cartesian",
-           py::overload_cast< const Eigen::Vector6d& >( &toec::convertSphericalOrbitalToCartesianState< double > ),
-           py::arg( "spherical_elements" ),
-           get_docstring( "spherical_to_cartesian" ).c_str( ) );
-
-    m.def( "cartesian_to_spherical",
-           &toec::convertCartesianToSphericalOrbitalState,
-           py::arg( "cartesian_elements" ),
-           get_docstring( "cartesian_to_spherical" ).c_str( ) );
-
-    /*!
-     **************   QUATERNIONS  ******************
-     */
-
-    m.def( "quaternion_entries_to_rotation_matrix",
-           &tla::convertVectorQuaternionToMatrixFormat,
-           py::arg( "quaternion_entries" ),
-           get_docstring( "quaternion_entries_to_rotation_matrix" ).c_str( ) );
-
-    m.def( "rotation_matrix_to_quaternion_entries",
-           &tla::convertMatrixToVectorQuaternionFormat,
-           py::arg( "rotation_matrix" ),
-           get_docstring( "rotation_matrix_to_quaternion_entries" ).c_str( ) );
-
-    /*!
-     **************   TLE  ******************
-
-     */
-    m.def( "teme_state_to_j2000",
-           py::overload_cast< double, Eigen::Vector6d >( &tba::convertStateFromTEMEtoJ2000 ),
-           py::arg( "epoch" ),
-           py::arg( "teme_state" ) );
-
-    m.def( "teme_state_to_eclipj2000",
-           py::overload_cast< double, Eigen::Vector6d >( &tba::convertStateFromTEMEtoEclipJ2000 ),
-           py::arg( "epoch" ),
-           py::arg( "teme_state" ) );
-
-    m.def( "j2000_state_to_teme",
-           py::overload_cast< double, Eigen::Vector6d >( &tba::convertStateFromJ2000ToTEME ),
-           py::arg( "epoch" ),
-           py::arg( "j2000_state" ) );
-
-    m.def( "eclipj2000_state_to_teme",
-           py::overload_cast< double, Eigen::Vector6d >( &tba::convertStateFromEclipJ2000ToTEME ),
-           py::arg( "epoch" ),
-           py::arg( "eclipj2000_state" ) );
-}
-}  // namespace element_conversion
-}  // namespace astro
-}  // namespace tudatpy
-=======
 /*    Copyright (c) 2010-2018, Delft University of Technology
  *    All rights reserved
  *
@@ -1609,5 +1326,4 @@
 }
 }  // namespace element_conversion
 }  // namespace astro
-}  // namespace tudatpy
->>>>>>> a367fe96
+}  // namespace tudatpy