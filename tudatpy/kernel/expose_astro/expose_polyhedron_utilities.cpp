--- conflicted
+++ resolved
@@ -15,11 +15,6 @@
 #include <pybind11/numpy.h>
 #include <pybind11/pybind11.h>
 #include <tudat/astro/basic_astro/polyhedronFuntions.h>
-<<<<<<< HEAD
-
-#include "docstrings.h"
-=======
->>>>>>> c9e1f02f
 
 namespace tba = tudat::basic_astrodynamics;
 
@@ -39,9 +34,6 @@
            &tba::computePolyhedronSurfaceArea,
            py::arg( "vertices_coordinates" ),
            py::arg( "vertices_defining_each_facet" ),
-<<<<<<< HEAD
-           get_docstring( "surface_area" ).c_str( ) );
-=======
            R"doc(
 
 Computes the surface area of a polyhedron [1]_.
@@ -69,15 +61,11 @@
 
 
     )doc" );
->>>>>>> c9e1f02f
 
     m.def( "volume",
            &tba::computePolyhedronVolume,
            py::arg( "vertices_coordinates" ),
            py::arg( "vertices_defining_each_facet" ),
-<<<<<<< HEAD
-           get_docstring( "volume" ).c_str( ) );
-=======
            R"doc(
 
 Computes the volume of a polyhedron [1]_.
@@ -105,15 +93,11 @@
 
 
     )doc" );
->>>>>>> c9e1f02f
 
     m.def( "centroid",
            &tba::computePolyhedronCentroidPosition,
            py::arg( "vertices_coordinates" ),
            py::arg( "vertices_defining_each_facet" ),
-<<<<<<< HEAD
-           get_docstring( "centroid" ).c_str( ) );
-=======
            R"doc(
 
 Computes the position of the centroid of a polyhedron [1]_.
@@ -141,16 +125,12 @@
 
 
     )doc" );
->>>>>>> c9e1f02f
 
     m.def( "modify_centroid",
            &tba::modifyPolyhedronCentroidPosition,
            py::arg( "vertices_coordinates" ),
            py::arg( "vertices_defining_each_facet" ),
            py::arg( "desired_centroid" ),
-<<<<<<< HEAD
-           get_docstring( "modify_centroid" ).c_str( ) );
-=======
            R"doc(
 
 Modifies vertex coordinates of the polyhedron based on the desired position of the centroid.
@@ -184,16 +164,12 @@
 
 
     )doc" );
->>>>>>> c9e1f02f
 
     m.def( "inertia_tensor_from_density",
            py::overload_cast< const Eigen::MatrixXd &, const Eigen::MatrixXi &, const double >( &tba::computePolyhedronInertiaTensor ),
            py::arg( "vertices_coordinates" ),
            py::arg( "vertices_defining_each_facet" ),
            py::arg( "density" ),
-<<<<<<< HEAD
-           get_docstring( "inertia_tensor_from_density" ).c_str( ) );
-=======
            R"doc(
 
 Compute the inertia tensor of a polyhedron, from the density.
@@ -229,7 +205,6 @@
 
 
     )doc" );
->>>>>>> c9e1f02f
 
     m.def( "inertia_tensor_from_gravitational_parameter",
            py::overload_cast< const Eigen::MatrixXd &, const Eigen::MatrixXi &, const double, const double >(
@@ -238,9 +213,6 @@
            py::arg( "vertices_defining_each_facet" ),
            py::arg( "gravitational_parameter" ),
            py::arg( "gravitational_constant" ),
-<<<<<<< HEAD
-           get_docstring( "inertia_tensor_from_gravitational_parameter" ).c_str( ) );
-=======
            R"doc(
 
 Compute the inertia tensor of a polyhedron, from the gravitational parameter.
@@ -275,7 +247,6 @@
 
 
     )doc" );
->>>>>>> c9e1f02f
 }
 
 }  // namespace polyhedron_utilities
