/*    Copyright (c) 2010-2018, Delft University of Technology
 *    All rigths reserved
 *
 *    This file is part of the Tudat. Redistribution and use in source and
 *    binary forms, with or without modification, are permitted exclusively
 *    under the terms of the Modified BSD license. You should have received
 *    a copy of the license with this file. If not, please or visit:
 *    http://tudat.tudelft.nl/LICENSE.
 */

#include "expose_fundamentals.h"

#include <pybind11/eigen.h>
#include <pybind11/pybind11.h>
#include <tudat/astro/basic_astro.h>

namespace py = pybind11;
namespace tmg = tudat::mission_geometry;

namespace tudatpy
{
namespace astro
{
namespace fundamentals
{

void expose_fundamentals( py::module &m )
{
    m.def( "compute_shadow_function",
           &tmg::computeShadowFunction,
           py::arg( "occulted_body_position" ),
           py::arg( "occulted_body_radius" ),
           py::arg( "occulting_body_position" ),
           py::arg( "occulting_body_radius" ),
<<<<<<< HEAD
           py::arg( "satellite_position" ) );
=======
           py::arg( "satellite_position" ),
           R"doc(

Compute the shadow function.

Returns the value of of the shadow function. Returns 0 if the satellite is in umbra, 1 if the
satellite is fully exposed and a value between 0 and 1 if the satellite is in penumbra or antumbra.

The point of view is from the satellite. The occulting body (for example the Earth) is the body
that blocks the light from the occulted body (for example the Sun).

Reference: Section 3.4 from ( Montebruck O, Gill E., 2005) and Fig. 5 from (Zhang et al., 2019).

Parameters
----------
occulted_body_position : numpy.ndarray
    Vector containing Cartesian coordinates of the occulted body.
occulted_body_radius : float
    Mean radius of occulted body.
occulting_body_position : numpy.ndarray
    Vector containing Cartesian coordinates of the occulting body.
occulting_body_radius : float
    Mean radius of occulting body.
satellite_position : numpy.ndarray
    Vector containing Cartesian coordinates of the satellite.
Returns
-------
float
    Shadow function value

    )doc" );
>>>>>>> a367fe96
}

}  // namespace fundamentals
}  // namespace astro
}  // namespace tudatpy<|MERGE_RESOLUTION|>--- conflicted
+++ resolved
@@ -32,9 +32,6 @@
            py::arg( "occulted_body_radius" ),
            py::arg( "occulting_body_position" ),
            py::arg( "occulting_body_radius" ),
-<<<<<<< HEAD
-           py::arg( "satellite_position" ) );
-=======
            py::arg( "satellite_position" ),
            R"doc(
 
@@ -66,7 +63,6 @@
     Shadow function value
 
     )doc" );
->>>>>>> a367fe96
 }
 
 }  // namespace fundamentals
