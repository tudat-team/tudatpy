--- conflicted
+++ resolved
@@ -1,92 +1,3 @@
-<<<<<<< HEAD
-/*    Copyright (c) 2010-2018, Delft University of Technology
- *    All rights reserved
- *
- *    This file is part of the Tudat. Redistribution and use in source and
- *    binary forms, with or without modification, are permitted exclusively
- *    under the terms of the Modified BSD license. You should have received
- *    a copy of the license with this file. If not, please or visit:
- *    http://tudat.tudelft.nl/LICENSE.
- */
-
-#include "expose_statistics.h"
-
-#include <pybind11/eigen.h>
-#include <pybind11/pybind11.h>
-#include <pybind11/stl.h>
-#include <tudat/basics/basicTypedefs.h>
-
-#include "docstrings.h"
-#include "tudat/astro/system_models/timingSystem.h"
-
-namespace py = pybind11;
-
-namespace ts = tudat::statistics;
-namespace tsm = tudat::system_models;
-
-namespace tudatpy
-{
-
-void expose_statistics( py::module &m )
-{
-    m.def( "calculate_allan_variance_of_dataset",
-           &ts::calculateAllanVarianceOfTimeDataSet,
-           py::arg( "timing_errors" ),
-           py::arg( "time_step_size" ),
-           get_docstring( "calculate_allan_variance_of_dataset" ).c_str( ) );
-
-    m.def( "convert_allan_variance_amplitudes_to_phase_noise_amplitudes",
-           &tsm::convertAllanVarianceAmplitudesToPhaseNoiseAmplitudes,
-           py::arg( "allan_variance_amplitudes" ),
-           py::arg( "frequency_domain_cutoff_frequency" ),
-           py::arg( "is_inverse_square_term_flicker_phase_noise" ) = 0,
-           get_docstring( "convert_allan_variance_amplitudes_to_phase_noise_amplitudes" ).c_str( ) );
-
-#if( TUDAT_BUILD_WITH_FFTW3 )
-    m.def( "generate_noise_from_allan_deviation",
-           &tsm::generateClockNoise,
-           py::arg( "allan_variance_amplitudes" ),
-           py::arg( "start_time" ),
-           py::arg( "end_time" ),
-           py::arg( "number_of_time_steps" ),
-           py::arg( "is_inverse_square_term_flicker_phase_noise" ) = 0,
-           py::arg( "seed" ) = ts::defaultRandomSeedGenerator->getRandomVariableValue( ),
-           get_docstring( "generate_clock_noise" ).c_str( ) );
-
-    m.def( "generate_colored_clock_noise",
-           &tsm::generateColoredClockNoise,
-           py::arg( "allan_variance_amplitudes" ),
-           py::arg( "variance_type" ),
-           py::arg( "start_time" ),
-           py::arg( "end_time" ),
-           py::arg( "number_of_time_steps" ),
-           py::arg( "seed" ) = ts::defaultRandomSeedGenerator->getRandomVariableValue( ),
-           get_docstring( "generate_clock_noise" ).c_str( ) );
-
-    m.def( "get_clock_noise_interpolator",
-           &tsm::getClockNoiseInterpolator,
-           py::arg( "allan_variance_amplitudes" ),
-           py::arg( "start_time" ),
-           py::arg( "end_time" ),
-           py::arg( "time_step" ),
-           py::arg( "is_inverse_square_term_flicker_phase_noise" ) = 0,
-           py::arg( "seed" ) = ts::defaultRandomSeedGenerator->getRandomVariableValue( ),
-           get_docstring( "get_clock_noise_interpolator" ).c_str( ) );
-
-    m.def( "get_colored_clock_noise_interpolator",
-           &tsm::getColoredClockNoiseInterpolator,
-           py::arg( "allan_variance_nodes" ),
-           py::arg( "variance_type" ),
-           py::arg( "start_time" ),
-           py::arg( "end_time" ),
-           py::arg( "time_step" ),
-           py::arg( "seed" ) = ts::defaultRandomSeedGenerator->getRandomVariableValue( ),
-           get_docstring( "get_clock_noise_interpolator" ).c_str( ) );
-#endif
-};
-
-}  // namespace tudatpy
-=======
 /*    Copyright (c) 2010-2018, Delft University of Technology
  *    All rights reserved
  *
@@ -172,5 +83,4 @@
 #endif
 };
 
-}  // namespace tudatpy
->>>>>>> a367fe96
+}  // namespace tudatpy