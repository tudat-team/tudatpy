--- conflicted
+++ resolved
@@ -1,4 +1,3 @@
-<<<<<<< HEAD
 /*    Copyright (c) 2010-2018, Delft University of Technology
  *    All rights reserved
  *
@@ -12,10 +11,12 @@
 #include "expose_interpolators.h"
 
 #include <pybind11/eigen.h>
+#include <pybind11/numpy.h>
 #include <pybind11/pybind11.h>
 #include <pybind11/stl.h>
-
-#include "docstrings.h"
+#include <pybind11/stl_bind.h>
+#include <pybind11/functional.h>
+
 #include "scalarTypes.h"
 
 namespace py = pybind11;
@@ -54,56 +55,133 @@
 
 void expose_interpolators( py::module &m )
 {
-    py::enum_< ti::BoundaryInterpolationType >( m, "BoundaryInterpolationType", get_docstring( "BoundaryInterpolationType" ).c_str( ) )
+    py::enum_< ti::BoundaryInterpolationType >( m, "BoundaryInterpolationType", R"doc(
+
+        Enumeration of types of behaviour to be used beyond the edges of the interpolation domain.
+
+        Enumeration of types of behaviour to be used beyond the edges of the interpolation domain. For independent variable
+        data in the range :math:`[t_{0}...t_{N}]`, this enum is used to define the behaviour of the interpolator at
+        :math:`t<t_{0}` and :math:`t>t_{N}`
+
+
+
+
+
+     )doc" )
             .value( "throw_exception_at_boundary",
                     ti::BoundaryInterpolationType::throw_exception_at_boundary,
-                    get_docstring( "BoundaryInterpolationType.throw_exception_at_boundary" ).c_str( ) )
+                    R"doc(
+The program will terminate with an error message when the interpolator is interrogated beyond the range :math:`[t_{0}...t_{N}]`
+     )doc" )
             .value( "use_boundary_value",
                     ti::BoundaryInterpolationType::use_boundary_value,
-                    get_docstring( "BoundaryInterpolationType.use_boundary_value" ).c_str( ) )
+                    R"doc(
+The value :math:`\mathbf{x}_{0}` is returned for :math:`t<t_{0}` (and :math:`\mathbf{x}_{N}` if :math:`t>t_{N}`)
+     )doc" )
             .value( "use_boundary_value_with_warning",
                     ti::BoundaryInterpolationType::use_boundary_value_with_warning,
-                    get_docstring( "BoundaryInterpolationType.use_boundary_value_with_warning" ).c_str( ) )
+                    R"doc(
+Same as ``use_boundary_value``, but a warning is printed to the terminal
+     )doc" )
             .value( "extrapolate_at_boundary",
                     ti::BoundaryInterpolationType::extrapolate_at_boundary,
-                    get_docstring( "BoundaryInterpolationType.extrapolate_at_boundary" ).c_str( ) )
+                    R"doc(
+The interpolation scheme is extended beyond the range :math:`t_{0}...t_{N}` without any warning. That is, the mathematical equation used to compute the value of :math:`x` in the range :math:`[t_{0}...t_{1}]` is used without any checks for :math:`t<t_{0}`  (and equivalently for :math:`t>t_{N}`). Warning, using this setting can result in divergent/unrealistic behaviour
+     )doc" )
             .value( "extrapolate_at_boundary_with_warning",
                     ti::BoundaryInterpolationType::extrapolate_at_boundary_with_warning,
-                    get_docstring( "BoundaryInterpolationType.extrapolate_at_boundary_with_warning" ).c_str( ) )
-            //            .value("use_default_value", ti::BoundaryInterpolationType::use_default_value)
-            //            .value("use_default_value_with_warning", ti::BoundaryInterpolationType::use_default_value_with_warning)
+                    R"doc(
+Same as ``extrapolate_at_boundary``, but a warning is printed to the terminal
+     )doc" )
+            //            .value("use_default_value",
+            //            ti::BoundaryInterpolationType::use_default_value)
+            //            .value("use_default_value_with_warning",
+            //            ti::BoundaryInterpolationType::use_default_value_with_warning)
             .export_values( );
 
-    py::enum_< ti::AvailableLookupScheme >( m, "AvailableLookupScheme", get_docstring( "AvailableLookupScheme" ).c_str( ) )
+    py::enum_< ti::AvailableLookupScheme >( m,
+                                            "AvailableLookupScheme",
+                                            R"doc(
+
+        Enumeration of types of behaviour to be used beyond the edges of the interpolation domain.
+
+        When the interpolation is performed, the interpolator scheme will typically start by finding the nearest neighbor of
+        the requested value of the independent variable :math:`t` in the data set :math:`[t_{0}...t_{N}]`.
+        The choice of lookup scheme can have a significant influence on computational efficiency for large data sets and/or simple
+        interpolation algorithms
+
+
+
+
+
+     )doc" )
             .value( "hunting_algorithm",
                     ti::AvailableLookupScheme::huntingAlgorithm,
-                    get_docstring( "AvailableLookupScheme.hunting_algorithm" ).c_str( ) )
+                    R"doc(
+With this option, the interpolator 'remembers' which value of :math:`t_{i}` was the nearest neighbor during the previous call to the interpolate function, and starts looking at/near this entry of the data set :math:`[t_{i}]` to find the nearest neighbor.
+     )doc" )
             .value( "binary_search",
                     ti::AvailableLookupScheme::binarySearch,
-                    get_docstring( "AvailableLookupScheme.binary_search" ).c_str( ) )
+                    R"doc(
+With this option, the algorithm uses a binary search algorithm to find the nearest neighbor, initially starting with the full data range :math:`[t_{0}...t_{N}]`.
+     )doc" )
             .export_values( );
 
-    py::enum_< ti::LagrangeInterpolatorBoundaryHandling >(
-            m, "LagrangeInterpolatorBoundaryHandling", get_docstring( "LagrangeInterpolatorBoundaryHandling" ).c_str( ) )
+    py::enum_< ti::LagrangeInterpolatorBoundaryHandling >( m, "LagrangeInterpolatorBoundaryHandling", R"doc(
+
+        Enumeration of types of behaviour to be used close to the edges of the interpolation domain, for the Lagrange interpolator.
+
+        Enumeration of types of behaviour to be used close to the edges of the interpolation domain, for the Lagrange interpolator.
+        As explained for :func:`lagrange_interpolation`, the algorithm for the Lagrange interpolation breaks down at the edges of
+        the interpolation domain. This enum provides the available options a user has to deal with this.
+
+
+
+
+
+     )doc" )
             .value( "lagrange_cubic_spline_boundary_interpolation",
                     ti::LagrangeInterpolatorBoundaryHandling::lagrange_no_boundary_interpolation,
-                    get_docstring( "LagrangeInterpolatorBoundaryHandling.lagrange_cubic_spline_boundary_interpolation" ).c_str( ) )
+                    R"doc(
+A cubic-spline interpolator is created from the first and last :math:`\max(m/2-1,4)` data points of the full data set, and these cubic spline interpolators are used when an interpolation at :math:`t<t_{(m/2-1)}` or :math:`t<t_{N-(m/2)}` is called
+     )doc" )
             .value( "lagrange_no_boundary_interpolation",
                     ti::LagrangeInterpolatorBoundaryHandling::lagrange_no_boundary_interpolation,
-                    get_docstring( "LagrangeInterpolatorBoundaryHandling.lagrange_no_boundary_interpolation" ).c_str( ) )
+                    R"doc(
+The program will terminate with an exception when the Lagrange interpolator is interrogated beyond its valid range
+     )doc" )
             .export_values( );
 
-    py::class_< ti::InterpolatorSettings, std::shared_ptr< ti::InterpolatorSettings > >(
-            m, "InterpolatorSettings", get_docstring( "InterpolatorSettings" ).c_str( ) );
+    py::class_< ti::InterpolatorSettings, std::shared_ptr< ti::InterpolatorSettings > >( m,
+                                                                                         "InterpolatorSettings",
+                                                                                         R"doc(
+
+        Base class to define settings for an interpolator.
+
+
+
+
+
+     )doc" );
 
     py::class_< ti::InterpolatorGenerationSettings< tudat::Time >, std::shared_ptr< ti::InterpolatorGenerationSettings< tudat::Time > > >(
-            m, "InterpolatorGenerationSettingsTime", get_docstring( "InterpolatorGenerationSettingsTime" ).c_str( ) );
+            m, "InterpolatorGenerationSettingsTime", R"doc(No documentation found.)doc" );
 
     py::class_< ti::InterpolatorGenerationSettings< double >, std::shared_ptr< ti::InterpolatorGenerationSettings< double > > >(
-            m, "InterpolatorGenerationSettingsFloat", get_docstring( "InterpolatorGenerationSettingsFloat" ).c_str( ) );
+            m, "InterpolatorGenerationSettingsFloat", R"doc(No documentation found.)doc" );
 
     py::class_< ti::LagrangeInterpolatorSettings, std::shared_ptr< ti::LagrangeInterpolatorSettings >, ti::InterpolatorSettings >(
-            m, "LagrangeInterpolatorSettings", get_docstring( "LagrangeInterpolatorSettings" ).c_str( ) )
+            m,
+            "LagrangeInterpolatorSettings",
+            R"doc(
+
+        :class:`InterpolatorSettings`-derived class to define settings for a Lagrange interpolator.
+
+
+
+
+
+     )doc" )
             .def( py::init< const int,
                             const bool,
                             const ti::AvailableLookupScheme,
@@ -121,304 +199,6 @@
            py::arg( "initial_time" ),
            py::arg( "final_time" ),
            py::arg( "time_step" ),
-           get_docstring( "interpolator_generation_settings" ).c_str( ) );
-
-    m.def( "interpolator_generation_settings_float",
-           &ti::interpolatorGenerationSettings< double >,
-           py::arg( "interpolator_settings" ),
-           py::arg( "initial_time" ),
-           py::arg( "final_time" ),
-           py::arg( "time_step" ),
-           get_docstring( "interpolator_generation_settings_float" ).c_str( ) );
-
-    m.def( "linear_interpolation",
-           &ti::linearInterpolation,
-           py::arg( "lookup_scheme" ) = ti::huntingAlgorithm,
-           py::arg( "boundary_interpolation" ) = ti::extrapolate_at_boundary_with_warning,
-           get_docstring( "linear_interpolation" ).c_str( ) );
-
-    m.def( "cubic_spline_interpolation",
-           &ti::cubicSplineInterpolation,
-           py::arg( "lookup_scheme" ) = ti::huntingAlgorithm,
-           py::arg( "boundary_interpolation" ) = ti::extrapolate_at_boundary_with_warning,
-           get_docstring( "cubic_spline_interpolation" ).c_str( ) );
-
-    m.def( "piecewise_constant_interpolation",
-           &ti::piecewiseConstantInterpolation,
-           py::arg( "lookup_scheme" ) = ti::huntingAlgorithm,
-           py::arg( "boundary_interpolation" ) = ti::extrapolate_at_boundary_with_warning,
-           get_docstring( "piecewise_constant_interpolation" ).c_str( ) );
-
-    m.def( "lagrange_interpolation",
-           &ti::lagrangeInterpolation,
-           py::arg( "number_of_points" ),
-           py::arg( "lookup_scheme" ) = ti::huntingAlgorithm,
-           py::arg( "boundary_interpolation" ) = ti::extrapolate_at_boundary_with_warning,
-           py::arg( "lagrange_boundary_handling" ) = ti::lagrange_cubic_spline_boundary_interpolation,
-           get_docstring( "lagrange_interpolation" ).c_str( ) );
-
-    m.def( "hermite_spline_interpolation",
-           &ti::hermiteInterpolation,
-           py::arg( "lookup_scheme" ) = ti::huntingAlgorithm,
-           py::arg( "boundary_interpolation" ) = ti::extrapolate_at_boundary_with_warning,
-           get_docstring( "hermite_spline_interpolation" ).c_str( ) );
-
-    m.def( "hermite_interpolation",
-           &ti::hermiteInterpolation,
-           py::arg( "lookup_scheme" ) = ti::huntingAlgorithm,
-           py::arg( "boundary_interpolation" ) = ti::extrapolate_at_boundary_with_warning );
-
-    m.def( "create_one_dimensional_scalar_interpolator",
-           &ti::createOneDimensionalInterpolatorBasic< TIME_TYPE, STATE_SCALAR_TYPE >,
-           py::arg( "data_to_interpolate" ),
-           py::arg( "interpolator_settings" ),
-           py::arg( "data_first_derivatives" ) = std::vector< double >( ),
-           get_docstring( "create_one_dimensional_scalar_interpolator" ).c_str( ) );
-
-    m.def( "create_one_dimensional_vector_interpolator",
-           &ti::createOneDimensionalInterpolatorBasic< TIME_TYPE, Eigen::VectorXd >,
-           py::arg( "data_to_interpolate" ),
-           py::arg( "interpolator_settings" ),
-           py::arg( "data_first_derivatives" ) = std::vector< Eigen::VectorXd >( ),
-           get_docstring( "create_one_dimensional_vector_interpolator" ).c_str( ) );
-
-    m.def( "create_one_dimensional_matrix_interpolator",
-           &ti::createOneDimensionalInterpolatorBasic< TIME_TYPE, Eigen::MatrixXd >,
-           py::arg( "data_to_interpolate" ),
-           py::arg( "interpolator_settings" ),
-           py::arg( "data_first_derivatives" ) = std::vector< Eigen::MatrixXd >( ),
-           get_docstring( "create_one_dimensional_matrix_interpolator" ).c_str( ) );
-
-    py::class_< ti::OneDimensionalInterpolator< TIME_TYPE, STATE_SCALAR_TYPE >,
-                std::shared_ptr< ti::OneDimensionalInterpolator< TIME_TYPE, STATE_SCALAR_TYPE > > >(
-            m, "OneDimensionalInterpolatorScalar", get_docstring( "OneDimensionalInterpolatorScalar" ).c_str( ) )
-            .def( "interpolate",
-                  py::overload_cast< const TIME_TYPE >( &ti::OneDimensionalInterpolator< TIME_TYPE, STATE_SCALAR_TYPE >::interpolate ),
-                  py::arg( "independent_variable_value" ),
-                  get_docstring( "OneDimensionalInterpolatorScalar.interpolate" ).c_str( ) );
-
-    py::class_< ti::OneDimensionalInterpolator< TIME_TYPE, Eigen::VectorXd >,
-                std::shared_ptr< ti::OneDimensionalInterpolator< TIME_TYPE, Eigen::VectorXd > > >(
-            m, "OneDimensionalInterpolatorVector", get_docstring( "OneDimensionalInterpolatorVector" ).c_str( ) )
-            .def( "interpolate",
-                  py::overload_cast< const TIME_TYPE >( &ti::OneDimensionalInterpolator< TIME_TYPE, Eigen::VectorXd >::interpolate ),
-                  py::arg( "independent_variable_value" ),
-                  get_docstring( "OneDimensionalInterpolatorVector.interpolate" ).c_str( ) );
-
-    py::class_< ti::OneDimensionalInterpolator< TIME_TYPE, Eigen::MatrixXd >,
-                std::shared_ptr< ti::OneDimensionalInterpolator< TIME_TYPE, Eigen::MatrixXd > > >(
-            m, "OneDimensionalInterpolatorMatrix", get_docstring( "OneDimensionalInterpolatorMatrix" ).c_str( ) )
-            .def( "interpolate",
-                  py::overload_cast< const TIME_TYPE >( &ti::OneDimensionalInterpolator< TIME_TYPE, Eigen::MatrixXd >::interpolate ),
-                  py::arg( "independent_variable_value" ),
-                  get_docstring( "OneDimensionalInterpolatorMatrix.interpolate" ).c_str( ) );
-}
-
-}  // namespace interpolators
-}  // namespace math
-}  // namespace tudatpy
-=======
-/*    Copyright (c) 2010-2018, Delft University of Technology
- *    All rights reserved
- *
- *    This file is part of the Tudat. Redistribution and use in source and
- *    binary forms, with or without modification, are permitted exclusively
- *    under the terms of the Modified BSD license. You should have received
- *    a copy of the license with this file. If not, please or visit:
- *    http://tudat.tudelft.nl/LICENSE.
- */
-
-#include "expose_interpolators.h"
-
-#include <pybind11/eigen.h>
-#include <pybind11/numpy.h>
-#include <pybind11/pybind11.h>
-#include <pybind11/stl.h>
-#include <pybind11/stl_bind.h>
-#include <pybind11/functional.h>
-
-#include "scalarTypes.h"
-
-namespace py = pybind11;
-
-namespace ti = tudat::interpolators;
-
-namespace tudat
-{
-
-namespace interpolators
-{
-
-template< typename IndependentVariableType, typename DependentVariableType >
-std::shared_ptr< OneDimensionalInterpolator< IndependentVariableType, DependentVariableType > > createOneDimensionalInterpolatorBasic(
-        const std::map< IndependentVariableType, DependentVariableType > dataToInterpolate,
-        const std::shared_ptr< InterpolatorSettings > interpolatorSettings,
-        const std::vector< DependentVariableType > firstDerivativesOfDataToIntepolate = std::vector< DependentVariableType >( ) )
-{
-    return createOneDimensionalInterpolator< IndependentVariableType, DependentVariableType >(
-            dataToInterpolate,
-            interpolatorSettings,
-            std::make_pair( IdentityElement::getAdditionIdentity< DependentVariableType >( ),
-                            IdentityElement::getAdditionIdentity< DependentVariableType >( ) ),
-            firstDerivativesOfDataToIntepolate );
-}
-
-}  // namespace interpolators
-
-}  // namespace tudat
-namespace tudatpy
-{
-namespace math
-{
-namespace interpolators
-{
-
-void expose_interpolators( py::module &m )
-{
-    py::enum_< ti::BoundaryInterpolationType >( m, "BoundaryInterpolationType", R"doc(
-
-        Enumeration of types of behaviour to be used beyond the edges of the interpolation domain.
-
-        Enumeration of types of behaviour to be used beyond the edges of the interpolation domain. For independent variable
-        data in the range :math:`[t_{0}...t_{N}]`, this enum is used to define the behaviour of the interpolator at
-        :math:`t<t_{0}` and :math:`t>t_{N}`
-
-
-
-
-
-     )doc" )
-            .value( "throw_exception_at_boundary",
-                    ti::BoundaryInterpolationType::throw_exception_at_boundary,
-                    R"doc(
-The program will terminate with an error message when the interpolator is interrogated beyond the range :math:`[t_{0}...t_{N}]`
-     )doc" )
-            .value( "use_boundary_value",
-                    ti::BoundaryInterpolationType::use_boundary_value,
-                    R"doc(
-The value :math:`\mathbf{x}_{0}` is returned for :math:`t<t_{0}` (and :math:`\mathbf{x}_{N}` if :math:`t>t_{N}`)
-     )doc" )
-            .value( "use_boundary_value_with_warning",
-                    ti::BoundaryInterpolationType::use_boundary_value_with_warning,
-                    R"doc(
-Same as ``use_boundary_value``, but a warning is printed to the terminal
-     )doc" )
-            .value( "extrapolate_at_boundary",
-                    ti::BoundaryInterpolationType::extrapolate_at_boundary,
-                    R"doc(
-The interpolation scheme is extended beyond the range :math:`t_{0}...t_{N}` without any warning. That is, the mathematical equation used to compute the value of :math:`x` in the range :math:`[t_{0}...t_{1}]` is used without any checks for :math:`t<t_{0}`  (and equivalently for :math:`t>t_{N}`). Warning, using this setting can result in divergent/unrealistic behaviour
-     )doc" )
-            .value( "extrapolate_at_boundary_with_warning",
-                    ti::BoundaryInterpolationType::extrapolate_at_boundary_with_warning,
-                    R"doc(
-Same as ``extrapolate_at_boundary``, but a warning is printed to the terminal
-     )doc" )
-            //            .value("use_default_value",
-            //            ti::BoundaryInterpolationType::use_default_value)
-            //            .value("use_default_value_with_warning",
-            //            ti::BoundaryInterpolationType::use_default_value_with_warning)
-            .export_values( );
-
-    py::enum_< ti::AvailableLookupScheme >( m,
-                                            "AvailableLookupScheme",
-                                            R"doc(
-
-        Enumeration of types of behaviour to be used beyond the edges of the interpolation domain.
-
-        When the interpolation is performed, the interpolator scheme will typically start by finding the nearest neighbor of
-        the requested value of the independent variable :math:`t` in the data set :math:`[t_{0}...t_{N}]`.
-        The choice of lookup scheme can have a significant influence on computational efficiency for large data sets and/or simple
-        interpolation algorithms
-
-
-
-
-
-     )doc" )
-            .value( "hunting_algorithm",
-                    ti::AvailableLookupScheme::huntingAlgorithm,
-                    R"doc(
-With this option, the interpolator 'remembers' which value of :math:`t_{i}` was the nearest neighbor during the previous call to the interpolate function, and starts looking at/near this entry of the data set :math:`[t_{i}]` to find the nearest neighbor.
-     )doc" )
-            .value( "binary_search",
-                    ti::AvailableLookupScheme::binarySearch,
-                    R"doc(
-With this option, the algorithm uses a binary search algorithm to find the nearest neighbor, initially starting with the full data range :math:`[t_{0}...t_{N}]`.
-     )doc" )
-            .export_values( );
-
-    py::enum_< ti::LagrangeInterpolatorBoundaryHandling >( m, "LagrangeInterpolatorBoundaryHandling", R"doc(
-
-        Enumeration of types of behaviour to be used close to the edges of the interpolation domain, for the Lagrange interpolator.
-
-        Enumeration of types of behaviour to be used close to the edges of the interpolation domain, for the Lagrange interpolator.
-        As explained for :func:`lagrange_interpolation`, the algorithm for the Lagrange interpolation breaks down at the edges of
-        the interpolation domain. This enum provides the available options a user has to deal with this.
-
-
-
-
-
-     )doc" )
-            .value( "lagrange_cubic_spline_boundary_interpolation",
-                    ti::LagrangeInterpolatorBoundaryHandling::lagrange_no_boundary_interpolation,
-                    R"doc(
-A cubic-spline interpolator is created from the first and last :math:`\max(m/2-1,4)` data points of the full data set, and these cubic spline interpolators are used when an interpolation at :math:`t<t_{(m/2-1)}` or :math:`t<t_{N-(m/2)}` is called
-     )doc" )
-            .value( "lagrange_no_boundary_interpolation",
-                    ti::LagrangeInterpolatorBoundaryHandling::lagrange_no_boundary_interpolation,
-                    R"doc(
-The program will terminate with an exception when the Lagrange interpolator is interrogated beyond its valid range
-     )doc" )
-            .export_values( );
-
-    py::class_< ti::InterpolatorSettings, std::shared_ptr< ti::InterpolatorSettings > >( m,
-                                                                                         "InterpolatorSettings",
-                                                                                         R"doc(
-
-        Base class to define settings for an interpolator.
-
-
-
-
-
-     )doc" );
-
-    py::class_< ti::InterpolatorGenerationSettings< tudat::Time >, std::shared_ptr< ti::InterpolatorGenerationSettings< tudat::Time > > >(
-            m, "InterpolatorGenerationSettingsTime", R"doc(No documentation found.)doc" );
-
-    py::class_< ti::InterpolatorGenerationSettings< double >, std::shared_ptr< ti::InterpolatorGenerationSettings< double > > >(
-            m, "InterpolatorGenerationSettingsFloat", R"doc(No documentation found.)doc" );
-
-    py::class_< ti::LagrangeInterpolatorSettings, std::shared_ptr< ti::LagrangeInterpolatorSettings >, ti::InterpolatorSettings >(
-            m,
-            "LagrangeInterpolatorSettings",
-            R"doc(
-
-        :class:`InterpolatorSettings`-derived class to define settings for a Lagrange interpolator.
-
-
-
-
-
-     )doc" )
-            .def( py::init< const int,
-                            const bool,
-                            const ti::AvailableLookupScheme,
-                            const ti::LagrangeInterpolatorBoundaryHandling,
-                            const ti::BoundaryInterpolationType >( ),
-                  py::arg( "interpolate_order" ),
-                  py::arg( "use_long_double_time_step" ) = 0,
-                  py::arg( "selected_lookup_scheme" ) = ti::huntingAlgorithm,
-                  py::arg( "lagrange_boundary_handling" ) = ti::lagrange_cubic_spline_boundary_interpolation,
-                  py::arg( "boundary_handling" ) = ti::extrapolate_at_boundary );
-
-    m.def( "interpolator_generation_settings",
-           &ti::interpolatorGenerationSettings< TIME_TYPE >,
-           py::arg( "interpolator_settings" ),
-           py::arg( "initial_time" ),
-           py::arg( "final_time" ),
-           py::arg( "time_step" ),
            R"doc(No documentation found.)doc" );
 
     m.def( "interpolator_generation_settings_float",
@@ -839,5 +619,4 @@
 
 }  // namespace interpolators
 }  // namespace math
-}  // namespace tudatpy
->>>>>>> a367fe96
+}  // namespace tudatpy