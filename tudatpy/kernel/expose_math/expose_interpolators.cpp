/*    Copyright (c) 2010-2018, Delft University of Technology
 *    All rights reserved
 *
 *    This file is part of the Tudat. Redistribution and use in source and
 *    binary forms, with or without modification, are permitted exclusively
 *    under the terms of the Modified BSD license. You should have received
 *    a copy of the license with this file. If not, please or visit:
 *    http://tudat.tudelft.nl/LICENSE.
 */

#include "expose_interpolators.h"

#include <pybind11/pybind11.h>
#include <pybind11/stl.h>
#include <pybind11/eigen.h>

#include <pybind11/eigen.h>
#include <pybind11/functional.h>
#include <pybind11/stl.h>

namespace py = pybind11;

namespace ti = tudat::interpolators;

namespace tudat{

namespace interpolators
{

template< typename IndependentVariableType, typename DependentVariableType >
std::shared_ptr< OneDimensionalInterpolator< IndependentVariableType, DependentVariableType > >
createOneDimensionalInterpolatorBasic(
        const std::map< IndependentVariableType, DependentVariableType > dataToInterpolate,
        const std::shared_ptr< InterpolatorSettings > interpolatorSettings )
{
    return createOneDimensionalInterpolator( dataToInterpolate, interpolatorSettings );
}

}

}
namespace tudatpy {

namespace prototype {

// TODO: Make recommendation to add () operator to OneDimensionalInterpolator which calls OneDimensionalInterpolator.interpolate(x)
// TODO: Add constructor for interpolate which interpolates a Eigen::VectorXd.

std::function<Eigen::MatrixXd(Eigen::VectorXd)> interp1d(std::map<double, Eigen::VectorXd> &stateMap,
                                                         const std::string &kind = "linear",
                                                         const int &interpolateOrder = 8) {

  std::shared_ptr<ti::InterpolatorSettings> interpolatorSettings;
  if (kind == "lagrange") {
    interpolatorSettings = std::make_shared<ti::LagrangeInterpolatorSettings>(interpolateOrder);
  } else if (kind == "linear") {
    interpolatorSettings = std::make_shared<ti::InterpolatorSettings>(ti::linear_interpolator);
  } else if (kind == "piecewise_constant") {
    interpolatorSettings = std::make_shared<ti::InterpolatorSettings>(ti::piecewise_constant_interpolator);
  } else if (kind == "cubic_spline") {
    interpolatorSettings = std::make_shared<ti::InterpolatorSettings>(ti::cubic_spline_interpolator);
  } else if (kind == "hermite_spline") {
    interpolatorSettings = std::make_shared<ti::InterpolatorSettings>(ti::hermite_spline_interpolator);
  } else {
    throw std::invalid_argument("Argument for 'kind' is invalid.");
  }
  std::shared_ptr<ti::OneDimensionalInterpolator<double, Eigen::VectorXd>> interpolator =
      ti::createOneDimensionalInterpolator(stateMap, interpolatorSettings);

  return [=](Eigen::VectorXd x) {
    //  return [=](double x) {
    Eigen::MatrixXd interpolated(stateMap.begin()->second.size(), x.size());
    for (int i = 0; i < x.size(); ++i) { interpolated.col(i) = interpolator->interpolate(x(i)); }
    return interpolated;
  };
}

std::function<Eigen::MatrixXd(Eigen::VectorXd)> interp1d(const Eigen::VectorXd &x,
                                                         const Eigen::MatrixXd &y,
                                                         const std::string &kind = "linear",
                                                         const int &interpolateOrder = 8) {
  std::map<double, Eigen::VectorXd> stateMap;
  for (auto col = 0; col < y.cols(); ++col) { stateMap[x(col)] = y.col(col).transpose(); }
  return interp1d(stateMap, kind, interpolateOrder);
}
}// namespace prototype

void expose_interpolators(py::module &m) {

<<<<<<< HEAD
  py::class_<
      ti::OneDimensionalInterpolator<double, Eigen::VectorXd>,
      std::shared_ptr<ti::OneDimensionalInterpolator<double, Eigen::VectorXd>>>
      OneDimensionalInterpolator(m, "OneDimensionalInterpolator");

  py::class_<ti::CubicSplineInterpolator<double, Eigen::VectorXd>,
             std::shared_ptr<ti::CubicSplineInterpolator<double, Eigen::VectorXd>>,
             ti::OneDimensionalInterpolator<double, Eigen::VectorXd>>
      CubicSplineInterpolator(m, "CubicSplineInterpolator");

  py::class_<ti::HermiteCubicSplineInterpolator<double, Eigen::VectorXd>,
             std::shared_ptr<ti::HermiteCubicSplineInterpolator<double, Eigen::VectorXd>>,
             ti::OneDimensionalInterpolator<double, Eigen::VectorXd>>
      HermiteCubicSplineInterpolator(m, "HermiteCubicSplineInterpolator");

  py::class_<ti::LagrangeInterpolator<double, Eigen::VectorXd>,
             std::shared_ptr<ti::LagrangeInterpolator<double, Eigen::VectorXd>>,
             ti::OneDimensionalInterpolator<double, Eigen::VectorXd>>
      LagrangeInterpolator(m, "LagrangeInterpolator");

  py::class_<ti::LinearInterpolator<double, Eigen::VectorXd>,
             std::shared_ptr<ti::LinearInterpolator<double, Eigen::VectorXd>>,
             ti::OneDimensionalInterpolator<double, Eigen::VectorXd>>
      LinearInterpolator(m, "LinearInterpolator");

  m.def("interp1d", py::overload_cast<const Eigen::VectorXd &, const Eigen::MatrixXd &, const std::string &, const int &>(&prototype::interp1d),
        py::arg("x"),
        py::arg("y"),
        py::arg("kind") = "linear",
        py::arg("order") = 8);

  m.def("interp1d", py::overload_cast<std::map<double, Eigen::VectorXd> &, const std::string &, const int &>(&prototype::interp1d),
        py::arg("result"),
        py::arg("kind") = "linear",
        py::arg("order") = 8);

  py::enum_<ti::BoundaryInterpolationType>(m, "BoundaryInterpolationType")
      .value("throw_exception_at_boundary", ti::BoundaryInterpolationType::throw_exception_at_boundary)
      .value("use_boundary_value", ti::BoundaryInterpolationType::use_boundary_value)
      .value("use_boundary_value_with_warning", ti::BoundaryInterpolationType::use_boundary_value_with_warning)
      .value("extrapolate_at_boundary", ti::BoundaryInterpolationType::extrapolate_at_boundary)
      .value("extrapolate_at_boundary_with_warning", ti::BoundaryInterpolationType::extrapolate_at_boundary_with_warning)
      .value("use_default_value", ti::BoundaryInterpolationType::use_default_value)
      .value("use_default_value_with_warning", ti::BoundaryInterpolationType::use_default_value_with_warning)
      .export_values();

  py::enum_<ti::AvailableLookupScheme>(m, "AvailableLookupScheme")
      .value("hunting_algorithm", ti::AvailableLookupScheme::huntingAlgorithm)
      .value("binary_search", ti::AvailableLookupScheme::binarySearch)
      .export_values();

  py::enum_<ti::LagrangeInterpolatorBoundaryHandling>(m, "LagrangeInterpolatorBoundaryHandling")
      .value("lagrange_cubic_spline_boundary_interpolation", ti::LagrangeInterpolatorBoundaryHandling::lagrange_no_boundary_interpolation)
      .value("lagrange_no_boundary_interpolation", ti::LagrangeInterpolatorBoundaryHandling::lagrange_no_boundary_interpolation)
      .export_values();

  py::class_<ti::InterpolatorSettings,
             std::shared_ptr<ti::InterpolatorSettings>>
      InterpolatorSettings(m, "InterpolatorSettings");

  py::class_<
      ti::LagrangeInterpolatorSettings,
      std::shared_ptr<ti::LagrangeInterpolatorSettings>,
      ti::InterpolatorSettings>(m,
                                "LagrangeInterpolatorSettings",
                                "Class for providing settings to creating a Lagrange interpolator.")
      .def(py::init<
               const int,
               const bool,
               const ti::AvailableLookupScheme,
               const ti::LagrangeInterpolatorBoundaryHandling,
               const ti::BoundaryInterpolationType>(),
           py::arg("interpolate_order"),
           py::arg("use_long_double_time_step") = 0,
           py::arg("selected_lookup_scheme") = ti::huntingAlgorithm,
           py::arg("lagrange_boundary_handling") = ti::lagrange_cubic_spline_boundary_interpolation,
           py::arg("boundary_handling") = ti::extrapolate_at_boundary);
=======
    py::enum_<ti::BoundaryInterpolationType>(m, "BoundaryInterpolationType")
         .value("throw_exception_at_boundary", ti::BoundaryInterpolationType::throw_exception_at_boundary)
         .value("use_boundary_value", ti::BoundaryInterpolationType::use_boundary_value)
         .value("use_boundary_value_with_warning", ti::BoundaryInterpolationType::use_boundary_value_with_warning)
         .value("extrapolate_at_boundary", ti::BoundaryInterpolationType::extrapolate_at_boundary)
         .value("extrapolate_at_boundary_with_warning", ti::BoundaryInterpolationType::extrapolate_at_boundary_with_warning)
         .value("use_default_value", ti::BoundaryInterpolationType::use_default_value)
         .value("use_default_value_with_warning", ti::BoundaryInterpolationType::use_default_value_with_warning)
         .export_values();

    py::enum_<ti::AvailableLookupScheme>(m, "AvailableLookupScheme")
         .value("hunting_algorithm", ti::AvailableLookupScheme::huntingAlgorithm)
         .value("binary_search", ti::AvailableLookupScheme::binarySearch)
         .export_values();

    py::enum_<ti::LagrangeInterpolatorBoundaryHandling>(m, "LagrangeInterpolatorBoundaryHandling")
         .value("lagrange_cubic_spline_boundary_interpolation", ti::LagrangeInterpolatorBoundaryHandling::lagrange_no_boundary_interpolation)
         .value("lagrange_no_boundary_interpolation", ti::LagrangeInterpolatorBoundaryHandling::lagrange_no_boundary_interpolation)
         .export_values();

    py::class_<ti::InterpolatorSettings,
            std::shared_ptr<ti::InterpolatorSettings>>(m, "InterpolatorSettings");

    py::class_<
          ti::LagrangeInterpolatorSettings,
          std::shared_ptr<ti::LagrangeInterpolatorSettings>,
          ti::InterpolatorSettings>(m,
                                    "LagrangeInterpolatorSettings",
                                    "Class for providing settings to creating a Lagrange interpolator.")
          .def(py::init<
                   const int,
                   const bool,
                   const ti::AvailableLookupScheme,
                   const ti::LagrangeInterpolatorBoundaryHandling,
                   const ti::BoundaryInterpolationType>(),
               py::arg("interpolate_order"),
               py::arg("use_long_double_time_step") = 0,
               py::arg("selected_lookup_scheme") = ti::huntingAlgorithm,
               py::arg("lagrange_boundary_handling") = ti::lagrange_cubic_spline_boundary_interpolation,
               py::arg("boundary_handling") = ti::extrapolate_at_boundary);



    m.def("linear_interpolation", &ti::linearInterpolation,
          py::arg( "lookup_scheme" ) = ti::huntingAlgorithm,
          py::arg( "boundary_interpolation" ) = ti::extrapolate_at_boundary_with_warning);

    m.def("cubic_spline_interpolation", &ti::cubicSplineInterpolation,
          py::arg( "lookup_scheme" ) = ti::huntingAlgorithm,
          py::arg( "boundary_interpolation" ) = ti::extrapolate_at_boundary_with_warning);

    m.def("piecewise_constant_interpolation", &ti::piecewiseConstantInterpolation,
          py::arg( "lookup_scheme" ) = ti::huntingAlgorithm,
          py::arg( "boundary_interpolation" ) = ti::extrapolate_at_boundary_with_warning);

    m.def("lagrange_interpolation", &ti::lagrangeInterpolation,
          py::arg( "order" ),
          py::arg( "lookup_scheme" ) = ti::huntingAlgorithm,
          py::arg( "boundary_interpolation" ) = ti::extrapolate_at_boundary_with_warning,
          py::arg( "lagrange_boundary_handling" ) = ti::lagrange_cubic_spline_boundary_interpolation );


    m.def("create_one_dimensional_interpolator",
          &ti::createOneDimensionalInterpolatorBasic< double, Eigen::VectorXd >,
          py::arg("data_to_interpolate"),
          py::arg("interpolator_settings") );

    m.def("create_one_dimensional_interpolator",
          &ti::createOneDimensionalInterpolatorBasic< double, Eigen::MatrixXd >,
          py::arg("data_to_interpolate"),
          py::arg("interpolator_settings") );



    py::class_<
            ti::OneDimensionalInterpolator<double, Eigen::VectorXd>,
            std::shared_ptr<ti::OneDimensionalInterpolator<double, Eigen::VectorXd>>>(m, "OneDimensionalInterpolatorVector")
            .def("interpolate", py::overload_cast< const double >(
                     &ti::OneDimensionalInterpolator<double, Eigen::VectorXd>::interpolate ),
                 py::arg("independent_variable_value") )
            .def("interpolate", py::overload_cast< const std::vector< double >& >(
                     &ti::OneDimensionalInterpolator<double, Eigen::VectorXd>::interpolate ),
                 py::arg("independent_variable_values") );

    py::class_<
            ti::OneDimensionalInterpolator<double, Eigen::MatrixXd>,
            std::shared_ptr<ti::OneDimensionalInterpolator<double, Eigen::MatrixXd>>>(m, "OneDimensionalInterpolatorMatrix")
            .def("interpolate", py::overload_cast< const double >(
                     &ti::OneDimensionalInterpolator<double, Eigen::MatrixXd>::interpolate ),
                 py::arg("independent_variable_value") )
            .def("interpolate", py::overload_cast< const std::vector< double >& >(
                     &ti::OneDimensionalInterpolator<double, Eigen::MatrixXd>::interpolate ),
                 py::arg("independent_variable_values") );

>>>>>>> 17b5a60f
};

}// namespace tudatpy<|MERGE_RESOLUTION|>--- conflicted
+++ resolved
@@ -13,10 +13,6 @@
 #include <pybind11/pybind11.h>
 #include <pybind11/stl.h>
 #include <pybind11/eigen.h>
-
-#include <pybind11/eigen.h>
-#include <pybind11/functional.h>
-#include <pybind11/stl.h>
 
 namespace py = pybind11;
 
@@ -41,131 +37,8 @@
 }
 namespace tudatpy {
 
-namespace prototype {
-
-// TODO: Make recommendation to add () operator to OneDimensionalInterpolator which calls OneDimensionalInterpolator.interpolate(x)
-// TODO: Add constructor for interpolate which interpolates a Eigen::VectorXd.
-
-std::function<Eigen::MatrixXd(Eigen::VectorXd)> interp1d(std::map<double, Eigen::VectorXd> &stateMap,
-                                                         const std::string &kind = "linear",
-                                                         const int &interpolateOrder = 8) {
-
-  std::shared_ptr<ti::InterpolatorSettings> interpolatorSettings;
-  if (kind == "lagrange") {
-    interpolatorSettings = std::make_shared<ti::LagrangeInterpolatorSettings>(interpolateOrder);
-  } else if (kind == "linear") {
-    interpolatorSettings = std::make_shared<ti::InterpolatorSettings>(ti::linear_interpolator);
-  } else if (kind == "piecewise_constant") {
-    interpolatorSettings = std::make_shared<ti::InterpolatorSettings>(ti::piecewise_constant_interpolator);
-  } else if (kind == "cubic_spline") {
-    interpolatorSettings = std::make_shared<ti::InterpolatorSettings>(ti::cubic_spline_interpolator);
-  } else if (kind == "hermite_spline") {
-    interpolatorSettings = std::make_shared<ti::InterpolatorSettings>(ti::hermite_spline_interpolator);
-  } else {
-    throw std::invalid_argument("Argument for 'kind' is invalid.");
-  }
-  std::shared_ptr<ti::OneDimensionalInterpolator<double, Eigen::VectorXd>> interpolator =
-      ti::createOneDimensionalInterpolator(stateMap, interpolatorSettings);
-
-  return [=](Eigen::VectorXd x) {
-    //  return [=](double x) {
-    Eigen::MatrixXd interpolated(stateMap.begin()->second.size(), x.size());
-    for (int i = 0; i < x.size(); ++i) { interpolated.col(i) = interpolator->interpolate(x(i)); }
-    return interpolated;
-  };
-}
-
-std::function<Eigen::MatrixXd(Eigen::VectorXd)> interp1d(const Eigen::VectorXd &x,
-                                                         const Eigen::MatrixXd &y,
-                                                         const std::string &kind = "linear",
-                                                         const int &interpolateOrder = 8) {
-  std::map<double, Eigen::VectorXd> stateMap;
-  for (auto col = 0; col < y.cols(); ++col) { stateMap[x(col)] = y.col(col).transpose(); }
-  return interp1d(stateMap, kind, interpolateOrder);
-}
-}// namespace prototype
-
 void expose_interpolators(py::module &m) {
 
-<<<<<<< HEAD
-  py::class_<
-      ti::OneDimensionalInterpolator<double, Eigen::VectorXd>,
-      std::shared_ptr<ti::OneDimensionalInterpolator<double, Eigen::VectorXd>>>
-      OneDimensionalInterpolator(m, "OneDimensionalInterpolator");
-
-  py::class_<ti::CubicSplineInterpolator<double, Eigen::VectorXd>,
-             std::shared_ptr<ti::CubicSplineInterpolator<double, Eigen::VectorXd>>,
-             ti::OneDimensionalInterpolator<double, Eigen::VectorXd>>
-      CubicSplineInterpolator(m, "CubicSplineInterpolator");
-
-  py::class_<ti::HermiteCubicSplineInterpolator<double, Eigen::VectorXd>,
-             std::shared_ptr<ti::HermiteCubicSplineInterpolator<double, Eigen::VectorXd>>,
-             ti::OneDimensionalInterpolator<double, Eigen::VectorXd>>
-      HermiteCubicSplineInterpolator(m, "HermiteCubicSplineInterpolator");
-
-  py::class_<ti::LagrangeInterpolator<double, Eigen::VectorXd>,
-             std::shared_ptr<ti::LagrangeInterpolator<double, Eigen::VectorXd>>,
-             ti::OneDimensionalInterpolator<double, Eigen::VectorXd>>
-      LagrangeInterpolator(m, "LagrangeInterpolator");
-
-  py::class_<ti::LinearInterpolator<double, Eigen::VectorXd>,
-             std::shared_ptr<ti::LinearInterpolator<double, Eigen::VectorXd>>,
-             ti::OneDimensionalInterpolator<double, Eigen::VectorXd>>
-      LinearInterpolator(m, "LinearInterpolator");
-
-  m.def("interp1d", py::overload_cast<const Eigen::VectorXd &, const Eigen::MatrixXd &, const std::string &, const int &>(&prototype::interp1d),
-        py::arg("x"),
-        py::arg("y"),
-        py::arg("kind") = "linear",
-        py::arg("order") = 8);
-
-  m.def("interp1d", py::overload_cast<std::map<double, Eigen::VectorXd> &, const std::string &, const int &>(&prototype::interp1d),
-        py::arg("result"),
-        py::arg("kind") = "linear",
-        py::arg("order") = 8);
-
-  py::enum_<ti::BoundaryInterpolationType>(m, "BoundaryInterpolationType")
-      .value("throw_exception_at_boundary", ti::BoundaryInterpolationType::throw_exception_at_boundary)
-      .value("use_boundary_value", ti::BoundaryInterpolationType::use_boundary_value)
-      .value("use_boundary_value_with_warning", ti::BoundaryInterpolationType::use_boundary_value_with_warning)
-      .value("extrapolate_at_boundary", ti::BoundaryInterpolationType::extrapolate_at_boundary)
-      .value("extrapolate_at_boundary_with_warning", ti::BoundaryInterpolationType::extrapolate_at_boundary_with_warning)
-      .value("use_default_value", ti::BoundaryInterpolationType::use_default_value)
-      .value("use_default_value_with_warning", ti::BoundaryInterpolationType::use_default_value_with_warning)
-      .export_values();
-
-  py::enum_<ti::AvailableLookupScheme>(m, "AvailableLookupScheme")
-      .value("hunting_algorithm", ti::AvailableLookupScheme::huntingAlgorithm)
-      .value("binary_search", ti::AvailableLookupScheme::binarySearch)
-      .export_values();
-
-  py::enum_<ti::LagrangeInterpolatorBoundaryHandling>(m, "LagrangeInterpolatorBoundaryHandling")
-      .value("lagrange_cubic_spline_boundary_interpolation", ti::LagrangeInterpolatorBoundaryHandling::lagrange_no_boundary_interpolation)
-      .value("lagrange_no_boundary_interpolation", ti::LagrangeInterpolatorBoundaryHandling::lagrange_no_boundary_interpolation)
-      .export_values();
-
-  py::class_<ti::InterpolatorSettings,
-             std::shared_ptr<ti::InterpolatorSettings>>
-      InterpolatorSettings(m, "InterpolatorSettings");
-
-  py::class_<
-      ti::LagrangeInterpolatorSettings,
-      std::shared_ptr<ti::LagrangeInterpolatorSettings>,
-      ti::InterpolatorSettings>(m,
-                                "LagrangeInterpolatorSettings",
-                                "Class for providing settings to creating a Lagrange interpolator.")
-      .def(py::init<
-               const int,
-               const bool,
-               const ti::AvailableLookupScheme,
-               const ti::LagrangeInterpolatorBoundaryHandling,
-               const ti::BoundaryInterpolationType>(),
-           py::arg("interpolate_order"),
-           py::arg("use_long_double_time_step") = 0,
-           py::arg("selected_lookup_scheme") = ti::huntingAlgorithm,
-           py::arg("lagrange_boundary_handling") = ti::lagrange_cubic_spline_boundary_interpolation,
-           py::arg("boundary_handling") = ti::extrapolate_at_boundary);
-=======
     py::enum_<ti::BoundaryInterpolationType>(m, "BoundaryInterpolationType")
          .value("throw_exception_at_boundary", ti::BoundaryInterpolationType::throw_exception_at_boundary)
          .value("use_boundary_value", ti::BoundaryInterpolationType::use_boundary_value)
@@ -260,7 +133,6 @@
                      &ti::OneDimensionalInterpolator<double, Eigen::MatrixXd>::interpolate ),
                  py::arg("independent_variable_values") );
 
->>>>>>> 17b5a60f
 };
 
 }// namespace tudatpy