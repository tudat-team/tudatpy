<<<<<<< HEAD
///*    Copyright (c) 2010-2018, Delft University of Technology
// *    All rights reserved
// *
// *    This file is part of the Tudat. Redistribution and use in source and
// *    binary forms, with or without modification, are permitted exclusively
// *    under the terms of the Modified BSD license. You should have received
// *    a copy of the license with this file. If not, please or visit:
// *    http://tudat.tudelft.nl/LICENSE.
// */
//
// #include "expose_example.h"
//
// #include <tudat/astro/aerodynamics/testApolloCapsuleCoefficients.h>
//
// #include <pybind11/pybind11.h>
//
// namespace py = pybind11;
//
// namespace tudatpy {
//
// void expose_example(py::module &m) {
//
//  m.def("apollo_aerodynamics_coefficient_interface",
//        &tudat::unit_tests::getApolloCoefficientInterface);
//}
//
//}// namespace tudatpy
=======
///*    Copyright (c) 2010-2018, Delft University of Technology
// *    All rights reserved
// *
// *    This file is part of the Tudat. Redistribution and use in source and
// *    binary forms, with or without modification, are permitted exclusively
// *    under the terms of the Modified BSD license. You should have received
// *    a copy of the license with this file. If not, please or visit:
// *    http://tudat.tudelft.nl/LICENSE.
// */
//
// #include "expose_example.h"
//
// #include <tudat/astro/aerodynamics/testApolloCapsuleCoefficients.h>
//
// #include <pybind11/pybind11.h>
//
// namespace py = pybind11;
//
// namespace tudatpy {
//
// void expose_example(py::module &m) {
//
//  m.def("apollo_aerodynamics_coefficient_interface",
//        &tudat::unit_tests::getApolloCoefficientInterface);
//}
//
//}// namespace tudatpy
>>>>>>> c9e1f02f
<|MERGE_RESOLUTION|>--- conflicted
+++ resolved
@@ -1,4 +1,3 @@
-<<<<<<< HEAD
 ///*    Copyright (c) 2010-2018, Delft University of Technology
 // *    All rights reserved
 // *
@@ -25,33 +24,4 @@
 //        &tudat::unit_tests::getApolloCoefficientInterface);
 //}
 //
-//}// namespace tudatpy
-=======
-///*    Copyright (c) 2010-2018, Delft University of Technology
-// *    All rights reserved
-// *
-// *    This file is part of the Tudat. Redistribution and use in source and
-// *    binary forms, with or without modification, are permitted exclusively
-// *    under the terms of the Modified BSD license. You should have received
-// *    a copy of the license with this file. If not, please or visit:
-// *    http://tudat.tudelft.nl/LICENSE.
-// */
-//
-// #include "expose_example.h"
-//
-// #include <tudat/astro/aerodynamics/testApolloCapsuleCoefficients.h>
-//
-// #include <pybind11/pybind11.h>
-//
-// namespace py = pybind11;
-//
-// namespace tudatpy {
-//
-// void expose_example(py::module &m) {
-//
-//  m.def("apollo_aerodynamics_coefficient_interface",
-//        &tudat::unit_tests::getApolloCoefficientInterface);
-//}
-//
-//}// namespace tudatpy
->>>>>>> c9e1f02f
+//}// namespace tudatpy