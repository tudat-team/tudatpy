<<<<<<< HEAD
/*    Copyright (c) 2010-2018, Delft University of Technology
 *    All rights reserved
 *
 *    This file is part of the Tudat. Redistribution and use in source and
 *    binary forms, with or without modification, are permitted exclusively
 *    under the terms of the Modified BSD license. You should have received
 *    a copy of the license with this file. If not, please or visit:
 *    http://tudat.tudelft.nl/LICENSE.
 */

#include "expose_astro.h"

#include "expose_astro/expose_aerodynamics.h"
#include "expose_astro/expose_conversion.h"
#include "expose_astro/expose_ephemerides.h"
#include "expose_astro/expose_fundamentals.h"
#include "expose_astro/expose_gravitation.h"
#include "expose_astro/expose_propagators.h"
#include "expose_astro/expose_reference_frames.h"
#include "expose_astro/expose_two_body_dynamics.h"
#include "expose_astro/expose_observations.h"
#include "expose_astro/expose_shape.h"
#include "expose_astro/expose_ground_stations.h"

#include <pybind11/pybind11.h>

namespace py = pybind11;

namespace tudatpy {

void expose_astro(py::module &m) {

  auto fundamentals = m.def_submodule("fundamentals");
  expose_fundamentals(fundamentals);

  auto conversion = m.def_submodule("conversion");
  expose_conversion(conversion);

  auto frames = m.def_submodule("frames");
  expose_frames(frames);

  auto aerodynamics = m.def_submodule("aerodynamics");
  expose_aerodynamics(aerodynamics);

  auto two_body_dynamics = m.def_submodule("two_body_dynamics");
  expose_two_body_dynamics(two_body_dynamics);

  auto ephemerides = m.def_submodule("ephemerides");
  expose_ephemerides(ephemerides);

  auto gravitation = m.def_submodule("gravitation");
  expose_gravitation(gravitation);

  auto propagators = m.def_submodule("propagators");
  expose_propagators(propagators);

  auto shape = m.def_submodule("shape");
  expose_shape(shape);

  auto observations = m.def_submodule("observations");
  expose_observations(observations);

  auto ground_stations = m.def_submodule("ground_stations");
  expose_ground_stations(ground_stations);


//  auto shape_based_thrust = m.def_submodule("shape_based_thrust");
//  expose_shape_based_thrust(shape_based_thrust);
};

};// namespace tudatpy
=======
/*    Copyright (c) 2010-2018, Delft University of Technology
 *    All rights reserved
 *
 *    This file is part of the Tudat. Redistribution and use in source and
 *    binary forms, with or without modification, are permitted exclusively
 *    under the terms of the Modified BSD license. You should have received
 *    a copy of the license with this file. If not, please or visit:
 *    http://tudat.tudelft.nl/LICENSE.
 */

#include "expose_astro.h"

#include "expose_astro/expose_aerodynamics.h"
#include "expose_astro/expose_conversion.h"
#include "expose_astro/expose_ephemerides.h"
#include "expose_astro/expose_fundamentals.h"
#include "expose_astro/expose_gravitation.h"
#include "expose_astro/expose_propagators.h"
#include "expose_astro/expose_reference_frames.h"
#include "expose_astro/expose_two_body_dynamics.h"
#include "expose_astro/expose_observations.h"
#include "expose_astro/expose_shape.h"
#include "expose_astro/expose_trajectory_design.h"

#include <pybind11/pybind11.h>

namespace py = pybind11;

namespace tudatpy {

void expose_astro(py::module &m) {

  auto fundamentals = m.def_submodule("fundamentals");
  expose_fundamentals(fundamentals);

  auto conversion = m.def_submodule("conversion");
  expose_conversion(conversion);

  auto frames = m.def_submodule("frames");
  expose_frames(frames);

  auto aerodynamics = m.def_submodule("aerodynamics");
  expose_aerodynamics(aerodynamics);

  auto two_body_dynamics = m.def_submodule("two_body_dynamics");
  expose_two_body_dynamics(two_body_dynamics);

  auto ephemerides = m.def_submodule("ephemerides");
  expose_ephemerides(ephemerides);

  auto gravitation = m.def_submodule("gravitation");
  expose_gravitation(gravitation);

  auto propagators = m.def_submodule("propagators");
  expose_propagators(propagators);

  auto shape = m.def_submodule("shape");
  expose_shape(shape);

  auto observations = m.def_submodule("observations");
  expose_observations(observations);

  auto trajectory_design = m.def_submodule("trajectory_design");
  expose_trajectory_design(trajectory_design);

//  auto shape_based_thrust = m.def_submodule("shape_based_thrust");
//  expose_shape_based_thrust(shape_based_thrust);
};

};// namespace tudatpy
>>>>>>> 477b0d0c
<|MERGE_RESOLUTION|>--- conflicted
+++ resolved
@@ -1,4 +1,3 @@
-<<<<<<< HEAD
 /*    Copyright (c) 2010-2018, Delft University of Technology
  *    All rights reserved
  *
@@ -22,6 +21,7 @@
 #include "expose_astro/expose_observations.h"
 #include "expose_astro/expose_shape.h"
 #include "expose_astro/expose_ground_stations.h"
+#include "expose_astro/expose_trajectory_design.h"
 
 #include <pybind11/pybind11.h>
 
@@ -64,81 +64,10 @@
   auto ground_stations = m.def_submodule("ground_stations");
   expose_ground_stations(ground_stations);
 
-
-//  auto shape_based_thrust = m.def_submodule("shape_based_thrust");
-//  expose_shape_based_thrust(shape_based_thrust);
-};
-
-};// namespace tudatpy
-=======
-/*    Copyright (c) 2010-2018, Delft University of Technology
- *    All rights reserved
- *
- *    This file is part of the Tudat. Redistribution and use in source and
- *    binary forms, with or without modification, are permitted exclusively
- *    under the terms of the Modified BSD license. You should have received
- *    a copy of the license with this file. If not, please or visit:
- *    http://tudat.tudelft.nl/LICENSE.
- */
-
-#include "expose_astro.h"
-
-#include "expose_astro/expose_aerodynamics.h"
-#include "expose_astro/expose_conversion.h"
-#include "expose_astro/expose_ephemerides.h"
-#include "expose_astro/expose_fundamentals.h"
-#include "expose_astro/expose_gravitation.h"
-#include "expose_astro/expose_propagators.h"
-#include "expose_astro/expose_reference_frames.h"
-#include "expose_astro/expose_two_body_dynamics.h"
-#include "expose_astro/expose_observations.h"
-#include "expose_astro/expose_shape.h"
-#include "expose_astro/expose_trajectory_design.h"
-
-#include <pybind11/pybind11.h>
-
-namespace py = pybind11;
-
-namespace tudatpy {
-
-void expose_astro(py::module &m) {
-
-  auto fundamentals = m.def_submodule("fundamentals");
-  expose_fundamentals(fundamentals);
-
-  auto conversion = m.def_submodule("conversion");
-  expose_conversion(conversion);
-
-  auto frames = m.def_submodule("frames");
-  expose_frames(frames);
-
-  auto aerodynamics = m.def_submodule("aerodynamics");
-  expose_aerodynamics(aerodynamics);
-
-  auto two_body_dynamics = m.def_submodule("two_body_dynamics");
-  expose_two_body_dynamics(two_body_dynamics);
-
-  auto ephemerides = m.def_submodule("ephemerides");
-  expose_ephemerides(ephemerides);
-
-  auto gravitation = m.def_submodule("gravitation");
-  expose_gravitation(gravitation);
-
-  auto propagators = m.def_submodule("propagators");
-  expose_propagators(propagators);
-
-  auto shape = m.def_submodule("shape");
-  expose_shape(shape);
-
-  auto observations = m.def_submodule("observations");
-  expose_observations(observations);
-
   auto trajectory_design = m.def_submodule("trajectory_design");
   expose_trajectory_design(trajectory_design);
 
-//  auto shape_based_thrust = m.def_submodule("shape_based_thrust");
-//  expose_shape_based_thrust(shape_based_thrust);
-};
 
-};// namespace tudatpy
->>>>>>> 477b0d0c
+}
+
+}// namespace tudatpy