--- conflicted
+++ resolved
@@ -15,10 +15,6 @@
 #include <tudat/astro/mission_segments/createTransferTrajectory.h>
 #include <tudat/simulation/propagation_setup/accelerationSettings.h>
 
-<<<<<<< HEAD
-#include "docstrings.h"
-=======
->>>>>>> c9e1f02f
 #include "tudat/astro/mission_segments/createTransferTrajectory.h"
 #include "tudat/math/root_finders.h"
 
@@ -40,59 +36,17 @@
 {
     m.attr( "DEFAULT_MINIMUM_PERICENTERS" ) = tms::DEFAULT_MINIMUM_PERICENTERS;
 
-<<<<<<< HEAD
-    py::enum_< tms::TransferLegTypes >( m, "TransferLegTypes", get_docstring( "TransferLegTypes" ).c_str( ) )
-            .value( "unpowered_unperturbed_leg_type",
-                    tms::TransferLegTypes::unpowered_unperturbed_leg,
-                    get_docstring( "TransferLegTypes.unpowered_unperturbed_leg_type" ).c_str( ) )
-            .value( "dsm_position_based_leg_type",
-                    tms::TransferLegTypes::dsm_position_based_leg,
-                    get_docstring( "TransferLegTypes.dsm_position_based_leg_type" ).c_str( ) )
-            .value( "dsm_velocity_based_leg_type",
-                    tms::TransferLegTypes::dsm_velocity_based_leg,
-                    get_docstring( "TransferLegTypes.dsm_velocity_based_leg_type" ).c_str( ) )
-            .value( "spherical_shaping_low_thrust_leg",
-                    tms::TransferLegTypes::spherical_shaping_low_thrust_leg,
-                    get_docstring( "TransferLegTypes.spherical_shaping_low_thrust_leg" ).c_str( ) )
-            .value( "hodographic_low_thrust_leg",
-                    tms::TransferLegTypes::hodographic_low_thrust_leg,
-                    get_docstring( "TransferLegTypes.hodographic_low_thrust_leg" ).c_str( ) )
-            .export_values( );
-
-    py::class_< tms::TransferLeg, std::shared_ptr< tms::TransferLeg > >( m, "TransferLeg", get_docstring( "TransferLeg" ).c_str( ) )
-            .def( "state_along_trajectory",
-                  py::overload_cast< const double >( &tms::TransferLeg::getStateAlongTrajectory ),
-                  py::arg( "time_since_leg_beginning" ),
-                  get_docstring( "TransferLeg.time_since_leg_beginning" ).c_str( ) );
-
-    py::class_< tsbm::SphericalShapingLeg, std::shared_ptr< tsbm::SphericalShapingLeg >, tms::TransferLeg >(
-            m, "SphericalShapingLeg", get_docstring( "SphericalShapingLeg" ).c_str( ) );
-
-    py::class_< tsbm::HodographicShapingLeg, std::shared_ptr< tsbm::HodographicShapingLeg >, tms::TransferLeg >(
-            m, "HodographicShapingLeg", get_docstring( "HodographicShapingLeg" ).c_str( ) );
-
-    py::class_< tms::TransferNodeSettings, std::shared_ptr< tms::TransferNodeSettings > >(
-            m, "TransferNodeSettings", get_docstring( "TransferNodeSettings" ).c_str( ) );
-
-    py::class_< tms::SwingbyNodeSettings, std::shared_ptr< tms::SwingbyNodeSettings >, tms::TransferNodeSettings >(
-            m, "SwingbyNodeSettings", get_docstring( "SwingbyNodeSettings" ).c_str( ) );
-
-    py::class_< tms::EscapeAndDepartureNodeSettings, std::shared_ptr< tms::EscapeAndDepartureNodeSettings >, tms::TransferNodeSettings >(
-            m, "EscapeAndDepartureNodeSettings", get_docstring( "EscapeAndDepartureNodeSettings" ).c_str( ) );
-
-    py::class_< tms::CaptureAndInsertionNodeSettings, std::shared_ptr< tms::CaptureAndInsertionNodeSettings >, tms::TransferNodeSettings >(
-            m, "CaptureAndInsertionNodeSettings", get_docstring( "CaptureAndInsertionNodeSettings" ).c_str( ) );
-
-    py::class_< tms::TransferLegSettings, std::shared_ptr< tms::TransferLegSettings > >(
-            m, "TransferLegSettings", get_docstring( "TransferLegSettings" ).c_str( ) );
-=======
     py::enum_< tms::TransferLegTypes >( m,
                                         "TransferLegTypes",
                                         R"doc(
 
         Enumeration of available leg types.
 
-
+    py::class_< tsbm::HodographicShapingLeg, std::shared_ptr< tsbm::HodographicShapingLeg >, tms::TransferLeg >(
+            m, "HodographicShapingLeg", get_docstring( "HodographicShapingLeg" ).c_str( ) );
+
+    py::class_< tms::TransferNodeSettings, std::shared_ptr< tms::TransferNodeSettings > >(
+            m, "TransferNodeSettings", get_docstring( "TransferNodeSettings" ).c_str( ) );
 
 
 
@@ -128,7 +82,21 @@
         Functional (base) class for transfer legs, requiring the leg type, departure body ephemeris and arrival body ephemeris.
         Transfer node classes requiring additional information must be created using an object derived from this class.
 
-
+    m.def( "spherical_shaping_leg",
+           &tms::sphericalShapingLeg,
+           py::arg( "root_finder_settings" ),
+           py::arg( "lower_bound_free_coefficient" ) = TUDAT_NAN,
+           py::arg( "upper_bound_free_coefficient" ) = TUDAT_NAN,
+           py::arg( "initial_value_free_coefficient" ) = TUDAT_NAN,
+           py::arg( "time_to_azimuth_interpolator_step_size" ) = tpc::JULIAN_DAY,
+           get_docstring( "spherical_shaping_leg" ).c_str( ) );
+
+    m.def( "hodographic_shaping_leg",
+           &tms::hodographicShapingLeg,
+           py::arg( "radial_velocity_function_components" ),
+           py::arg( "normal_velocity_function_components" ),
+           py::arg( "axial_velocity_function_components" ),
+           get_docstring( "hodographic_shaping_leg" ).c_str( ) );
 
 
 
@@ -241,7 +209,6 @@
 
 
      )doc" );
->>>>>>> c9e1f02f
 
     m.def( "mga_settings_unpowered_unperturbed_legs",
            py::overload_cast< const std::vector< std::string > &,
@@ -252,9 +219,6 @@
            py::arg( "departure_orbit" ) = std::make_pair( TUDAT_NAN, TUDAT_NAN ),
            py::arg( "arrival_orbit" ) = std::make_pair( TUDAT_NAN, TUDAT_NAN ),
            py::arg( "minimum_pericenters" ) = tms::DEFAULT_MINIMUM_PERICENTERS,
-<<<<<<< HEAD
-           get_docstring( "mga_settings_unpowered_unperturbed_legs" ).c_str( ) );
-=======
            R"doc(
 
 Function to get the legs and nodes settings of a transfer with just upowered legs.
@@ -295,7 +259,6 @@
 
 
     )doc" );
->>>>>>> c9e1f02f
 
     m.def( "mga_settings_dsm_position_based_legs",
            py::overload_cast< const std::vector< std::string > &,
@@ -306,9 +269,6 @@
            py::arg( "departure_orbit" ) = std::make_pair( TUDAT_NAN, TUDAT_NAN ),
            py::arg( "arrival_orbit" ) = std::make_pair( TUDAT_NAN, TUDAT_NAN ),
            py::arg( "minimum_pericenters" ) = tms::DEFAULT_MINIMUM_PERICENTERS,
-<<<<<<< HEAD
-           get_docstring( "mga_settings_dsm_position_based_legs" ).c_str( ) );
-=======
            R"doc(
 
 Function to get the legs and nodes settings of a transfer constituted by legs with 1 impulsive deep space maneuver (DSM)
@@ -350,7 +310,6 @@
 
 
     )doc" );
->>>>>>> c9e1f02f
 
     m.def( "mga_settings_dsm_velocity_based_legs",
            py::overload_cast< const std::vector< std::string > &,
@@ -361,9 +320,6 @@
            py::arg( "departure_orbit" ) = std::make_pair( TUDAT_NAN, TUDAT_NAN ),
            py::arg( "arrival_orbit" ) = std::make_pair( TUDAT_NAN, TUDAT_NAN ),
            py::arg( "minimum_pericenters" ) = tms::DEFAULT_MINIMUM_PERICENTERS,
-<<<<<<< HEAD
-           get_docstring( "mga_settings_dsm_velocity_based_legs" ).c_str( ) );
-=======
            R"doc(
 
 Function to get the legs and nodes settings of a transfer constituted by legs with 1 impulsive deep space maneuver (DSM)
@@ -405,7 +361,6 @@
 
 
     )doc" );
->>>>>>> c9e1f02f
 
     m.def( "mga_settings_spherical_shaping_legs",
            py::overload_cast< const std::vector< std::string > &,
@@ -424,9 +379,6 @@
            py::arg( "upper_bound_free_coefficient" ) = TUDAT_NAN,
            py::arg( "initial_value_free_coefficient" ) = TUDAT_NAN,
            py::arg( "minimum_pericenters" ) = tms::DEFAULT_MINIMUM_PERICENTERS,
-<<<<<<< HEAD
-           get_docstring( "mga_settings_spherical_shaping_legs" ).c_str( ) );
-=======
            R"doc(
 
 Function to get the legs and nodes settings of a transfer constituted by low-thrust spherical shaping legs.
@@ -483,7 +435,6 @@
 
 
     )doc" );
->>>>>>> c9e1f02f
 
     m.def( "mga_settings_hodographic_shaping_legs",
            py::overload_cast< const std::vector< std::string > &,
@@ -500,11 +451,6 @@
            py::arg( "departure_orbit" ) = std::make_pair( TUDAT_NAN, TUDAT_NAN ),
            py::arg( "arrival_orbit" ) = std::make_pair( TUDAT_NAN, TUDAT_NAN ),
            py::arg( "minimum_pericenters" ) = tms::DEFAULT_MINIMUM_PERICENTERS,
-<<<<<<< HEAD
-           get_docstring( "mga_settings_hodographic_shaping_legs" ).c_str( ) );
-
-    m.def( "mga_settings_hodographic_shaping_legs_with_recommended_functions",
-=======
            R"doc(
 
 Function to get the legs and nodes settings of a transfer constituted by low-thrust hodographic shaping legs,
@@ -558,7 +504,6 @@
 
     m.def( "mga_settings_hodographic_shaping_legs_with_recommended_"
            "functions",
->>>>>>> c9e1f02f
            py::overload_cast< const std::vector< std::string > &,
                               const std::vector< double > &,
                               const std::vector< double > &,
@@ -571,17 +516,6 @@
            py::arg( "departure_orbit" ) = std::make_pair( TUDAT_NAN, TUDAT_NAN ),
            py::arg( "arrival_orbit" ) = std::make_pair( TUDAT_NAN, TUDAT_NAN ),
            py::arg( "minimum_pericenters" ) = tms::DEFAULT_MINIMUM_PERICENTERS,
-<<<<<<< HEAD
-           get_docstring( "mga_settings_hodographic_shaping_legs" ).c_str( ) );
-
-    py::class_< tms::TransferTrajectory, std::shared_ptr< tms::TransferTrajectory > >(
-            m, "TransferTrajectory", get_docstring( "TransferTrajectory" ).c_str( ) )
-            .def_property_readonly(
-                    "delta_v", &tms::TransferTrajectory::getTotalDeltaV, get_docstring( "TransferTrajectory.delta_v" ).c_str( ) )
-            .def_property_readonly( "time_of_flight",
-                                    &tms::TransferTrajectory::getTotalTimeOfFlight,
-                                    get_docstring( "TransferTrajectory.time_of_flight" ).c_str( ) )
-=======
            R"doc(
 
 Function to get the legs and nodes settings of a transfer constituted by low-thrust hodographic shaping legs,
@@ -665,58 +599,11 @@
 
         :type: float
      )doc" )
->>>>>>> c9e1f02f
             .def( "evaluate",
                   &tms::TransferTrajectory::evaluateTrajectory,
                   py::arg( "node_times" ),
                   py::arg( "leg_parameters" ),
                   py::arg( "node_parameters" ),
-<<<<<<< HEAD
-                  get_docstring( "TransferTrajectory.evaluate" ).c_str( ) )
-            .def( "single_node_delta_v",
-                  &tms::TransferTrajectory::getNodeDeltaV,
-                  py::arg( "node_index" ),
-                  get_docstring( "TransferTrajectory.single_node_delta_v" ).c_str( ) )
-            .def( "single_leg_delta_v",
-                  &tms::TransferTrajectory::getLegDeltaV,
-                  py::arg( "leg_index" ),
-                  get_docstring( "TransferTrajectory.single_leg_delta_v" ).c_str( ) )
-            .def( "states_along_trajectory",
-                  py::overload_cast< const int >( &tms::TransferTrajectory::getStatesAlongTrajectory ),
-                  py::arg( "number_of_data_points_per_leg" ),
-                  get_docstring( "TransferTrajectory.states_along_trajectory" ).c_str( ) )
-            .def( "inertial_thrust_accelerations_along_trajectory",
-                  py::overload_cast< const int >( &tms::TransferTrajectory::getInertialThrustAccelerationsAlongTrajectory ),
-                  py::arg( "number_of_data_points_per_leg" ),
-                  get_docstring( "TransferTrajectory.inertial_thrust_accelerations_along_trajectory" ).c_str( ) )
-            .def( "rsw_thrust_accelerations_along_trajectory",
-                  py::overload_cast< const int >( &tms::TransferTrajectory::getRswThrustAccelerationsAlongTrajectory ),
-                  py::arg( "number_of_data_points_per_leg" ),
-                  get_docstring( "TransferTrajectory.rsw_thrust_accelerations_along_trajectory" ).c_str( ) )
-            .def( "tnw_thrust_accelerations_along_trajectory",
-                  py::overload_cast< const int >( &tms::TransferTrajectory::getTnwThrustAccelerationsAlongTrajectory ),
-                  py::arg( "number_of_data_points_per_leg" ),
-                  get_docstring( "TransferTrajectory.tnw_thrust_accelerations_along_trajectory" ).c_str( ) )
-            .def_property_readonly( "delta_v_per_node",
-                                    &tms::TransferTrajectory::getDeltaVPerNode,
-                                    get_docstring( "TransferTrajectory.delta_v_per_node" ).c_str( ) )
-            .def_property_readonly( "delta_v_per_leg",
-                                    &tms::TransferTrajectory::getDeltaVPerLeg,
-                                    get_docstring( "TransferTrajectory.delta_v_per_leg" ).c_str( ) )
-            .def_property_readonly( "number_of_nodes",
-                                    &tms::TransferTrajectory::getNumberOfNodes,
-                                    get_docstring( "TransferTrajectory.number_of_nodes" ).c_str( ) )
-            .def_property_readonly( "number_of_legs",
-                                    &tms::TransferTrajectory::getNumberOfLegs,
-                                    get_docstring( "TransferTrajectory.number_of_legs" ).c_str( ) )
-            .def_property_readonly( "legs", &tms::TransferTrajectory::getLegs, get_docstring( "TransferTrajectory.legs" ).c_str( ) );
-
-    m.def( "unpowered_leg", &tms::unpoweredLeg, get_docstring( "unpowered_leg" ).c_str( ) );
-
-    m.def( "dsm_position_based_leg", &tms::dsmPositionBasedLeg, get_docstring( "dsm_position_based_leg" ).c_str( ) );
-
-    m.def( "dsm_velocity_based_leg", &tms::dsmVelocityBasedLeg, get_docstring( "dsm_velocity_based_leg" ).c_str( ) );
-=======
                   R"doc(
 
         Evaluate transfer trajectory.
@@ -1018,7 +905,6 @@
 
 
     )doc" );
->>>>>>> c9e1f02f
 
     m.def( "spherical_shaping_leg",
            &tms::sphericalShapingLeg,
@@ -1027,9 +913,6 @@
            py::arg( "upper_bound_free_coefficient" ) = TUDAT_NAN,
            py::arg( "initial_value_free_coefficient" ) = TUDAT_NAN,
            py::arg( "time_to_azimuth_interpolator_step_size" ) = tpc::JULIAN_DAY,
-<<<<<<< HEAD
-           get_docstring( "spherical_shaping_leg" ).c_str( ) );
-=======
            R"doc(
 
 Function for creating the settings of a low-thrust spherical shaping leg.
@@ -1077,18 +960,12 @@
 
 
     )doc" );
->>>>>>> c9e1f02f
 
     m.def( "hodographic_shaping_leg",
            &tms::hodographicShapingLeg,
            py::arg( "radial_velocity_function_components" ),
            py::arg( "normal_velocity_function_components" ),
            py::arg( "axial_velocity_function_components" ),
-<<<<<<< HEAD
-           get_docstring( "hodographic_shaping_leg" ).c_str( ) );
-
-    m.def( "swingby_node", &tms::swingbyNode, py::arg( "minimum_periapsis" ) = TUDAT_NAN, get_docstring( "swingby_node" ).c_str( ) );
-=======
            R"doc(
 
 Function for creating the settings of a low-thrust hodographic shaping leg.
@@ -1166,15 +1043,11 @@
 
 
     )doc" );
->>>>>>> c9e1f02f
 
     m.def( "departure_node",
            &tms::escapeAndDepartureNode,
            py::arg( "departure_semi_major_axi    s" ),
            py::arg( "departure_eccentricity" ),
-<<<<<<< HEAD
-           get_docstring( "departure_node" ).c_str( ) );
-=======
            R"doc(
 
 Function for creating the settings of an escape or departure node.
@@ -1204,15 +1077,11 @@
 
 
     )doc" );
->>>>>>> c9e1f02f
 
     m.def( "capture_node",
            &tms::captureAndInsertionNode,
            py::arg( "capture_semi_major_axis" ),
            py::arg( "capture_eccentricity" ),
-<<<<<<< HEAD
-           get_docstring( "capture_node" ).c_str( ) );
-=======
            R"doc(
 
 Function for creating the settings of a capture or insertion node.
@@ -1242,15 +1111,11 @@
 
 
     )doc" );
->>>>>>> c9e1f02f
 
     m.def( "print_parameter_definitions",
            &tms::printTransferParameterDefinition,
            py::arg( "leg_settings" ),
            py::arg( "node_settings" ),
-<<<<<<< HEAD
-           get_docstring( "print_parameter_definitions" ).c_str( ) );
-=======
            R"doc(
 
 Prints the list of parameters required to define the transfer trajectory, according to the
@@ -1275,7 +1140,6 @@
 
 
     )doc" );
->>>>>>> c9e1f02f
 
     m.def( "create_transfer_trajectory",
            &tms::createTransferTrajectory,
@@ -1284,9 +1148,6 @@
            py::arg( "node_settings" ),
            py::arg( "node_names" ),
            py::arg( "central_body" ),
-<<<<<<< HEAD
-           get_docstring( "create_transfer_trajectory" ).c_str( ) );
-=======
            R"doc(
 
 Function for creating a transfer trajectory consisting of the specified sequence of transfer nodes and
@@ -1323,7 +1184,6 @@
 
 
     )doc" );
->>>>>>> c9e1f02f
 
     m.def( "set_low_thrust_acceleration",
            &tms::setLowThrustAcceleration,
@@ -1331,11 +1191,7 @@
            py::arg( "bodies" ),
            py::arg( "body_name" ),
            py::arg( "engine_name" ),
-<<<<<<< HEAD
-           get_docstring( "set_low_thrust_acceleration" ).c_str( ) );
-=======
            R"doc(No documentation found.)doc" );
->>>>>>> c9e1f02f
 };
 
 }  // namespace transfer_trajectory
