--- conflicted
+++ resolved
@@ -387,12 +387,6 @@
     find_package(nlohmann_json REQUIRED 3.7.3)
 endif ()
 
-<<<<<<< HEAD
-# TODO: Not sure if this is needed. Comes from CMake of tudatpy
-set(Boost_USE_STATIC_LIBS OFF)
-set(Boost_USE_STATIC_RUNTIME OFF)
-
-=======
 # MCD dependency - add option and enable Fortran if needed
 option(
     TUDAT_BUILD_WITH_MCD
@@ -425,7 +419,6 @@
 set(Boost_USE_STATIC_LIBS OFF)
 set(Boost_USE_STATIC_RUNTIME OFF)
 
->>>>>>> 86311e87
 # Include YOLO functionality
 # TODO: Check what this does and if we need it
 include(YOLOProjectAddTestCase)
@@ -435,8 +428,6 @@
 
 # Define list of libraries in tudat and run setup for submodules
 include(TudatLinkLibraries)
-<<<<<<< HEAD
-=======
 
 # Build MCD library if enabled (must be AFTER TudatLinkLibraries)
 if(TUDAT_BUILD_WITH_MCD)
@@ -466,7 +457,6 @@
 include_directories("${PROJECT_BINARY_DIR}/include")
 
 # Add Tudat subdirectories
->>>>>>> 86311e87
 add_subdirectory(src/tudat/astro)
 add_subdirectory(src/tudat/basics)
 add_subdirectory(src/tudat/interface)
@@ -481,27 +471,9 @@
 if (TUDAT_BUILD_TUDAT_TUTORIALS)
     add_subdirectory(examples/tudat)
 endif()
-<<<<<<< HEAD
 
 # Additional contents from original tudat cmake
 # ========================================================================
-
-file(
-    RELATIVE_PATH TUDAT_DATA_DIR_RELATIVE_TO_INSTALL_PREFIX
-    "${CMAKE_INSTALL_PREFIX}"
-    "${INSTALL_DATA_DIR}/tudat"
-)
-
-# Set up config.hpp file of tudat for current version
-configure_file(
-        "${BASE_DIRECTORY}/configuration/tudat/config.hpp.in"
-        "${PROJECT_BINARY_DIR}/include/tudat/config.hpp" @ONLY
-)
-=======
-
-# Additional contents from original tudat cmake
-# ========================================================================
->>>>>>> 86311e87
 
 # Installation of the header files.
 install(
