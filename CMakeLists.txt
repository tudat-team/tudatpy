--- conflicted
+++ resolved
@@ -1,8 +1,4 @@
-<<<<<<< HEAD
-cmake_minimum_required(VERSION 3.5)
-=======
 cmake_minimum_required(VERSION 3.20)
->>>>>>> cb50b4b1
 
 if (POLICY CMP0048)
     cmake_policy(SET CMP0048 NEW)
