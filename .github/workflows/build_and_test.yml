# This workflow builds and tests the tudat source code on Windows, Linux, and MacOS using GitHub Actions. It is triggered upon push and pull requests to master, develop, and feature branches.
# This Github actions workflow automates the build and test process of the tudat source code on Windows, Linux, and MacOS. The workflow is triggered upon push and pull requests to master, develop, and feature branches. The workflow is built on top of the GitHub starter workflow for CMake on multiple platforms.
# ccache is used to cache previous compilation results to speed up the build process across s
# The workflow is built on top of the GitHub starter workflow for CMake on multiple platforms https://github.com/actions/starter-workflows/blob/main/ci/cmake-multi-platform.yml


name: Build and Test

on:
  push:
    branches: [ "master", "develop", "develop_10"]
  pull_request:
    branches: [ "master", "develop", "develop_10"]

jobs:
  build-and-test:

    env:
        CACHE_NUMBER: 0

    runs-on: ${{ matrix.os }}

    strategy:
      # Set fail-fast to false to ensure that feedback is delivered for all matrix combinations. Consider changing this to true when your workflow is stable.
      fail-fast: false

      # Set up a matrix to run the following 3 configurations:
      # 1. <Windows, Release, latest MSVC compiler toolchain on the default runner image, default generator>
      # 2. <Linux, Release, latest GCC compiler toolchain on the default runner image, default generator>
      # 3. <Linux, Release, latest Clang compiler toolchain on the default runner image, default generator>
      #
      # To add more build types (Release, Debug, RelWithDebInfo, etc.) customize the build_type list.
      matrix:
        os: [ubuntu-latest, windows-latest, macos-latest]
        build_type: [Release]
        c_compiler: [gcc, clang, cl]
        include:
          - os: windows-latest
            c_compiler: cl
            cpp_compiler: cl
            label: win-64
            path_conda_env: C:\Miniconda\envs\tudat
            build_jobs: 3
          - os: ubuntu-latest
            c_compiler: gcc
            cpp_compiler: g++
            label: linux-64
            path_conda_env: /usr/share/miniconda/envs/tudat
            build_jobs: 3
          - os: macos-latest
            c_compiler: clang
            cpp_compiler: clang++
            label: osx-64
            path_conda_env: /Users/runner/miniconda3/envs/tudat
            build_jobs: 2
        exclude:
          - os: windows-latest
            c_compiler: gcc
          - os: windows-latest
            c_compiler: clang
          - os: ubuntu-latest
            c_compiler: cl
          - os: macos-latest
            c_compiler: gcc
          - os: macos-latest
            c_compiler: cl
          - os: ubuntu-latest
            c_compiler: clang

    steps:
    - uses: actions/checkout@v4


    - name: Setup conda environment
      # This step creates an empty conda environment with the name 'tudat' and activates it. Use latest conda version.
      uses: conda-incubator/setup-miniconda@v3
      with:
           activate-environment: tudat
           auto-activate-base: false


    - name: Get date
      # Get the current date and time in UTC format. This step is used to create a unique cache key for the conda environment cache by appending the date to the cache key.
      # GitHub cache action doucmentation recommends refreshing the cache every 24 hours to avoid inconsistencies of package versions between the CI pipeline and local installations. This is ensured by appending the date to the cache key.See https://github.com/marketplace/actions/setup-miniconda#caching-environments for more detail.
      id: get-date
      run: echo "today=$(/bin/date -u '+%Y%m%d')" >> $GITHUB_OUTPUT
      shell: bash


    # - name: Cache conda environment
    #   # Cache the conda environment to avoid re-installing the same packages every time the workflow runs. The cache key is based on the environment.yml file, the operating system, and the date. The cache is restored if the cache key matches the cache key of the previous run.
    #   uses: actions/cache@v4
    #   with:
    #       path: ${{ matrix.path_conda_env }}
    #       key: ${{ runner.os }}-conda-${{ env.CACHE_NUMBER }}-${{ hashFiles('environment.yml') }}-${{steps.get-date.outputs.today}}
    #   id: cache


    - name: Create conda environment from environment.yml
      # Update the tudat conda environment created using the environment.yml file if the cache is not restored
      run: conda env update -n tudat -f environment.yaml
      # if: steps.cache.outputs.cache-hit != 'true'

    - name: Show full conda package list
      shell: bash -l {0}
      run: |
        echo "=== Conda environment information ==="
        conda info
        echo ""
        echo "=== Installed packages in tudat environment ==="
        conda list

    # - name: Download tudat resources data files for Linux and MacOS
    #   # The data files in tudat-resources are downloaded upon the installation of
    #   # the tudat-resources conda package in the previous step, but the data files are
    #   # not cached by the cache action. When the cache is hit, the update environment
    #   # step is skipped, skipping the installation of the tudat-resources package,
    #   # thereby skipping the download of the data files. Therefore, the data files must
    #   # be downloaded manually when the cache is hit.
    #   # This step downloads the data files in the tudat-resources package by running
    #   # the post-link scripts in https://github.com/tudat-team/tudat-resources-feedstock/blob/master/recipe/
    #   if: (runner.os == 'Linux' || runner.os == 'MacOS') && steps.cache.outputs.cache-hit == 'true'
    #   run: bash -c "$(curl -fsSL https://raw.githubusercontent.com/tudat-team/tudat-resources-feedstock/master/recipe/post-link.sh)"


    # - name: Download tudat-resources data files for Windows
    #   if: runner.os == 'Windows' && steps.cache.outputs.cache-hit == 'true'
    #   run: cmd /c "curl -fsSL https://raw.githubusercontent.com/tudat-team/tudat-resources-feedstock/master/recipe/post-link.bat | cmd"


    #- name: Restore cached compilation results
    #  # This third party action will setup ccache on the runner and restore any previously saved cache. Caches are saved automatically by the action after a build.
    #  uses: hendrikmuhs/ccache-action@v1.2.12
    #  with:
    #    key: ${{ matrix.os }}-${{ matrix.build_type }}


    - name: Configure CMake
      # Configure CMake in a 'build' subdirectory. `CMAKE_BUILD_TYPE` is only required if you are using a single-configuration generator such as make.
      # See https://cmake.org/cmake/help/latest/variable/CMAKE_BUILD_TYPE.html?highlight=cmake_build_type
      shell: bash -l {0}
      run: >
        cmake -B "${{ github.workspace }}/build"
        -S "${{ github.workspace }}"
        -DCMAKE_BUILD_TYPE=${{ matrix.build_type }}
        -DCMAKE_CXX_COMPILER=${{ matrix.cpp_compiler }}
        #-DCMAKE_CXX_COMPILER_LAUNCHER=ccache
        -DCMAKE_C_COMPILER=${{ matrix.c_compiler }}
        #-DCMAKE_C_COMPILER_LAUNCHER=ccache
        -DTUDAT_BUILD_GITHUB_ACTIONS=ON


    - name: Build
      # Build your program with the given configuration. Note that --config is needed because the default Windows generator is a multi-config generator (Visual Studio generator). Use multiple cpu cores available in the runner.
      shell: bash -l {0}
<<<<<<< HEAD
      run: cmake --build "${{ github.workspace }}/build" --config "${{ matrix.build_type }}" -j1
=======
      run: cmake --build "${{ github.workspace }}/build" --config "${{ matrix.build_type }}" -j${{ matrix.build_jobs }}
>>>>>>> b4f4be9f


    - name: Test
      working-directory: "${{ github.workspace }}/build"
      # Execute tests defined by the CMake configuration. Note that --build-config is needed because the default Windows generator is a multi-config generator (Visual Studio generator).
      # See https://cmake.org/cmake/help/latest/manual/ctest.1.html for more detail
      run: ctest --build-config ${{ matrix.build_type }} --output-on-failure -j1<|MERGE_RESOLUTION|>--- conflicted
+++ resolved
@@ -153,11 +153,7 @@
     - name: Build
       # Build your program with the given configuration. Note that --config is needed because the default Windows generator is a multi-config generator (Visual Studio generator). Use multiple cpu cores available in the runner.
       shell: bash -l {0}
-<<<<<<< HEAD
-      run: cmake --build "${{ github.workspace }}/build" --config "${{ matrix.build_type }}" -j1
-=======
       run: cmake --build "${{ github.workspace }}/build" --config "${{ matrix.build_type }}" -j${{ matrix.build_jobs }}
->>>>>>> b4f4be9f
 
 
     - name: Test
