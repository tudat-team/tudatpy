--- conflicted
+++ resolved
@@ -885,9 +885,6 @@
     std::string centralBody_;
 };
 
-<<<<<<< HEAD
-// Function to create a state function for a body, valid both during propagation, and outside propagation
-=======
 class IauRotationModelSettings: public RotationModelSettings
 {
 public:
@@ -926,7 +923,6 @@
 
 
 //Function to create a state function for a body, valid both during propagation, and outside propagation
->>>>>>> 4a4be869
 /*
  * Function to create a state function for a body, valid both during propagation, and outside propagation
  * \param bodies List of body objects
