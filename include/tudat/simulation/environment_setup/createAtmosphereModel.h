--- conflicted
+++ resolved
@@ -58,17 +58,10 @@
     WindModelSettings( const WindModelTypes windModelType,
                        const reference_frames::AerodynamicsReferenceFrames associatedFrame = reference_frames::vertical_frame ):
         windModelType_( windModelType ), associatedFrame_( associatedFrame )
-<<<<<<< HEAD
-    { }
-
-    //  Destructor
-    virtual ~WindModelSettings( ) { }
-=======
     {}
 
     //  Destructor
     virtual ~WindModelSettings( ) {}
->>>>>>> 86311e87
 
     //  Function to retrieve type of wind model that is to be created
     /*
@@ -98,11 +91,7 @@
     ConstantWindModelSettings( const Eigen::Vector3d constantWindVelocity,
                                const reference_frames::AerodynamicsReferenceFrames associatedFrame = reference_frames::vertical_frame ):
         WindModelSettings( constant_wind_model, associatedFrame ), constantWindVelocity_( constantWindVelocity )
-<<<<<<< HEAD
-    { }
-=======
-    {}
->>>>>>> 86311e87
+    {}
 
     Eigen::Vector3d getConstantWindVelocity( )
     {
@@ -129,11 +118,7 @@
     {}
 
     //  Destructor
-<<<<<<< HEAD
-    ~CustomWindModelSettings( ) { }
-=======
     ~CustomWindModelSettings( ) {}
->>>>>>> 86311e87
 
     //  Function to retrieve function that returns wind vector as a function of altitude, longitude, latitude and time
     /*
@@ -171,10 +156,7 @@
     tabulated_atmosphere,
     nrlmsise00,
     mars_dtm_atmosphere,
-<<<<<<< HEAD
-=======
     mcd_atmosphere,
->>>>>>> 86311e87
     scaled_atmosphere
 };
 
@@ -195,17 +177,10 @@
      *  additional information should be defined in a derived class.
      *  \param atmosphereType Type of atmosphere model that is to be created.
      */
-<<<<<<< HEAD
-    AtmosphereSettings( const AtmosphereTypes atmosphereType ): atmosphereType_( atmosphereType ) { }
-
-    //  Destructor
-    virtual ~AtmosphereSettings( ) { }
-=======
     AtmosphereSettings( const AtmosphereTypes atmosphereType ): atmosphereType_( atmosphereType ) {}
 
     //  Destructor
     virtual ~AtmosphereSettings( ) {}
->>>>>>> 86311e87
 
     //  Function to return type of atmosphere model that is to be created.
     /*
@@ -270,11 +245,7 @@
         constantTemperature_( constantTemperature ), densityAtZeroAltitude_( densityAtZeroAltitude ),
         specificGasConstant_( specificGasConstant ), ratioOfSpecificHeats_( ratioOfSpecificHeats ),
         bodyWithPredefinedExponentialAtmosphere_( undefined_body )
-<<<<<<< HEAD
-    { }
-=======
-    {}
->>>>>>> 86311e87
+    {}
 
     //  Default constructor.
     /*
@@ -422,11 +393,7 @@
         AtmosphereSettings( custom_constant_temperature_atmosphere ), densityFunctionType_( densityFunctionType ),
         constantTemperature_( constantTemperature ), specificGasConstant_( specificGasConstant ),
         ratioOfSpecificHeats_( ratioOfSpecificHeats ), modelSpecificParameters_( modelSpecificParameters )
-<<<<<<< HEAD
-    { }
-=======
-    {}
->>>>>>> 86311e87
+    {}
 
     //  Get the function to compute the density at the current conditions.
     /*
@@ -547,11 +514,7 @@
                                   const bool useAnomalousOxygen = true ):
         AtmosphereSettings( nrlmsise00 ), spaceWeatherFile_( spaceWeatherFile ), useStormConditions_( useStormConditions ),
         useAnomalousOxygen_( useAnomalousOxygen )
-<<<<<<< HEAD
-    { }
-=======
-    {}
->>>>>>> 86311e87
+    {}
 
     //  Function to return file containing space weather data.
     /*
@@ -595,18 +558,6 @@
 
     bool useAnomalousOxygen_;
 };
-<<<<<<< HEAD
-
-class MarsDtmAtmosphereSettings: public AtmosphereSettings
-{
-public:
-
-    MarsDtmAtmosphereSettings( const std::string& spaceWeatherFile = "" ):
-        AtmosphereSettings( mars_dtm_atmosphere ), spaceWeatherFile_( spaceWeatherFile ){ }
-
-    std::string getSpaceWeatherFile( ){ return spaceWeatherFile_; }
-
-=======
 
 class MarsDtmAtmosphereSettings : public AtmosphereSettings
 {
@@ -620,15 +571,12 @@
         return spaceWeatherFile_;
     }
 
->>>>>>> 86311e87
 private:
     //  File containing space weather data.
     /*
      *  File containing space weather data, as in https://celestrak.com/SpaceData/sw19571001.txt
      */
     std::string spaceWeatherFile_;
-
-
 };
 
 #if TUDAT_BUILD_WITH_MCD
@@ -822,11 +770,7 @@
         independentVariables_( independentVariablesNames ), dependentVariables_( dependentVariablesNames ),
         specificGasConstant_( specificGasConstant ), ratioOfSpecificHeats_( ratioOfSpecificHeats ), boundaryHandling_( boundaryHandling ),
         defaultExtrapolationValue_( defaultExtrapolationValue )
-<<<<<<< HEAD
-    { }
-=======
-    {}
->>>>>>> 86311e87
+    {}
 
     //  Constructor with single boundary handling parameters.
     /*
@@ -863,11 +807,7 @@
                         std::vector< std::pair< double, double > >(
                                 independentVariablesNames.size( ),
                                 std::make_pair( defaultExtrapolationValue, defaultExtrapolationValue ) ) ) )
-<<<<<<< HEAD
-    { }
-=======
-    {}
->>>>>>> 86311e87
+    {}
 
     //  Constructor compatible with old version.
     /*
@@ -902,11 +842,7 @@
                                              std::vector< std::pair< double, double > >(
                                                      1,
                                                      std::make_pair( defaultExtrapolationValue, defaultExtrapolationValue ) ) ) )
-<<<<<<< HEAD
-    { }
-=======
-    {}
->>>>>>> 86311e87
+    {}
 
     //  Constructor with no specific gas constant nor ratio of specific heats.
     /*
@@ -921,7 +857,6 @@
      *  \param defaultExtrapolationValue List of default values to be used for extrapolation, in case of
      *      use_default_value or use_default_value_with_warning as methods for boundaryHandling.
      */
-<<<<<<< HEAD
     TabulatedAtmosphereSettings( const std::map< int, std::string >& atmosphereTableFile,
                                  const std::vector< AtmosphereIndependentVariables >& independentVariablesNames,
                                  const std::vector< AtmosphereDependentVariables >& dependentVariablesNames,
@@ -931,64 +866,7 @@
         independentVariables_( independentVariablesNames ), dependentVariables_( dependentVariablesNames ),
         specificGasConstant_( physical_constants::SPECIFIC_GAS_CONSTANT_AIR ), ratioOfSpecificHeats_( 1.4 ),
         boundaryHandling_( boundaryHandling ), defaultExtrapolationValue_( defaultExtrapolationValue )
-    { }
-
-    //  Constructor with no specific gas constant nor ratio of specific heats.
-    /*
-     *  Constructor with no specific gas constant nor ratio of specific heats. These two values will be given
-     *  the default Earth value, or are specified inside the atmosphere table file (and thus, inside the
-     *  dependent variables vector).
-     *  \param atmosphereTableFile Map of files containing information on the atmosphere. The order of both
-     *      independent and dependent parameters needs to be specified in the independentVariablesNames and
-     *      dependentVariablesNames vectors, respectively. Note that specific gas constant and specific heat ratio
-     *      will be given the default constant values for Earth, unless they are included in the file map.
-     *  \param independentVariablesNames List of independent parameters describing the atmosphere.
-     *  \param dependentVariablesNames List of dependent parameters output by the atmosphere.
-     *  \param boundaryHandling List of methods for interpolation behavior when independent variable is out of range.
-     *  \param defaultExtrapolationValue List of default values to be used for extrapolation, in case of
-     *      use_default_value or use_default_value_with_warning as methods for boundaryHandling.
-     */
-=======
->>>>>>> 86311e87
-    TabulatedAtmosphereSettings( const std::map< int, std::string >& atmosphereTableFile,
-                                 const std::vector< AtmosphereIndependentVariables >& independentVariablesNames,
-                                 const std::vector< AtmosphereDependentVariables >& dependentVariablesNames,
-                                 const std::vector< interpolators::BoundaryInterpolationType >& boundaryHandling,
-<<<<<<< HEAD
-                                 const std::vector< double >& defaultExtrapolationValue ):
-        AtmosphereSettings( tabulated_atmosphere ), atmosphereFile_( atmosphereTableFile ),
-        independentVariables_( independentVariablesNames ), dependentVariables_( dependentVariablesNames ),
-        specificGasConstant_( physical_constants::SPECIFIC_GAS_CONSTANT_AIR ), ratioOfSpecificHeats_( 1.4 ),
-        boundaryHandling_( boundaryHandling )
-    {
-        // Assign default values
-        defaultExtrapolationValue_.resize( dependentVariablesNames.size( ) );
-        for( unsigned int i = 0; i < dependentVariablesNames.size( ); i++ )
-        {
-            for( unsigned int j = 0; j < independentVariablesNames.size( ); j++ )
-            {
-                if( boundaryHandling_.at( j ) == interpolators::use_default_value ||
-                    boundaryHandling_.at( j ) == interpolators::use_default_value_with_warning )
-                {
-                    defaultExtrapolationValue_.at( i ).push_back(
-                            std::make_pair( defaultExtrapolationValue.at( i ), defaultExtrapolationValue.at( i ) ) );
-                }
-                else
-                {
-                    defaultExtrapolationValue_.at( i ).push_back( std::make_pair( IdentityElement::getAdditionIdentity< double >( ),
-                                                                                  IdentityElement::getAdditionIdentity< double >( ) ) );
-                }
-            }
-        }
-    }
-=======
-                                 const std::vector< std::vector< std::pair< double, double > > >& defaultExtrapolationValue = { } ):
-        AtmosphereSettings( tabulated_atmosphere ), atmosphereFile_( atmosphereTableFile ),
-        independentVariables_( independentVariablesNames ), dependentVariables_( dependentVariablesNames ),
-        specificGasConstant_( physical_constants::SPECIFIC_GAS_CONSTANT_AIR ), ratioOfSpecificHeats_( 1.4 ),
-        boundaryHandling_( boundaryHandling ), defaultExtrapolationValue_( defaultExtrapolationValue )
-    {}
->>>>>>> 86311e87
+    {}
 
     //  Constructor with no specific gas constant nor ratio of specific heats, and with
     //  single boundary handling parameters.
@@ -1024,11 +902,7 @@
                         std::vector< std::pair< double, double > >(
                                 independentVariablesNames.size( ),
                                 std::make_pair( defaultExtrapolationValue, defaultExtrapolationValue ) ) ) )
-<<<<<<< HEAD
-    { }
-=======
-    {}
->>>>>>> 86311e87
+    {}
 
     //  Function to return file containing atmospheric properties.
     /*
@@ -1167,21 +1041,13 @@
                               const bool isScalingAbsolute ):
         AtmosphereSettings( scaled_atmosphere ), baseSettings_( baseSettings ), scaling_( [ = ]( const double ) { return scaling; } ),
         isScalingAbsolute_( isScalingAbsolute )
-<<<<<<< HEAD
-    { }
-=======
-    {}
->>>>>>> 86311e87
+    {}
 
     ScaledAtmosphereSettings( const std::shared_ptr< AtmosphereSettings > baseSettings,
                               const std::function< double( const double ) > scaling,
                               const bool isScalingAbsolute ):
         AtmosphereSettings( scaled_atmosphere ), baseSettings_( baseSettings ), scaling_( scaling ), isScalingAbsolute_( isScalingAbsolute )
-<<<<<<< HEAD
-    { }
-=======
-    {}
->>>>>>> 86311e87
+    {}
 
     std::shared_ptr< AtmosphereSettings > getBaseSettings( )
     {
@@ -1252,10 +1118,6 @@
                                                                                    "/sw19571001.txt",
                                                                            const bool useStormConditions = true,
                                                                            const bool useAnomalousOxygen = true )
-<<<<<<< HEAD
-{
-    return std::make_shared< NRLMSISE00AtmosphereSettings >( dataFile, useStormConditions, useAnomalousOxygen );
-=======
 {
     return std::make_shared< NRLMSISE00AtmosphereSettings >( dataFile, useStormConditions, useAnomalousOxygen );
 }
@@ -1263,14 +1125,7 @@
 inline std::shared_ptr< AtmosphereSettings > marsDtmAtmosphereSettings( )
 {
     return std::make_shared< MarsDtmAtmosphereSettings >( );
->>>>>>> 86311e87
 }
-
-inline std::shared_ptr< AtmosphereSettings > marsDtmAtmosphereSettings( )
-{
-    return std::make_shared< MarsDtmAtmosphereSettings >( );
-}
-
 
 typedef std::function< double( const double, const double, const double, const double ) > DensityFunction;
 //! @get_docstring(customConstantTemperatureAtmosphereSettings,0)
