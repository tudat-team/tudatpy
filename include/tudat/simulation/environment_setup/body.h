--- conflicted
+++ resolved
@@ -2249,18 +2249,15 @@
 void setAreBodiesInPropagation(const SystemOfBodies &bodies,
                                const bool areBodiesInPropagation);
 
-<<<<<<< HEAD
-
 std::shared_ptr< system_models::TimingSystem > getTimingSystem( const std::pair< std::string, std::string > linkEndName,
                                                                 const SystemOfBodies& bodyMap );
-=======
+
 bool isReferencePointGroundStation( const std::shared_ptr< Body > body,
                                     const std::string& referencePointName );
 
 bool isReferencePointGroundStation( const SystemOfBodies &bodies,
                                     const std::string& bodyName,
                                     const std::string& referencePointName );
->>>>>>> 5b421d99
 
 //! Function to compute the acceleration of a body, using its ephemeris and finite differences
 /*!
