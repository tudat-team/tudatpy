--- conflicted
+++ resolved
@@ -405,7 +405,6 @@
     {
         for ( unsigned int i = 0 ; i < ephemerisUpdateOrder.at( arc ).size( ) ; i++ )
         {
-<<<<<<< HEAD
             // Find index of current body in bodiesToIntegrate.
             std::vector< std::string >::const_iterator bodyFindIterator = std::find(
                     bodiesToIntegrate.at( arc ).begin( ), bodiesToIntegrate.at( arc ).end( ), ephemerisUpdateOrder.at( arc ).at( i ) );
@@ -427,19 +426,6 @@
                     std::dynamic_pointer_cast< MultiArcEphemeris >(
                             bodies.at( bodiesToIntegrate.at( arc ).at( bodyIndex ) )->getEphemeris( ) );
             if ( currentBodyEphemeris == nullptr )
-=======
-            throw std::runtime_error( "Error when resetting ephemeris of body " + bodiesToIntegrate.at( bodyIndex ) +
-                                      ", original ephemeris is of incompatible type" );
-        }
-        
-        std::vector< std::shared_ptr< Ephemeris > > arcEphemerisList;
-        for( unsigned int j = 0; j < arcStartTimes.size( ); j++ )
-        {
-            std::function< Eigen::Matrix< StateScalarType, 6, 1 >( const TimeType ) > integrationToEphemerisFrameFunction = nullptr;
-            
-            // Create transformation function, if needed.
-            if( integrationToEphemerisFrameFunctions.count( bodiesToIntegrate.at( bodyIndex ) ) > 0 )
->>>>>>> 04e82224
             {
                 throw std::runtime_error("Error when resetting ephemeris of body " + bodiesToIntegrate.at( arc ).at( bodyIndex ) +
                                          ", original ephemeris is of incompatible type");
