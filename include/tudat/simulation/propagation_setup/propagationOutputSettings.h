--- conflicted
+++ resolved
@@ -127,21 +127,19 @@
     total_acceleration_partial_wrt_body_translational_state = 54,
     minimum_constellation_distance = 55,
     minimum_constellation_ground_station_distance = 56,
-<<<<<<< HEAD
-    received_irradiance = 57,
-    received_fraction = 58,
-    visible_source_panel_count = 59,
-    illuminated_source_panel_count = 60,
-    visible_and_illuminated_source_panel_count = 61,
-    visible_source_area = 62
-=======
     aerodynamic_control_surface_free_force_coefficients_dependent_variable = 57,
     aerodynamic_control_surface_free_moment_coefficients_dependent_variable = 58,
     aerodynamic_control_surface_force_coefficients_increment_dependent_variable = 59,
     aerodynamic_control_surface_moment_coefficients_increment_dependent_variable = 60,
     body_center_of_mass = 61,
-    body_inertia_tensor = 62
->>>>>>> 82df9090
+    body_inertia_tensor = 62,
+    minimum_constellation_ground_station_distance = 63,
+    received_irradiance = 64,
+    received_fraction = 65,
+    visible_source_panel_count = 66,
+    illuminated_source_panel_count = 67,
+    visible_and_illuminated_source_panel_count = 68,
+    visible_source_area = 69
 };
 
 // Functional base class for defining settings for dependent variables that are to be saved during propagation
