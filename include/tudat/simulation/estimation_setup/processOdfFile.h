--- conflicted
+++ resolved
@@ -70,10 +70,6 @@
         receivingStation_( receivingStation ), observableType_( observableType )
     { }
 
-<<<<<<< HEAD
-
-=======
->>>>>>> da261055
     // Destructor
     virtual ~ProcessedOdfFileSingleLinkData( ) { }
 
@@ -167,11 +163,7 @@
     { }
 
     // Destructor
-<<<<<<< HEAD
-    ~ProcessedOdfFileDopplerData( ){ }
-=======
     ~ProcessedOdfFileDopplerData( ) { }
->>>>>>> da261055
 
     // Name of the transmitting ground station
     std::string transmittingStation_;
@@ -1780,8 +1772,6 @@
     vehicleSystems->setTransponderTurnaroundRatio( getTurnaroundRatio );
 }
 
-<<<<<<< HEAD
-
 template< typename ObservationScalarType = double, typename TimeType = Time >
 std::shared_ptr< observation_models::ObservationCollection< ObservationScalarType, TimeType > > createOdfObservedObservationCollectionFromFile(
     simulation_setup::SystemOfBodies& bodies,
@@ -1808,9 +1798,7 @@
 }
 
 } // namespace observation_models
-=======
-}  // namespace observation_models
->>>>>>> da261055
+
 
 }  // namespace tudat
 
