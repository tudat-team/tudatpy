--- conflicted
+++ resolved
@@ -70,10 +70,6 @@
         receivingStation_( receivingStation ), observableType_( observableType )
     { }
 
-<<<<<<< HEAD
-
-=======
->>>>>>> 46deec7a
     // Destructor
     virtual ~ProcessedOdfFileSingleLinkData( ) { }
 
@@ -167,11 +163,7 @@
     { }
 
     // Destructor
-<<<<<<< HEAD
-    ~ProcessedOdfFileDopplerData( ){ }
-=======
     ~ProcessedOdfFileDopplerData( ) { }
->>>>>>> 46deec7a
 
     // Name of the transmitting ground station
     std::string transmittingStation_;
@@ -1780,8 +1772,6 @@
     vehicleSystems->setTransponderTurnaroundRatio( getTurnaroundRatio );
 }
 
-<<<<<<< HEAD
-
 template< typename ObservationScalarType = double, typename TimeType = Time >
 std::shared_ptr< observation_models::ObservationCollection< ObservationScalarType, TimeType > > createOdfObservedObservationCollectionFromFile(
     simulation_setup::SystemOfBodies& bodies,
@@ -1808,9 +1798,7 @@
 }
 
 } // namespace observation_models
-=======
-}  // namespace observation_models
->>>>>>> 46deec7a
+
 
 }  // namespace tudat
 
