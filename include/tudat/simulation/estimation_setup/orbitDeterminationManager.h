--- conflicted
+++ resolved
@@ -649,21 +649,12 @@
         // Get total number of observations
         int totalNumberOfObservations = estimationInput->getObservationCollection( )->getTotalObservableSize( );
 
-<<<<<<< HEAD
-
         if( numberEstimatedParameters_ > totalNumberOfObservations && estimationInput->getInverseOfAprioriCovariance( ).rows( ) == 0 )
         {
             throw std::runtime_error(
                     "Error when computing covariance, number of observations is smaller than number of estimated parameters, and no a priori information is provided." );
         }
 
-=======
-        if( numberEstimatedParameters_ > totalNumberOfObservations )
-        {
-            throw std::runtime_error(
-                    "Error when computing covariance, number of observations is smaller than number of estimated parameters." );
-        }
->>>>>>> aa0da8c6
         // Define full parameters values
         ParameterVectorType parameterValues = parametersToEstimate_->template getFullParameterValues< ObservationScalarType >( );
         ParameterVectorType fullParameterEstimate;
@@ -774,18 +765,10 @@
         // Get number of observations
         int totalNumberOfObservations = estimationInput->getObservationCollection( )->getTotalObservableSize( );
 
-<<<<<<< HEAD
-
         if( numberEstimatedParameters_ > totalNumberOfObservations && estimationInput->getInverseOfAprioriCovariance( ).rows( ) == 0 )
         {
             throw std::runtime_error(
                     "Error when estimating parameters, number of observations is smaller than number of estimated parameters, and no a priori information is provided." );
-=======
-        if( numberEstimatedParameters_ > totalNumberOfObservations )
-        {
-            throw std::runtime_error(
-                    "Error when estimating parameters, number of observations is smaller than number of estimated parameters." );
->>>>>>> aa0da8c6
         }
 
         if( estimationInput->getWeightsMatrixDiagonals( ).rows( ) != totalNumberOfObservations )
