--- conflicted
+++ resolved
@@ -1241,10 +1241,6 @@
             considerParametersIncluded_ = true;
         }
 
-<<<<<<< HEAD
-
-=======
->>>>>>> 84824c85
         // Retrieve size of estimated and consider parameters
         // TODO CONSIDER: check usages
         totalNumberParameters_ = parametersToEstimate_->getParameterSetSize( );
@@ -1259,7 +1255,6 @@
             }
         }
 
-
         // Check if any dynamics is to be estimated
         std::map< propagators::IntegratedStateType, std::vector< std::pair< std::string, std::string > > > initialDynamicalStates =
                 estimatable_parameters::getListOfInitialDynamicalStateParametersEstimate< ObservationScalarType >( parametersToEstimate_ );
@@ -1322,83 +1317,6 @@
 
     //! Function to create full parameters set with estimated and consider parameters.
     // TODO CONSIDER: MODIFY
-<<<<<<< HEAD
-//    void setFullParametersSet( )
-//    {
-//        std::vector< std::shared_ptr< estimatable_parameters::EstimatableParameter< double > > > fullDoubleParameters =
-//                parametersToEstimate_->getEstimatedDoubleParameters( );
-//        std::vector< std::shared_ptr< estimatable_parameters::EstimatableParameter< Eigen::VectorXd > > > fullVectorParameters =
-//                parametersToEstimate_->getEstimatedVectorParameters( );
-//
-//        // Check if consider parameters are included in full set of parameters
-//        if( considerParametersIncluded_ )
-//        {
-//            std::vector< std::string > parametersDescriptions = parametersToEstimate_->getParametersDescriptions( );
-//            std::vector< std::string > considerParametersDescriptions = considerParameters_->getParametersDescriptions( );
-//            for( unsigned int i = 0; i < considerParametersDescriptions.size( ); i++ )
-//            {
-//                if( std::find( parametersDescriptions.begin( ), parametersDescriptions.end( ), considerParametersDescriptions[ i ] ) !=
-//                    parametersDescriptions.end( ) )
-//                {
-//                    throw std::runtime_error(
-//                            "Error when initialising orbit determination manager, the following consider parameter is already included as "
-//                            "estimated parameter: " +
-//                            considerParametersDescriptions[ i ] );
-//                }
-//            }
-//
-//            for( unsigned int i = 0; i < considerParameters_->getEstimatedDoubleParameters( ).size( ); i++ )
-//            {
-//                fullDoubleParameters.push_back( considerParameters_->getEstimatedDoubleParameters( )[ i ] );
-//            }
-//            for( unsigned int i = 0; i < considerParameters_->getEstimatedVectorParameters( ).size( ); i++ )
-//            {
-//                fullVectorParameters.push_back( considerParameters_->getEstimatedVectorParameters( )[ i ] );
-//            }
-//            if( considerParameters_->getEstimatedInitialStateParameters( ).size( ) != 0 )
-//            {
-//                throw std::runtime_error(
-//                        "Error when initialising orbit determination manager, consider parameters cannot include initial states "
-//                        "parameters." );
-//            }
-//        }
-//
-//        fullParameters_ = std::make_shared< estimatable_parameters::EstimatableParameterSet< ObservationScalarType > >(
-//                fullDoubleParameters, fullVectorParameters, parametersToEstimate_->getEstimatedInitialStateParameters( ) );
-//    }
-
-//    void getEstimatedAndConsiderParametersIndices( )
-//    {
-//        indicesAndSizeConsiderParameters_.clear( );
-//        indicesAndSizeEstimatedParameters_.clear( );
-//        if( considerParametersIncluded_ )
-//        {
-//            std::vector< std::string > considerParametersDescriptions = considerParameters_->getParametersDescriptions( );
-//            for( unsigned int i = 0; i < considerParametersDescriptions.size( ); i++ )
-//            {
-//                std::pair< int, int > indicesInFullParametersSet =
-//                        fullParameters_->getIndicesForParameterDescription( considerParametersDescriptions[ i ] );
-//                std::pair< int, int > indicesInConsiderParametersSet =
-//                        considerParameters_->getIndicesForParameterDescription( considerParametersDescriptions[ i ] );
-//                indicesAndSizeConsiderParameters_.push_back(
-//                        std::make_pair( std::make_pair( indicesInConsiderParametersSet.first, indicesInFullParametersSet.first ),
-//                                        indicesInFullParametersSet.second ) );
-//            }
-//        }
-//
-//        std::vector< std::string > estimatedParametersDescriptions = parametersToEstimate_->getParametersDescriptions( );
-//        for( unsigned int i = 0; i < estimatedParametersDescriptions.size( ); i++ )
-//        {
-//            std::pair< int, int > indicesInFullParametersSet =
-//                    fullParameters_->getIndicesForParameterDescription( estimatedParametersDescriptions[ i ] );
-//            std::pair< int, int > indicesInEstimatedParametersSet =
-//                    parametersToEstimate_->getIndicesForParameterDescription( estimatedParametersDescriptions[ i ] );
-//            indicesAndSizeEstimatedParameters_.push_back(
-//                    std::make_pair( std::make_pair( indicesInEstimatedParametersSet.first, indicesInFullParametersSet.first ),
-//                                    indicesInFullParametersSet.second ) );
-//        }
-//    }
-=======
     //    void setFullParametersSet( )
     //    {
     //        std::vector< std::shared_ptr< estimatable_parameters::EstimatableParameter< double > > > fullDoubleParameters =
@@ -1474,7 +1392,6 @@
     //                                    indicesInFullParametersSet.second ) );
     //        }
     //    }
->>>>>>> 84824c85
 
     std::pair< std::pair< Eigen::MatrixXd, Eigen::MatrixXd >, Eigen::Matrix< ObservationScalarType, Eigen::Dynamic, 1 > >
     performPreEstimationSteps( std::shared_ptr< CovarianceAnalysisInput< ObservationScalarType, TimeType > > estimationInput,
@@ -1551,12 +1468,8 @@
     {
         Eigen::MatrixXd designMatrixEstimatedParameters = designMatrix.block( 0, 0, numberObservations, numberEstimatedParameters_ );
 
-<<<<<<< HEAD
-        Eigen::MatrixXd designMatrixConsiderParameters = designMatrix.block( 0, numberEstimatedParameters_, numberObservations, numberConsiderParameters_ );
-=======
         Eigen::MatrixXd designMatrixConsiderParameters =
                 designMatrix.block( 0, numberEstimatedParameters_, numberObservations, numberConsiderParameters_ );
->>>>>>> 84824c85
 
         return std::make_pair( designMatrixEstimatedParameters, designMatrixConsiderParameters );
     }
@@ -1603,19 +1516,11 @@
     //! Object used to interpolate the numerically integrated result of the dependent variables.
     std::shared_ptr< propagators::DependentVariablesInterface< TimeType > > dependentVariablesInterface_;
 
-<<<<<<< HEAD
-//    //! Container object for indices and sizes of consider parameters in the full estimated parameters set.
-//    std::vector< std::pair< std::pair< int, int >, int > > indicesAndSizeConsiderParameters_;
-//
-//    //! Container object for indices and sizes of estimated parameters in the full estimated parameters set.
-//    std::vector< std::pair< std::pair< int, int >, int > > indicesAndSizeEstimatedParameters_;
-=======
     //    //! Container object for indices and sizes of consider parameters in the full estimated parameters set.
     //    std::vector< std::pair< std::pair< int, int >, int > > indicesAndSizeConsiderParameters_;
     //
     //    //! Container object for indices and sizes of estimated parameters in the full estimated parameters set.
     //    std::vector< std::pair< std::pair< int, int >, int > > indicesAndSizeEstimatedParameters_;
->>>>>>> 84824c85
 
     //! Boolean denoting whether consider parameters are included in the orbit determination
     bool considerParametersIncluded_;
