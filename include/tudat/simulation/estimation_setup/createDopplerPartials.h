--- conflicted
+++ resolved
@@ -61,18 +61,6 @@
         const std::shared_ptr< observation_models::ObservationModel< 1, ParameterType, TimeType > >
                 observationModel,
         const simulation_setup::SystemOfBodies& bodies,
-<<<<<<< HEAD
-        const std::shared_ptr< estimatable_parameters::EstimatableParameterSet< ParameterType > >
-                parametersToEstimate,
-        const bool isPartialForDifferencedObservable = false )
-{
-    std::shared_ptr< observation_models::TwoWayDopplerObservationModel< ParameterType, TimeType > >
-            twoWayObservationModel = std::dynamic_pointer_cast<
-                    observation_models::TwoWayDopplerObservationModel< ParameterType, TimeType > >(
-                    observationModel );
-    observation_models::LinkEnds twoWayDopplerLinkEnds = twoWayObservationModel->getLinkEnds( );
-
-=======
         const std::shared_ptr< estimatable_parameters::EstimatableParameterSet< ParameterType > > parametersToEstimate,
         const bool isPartialForDifferencedObservable = false,
         const bool isFrequencyBasedObservable = false )
@@ -110,7 +98,6 @@
                    std::placeholders::_4 );
     }
 
->>>>>>> e45f9f30
     // Define list of constituent one-way partials.
     typedef std::vector< std::pair< SingleLinkObservationPartialList,
                                     std::shared_ptr< PositionPartialScaling > > >
@@ -280,7 +267,6 @@
             currentRangePartialList = sortedOneWayRangePartials.at( sortedPartialIterator->first );
         }
 
-<<<<<<< HEAD
         twoWayDopplerPartialList[ sortedPartialIterator->first ] =
                 std::make_shared< TwoWayDopplerPartial >(
                         twoWayDopplerScaler,
@@ -288,11 +274,10 @@
                         currentRangePartialList,
                         parameterIdList.at( sortedPartialIterator->first ),
                         numberOfLinkEnds );
-=======
+
         twoWayDopplerPartialList[ sortedPartialIterator->first ] = std::make_shared< TwoWayDopplerPartial >(
                     twoWayDopplerScaler, currentDopplerPartialList, currentRangePartialList,
                     parameterIdList.at( sortedPartialIterator->first ), numberOfLinkEnds, scalingFactorFunction );
->>>>>>> e45f9f30
     }
 
     // Create two-way Doppler partial objects that only have range dependencies.
@@ -305,24 +290,12 @@
         if( sortedOneWayDopplerPartials.count( sortedPartialIterator->first ) == 0 )
         {
             std::map< int, std::shared_ptr< ObservationPartial< 1 > > > currentDopplerPartialList;
-<<<<<<< HEAD
-            std::map< int, std::shared_ptr< ObservationPartial< 1 > > > currentRangePartialList =
-                    sortedPartialIterator->second;
-
-            twoWayDopplerPartialList[ sortedPartialIterator->first ] =
-                    std::make_shared< TwoWayDopplerPartial >(
-                            twoWayDopplerScaler,
-                            currentDopplerPartialList,
-                            currentRangePartialList,
-                            parameterIdList.at( sortedPartialIterator->first ),
-                            numberOfLinkEnds );
-=======
+
             std::map< int, std::shared_ptr< ObservationPartial< 1 > > > currentRangePartialList = sortedPartialIterator->second;
 
             twoWayDopplerPartialList[ sortedPartialIterator->first ] = std::make_shared< TwoWayDopplerPartial >(
                         twoWayDopplerScaler, currentDopplerPartialList, currentRangePartialList,
                         parameterIdList.at( sortedPartialIterator->first ), numberOfLinkEnds, scalingFactorFunction );
->>>>>>> e45f9f30
         }
     }
 
