/*    Copyright (c) 2010-2019, Delft University of Technology
 *    All rigths reserved
 *
 *    This file is part of the Tudat. Redistribution and use in source and
 *    binary forms, with or without modification, are permitted exclusively
 *    under the terms of the Modified BSD license. You should have received
 *    a copy of the license with this file. If not, please or visit:
 *    http://tudat.tudelft.nl/LICENSE.
 */

#ifndef TUDAT_CREATEESTIMATABLEPARAMETERS_H
#define TUDAT_CREATEESTIMATABLEPARAMETERS_H

#include "tudat/astro/basic_astro/accelerationModelTypes.h"
#include "tudat/astro/basic_astro/accelerationModel.h"

#include "tudat/astro/orbit_determination/estimatable_parameters/estimatableParameter.h"
#include "tudat/astro/orbit_determination/estimatable_parameters/areaToMassScalingFactor.h"
#include "tudat/astro/orbit_determination/estimatable_parameters/initialTranslationalState.h"
#include "tudat/astro/orbit_determination/estimatable_parameters/initialRotationalState.h"
#include "tudat/astro/orbit_determination/estimatable_parameters/initialMassState.h"
#include "tudat/astro/orbit_determination/estimatable_parameters/constantDragCoefficient.h"
#include "tudat/astro/orbit_determination/estimatable_parameters/constantRotationRate.h"
#include "tudat/astro/orbit_determination/estimatable_parameters/constantRotationalOrientation.h"
#include "tudat/astro/orbit_determination/estimatable_parameters/empiricalAccelerationCoefficients.h"
#include "tudat/astro/orbit_determination/estimatable_parameters/gravitationalParameter.h"
#include "tudat/astro/orbit_determination/estimatable_parameters/observationBiasParameter.h"
#include "tudat/astro/orbit_determination/estimatable_parameters/groundStationPosition.h"
#include "tudat/astro/orbit_determination/estimatable_parameters/sphericalHarmonicCosineCoefficients.h"
#include "tudat/astro/orbit_determination/estimatable_parameters/sphericalHarmonicSineCoefficients.h"
#include "tudat/astro/orbit_determination/estimatable_parameters/radiationPressureCoefficient.h"
#include "tudat/astro/orbit_determination/estimatable_parameters/ppnParameters.h"
#include "tudat/astro/orbit_determination/estimatable_parameters/equivalencePrincipleViolationParameter.h"
#include "tudat/astro/orbit_determination/estimatable_parameters/tidalLoveNumber.h"
#include "tudat/astro/orbit_determination/estimatable_parameters/directTidalTimeLag.h"
#include "tudat/astro/orbit_determination/estimatable_parameters/inverseTidalQualityFactor.h"
#include "tudat/astro/orbit_determination/estimatable_parameters/meanMomentOfInertiaParameter.h"
#include "tudat/astro/orbit_determination/estimatable_parameters/desaturationDeltaV.h"
#include "tudat/astro/orbit_determination/estimatable_parameters/periodicSpinVariation.h"
#include "tudat/astro/orbit_determination/estimatable_parameters/polarMotionAmplitude.h"
#include "tudat/astro/orbit_determination/estimatable_parameters/coreFactor.h"
#include "tudat/astro/orbit_determination/estimatable_parameters/freeCoreNutationRate.h"
#include "tudat/astro/orbit_determination/estimatable_parameters/desaturationDeltaV.h"
#include "tudat/astro/orbit_determination/estimatable_parameters/longitudeLibrationAmplitude.h"
#include "tudat/astro/orbit_determination/estimatable_parameters/polynomialClockCorrections.h"
#include "tudat/astro/orbit_determination/estimatable_parameters/constantThrust.h"
#include "tudat/astro/orbit_determination/estimatable_parameters/yarkovskyParameter.h"
#include "tudat/astro/orbit_determination/estimatable_parameters/referencePointPosition.h"
#include "tudat/astro/orbit_determination/estimatable_parameters/gravityFieldVariationParameters.h"
#include "tudat/astro/orbit_determination/estimatable_parameters/iauRotationModelParameters.h"
#include "tudat/astro/orbit_determination/estimatable_parameters/rtgForceVector.h"
#include "tudat/astro/relativity/metric.h"
#include "tudat/simulation/estimation_setup/estimatableParameterSettings.h"
#include "tudat/simulation/propagation_setup/dynamicsSimulator.h"
#include "tudat/simulation/environment_setup/body.h"
#include "tudat/astro/orbit_determination/estimatable_parameters/specularDiffuseReflectivity.h"
#include "tudat/astro/orbit_determination/estimatable_parameters/aerodynamicScalingCoefficient.h"

namespace tudat
{

namespace simulation_setup
{

//! Function to get a list of acceleration models that is to be linked to the given parameter
/*!
 *  Function to get a list of acceleration models that is to be linked to the given parameter, from single-arc propagator settings.
 *  For selected parameter types, this function finds the acceleration models to which they have to be linked to fully create
 *  the parameter objects. If  parameter type needs no acceleration, or no compatibel acceleration is found, an empty list is
 *  returned.
 *  \param propagatorSettings Single-arc propagator settings, from which acceleration models are to be extracted
 *  \param parameterSettings Settings for parameter settings for which acceleration models are to be found
 *  \return List of acceleration models that is to be linked to parameter defined by parameterSettings
 */
template< typename StateScalarType, typename TimeType >
std::vector< std::shared_ptr< basic_astrodynamics::AccelerationModel3d > > getAccelerationModelsListForParameters(
        const std::shared_ptr< propagators::SingleArcPropagatorSettings< StateScalarType, TimeType > > propagatorSettings,
        const std::shared_ptr< estimatable_parameters::EstimatableParameterSettings > parameterSettings )
{
    using namespace estimatable_parameters;
    std::vector< std::shared_ptr< basic_astrodynamics::AccelerationModel3d > > accelerationModelList;

    // Retrieve acceleration models
    basic_astrodynamics::AccelerationMap accelerationModelMap = getAccelerationMapFromPropagatorSettings( propagatorSettings );

    // Check parameter type
    switch( parameterSettings->parameterType_.first )
    {
        //  Empirical acceleration coefficeints need to be linked to empirical acceleration object
        case empirical_acceleration_coefficients: {
            std::shared_ptr< EmpiricalAccelerationEstimatableParameterSettings > empiricalAccelerationSettings =
                    std::dynamic_pointer_cast< EmpiricalAccelerationEstimatableParameterSettings >( parameterSettings );

            // Check if acceleration model with required bodies undergoing/exerting accelerations exist
            if( accelerationModelMap.count( empiricalAccelerationSettings->parameterType_.second.first ) != 0 )
            {
                if( accelerationModelMap.at( empiricalAccelerationSettings->parameterType_.second.first )
                            .count( empiricalAccelerationSettings->parameterType_.second.second ) != 0 )

                {
                    // Retrieve acceleration model.
                    std::vector< std::shared_ptr< basic_astrodynamics::AccelerationModel< Eigen::Vector3d > > >
                            accelerationModelListToCheck =
                                    accelerationModelMap.at( empiricalAccelerationSettings->parameterType_.second.first )
                                            .at( empiricalAccelerationSettings->parameterType_.second.second );
                    for( unsigned int i = 0; i < accelerationModelListToCheck.size( ); i++ )
                    {
                        if( basic_astrodynamics::getAccelerationModelType( accelerationModelListToCheck[ i ] ) ==
                            basic_astrodynamics::empirical_acceleration )
                        {
                            accelerationModelList.push_back( accelerationModelListToCheck[ i ] );
                        }
                    }
                }
            }
            break;
        }
            // Arc-wise empirical acceleration coefficeints need to be linked to empirical acceleration object
        case arc_wise_empirical_acceleration_coefficients: {
            std::shared_ptr< ArcWiseEmpiricalAccelerationEstimatableParameterSettings > empiricalAccelerationSettings =
                    std::dynamic_pointer_cast< ArcWiseEmpiricalAccelerationEstimatableParameterSettings >( parameterSettings );

            // Check if acceleration model with required bodies undergoing/exerting accelerations exist
            if( accelerationModelMap.count( empiricalAccelerationSettings->parameterType_.second.first ) != 0 )
            {
                if( accelerationModelMap.at( empiricalAccelerationSettings->parameterType_.second.first )
                            .count( empiricalAccelerationSettings->parameterType_.second.second ) != 0 )

                {
                    // Retrieve acceleration model.
                    std::vector< std::shared_ptr< basic_astrodynamics::AccelerationModel< Eigen::Vector3d > > >
                            accelerationModelListToCheck =
                                    accelerationModelMap.at( empiricalAccelerationSettings->parameterType_.second.first )
                                            .at( empiricalAccelerationSettings->parameterType_.second.second );
                    for( unsigned int i = 0; i < accelerationModelListToCheck.size( ); i++ )
                    {
                        if( basic_astrodynamics::getAccelerationModelType( accelerationModelListToCheck[ i ] ) ==
                            basic_astrodynamics::empirical_acceleration )
                        {
                            accelerationModelList.push_back( accelerationModelListToCheck[ i ] );
                        }
                    }
                }
            }
            break;
        }
        // Direct tidal time lags need to be linked to direct tidal acceleration
        case direct_dissipation_tidal_time_lag: {
            std::shared_ptr< DirectTidalTimeLagEstimatableParameterSettings > dissipationTimeLagSettings =
                    std::dynamic_pointer_cast< DirectTidalTimeLagEstimatableParameterSettings >( parameterSettings );
            std::string currentBodyName = parameterSettings->parameterType_.second.first;
            if( dissipationTimeLagSettings == nullptr )
            {
                throw std::runtime_error( "Error, expected dissipation time lag parameter settings." );
            }
            else
            {
                std::vector< std::shared_ptr< gravitation::DirectTidalDissipationAcceleration > > tidalAccelerationModelList =
                        gravitation::getTidalDissipationAccelerationModels(
                                accelerationModelMap, currentBodyName, dissipationTimeLagSettings->deformingBodies_ );
                for( unsigned int i = 0; i < tidalAccelerationModelList.size( ); i++ )
                {
                    accelerationModelList.push_back( tidalAccelerationModelList.at( i ) );
                }
            }
            break;
        }
            // Desaturation Delta V needs to be linked to destauration acceleration
        case desaturation_delta_v_values: {
            // Check if acceleration model with required bodies undergoing/exerting accelerations exist

            if( accelerationModelMap.count( parameterSettings->parameterType_.second.first ) != 0 )
            {
                if( accelerationModelMap.at( parameterSettings->parameterType_.second.first )
                            .count( parameterSettings->parameterType_.second.first ) != 0 )

                {
                    // Retrieve acceleration model.
                    std::vector< std::shared_ptr< basic_astrodynamics::AccelerationModel< Eigen::Vector3d > > >
                            accelerationModelListToCheck = accelerationModelMap.at( parameterSettings->parameterType_.second.first )
                                                                   .at( parameterSettings->parameterType_.second.first );
                    for( unsigned int i = 0; i < accelerationModelListToCheck.size( ); i++ )
                    {
                        if( basic_astrodynamics::getAccelerationModelType( accelerationModelListToCheck[ i ] ) ==
                            basic_astrodynamics::momentum_wheel_desaturation_acceleration )
                        {
                            accelerationModelList.push_back( accelerationModelListToCheck[ i ] );
                        }
                    }
                }
            }
            break;
        }

            // Desaturation Delta V needs to be linked to destauration acceleration
        case rtg_force_vector:
        case rtg_force_vector_magnitude: {
            // Check if acceleration model with required bodies undergoing/exerting accelerations exist

            if( accelerationModelMap.count( parameterSettings->parameterType_.second.first ) != 0 )
            {
                if( accelerationModelMap.at( parameterSettings->parameterType_.second.first )
                            .count( parameterSettings->parameterType_.second.first ) != 0 )

                {
                    // Retrieve acceleration model.
                    std::vector< std::shared_ptr< basic_astrodynamics::AccelerationModel< Eigen::Vector3d > > >
                            accelerationModelListToCheck = accelerationModelMap.at( parameterSettings->parameterType_.second.first )
                                                                   .at( parameterSettings->parameterType_.second.first );
                    for( unsigned int i = 0; i < accelerationModelListToCheck.size( ); i++ )
                    {
                        if( basic_astrodynamics::getAccelerationModelType( accelerationModelListToCheck[ i ] ) ==
                            basic_astrodynamics::rtg_acceleration )
                        {
                            accelerationModelList.push_back( accelerationModelListToCheck[ i ] );
                        }
                    }
                }
            }
            break;
        }

        // Inverse tidal quality factor to be linked to direct tidal acceleration
        case inverse_tidal_quality_factor: {
            std::shared_ptr< InverseTidalQualityFactorEstimatableParameterSettings > qualityFactorSettings =
                    std::dynamic_pointer_cast< InverseTidalQualityFactorEstimatableParameterSettings >( parameterSettings );
            std::string currentBodyName = parameterSettings->parameterType_.second.first;
            if( qualityFactorSettings == nullptr )
            {
                throw std::runtime_error( "Error, expected inverse tidal quality factor parameter settings." );
            }
            else
            {
                std::vector< std::shared_ptr< gravitation::DirectTidalDissipationAcceleration > > tidalAccelerationModelList =
                        gravitation::getTidalDissipationAccelerationModels(
                                accelerationModelMap, currentBodyName, qualityFactorSettings->deformingBodies_ );
                for( unsigned int i = 0; i < tidalAccelerationModelList.size( ); i++ )
                {
                    accelerationModelList.push_back( tidalAccelerationModelList.at( i ) );
                }
            }
            break;
        }
        case yarkovsky_parameter: {
            if( parameterSettings == nullptr )
            {
                throw std::runtime_error( "Error, expected Yarkovsky parameter settings." );
            }
            else
            {
                if( accelerationModelMap.at( parameterSettings->parameterType_.second.first )
                            .count( parameterSettings->parameterType_.second.second ) != 0 )

                {
                    // Retrieve acceleration model.
                    std::vector< std::shared_ptr< basic_astrodynamics::AccelerationModel< Eigen::Vector3d > > >
                            accelerationModelListToCheck = accelerationModelMap.at( parameterSettings->parameterType_.second.first )
                                                                   .at( parameterSettings->parameterType_.second.second );
                    for( unsigned int i = 0; i < accelerationModelListToCheck.size( ); i++ )
                    {
                        if( basic_astrodynamics::getAccelerationModelType( accelerationModelListToCheck[ i ] ) ==
                            basic_astrodynamics::yarkovsky_acceleration )
                        {
                            accelerationModelList.push_back( accelerationModelListToCheck[ i ] );
                        }
                    }
                }
            }
            break;
        }
        case source_perpendicular_direction_radiation_pressure_scaling_factor:
        case source_direction_radiation_pressure_scaling_factor:
        case radiation_pressure_coefficient:
        case arc_wise_radiation_pressure_coefficient: {
            if( parameterSettings == nullptr )
            {
                throw std::runtime_error( "Error, expected radiation pressure scaling factor parameter settings." );
            }
            else
            {
                if( accelerationModelMap.at( parameterSettings->parameterType_.second.first )
                            .count( parameterSettings->parameterType_.second.second ) != 0 )

                {
                    // Retrieve acceleration model.
                    std::vector< std::shared_ptr< basic_astrodynamics::AccelerationModel< Eigen::Vector3d > > >
                            accelerationModelListToCheck = accelerationModelMap.at( parameterSettings->parameterType_.second.first )
                                                                   .at( parameterSettings->parameterType_.second.second );
                    for( unsigned int i = 0; i < accelerationModelListToCheck.size( ); i++ )
                    {
                        if( basic_astrodynamics::getAccelerationModelType( accelerationModelListToCheck[ i ] ) ==
                            basic_astrodynamics::radiation_pressure )
                        {
                            accelerationModelList.push_back( accelerationModelListToCheck[ i ] );
                        }
                    }
                }
            }
            break;
        }
        case area_to_mass_scaling_factor: {
            if( parameterSettings == nullptr )
            {
                throw std::runtime_error( "Error, expected area to mass scaling factor parameter object." );
            }
            else
            {
                if( accelerationModelMap.count( parameterSettings->parameterType_.second.first ) != 0 )
                {
                    // Retrieve acceleration model.
                    basic_astrodynamics::SingleBodyAccelerationMap accelerationModelListToCheck =
                            accelerationModelMap.at( parameterSettings->parameterType_.second.first );

                    for( const auto& it : accelerationModelListToCheck )
                    {
                        for( const auto& accelerationModel : it.second )
                        {
                            if( isAccelerationModelTypeAreaToMassRatioDependent(
                                        basic_astrodynamics::getAccelerationModelType( accelerationModel ) ) )
                            {
                                accelerationModelList.push_back( accelerationModel );
                            }
                        }
                    }
                }

                if( accelerationModelList.size( ) == 0 )
                {
                    throw std::runtime_error( "Error, trying to setup area to mass scaling coefficient for body " +
                                              parameterSettings->parameterType_.second.first +
                                              " but no compatible accelerations is defined." );
                }
            }
            break;
        }
        case full_acceleration_scaling_factor: {
            std::shared_ptr< FullAccelerationScalingFactorParameterSettings > accelerationScalingParameterSettings =
                    std::dynamic_pointer_cast< FullAccelerationScalingFactorParameterSettings >( parameterSettings );
            if( accelerationScalingParameterSettings == nullptr )
            {
                throw std::runtime_error( "Error, expected acceleration scaling parameter object." );
            }
            else
            {
                std::shared_ptr< basic_astrodynamics::AccelerationModel3d > compatibleAccelerationModel = nullptr;

                if( accelerationModelMap.count( parameterSettings->parameterType_.second.first ) != 0 )
                {
                    // Retrieve acceleration model.
                    basic_astrodynamics::SingleBodyAccelerationMap accelerationModelListToCheck =
                            accelerationModelMap.at( parameterSettings->parameterType_.second.first );

                    if( accelerationModelListToCheck.count( parameterSettings->parameterType_.second.second ) != 0 )
                    {
                        for( const auto& accelerationModel :
                             accelerationModelListToCheck.at( parameterSettings->parameterType_.second.second ) )
                        {
                            if( basic_astrodynamics::getAccelerationModelType( accelerationModel ) ==
                                accelerationScalingParameterSettings->accelerationType_ )
                            {
                                if( compatibleAccelerationModel != nullptr )
                                {
                                    throw std::runtime_error(
                                            "Error, trying to setup acceleration scaling coefficient for body exerting: " +
                                            accelerationScalingParameterSettings->parameterType_.second.first + ", body undergoing: " +
                                            accelerationScalingParameterSettings->parameterType_.second.first + ", type " +
                                            basic_astrodynamics::getAccelerationModelName(
                                                    accelerationScalingParameterSettings->accelerationType_ ) +
                                            " but multiple compatible acceleration is defined." );
                                }

                                compatibleAccelerationModel = accelerationModel;
                            }
                        }
                    }
                }
                if( compatibleAccelerationModel == nullptr )
                {
                    throw std::runtime_error(
                            "Error, trying to setup acceleration scaling coefficient for body exerting: " +
                            accelerationScalingParameterSettings->parameterType_.second.first +
                            ", body undergoing: " + accelerationScalingParameterSettings->parameterType_.second.first + ", type " +
                            basic_astrodynamics::getAccelerationModelName( accelerationScalingParameterSettings->accelerationType_ ) +
                            " but no compatible acceleration is defined." );
                }
                accelerationModelList.push_back( compatibleAccelerationModel );
            }
            break;
        }
        case drag_component_scaling_factor:
        case side_component_scaling_factor:
        case lift_component_scaling_factor: {
            if( parameterSettings == nullptr )
            {
                throw std::runtime_error( "Error, expected aerodynamic scaling factor parameter settings." );
            }
            else
            {
                if( accelerationModelMap.count( parameterSettings->parameterType_.second.first ) != 0 )
                {
                    // Retrieve acceleration model.
                    basic_astrodynamics::SingleBodyAccelerationMap accelerationModelListToCheck =
                            accelerationModelMap.at( parameterSettings->parameterType_.second.first );

                    for( const auto& it : accelerationModelListToCheck )
                    {
                        for( const auto& accelerationModel : it.second )
                        {
                            if( basic_astrodynamics::getAccelerationModelType( accelerationModel ) == basic_astrodynamics::aerodynamic )
                            {
                                accelerationModelList.push_back( accelerationModel );
                            }
                        }
                    }
                }
                else
                {
                    throw std::runtime_error( "Error, trying to setup aerodynamic scaling coefficient for body " +
                                              parameterSettings->parameterType_.second.first +
                                              " but no aerodynamic acceleration is defined." );
                }
            }
            break;
        }
        default:
            break;
    }
    return accelerationModelList;
}

//! Function to get a list of acceleration models that is to be linked to the given parameter
/*!
 *  Function to get a list of acceleration models that is to be linked to the given parameter, from multi-arc propagator settings.
 *  For selected parameter types, this function finds the acceleration models to which they have to be linked to fully create
 *  the parameter objects. If  parameter type needs no acceleration, or no compatible acceleration is found, an empty list is
 *  returned.
 *  \param propagatorSettings Single-arc propagator settings, from which acceleration models are to be extracted
 *  \param parameterSettings Settings for parameter settings for which acceleration models are to be found
 *  \return List of acceleration models (from all arcs) that is to be linked to parameter defined by parameterSettings
 */
template< typename StateScalarType, typename TimeType >
std::vector< std::shared_ptr< basic_astrodynamics::AccelerationModel3d > > getAccelerationModelsListForParameters(
        const std::shared_ptr< propagators::MultiArcPropagatorSettings< StateScalarType, TimeType > > propagatorSettings,
        const std::shared_ptr< estimatable_parameters::EstimatableParameterSettings > parameterSettings )
{
    std::vector< std::shared_ptr< basic_astrodynamics::AccelerationModel3d > > accelerationModelList;
    for( unsigned int i = 0; i < propagatorSettings->getSingleArcSettings( ).size( ); i++ )
    {
        std::vector< std::shared_ptr< basic_astrodynamics::AccelerationModel3d > > singleArcAccelerationModelList =
                getAccelerationModelsListForParameters( propagatorSettings->getSingleArcSettings( ).at( i ), parameterSettings );
        accelerationModelList.insert(
                accelerationModelList.end( ), singleArcAccelerationModelList.begin( ), singleArcAccelerationModelList.end( ) );
    }
    return accelerationModelList;
}

//! Function to get a list of acceleration models that is to be linked to the given parameter
/*!
 *  Function to get a list of acceleration models that is to be linked to the given parameter, from hybrid-arc propagator settings.
 *  For selected parameter types, this function finds the acceleration models to which they have to be linked to fully create
 *  the parameter objects. If  parameter type needs no acceleration, or no compatible acceleration is found, an empty list is
 *  returned.
 *  \param propagatorSettings Single-arc propagator settings, from which acceleration models are to be extracted
 *  \param parameterSettings Settings for parameter settings for which acceleration models are to be found
 *  \return List of acceleration models (from all arcs) that is to be linked to parameter defined by parameterSettings
 */
template< typename StateScalarType, typename TimeType >
std::vector< std::shared_ptr< basic_astrodynamics::AccelerationModel3d > > getAccelerationModelsListForParameters(
        const std::shared_ptr< propagators::HybridArcPropagatorSettings< StateScalarType, TimeType > > propagatorSettings,
        const std::shared_ptr< estimatable_parameters::EstimatableParameterSettings > parameterSettings )
{
    std::vector< std::shared_ptr< basic_astrodynamics::AccelerationModel3d > > multiArcAccelerationModelList;
    for( unsigned int i = 0; i < propagatorSettings->getMultiArcPropagatorSettings( )->getSingleArcSettings( ).size( ); i++ )
    {
        std::vector< std::shared_ptr< basic_astrodynamics::AccelerationModel3d > > singleArcAccelerationModelList =
                getAccelerationModelsListForParameters(
                        propagatorSettings->getMultiArcPropagatorSettings( )->getSingleArcSettings( ).at( i ), parameterSettings );
        multiArcAccelerationModelList.insert(
                multiArcAccelerationModelList.end( ), singleArcAccelerationModelList.begin( ), singleArcAccelerationModelList.end( ) );
    }

    std::vector< std::shared_ptr< basic_astrodynamics::AccelerationModel3d > > singleArcAccelerationModelList =
            getAccelerationModelsListForParameters( propagatorSettings->getSingleArcPropagatorSettings( ), parameterSettings );

    if( singleArcAccelerationModelList.size( ) != 0 && multiArcAccelerationModelList.size( ) != 0 )
    {
        std::cerr << "Warning when linking parameter to acceleration model in hybrid arc propagation. Dependencies found in both single- "
                     "and multi-arc segments."
                  << std::endl;
    }

    std::vector< std::shared_ptr< basic_astrodynamics::AccelerationModel3d > > accelerationModelList = multiArcAccelerationModelList;
    accelerationModelList.insert(
            accelerationModelList.end( ), singleArcAccelerationModelList.begin( ), singleArcAccelerationModelList.end( ) );

    return accelerationModelList;
}

//! Function to get a list of acceleration models that is to be linked to the given parameter
/*!
 *  Function to get a list of acceleration models that is to be linked to the given parameter, from any propagator settings.
 *  For selected parameter types, this function finds the acceleration models to which they have to be linked to fully create
 *  the parameter objects. If  parameter type needs no acceleration, or no compatible acceleration is found, an empty list is
 *  returned.
 *  \param propagatorSettings Single-arc propagator settings, from which acceleration models are to be extracted
 *  \param parameterSettings Settings for parameter settings for which acceleration models are to be found
 *  \return List of acceleration models (from all arcs if applicable) that is to be linked to parameter defined by
 *  parameterSettings
 */
template< typename StateScalarType, typename TimeType >
std::vector< std::shared_ptr< basic_astrodynamics::AccelerationModel3d > > getAccelerationModelsListForParametersFromBase(
        const std::shared_ptr< propagators::PropagatorSettings< StateScalarType > > propagatorSettings,
        const std::shared_ptr< estimatable_parameters::EstimatableParameterSettings > parameterSettings )
{
    std::vector< std::shared_ptr< basic_astrodynamics::AccelerationModel3d > > accelerationModelList;

    if( std::dynamic_pointer_cast< propagators::SingleArcPropagatorSettings< StateScalarType, TimeType > >( propagatorSettings ) !=
        nullptr )
    {
        accelerationModelList = getAccelerationModelsListForParameters(
                std::dynamic_pointer_cast< propagators::SingleArcPropagatorSettings< StateScalarType, TimeType > >( propagatorSettings ),
                parameterSettings );
    }
    else if( std::dynamic_pointer_cast< propagators::MultiArcPropagatorSettings< StateScalarType, TimeType > >( propagatorSettings ) !=
             nullptr )
    {
        accelerationModelList = getAccelerationModelsListForParameters(
                std::dynamic_pointer_cast< propagators::MultiArcPropagatorSettings< StateScalarType, TimeType > >( propagatorSettings ),
                parameterSettings );
    }
    else if( std::dynamic_pointer_cast< propagators::HybridArcPropagatorSettings< StateScalarType, TimeType > >( propagatorSettings ) !=
             nullptr )
    {
        accelerationModelList = getAccelerationModelsListForParameters(
                std::dynamic_pointer_cast< propagators::HybridArcPropagatorSettings< StateScalarType, TimeType > >( propagatorSettings ),
                parameterSettings );
    }
    else
    {
        throw std::runtime_error(
                "Error when finding acceleration model for parameter, propagator settings could not be identified as single, multi or "
                "hybrid arc" );
    }

    if( accelerationModelList.size( ) == 0 )
    {
        throw std::runtime_error( "Error when getting acceleration model for parameter " +
                                  estimatable_parameters::getParameterTypeString( parameterSettings->parameterType_.first ) + " of " +
                                  parameterSettings->parameterType_.second.first + ", " + parameterSettings->parameterType_.second.second +
                                  ", no acceleration model found." );
    }
    utilities::removeDuplicates( accelerationModelList );

    return accelerationModelList;
}

template< typename InitialStateParameterType = double, typename TimeType = double >
std::vector< std::shared_ptr< estimatable_parameters::EstimatableParameterSettings > > getInitialStateParameterSettings(
        const std::shared_ptr< propagators::PropagatorSettings< InitialStateParameterType > > propagatorSettings,
        const SystemOfBodies& bodies,
        const std::vector< double > arcStartTimes = std::vector< double >( ) );

template< typename InitialStateParameterType = double, typename TimeType = double >
std::vector< std::shared_ptr< estimatable_parameters::EstimatableParameterSettings > > getInitialMultiArcParameterSettings(
        const std::shared_ptr< propagators::MultiArcPropagatorSettings< InitialStateParameterType, TimeType > > propagatorSettings,
        const SystemOfBodies& bodies,
        const std::vector< double > arcStartTimes = std::vector< double >( ) )
{
    using namespace estimatable_parameters;
    using namespace propagators;

    std::vector< std::shared_ptr< SingleArcPropagatorSettings< InitialStateParameterType, TimeType > > > singleArcSettings =
            propagatorSettings->getSingleArcSettings( );
    std::vector< std::shared_ptr< TranslationalStatePropagatorSettings< InitialStateParameterType, TimeType > > >
            singleArcTranslationalSettings;

    std::vector< std::string > propagatedBodies;
    std::vector< std::vector< std::string > > centralBodiesPerArc;
    std::vector< Eigen::Matrix< InitialStateParameterType, Eigen::Dynamic, 1 > > initialStates;

    if( arcStartTimes.size( ) > 0 )
    {
        if( arcStartTimes.size( ) != singleArcSettings.size( ) )
        {
            throw std::runtime_error(
                    "Error when making multi-arc initial state parameter, input arc times size does not match: do not provide times "
                    "manually" );
        }
    }
    std::vector< double > arcStartTimesToUse;
    for( unsigned int i = 0; i < singleArcSettings.size( ); i++ )
    {
        singleArcTranslationalSettings.push_back(
                std::dynamic_pointer_cast< TranslationalStatePropagatorSettings< InitialStateParameterType, TimeType > >(
                        singleArcSettings.at( i ) ) );
        if( singleArcSettings.at( i )->getInitialTime( ) == singleArcSettings.at( i )->getInitialTime( ) )
        {
            arcStartTimesToUse.push_back( singleArcSettings.at( i )->getInitialTime( ) );
        }
        else if( arcStartTimes.size( ) > 0 )
        {
            arcStartTimesToUse.push_back( arcStartTimes.at( i ) );
        }
        else
        {
            throw std::runtime_error( "Error when making multi-arc initial state parameter, could not extract arc initial times" );
        }

        if( arcStartTimes.size( ) != 0 )
        {
            if( std::fabs( arcStartTimes.at( i ) - arcStartTimesToUse.at( i ) ) >
                10.0 * std::numeric_limits< double >::epsilon( ) * arcStartTimesToUse.at( i ) )
            {
                throw std::runtime_error(
                        "Error when making multi-arc initial state parameter, times do not match: do not provide times manually" );
            }
        }
        if( singleArcTranslationalSettings.at( i ) == nullptr )
        {
            throw std::runtime_error( "Only translational state supported when auto-creating multi-arc initial state settings" );
        }
        else
        {
            initialStates.push_back( singleArcTranslationalSettings.at( i )->getInitialStates( ) );
            centralBodiesPerArc.push_back( singleArcTranslationalSettings.at( i )->centralBodies_ );
            if( i == 0 )
            {
                propagatedBodies = singleArcTranslationalSettings.at( i )->bodiesToIntegrate_;
            }
            else
            {
                if( !( propagatedBodies == ( singleArcTranslationalSettings.at( i )->bodiesToIntegrate_ ) ) )
                {
                    throw std::runtime_error( "Only equal bodies per arc supported when auto-creating multi-arc initial state settings" );
                }
            }
        }
    }

    std::vector< std::vector< std::string > > centralBodiesPerBody;
    centralBodiesPerBody.resize( centralBodiesPerArc.at( 0 ).size( ) );

    for( unsigned int i = 0; i < centralBodiesPerArc.size( ); i++ )
    {
        for( unsigned int j = 0; j < centralBodiesPerArc.at( i ).size( ); j++ )
        {
            if( i == 0 )
            {
                centralBodiesPerBody.at( j ).resize( centralBodiesPerArc.size( ) );
            }
            centralBodiesPerBody.at( j ).at( i ) = centralBodiesPerArc.at( i ).at( j );
        }
    }

    std::vector< std::shared_ptr< estimatable_parameters::EstimatableParameterSettings > > arcwiseInitialStates;
    for( unsigned int i = 0; i < propagatedBodies.size( ); i++ )
    {
        Eigen::Matrix< InitialStateParameterType, Eigen::Dynamic, 1 > multiArcInitialStateValue =
                Eigen::Matrix< InitialStateParameterType, Eigen::Dynamic, 1 >::Zero( 6 * initialStates.size( ) );
        for( unsigned int j = 0; j < initialStates.size( ); j++ )
        {
            multiArcInitialStateValue.segment( j * 6, 6 ) = initialStates.at( j ).segment( i * 6, 6 );
        }
        arcwiseInitialStates.push_back(
                std::make_shared< ArcWiseInitialTranslationalStateEstimatableParameterSettings< InitialStateParameterType > >(
                        propagatedBodies.at( i ),
                        multiArcInitialStateValue,
                        arcStartTimesToUse,
                        centralBodiesPerBody.at( i ),
                        bodies.getFrameOrientation( ) ) );
    }

    return arcwiseInitialStates;
}

template< typename InitialStateParameterType = double, typename TimeType = double >
std::vector< std::shared_ptr< estimatable_parameters::EstimatableParameterSettings > > getInitialHybridArcParameterSettings(
        const std::shared_ptr< propagators::HybridArcPropagatorSettings< InitialStateParameterType, TimeType > > propagatorSettings,
        const SystemOfBodies& bodies,
        const std::vector< double > arcStartTimes = std::vector< double >( ) )
{
    std::vector< std::shared_ptr< estimatable_parameters::EstimatableParameterSettings > > multiArcParameters =
            getInitialMultiArcParameterSettings< InitialStateParameterType, TimeType >(
                    propagatorSettings->getMultiArcPropagatorSettings( ), bodies, arcStartTimes );
    std::vector< std::shared_ptr< estimatable_parameters::EstimatableParameterSettings > > singleArcParameters =
            getInitialStateParameterSettings< InitialStateParameterType, TimeType >( propagatorSettings->getSingleArcPropagatorSettings( ),
                                                                                     bodies );
    std::vector< std::shared_ptr< estimatable_parameters::EstimatableParameterSettings > > hybirdArcParameters = multiArcParameters;

    hybirdArcParameters.insert( hybirdArcParameters.end( ), singleArcParameters.begin( ), singleArcParameters.end( ) );
    return hybirdArcParameters;
}

template< typename InitialStateParameterType, typename TimeType >
std::vector< std::shared_ptr< estimatable_parameters::EstimatableParameterSettings > > getInitialStateParameterSettings(
        const std::shared_ptr< propagators::PropagatorSettings< InitialStateParameterType > > propagatorSettings,
        const SystemOfBodies& bodies,
        const std::vector< double > arcStartTimes )
{
    std::vector< std::shared_ptr< estimatable_parameters::EstimatableParameterSettings > > initialStateParameterSettings;

    using namespace propagators;

    // Process single-arc settings
    if( std::dynamic_pointer_cast< SingleArcPropagatorSettings< InitialStateParameterType, TimeType > >( propagatorSettings ) != nullptr )
    {
        std::shared_ptr< SingleArcPropagatorSettings< InitialStateParameterType, TimeType > > singleArcSettings =
                std::dynamic_pointer_cast< SingleArcPropagatorSettings< InitialStateParameterType, TimeType > >( propagatorSettings );
        switch( singleArcSettings->getStateType( ) )
        {
            case hybrid: {
                std::shared_ptr< MultiTypePropagatorSettings< InitialStateParameterType, TimeType > > multiTypePropagatorSettings =
                        std::dynamic_pointer_cast< MultiTypePropagatorSettings< InitialStateParameterType, TimeType > >(
                                propagatorSettings );

                std::map< IntegratedStateType,
                          std::vector< std::shared_ptr< SingleArcPropagatorSettings< InitialStateParameterType, TimeType > > > >
                        propagatorSettingsMap = multiTypePropagatorSettings->propagatorSettingsMap_;
                for( auto propIterator : propagatorSettingsMap )
                {
                    for( unsigned int i = 0; i < propIterator.second.size( ); i++ )
                    {
                        std::vector< std::shared_ptr< estimatable_parameters::EstimatableParameterSettings > >
                                singleTypeinitialStateParameterSettings =
                                        getInitialStateParameterSettings< InitialStateParameterType, TimeType >(
                                                propIterator.second.at( i ), bodies );
                        initialStateParameterSettings.insert( initialStateParameterSettings.end( ),
                                                              singleTypeinitialStateParameterSettings.begin( ),
                                                              singleTypeinitialStateParameterSettings.end( ) );
                    }
                }
                break;
            }
            case translational_state: {
                std::shared_ptr< TranslationalStatePropagatorSettings< InitialStateParameterType, TimeType > >
                        translationalPropagatorSettings =
                                std::dynamic_pointer_cast< TranslationalStatePropagatorSettings< InitialStateParameterType, TimeType > >(
                                        propagatorSettings );

                // Retrieve estimated and propagated translational states, and check equality.
                std::vector< std::string > propagatedBodies = translationalPropagatorSettings->bodiesToIntegrate_;
                std::vector< std::string > centralBodies = translationalPropagatorSettings->centralBodies_;

                Eigen::Matrix< InitialStateParameterType, Eigen::Dynamic, 1 > initialStates =
                        translationalPropagatorSettings->getInitialStates( );
                for( unsigned int i = 0; i < propagatedBodies.size( ); i++ )
                {
                    initialStateParameterSettings.push_back(
                            std::make_shared< estimatable_parameters::InitialTranslationalStateEstimatableParameterSettings<
                                    InitialStateParameterType > >( propagatedBodies.at( i ),
                                                                   initialStates.segment( i * 6, 6 ),
                                                                   centralBodies.at( i ),
                                                                   bodies.getFrameOrientation( ) ) );
                }
                break;
            }
            case rotational_state: {
                std::shared_ptr< RotationalStatePropagatorSettings< InitialStateParameterType, TimeType > > rotationalPropagatorSettings =
                        std::dynamic_pointer_cast< RotationalStatePropagatorSettings< InitialStateParameterType, TimeType > >(
                                propagatorSettings );

                // Retrieve estimated and propagated translational states, and check equality.
                std::vector< std::string > propagatedBodies = rotationalPropagatorSettings->bodiesToIntegrate_;

                Eigen::Matrix< InitialStateParameterType, Eigen::Dynamic, 1 > initialStates =
                        rotationalPropagatorSettings->getInitialStates( );
                for( unsigned int i = 0; i < propagatedBodies.size( ); i++ )
                {
                    initialStateParameterSettings.push_back(
                            std::make_shared< estimatable_parameters::InitialRotationalStateEstimatableParameterSettings<
                                    InitialStateParameterType > >(
                                    propagatedBodies.at( i ),
                                    initialStates.segment( i * 7, 7 ).template cast< InitialStateParameterType >( ),
                                    bodies.getFrameOrientation( ) ) );
                }
                break;
            }
            case body_mass_state: {
                std::shared_ptr< MassPropagatorSettings< InitialStateParameterType, TimeType > > massPropagatorSettings =
                        std::dynamic_pointer_cast< MassPropagatorSettings< InitialStateParameterType, TimeType > >( propagatorSettings );

                std::vector< std::string > propagatedBodies = massPropagatorSettings->bodiesWithMassToPropagate_;
                Eigen::Matrix< InitialStateParameterType, Eigen::Dynamic, 1 > initialStates = massPropagatorSettings->getInitialStates( );
                for( unsigned int i = 0; i < propagatedBodies.size( ); i++ )
                {
                    initialStateParameterSettings.push_back(
                            std::make_shared<
                                    estimatable_parameters::InitialMassEstimatableParameterSettings< InitialStateParameterType > >(
                                    propagatedBodies.at( i ), initialStates( i ) ) );
                }
                break;
            }
            case custom_state: {
                throw std::runtime_error( "Error, cannot estimate initial custom state" );
            }
            default:
                throw std::runtime_error(
                        "Error, did not recognize single-arc state type when identifying propagator settings for estimatable parameter "
                        "settings." );
        }
    }
    else if( std::dynamic_pointer_cast< MultiArcPropagatorSettings< InitialStateParameterType, TimeType > >( propagatorSettings ) !=
             nullptr )
    {
        std::shared_ptr< MultiArcPropagatorSettings< InitialStateParameterType, TimeType > > multiArcSettings =
                std::dynamic_pointer_cast< MultiArcPropagatorSettings< InitialStateParameterType, TimeType > >( propagatorSettings );
        initialStateParameterSettings = getInitialMultiArcParameterSettings( multiArcSettings, bodies, arcStartTimes );
    }
    else if( std::dynamic_pointer_cast< HybridArcPropagatorSettings< InitialStateParameterType, TimeType > >( propagatorSettings ) !=
             nullptr )
    {
        std::shared_ptr< HybridArcPropagatorSettings< InitialStateParameterType, TimeType > > hybridArcSettings =
                std::dynamic_pointer_cast< HybridArcPropagatorSettings< InitialStateParameterType, TimeType > >( propagatorSettings );
        initialStateParameterSettings = getInitialHybridArcParameterSettings( hybridArcSettings, bodies, arcStartTimes );
    }

    return initialStateParameterSettings;
}

//! Function to create interface object for estimating parameters representing an initial dynamical state.
/*!
 *  Function to create interface object for estimating parameters representing an initial dynamical state.
 *  \param bodies Map of body objects containing the fll simulation environment.
 *  \param parameterSettings Object defining the parameter interface that is to be created.
 *  \return Interface object for estimating an initial state.
 */
template< typename InitialStateParameterType = double >
std::shared_ptr< estimatable_parameters::EstimatableParameter< Eigen::Matrix< InitialStateParameterType, Eigen::Dynamic, 1 > > >
createInitialDynamicalStateParameterToEstimate(
        const SystemOfBodies& bodies,
        const std::shared_ptr< estimatable_parameters::EstimatableParameterSettings >& parameterSettings )
{
    using namespace tudat::estimatable_parameters;

    std::shared_ptr< EstimatableParameter< Eigen::Matrix< InitialStateParameterType, Eigen::Dynamic, 1 > > >
            initialStateParameterToEstimate;

    // Check consistency of input.
    if( !isParameterDynamicalPropertyInitialState( parameterSettings->parameterType_.first ) )
    {
        std::string errorMessage = "Error when requesting to make initial state parameter " +
                std::to_string( parameterSettings->parameterType_.first ) + " of " + parameterSettings->parameterType_.second.first +
                ", parameter is not an initial state parameter ";
        throw std::runtime_error( errorMessage );
    }
    else
    {
        // Identify state that is to be estimation
        switch( parameterSettings->parameterType_.first )
        {
            case initial_body_state:

                // Check consistency of input.
                if( std::dynamic_pointer_cast< InitialTranslationalStateEstimatableParameterSettings< InitialStateParameterType > >(
                            parameterSettings ) == nullptr )
                {
                    throw std::runtime_error( "Error when making body initial state parameter, settings type is incompatible" );
                }
                else
                {
                    std::shared_ptr< InitialTranslationalStateEstimatableParameterSettings< InitialStateParameterType > >
                            initialStateSettings = std::dynamic_pointer_cast<
                                    InitialTranslationalStateEstimatableParameterSettings< InitialStateParameterType > >(
                                    parameterSettings );

                    Eigen::Matrix< InitialStateParameterType, Eigen::Dynamic, 1 > initialTranslationalState;

                    // If initial time is not defined, use preset initial state
                    if( !( initialStateSettings->initialTime_ == initialStateSettings->initialTime_ ) )
                    {
                        initialTranslationalState = initialStateSettings->initialStateValue_;
                    }
                    // Compute initial state from environment
                    else
                    {
                        initialTranslationalState = propagators::getInitialStateOfBody< double, InitialStateParameterType >(
                                initialStateSettings->parameterType_.second.first,
                                initialStateSettings->centralBody_,
                                bodies,
                                initialStateSettings->initialTime_ );
                    }

                    // Create translational state estimation interface object
                    initialStateParameterToEstimate = std::make_shared< InitialTranslationalStateParameter< InitialStateParameterType > >(
                            initialStateSettings->parameterType_.second.first,
                            initialTranslationalState,
                            initialStateSettings->centralBody_,
                            initialStateSettings->frameOrientation_ );
                }
                break;
            case arc_wise_initial_body_state:
                if( std::dynamic_pointer_cast< ArcWiseInitialTranslationalStateEstimatableParameterSettings< InitialStateParameterType > >(
                            parameterSettings ) == nullptr )
                {
                    throw std::runtime_error( "Error when making body initial state parameter, settings type is incompatible" );
                }
                else
                {
                    std::shared_ptr< ArcWiseInitialTranslationalStateEstimatableParameterSettings< InitialStateParameterType > >
                            initialStateSettings = std::dynamic_pointer_cast<
                                    ArcWiseInitialTranslationalStateEstimatableParameterSettings< InitialStateParameterType > >(
                                    parameterSettings );

                    if( initialStateSettings->isStateSet_ )
                    {
                        initialStateParameterToEstimate =
                                std::make_shared< ArcWiseInitialTranslationalStateParameter< InitialStateParameterType > >(
                                        initialStateSettings->parameterType_.second.first,
                                        initialStateSettings->arcStartTimes_,
                                        initialStateSettings->initialStateValue_,
                                        initialStateSettings->centralBodies_,
                                        initialStateSettings->frameOrientation_ );
                    }
                    else
                    {
                        initialStateParameterToEstimate =
                                std::make_shared< ArcWiseInitialTranslationalStateParameter< InitialStateParameterType > >(
                                        initialStateSettings->parameterType_.second.first,
                                        initialStateSettings->arcStartTimes_,
                                        propagators::getInitialArcWiseStateOfBody< double, InitialStateParameterType >(
                                                initialStateSettings->parameterType_.second.first,
                                                initialStateSettings->centralBodies_,
                                                bodies,
                                                initialStateSettings->arcStartTimes_ ),
                                        initialStateSettings->centralBodies_,
                                        initialStateSettings->frameOrientation_ );
                    }
                }
                break;
            case initial_rotational_body_state:

                // Check consistency of input.
                if( std::dynamic_pointer_cast< InitialRotationalStateEstimatableParameterSettings< InitialStateParameterType > >(
                            parameterSettings ) == nullptr )
                {
                    throw std::runtime_error( "Error when making body initial state parameter, settings type is incompatible" );
                }
                else
                {
                    std::shared_ptr< InitialRotationalStateEstimatableParameterSettings< InitialStateParameterType > >
                            initialStateSettings = std::dynamic_pointer_cast<
                                    InitialRotationalStateEstimatableParameterSettings< InitialStateParameterType > >( parameterSettings );

                    Eigen::Matrix< InitialStateParameterType, Eigen::Dynamic, 1 > initialRotationalState;

                    // If initial time is not defined, use preset initial state
                    if( !( initialStateSettings->initialTime_ == initialStateSettings->initialTime_ ) )
                    {
                        initialRotationalState = initialStateSettings->initialStateValue_;
                    }
                    // Compute initial state from environment
                    else
                    {
                        initialRotationalState = propagators::getInitialRotationalStateOfBody< double, InitialStateParameterType >(
                                initialStateSettings->parameterType_.second.first,
                                initialStateSettings->baseOrientation_,
                                bodies,
                                initialStateSettings->initialTime_ );
                    }

                    // Create rotational state estimation interface object
                    initialStateParameterToEstimate = std::make_shared< InitialRotationalStateParameter< InitialStateParameterType > >(
                            initialStateSettings->parameterType_.second.first,
                            initialRotationalState,
                            std::bind( &Body::getBodyInertiaTensor, bodies.at( initialStateSettings->parameterType_.second.first ) ),
                            initialStateSettings->baseOrientation_ );
                }
                break;
            case initial_mass_state: {
                // Check consistency of input.
                if( std::dynamic_pointer_cast< InitialMassEstimatableParameterSettings< InitialStateParameterType > >(
                            parameterSettings ) == nullptr )
                {
                    throw std::runtime_error( "Error when making body initial mass state parameter, settings type is incompatible" );
                }
                else
                {
                    std::shared_ptr< InitialMassEstimatableParameterSettings< InitialStateParameterType > > initialStateSettings =
                            std::dynamic_pointer_cast< InitialMassEstimatableParameterSettings< InitialStateParameterType > >(
                                    parameterSettings );

                    InitialStateParameterType initialMass = initialStateSettings->initialStateValue_;
                    initialStateParameterToEstimate = std::make_shared< InitialMassStateParameter< InitialStateParameterType > >(
                            initialStateSettings->parameterType_.second.first,
                            ( Eigen::Matrix< InitialStateParameterType, Eigen::Dynamic, 1 >( 1 ) << initialMass ).finished( ) );
                }
                break;
            }

            default:
                std::string errorMessage = "Error, could not create parameter for initial state of type " +
                        std::to_string( parameterSettings->parameterType_.first );
                throw std::runtime_error( errorMessage );
        }
    }

    if( parameterSettings->customPartialSettings_.size( ) != 0 )
    {
        initialStateParameterToEstimate->setCustomPartialSettings( parameterSettings->customPartialSettings_ );
    }

    return initialStateParameterToEstimate;
}

//! Function to create an interface object for estimating a parameter defined by a single double value
/*!
 * Function to create an interface object for estimating a parameter defined by a single double value
 * \param doubleParameterName Object defining the parameter interface that is to be created.
 * \param bodies Map of body objects containing the fll simulation environment.
 * \param propagatorSettings Object defining all settigns for the propagator; empty by default (only required for
 * selected parameters).
 * \return Interface object for estimating parameter.
 */
template< typename InitialStateParameterType, typename TimeType >
std::shared_ptr< estimatable_parameters::EstimatableParameter< double > > createDoubleParameterToEstimate(
        const std::shared_ptr< estimatable_parameters::EstimatableParameterSettings >& doubleParameterName,
        const SystemOfBodies& bodies,
        const std::shared_ptr< propagators::PropagatorSettings< InitialStateParameterType > > propagatorSettings =
                std::shared_ptr< propagators::PropagatorSettings< InitialStateParameterType > >( ) )
{
    using namespace simulation_setup;
    using namespace ephemerides;
    using namespace gravitation;
    using namespace estimatable_parameters;

    std::shared_ptr< EstimatableParameter< double > > doubleParameterToEstimate;

    // Check input consistency.
    if( isDoubleParameter( doubleParameterName->parameterType_.first ) != true )
    {
        std::string errorMessage = "Error when requesting to make double parameter " +
                std::to_string( doubleParameterName->parameterType_.first ) + " of " + doubleParameterName->parameterType_.second.first +
                ", parameter is not a double parameter ";
        throw std::runtime_error( errorMessage );
    }
    else
    {
        // Check if body associated with parameter exists.
        std::string currentBodyName = doubleParameterName->parameterType_.second.first;
        std::shared_ptr< Body > currentBody;

        if( ( currentBodyName != "global_metric" ) && ( currentBodyName != "" ) && ( bodies.count( currentBodyName ) == 0 ) )
        {
            std::string errorMessage = "Error when creating parameters to estimate, body " + currentBodyName +
                    "  not in system of bodies " + std::to_string( doubleParameterName->parameterType_.first );
            throw std::runtime_error( errorMessage );
        }
        else if( ( currentBodyName != "" ) && ( currentBodyName != "global_metric" ) )
        {
            currentBody = bodies.at( currentBodyName );
        }

        // Identify parameter type.
        switch( doubleParameterName->parameterType_.first )
        {
            case gravitational_parameter: {
                if( currentBody->getGravityFieldModel( ) == nullptr )
                {
                    std::string errorMessage =
                            "Error, body " + currentBodyName + " has no gravity field, cannot estimate gravitational parameter.";
                    throw std::runtime_error( errorMessage );
                }
                else
                {
                    std::shared_ptr< GravityFieldModel > gravityFieldModel = currentBody->getGravityFieldModel( );
                    doubleParameterToEstimate = std::make_shared< GravitationalParameter >( gravityFieldModel, currentBodyName );
                }
                break;
            }
            case radiation_pressure_coefficient: {
                if( currentBody->getRadiationPressureTargetModels( ).size( ) == 0 )
                {
                    std::string errorMessage =
                            "Error, no radiation pressure target model found in body " + currentBodyName + " when making Cr parameter.";
                    throw std::runtime_error( errorMessage );
                }
                else
                {
                    std::shared_ptr< electromagnetism::RadiationPressureTargetModel > targetModel = getRadiationPressureTargetModelOfType(
                            currentBody, cannonball_target, " when creating cannonball radiation pressure parameter " );

                    if( std::dynamic_pointer_cast< electromagnetism::CannonballRadiationPressureTargetModel >( targetModel ) == nullptr )
                    {
                        std::string errorMessage = "Error, no radiation pressure target model found in body " + currentBodyName +
                                " target model is incompatible.";
                    }
                    doubleParameterToEstimate = std::make_shared< RadiationPressureCoefficient >(
                            std::dynamic_pointer_cast< electromagnetism::CannonballRadiationPressureTargetModel >( targetModel ),
                            currentBodyName );
                }
                break;
            }
            case constant_rotation_rate: {
                if( std::dynamic_pointer_cast< SimpleRotationalEphemeris >( currentBody->getRotationalEphemeris( ) ) == nullptr )
                {
                    std::string errorMessage = "Warning, no simple rotational ephemeris present in body " + currentBodyName +
                            " when making constant rotation rate parameter";
                    throw std::runtime_error( errorMessage );
                }
                else
                {
                    doubleParameterToEstimate = std::make_shared< RotationRate >(
                            std::dynamic_pointer_cast< ephemerides::SimpleRotationalEphemeris >( currentBody->getRotationalEphemeris( ) ),
                            currentBodyName );
                }
                break;
            }
            case constant_drag_coefficient: {
                if( currentBody->getAerodynamicCoefficientInterface( ) == nullptr )
                {
                    std::string errorMessage =
                            "Error, body " + currentBodyName + " has no coefficient interface, cannot estimate constant drag coefficient.";
                    throw std::runtime_error( errorMessage );
                }
                else if( std::dynamic_pointer_cast< aerodynamics::CustomAerodynamicCoefficientInterface >(
                                 currentBody->getAerodynamicCoefficientInterface( ) ) == nullptr )
                {
                    std::string errorMessage = "Error, body " + currentBodyName +
                            " has no custom coefficient interface, cannot estimate constant drag coefficient.";
                    throw std::runtime_error( errorMessage );
                }
                else
                {
                    doubleParameterToEstimate = std::make_shared< ConstantDragCoefficient >(
                            std::dynamic_pointer_cast< aerodynamics::CustomAerodynamicCoefficientInterface >(
                                    currentBody->getAerodynamicCoefficientInterface( ) ),
                            currentBodyName );
                }
                break;
            }
            case area_to_mass_scaling_factor: {
                std::vector< std::shared_ptr< basic_astrodynamics::AccelerationModel3d > > associatedAccelerationModels =
                        getAccelerationModelsListForParametersFromBase< InitialStateParameterType, TimeType >( propagatorSettings,
                                                                                                               doubleParameterName );
                doubleParameterToEstimate = std::make_shared< AreaToMassScalingFactor >( associatedAccelerationModels, currentBodyName );
                break;
            }
            case full_acceleration_scaling_factor: {
                std::vector< std::shared_ptr< basic_astrodynamics::AccelerationModel3d > > associatedAccelerationModels =
                        getAccelerationModelsListForParametersFromBase< InitialStateParameterType, TimeType >( propagatorSettings,
                                                                                                               doubleParameterName );
                std::shared_ptr< FullAccelerationScalingFactorParameterSettings > accelerationScalingParameterSettings =
                        std::dynamic_pointer_cast< FullAccelerationScalingFactorParameterSettings >( doubleParameterName );
                if( accelerationScalingParameterSettings == nullptr )
                {
                    throw std::runtime_error(
                            "Error when creating acceleration scaling parameter, parameter settings type is not compatible" );
                }

                if( associatedAccelerationModels.size( ) == 0 )
                {
                    throw std::runtime_error(
                            "Error when creating acceleration scaling parameter, number of compatible acceleration models is not 1, but " +
                            std::to_string( associatedAccelerationModels.size( ) ) );
                }
                doubleParameterToEstimate =
                        std::make_shared< FullAccelerationScalingFactorParameter >( associatedAccelerationModels,
                                                                                    doubleParameterName->parameterType_.second.first,
                                                                                    doubleParameterName->parameterType_.second.second );
                break;
            }
            case drag_component_scaling_factor:
            case side_component_scaling_factor:
            case lift_component_scaling_factor: {
                std::vector< std::shared_ptr< basic_astrodynamics::AccelerationModel3d > > associatedAccelerationModels =
                        getAccelerationModelsListForParametersFromBase< InitialStateParameterType, TimeType >( propagatorSettings,
                                                                                                               doubleParameterName );

                if( associatedAccelerationModels.size( ) == 0 )
                {
                    throw std::runtime_error(
                            "Error when creating aerodynamic scaling parameter, number of compatible acceleration models is not 1, but " +
                            std::to_string( associatedAccelerationModels.size( ) ) );
                }

                std::vector< std::shared_ptr< aerodynamics::AerodynamicAcceleration > > associateAerodynamicAccelerationModels;
                for( unsigned int i = 0; i < associatedAccelerationModels.size( ); i++ )
                {
                    // Create parameter object
                    if( std::dynamic_pointer_cast< aerodynamics::AerodynamicAcceleration >( associatedAccelerationModels.at( i ) ) !=
                        nullptr )
                    {
                        associateAerodynamicAccelerationModels.push_back(
                                std::dynamic_pointer_cast< aerodynamics::AerodynamicAcceleration >(
                                        associatedAccelerationModels.at( i ) ) );
                    }
                    else
                    {
                        throw std::runtime_error(
                                "Error, expected AerodynamicAcceleration in list when creating aerodynamic scaling parameter" );
                    }
                }

                doubleParameterToEstimate = std::make_shared< AerodynamicScalingFactor >(
                        associateAerodynamicAccelerationModels, doubleParameterName->parameterType_.first, currentBodyName );
                break;
            }
            case ppn_parameter_gamma: {
                doubleParameterToEstimate = std::make_shared< PPNParameterGamma >( relativity::ppnParameterSet );
                break;
            }
            case ppn_parameter_beta: {
                doubleParameterToEstimate = std::make_shared< PPNParameterBeta >( relativity::ppnParameterSet );
                break;
            }
            case equivalence_principle_lpi_violation_parameter: {
                doubleParameterToEstimate = std::make_shared< EquivalencePrincipleLpiViolationParameter >( );
                break;
            }
            case direct_dissipation_tidal_time_lag: {
                if( propagatorSettings == nullptr )
                {
                    throw std::runtime_error(
                            "Error when creating direct_dissipation_tidal_time_lag parameter, no propagatorSettings provided." );
                }

                // Check input consistency
                std::shared_ptr< DirectTidalTimeLagEstimatableParameterSettings > dissipationTimeLagSettings =
                        std::dynamic_pointer_cast< DirectTidalTimeLagEstimatableParameterSettings >( doubleParameterName );
                if( dissipationTimeLagSettings == nullptr )
                {
                    throw std::runtime_error( "Error, expected dissipation time lag parameter settings." );
                }
                else
                {
                    std::vector< std::shared_ptr< basic_astrodynamics::AccelerationModel3d > > associatedAccelerationModels =
                            getAccelerationModelsListForParametersFromBase< InitialStateParameterType, TimeType >( propagatorSettings,
                                                                                                                   doubleParameterName );
                    std::vector< std::shared_ptr< DirectTidalDissipationAcceleration > > associatedTidalAccelerationModels;
                    for( unsigned int i = 0; i < associatedAccelerationModels.size( ); i++ )
                    {
                        // Create parameter object
                        if( std::dynamic_pointer_cast< DirectTidalDissipationAcceleration >( associatedAccelerationModels.at( i ) ) !=
                            nullptr )
                        {
                            associatedTidalAccelerationModels.push_back( std::dynamic_pointer_cast< DirectTidalDissipationAcceleration >(
                                    associatedAccelerationModels.at( i ) ) );
                        }
                        else
                        {
                            throw std::runtime_error(
                                    "Error, expected DirectTidalDissipationAcceleration in list when creating "
                                    "direct_dissipation_tidal_time_lag parameter" );
                        }
                    }
                    doubleParameterToEstimate = std::make_shared< DirectTidalTimeLag >(
                            associatedTidalAccelerationModels, currentBodyName, dissipationTimeLagSettings->deformingBodies_ );
                }
                break;
            }
            case mean_moment_of_inertia: {
                if( currentBody == nullptr )
                {
                    std::string errorMessage = "Error, body is nullptr when making mean moment of inertia parameter.";
                    throw std::runtime_error( errorMessage );
                }
                else if( std::dynamic_pointer_cast< SphericalHarmonicsGravityField >( currentBody->getGravityFieldModel( ) ) == nullptr )
                {
                    std::string errorMessage =
                            "Error, body gravity field is not spherical harmonic when making mean moment of inertia parameter.";
                    throw std::runtime_error( errorMessage );
                }
                else
                {
                    auto gravityFieldModel =
                            std::dynamic_pointer_cast< SphericalHarmonicsGravityField >( currentBody->getGravityFieldModel( ) );
                    doubleParameterToEstimate = std::make_shared< MeanMomentOfInertiaParameter >(
                            std::bind( &SphericalHarmonicsGravityField::getScaledMeanMomentOfInertia, gravityFieldModel ),
                            std::bind( &SphericalHarmonicsGravityField::setScaledMeanMomentOfInertia,
                                       gravityFieldModel,
                                       std::placeholders::_1 ),
                            currentBodyName );
                }
                break;
            }
            case core_factor: {
                if( std::dynamic_pointer_cast< PlanetaryRotationModel >( currentBody->getRotationalEphemeris( ) ) == nullptr )
                {
                    std::string errorMessage =
                            "Warning, no full planetary rotational ephemeris" + currentBodyName + " when making free core parameter";
                    throw std::runtime_error( errorMessage );
                }
                else
                {
                    doubleParameterToEstimate = std::make_shared< CoreFactor >(
                            std::dynamic_pointer_cast< PlanetaryRotationModel >( currentBody->getRotationalEphemeris( ) ),
                            currentBodyName );
                }
                break;
            }
            case free_core_nutation_rate: {
                if( std::dynamic_pointer_cast< PlanetaryRotationModel >( currentBody->getRotationalEphemeris( ) ) == nullptr )
                {
                    std::string errorMessage = "Warning, no full planetary rotational ephemeris" + currentBodyName +
                            " when making free core nutation rate parameter";
                    throw std::runtime_error( errorMessage );
                }
                else
                {
                    doubleParameterToEstimate = std::make_shared< FreeCoreNutationRate >(
                            std::dynamic_pointer_cast< PlanetaryRotationModel >( currentBody->getRotationalEphemeris( ) ),
                            currentBodyName );
                }
                break;
            }
            case scaled_longitude_libration_amplitude: {
                if( std::dynamic_pointer_cast< SynchronousRotationalEphemeris >( currentBody->getRotationalEphemeris( ) ) == nullptr )
                {
                    std::string errorMessage = "Warning, no synchronous rotation model present in body " + currentBodyName +
                            " when making longitude libration parameter";
                    throw std::runtime_error( errorMessage );
                }
                else
                {
                    std::shared_ptr< LongitudeLibrationCalculator > longitudeLibrationCalculator =
                            std::dynamic_pointer_cast< SynchronousRotationalEphemeris >( currentBody->getRotationalEphemeris( ) )
                                    ->getLongitudeLibrationCalculator( );

                    if( std::dynamic_pointer_cast< DirectLongitudeLibrationCalculator >( longitudeLibrationCalculator ) == nullptr )
                    {
                        std::string errorMessage = "Warning, no direct libration model " + currentBodyName +
                                " when making scaled longitude libration parameter";
                        throw std::runtime_error( errorMessage );
                    }
                    else
                    {
                        doubleParameterToEstimate = std::make_shared< ScaledLongitudeLibrationAmplitude >(
                                std::dynamic_pointer_cast< DirectLongitudeLibrationCalculator >( longitudeLibrationCalculator ),
                                currentBodyName );
                    }
                }
                break;
            }
            case constant_thrust_magnitude_parameter: {
                if( currentBody->getVehicleSystems( ) == nullptr )
                {
                    throw std::runtime_error( "Error when creating constant thrust magnitude for body " + currentBodyName +
                                              ", body has no vehicle systems" );
                }
                else
                {
                    if( currentBody->getVehicleSystems( )->getEngineModels( ).count( doubleParameterName->parameterType_.second.second ) ==
                        0 )
                    {
                        throw std::runtime_error( "Error when creating constant thrust magnitude for engine " +
                                                  doubleParameterName->parameterType_.second.second + " on body " + currentBodyName +
                                                  ", engine does not exist" );
                    }
                    else
                    {
                        std::shared_ptr< propulsion::ThrustMagnitudeWrapper > thrustWrapper =
                                currentBody->getVehicleSystems( )
                                        ->getEngineModels( )
                                        .at( doubleParameterName->parameterType_.second.second )
                                        ->getThrustMagnitudeWrapper( );
                        if( thrustWrapper == nullptr )
                        {
                            throw std::runtime_error( "Error when creating constant thrust magnitude for engine " +
                                                      doubleParameterName->parameterType_.second.second + " on body " + currentBodyName +
                                                      ", engine does not have thrust magnitude model." );
                        }
                        else
                        {
                            if( std::dynamic_pointer_cast< propulsion::ConstantThrustMagnitudeWrapper >( thrustWrapper ) == nullptr )
                            {
                                throw std::runtime_error( "Error when creating constant thrust magnitude for engine " +
                                                          doubleParameterName->parameterType_.second.second + " on body " +
                                                          currentBodyName +
                                                          ", engine thrust magnitude model does not support constant thrust." );
                            }
                            else
                            {
                                doubleParameterToEstimate = std::make_shared< ConstantThrustMagnitudeParameter >(
                                        std::dynamic_pointer_cast< propulsion::ConstantThrustMagnitudeWrapper >( thrustWrapper ),
                                        currentBodyName,
                                        doubleParameterName->parameterType_.second.second );
                            }
                        }
                    }
                }

                break;
            }

            case rtg_force_vector_magnitude: {
                if( propagatorSettings == nullptr )
                {
                    throw std::runtime_error( "Error when creating rtg_force_vector_magnitude parameter, no propagatorSettings provided." );
                }

<<<<<<< HEAD
            std::vector< std::shared_ptr< basic_astrodynamics::AccelerationModel3d > > associatedAccelerationModels =
                    getAccelerationModelsListForParametersFromBase< InitialStateParameterType, TimeType >( propagatorSettings,
                                                                                                           doubleParameterName );

            if (associatedAccelerationModels.size( )==0)
            {
                throw std::runtime_error(
                "Error when trying to make rtg force vector parameter, no acceleration model found. ");
            }
            // This case is now accomodated in rtg force parameter setup
            // *
            // else if (associatedAccelerationModels.size( )>1)
            // {
            // throw std::runtime_error(
            // "Error when trying to make rtg force vector parameter, more than one acceleration model found. ");
            // }

            // Create parameter object
            std::vector < std::shared_ptr< system_models::RTGAccelerationModel > > listOfRTGAccelerationModels;
            for (const auto& model : associatedAccelerationModels)
            {
                std::shared_ptr< system_models::RTGAccelerationModel > rtgAccelerationModel =
                     std::dynamic_pointer_cast< system_models::RTGAccelerationModel > (associatedAccelerationModels.at(0));

                if (rtgAccelerationModel == nullptr)
                {
                    throw std::runtime_error(
                            "Error, expected RTGAccelerationModel when creating rtg_force_vector parameter" );
                }
                else
                {
                    listOfRTGAccelerationModels.push_back(rtgAccelerationModel);
                }

            }


            // Create rtg force vector magnitude parameter
            doubleParameterToEstimate = std::make_shared< RTGForceVectorMagnitude >(
                    listOfRTGAccelerationModels,
                    doubleParameterName->parameterType_.second.first);
=======
                std::vector< std::shared_ptr< basic_astrodynamics::AccelerationModel3d > > associatedAccelerationModels =
                        getAccelerationModelsListForParametersFromBase< InitialStateParameterType, TimeType >( propagatorSettings,
                                                                                                               doubleParameterName );
                if( associatedAccelerationModels.size( ) == 0 )
                {
                    throw std::runtime_error( "Error when trying to make rtg force magnitude parameter, no acceleration model found. " );
                }
                else if( associatedAccelerationModels.size( ) > 1 )
                {
                    throw std::runtime_error(
                            "Error when trying to make rtg force magnitude parameter, more than one acceleration model found. " );
                }

                std::shared_ptr< system_models::RTGAccelerationModel > rtgAccelerationModel =
                        std::dynamic_pointer_cast< system_models::RTGAccelerationModel >( associatedAccelerationModels.at( 0 ) );

                if( rtgAccelerationModel == nullptr )
                {
                    throw std::runtime_error( "Error, expected RTGAccelerationModel when creating rtg_force_vector_magnitude parameter" );
                }

                // Create rtg force vector magnitude parameter
                doubleParameterToEstimate = std::make_shared< RTGForceVectorMagnitude >( rtgAccelerationModel,
                                                                                         doubleParameterName->parameterType_.second.first );
>>>>>>> 54444834

                break;
            }

            case constant_specific_impulse: {
                if( currentBody->getVehicleSystems( ) == nullptr )
                {
                    throw std::runtime_error( "Error when creating constant specific impulse for body " + currentBodyName +
                                              ", body has no vehicle systems" );
                }
                else
                {
                    if( currentBody->getVehicleSystems( )->getEngineModels( ).count( doubleParameterName->parameterType_.second.second ) ==
                        0 )
                    {
                        throw std::runtime_error( "Error when creating constant specific impulse for engine " +
                                                  doubleParameterName->parameterType_.second.second + " on body " + currentBodyName +
                                                  ", engine does not exist" );
                    }
                    else
                    {
                        std::shared_ptr< propulsion::ThrustMagnitudeWrapper > thrustWrapper =
                                currentBody->getVehicleSystems( )
                                        ->getEngineModels( )
                                        .at( doubleParameterName->parameterType_.second.second )
                                        ->getThrustMagnitudeWrapper( );
                        if( thrustWrapper == nullptr )
                        {
                            throw std::runtime_error( "Error when creating constant specific impulse for engine " +
                                                      doubleParameterName->parameterType_.second.second + " on body " + currentBodyName +
                                                      ", engine does not have thrust magnitude model." );
                        }
                        else
                        {
                            if( std::dynamic_pointer_cast< propulsion::ConstantThrustMagnitudeWrapper >( thrustWrapper ) == nullptr )
                            {
                                throw std::runtime_error( "Error when creating constant specific impulse for engine " +
                                                          doubleParameterName->parameterType_.second.second + " on body " +
                                                          currentBodyName +
                                                          ", engine thrust magnitude model does not support constant thrust." );
                            }
                            else
                            {
                                doubleParameterToEstimate =
                                        std::make_shared< ConstantSpecificImpulseParameter< propulsion::ConstantThrustMagnitudeWrapper > >(
                                                std::dynamic_pointer_cast< propulsion::ConstantThrustMagnitudeWrapper >( thrustWrapper ),
                                                currentBodyName,
                                                doubleParameterName->parameterType_.second.second );
                            }
                        }
                    }
                }

                break;
            }
            case inverse_tidal_quality_factor: {
                if( propagatorSettings == nullptr )
                {
                    throw std::runtime_error(
                            "Error when creating inverse_tidal_quality_factor parameter, no propagatorSettings provided." );
                }

                // Check input consistency
                std::shared_ptr< InverseTidalQualityFactorEstimatableParameterSettings > qualityFactorSettings =
                        std::dynamic_pointer_cast< InverseTidalQualityFactorEstimatableParameterSettings >( doubleParameterName );
                if( qualityFactorSettings == nullptr )
                {
                    throw std::runtime_error( "Error, expected inverse tidal quality factor parameter settings." );
                }
                else
                {
                    std::vector< std::shared_ptr< basic_astrodynamics::AccelerationModel3d > > associatedAccelerationModels =
                            getAccelerationModelsListForParametersFromBase< InitialStateParameterType, TimeType >( propagatorSettings,
                                                                                                                   doubleParameterName );
                    std::vector< std::shared_ptr< DirectTidalDissipationAcceleration > > associatedTidalAccelerationModels;
                    for( unsigned int i = 0; i < associatedAccelerationModels.size( ); i++ )
                    {
                        // Create parameter object
                        if( std::dynamic_pointer_cast< DirectTidalDissipationAcceleration >( associatedAccelerationModels.at( i ) ) !=
                            nullptr )
                        {
                            associatedTidalAccelerationModels.push_back( std::dynamic_pointer_cast< DirectTidalDissipationAcceleration >(
                                    associatedAccelerationModels.at( i ) ) );
                        }
                        else
                        {
                            throw std::runtime_error(
                                    "Error, expected DirectTidalDissipationAcceleration in list when creating inverse_tidal_quality_factor "
                                    "parameter" );
                        }
                    }
                    doubleParameterToEstimate = std::make_shared< InverseTidalQualityFactor >(
                            associatedTidalAccelerationModels, currentBodyName, qualityFactorSettings->deformingBodies_ );
                }
                break;
            }
            case yarkovsky_parameter: {
                if( propagatorSettings == nullptr )
                {
                    throw std::runtime_error( "Error when creating yarkovsky_parameter parameter, no propagatorSettings provided." );
                }

                std::vector< std::shared_ptr< basic_astrodynamics::AccelerationModel3d > > associatedAccelerationModels =
                        getAccelerationModelsListForParametersFromBase< InitialStateParameterType, TimeType >( propagatorSettings,
                                                                                                               doubleParameterName );
                std::vector< std::shared_ptr< electromagnetism::YarkovskyAcceleration > > associatedYarkovskyAccelerationModels;
                for( unsigned int i = 0; i < associatedAccelerationModels.size( ); i++ )
                {
                    // Create parameter object
                    if( std::dynamic_pointer_cast< electromagnetism::YarkovskyAcceleration >( associatedAccelerationModels.at( i ) ) !=
                        nullptr )
                    {
                        associatedYarkovskyAccelerationModels.push_back(
                                std::dynamic_pointer_cast< electromagnetism::YarkovskyAcceleration >(
                                        associatedAccelerationModels.at( i ) ) );
                    }
                    else
                    {
                        throw std::runtime_error(
                                "Error, expected YarkovskyAcceleration in list when creating yarkovsky_parameter parameter" );
                    }
                }
                if( associatedYarkovskyAccelerationModels.size( ) != 1 )
                {
                    throw std::runtime_error(
                            "Error, expected single YarkovskyAcceleration in list when creating yarkovsky_parameter parameter, found " +
                            std::to_string( associatedYarkovskyAccelerationModels.size( ) ) );
                }
                doubleParameterToEstimate = std::make_shared< YarkovskyParameter >(
                        associatedYarkovskyAccelerationModels.at( 0 ), currentBodyName, doubleParameterName->parameterType_.second.second );
                break;
            }
            case source_direction_radiation_pressure_scaling_factor:
            case source_perpendicular_direction_radiation_pressure_scaling_factor: {
                if( propagatorSettings == nullptr )
                {
                    throw std::runtime_error(
                            "Error when creating radiation pressure scaling factor parameter, no propagatorSettings provided." );
                }

                std::vector< std::shared_ptr< basic_astrodynamics::AccelerationModel3d > > associatedAccelerationModels =
                        getAccelerationModelsListForParametersFromBase< InitialStateParameterType, TimeType >( propagatorSettings,
                                                                                                               doubleParameterName );
                std::vector< std::shared_ptr< electromagnetism::RadiationPressureAcceleration > >
                        associatedRadiationPressureAccelerationModels;

                for( unsigned int i = 0; i < associatedAccelerationModels.size( ); i++ )
                {
                    // Create parameter object
                    if( std::dynamic_pointer_cast< electromagnetism::RadiationPressureAcceleration >(
                                associatedAccelerationModels.at( i ) ) != nullptr )
                    {
                        associatedRadiationPressureAccelerationModels.push_back(
                                std::dynamic_pointer_cast< electromagnetism::RadiationPressureAcceleration >(
                                        associatedAccelerationModels.at( i ) ) );
                    }
                    else
                    {
                        throw std::runtime_error(
                                "Error, expected RadiationPressureAcceleration in list when creating radiation pressure scaling "
                                "parameter" );
                    }
                }

                if( associatedAccelerationModels.size( ) == 0 )
                {
                    throw std::runtime_error(
                            "Error, no RadiationPressureAcceleration objects found when making radiation pressure scaling parameter" );
                }

                doubleParameterToEstimate =
                        std::make_shared< RadiationPressureScalingFactor >( associatedRadiationPressureAccelerationModels,
                                                                            doubleParameterName->parameterType_.first,
                                                                            currentBodyName,
                                                                            doubleParameterName->parameterType_.second.second );
                break;
            }
            case specular_reflectivity:
            case diffuse_reflectivity: {
                if( currentBody->getVehicleSystems( )->getVehicleExteriorPanels( ).size( ) == 0 )
                {
                    std::string errorMessage = "Error, no vehicle panelsl found in body " + currentBodyName +
                            " when making specular/diffuse reflectivity parameter.";
                    throw std::runtime_error( errorMessage );
                }
                else
                {
                    std::vector< std::shared_ptr< system_models::VehicleExteriorPanel > > panelsFromId;
                    std::map< std::string, std::vector< std::shared_ptr< system_models::VehicleExteriorPanel > > > fullPanels =
                            currentBody->getVehicleSystems( )->getVehicleExteriorPanels( );
                    for( auto it : fullPanels )
                    {
                        for( unsigned int i = 0; i < it.second.size( ); i++ )
                        {
                            if( it.second.at( i )->getPanelTypeId( ) == doubleParameterName->parameterType_.second.second )
                            {
                                panelsFromId.push_back( it.second.at( i ) );
                            }
                        }
                    }

                    doubleParameterToEstimate =
                            std::make_shared< SpecularDiffuseReflectivityParameter >( panelsFromId,
                                                                                      currentBodyName,
                                                                                      doubleParameterName->parameterType_.second.second,
                                                                                      doubleParameterName->parameterType_.first );
                }
                break;
            }
            default:
                throw std::runtime_error( "Warning, this double parameter has not yet been implemented when making parameters" );
                break;
        }
    }

    if( doubleParameterName->customPartialSettings_.size( ) != 0 )
    {
        doubleParameterToEstimate->setCustomPartialSettings( doubleParameterName->customPartialSettings_ );
    }

    return doubleParameterToEstimate;
}

//! Function to create an interface object for estimating a parameter defined by a list of double values
/*!
 * Function to create an interface object for estimating a parameter defined by a list of single double values
 * \param vectorParameterName Object defining the parameter interface that is to be created.
 * \param bodies Map of body objects containing the fll simulation environment.
 * \param propagatorSettings Object defining all settigns for the propagator; empty by default (only required for
 * selected parameters).
 * \return Interface object for estimating parameter.
 */
template< typename InitialStateParameterType, typename TimeType >
std::shared_ptr< estimatable_parameters::EstimatableParameter< Eigen::VectorXd > > createVectorParameterToEstimate(
        const std::shared_ptr< estimatable_parameters::EstimatableParameterSettings >& vectorParameterName,
        const SystemOfBodies& bodies,
        const std::shared_ptr< propagators::PropagatorSettings< InitialStateParameterType > > propagatorSettings =
                std::shared_ptr< propagators::PropagatorSettings< InitialStateParameterType > >( ) )
{
    using namespace simulation_setup;
    using namespace ephemerides;
    using namespace gravitation;
    using namespace estimatable_parameters;

    std::shared_ptr< EstimatableParameter< Eigen::VectorXd > > vectorParameterToEstimate;

    // Check input consistency.
    if( isDoubleParameter( vectorParameterName->parameterType_.first ) != false )
    {
        std::string errorMessage = "Error when requesting to make vector parameter " +
                std::to_string( vectorParameterName->parameterType_.first ) + " of  " +
                std::string( vectorParameterName->parameterType_.second.first ) + ", parameter is not a vector parameter ";
        throw std::runtime_error( errorMessage );
    }
    else
    {
        // Check if body associated with parameter exists.
        std::string currentBodyName = vectorParameterName->parameterType_.second.first;
        std::shared_ptr< Body > currentBody;
        if( ( currentBodyName != "" ) && ( bodies.count( currentBodyName ) == 0 ) )
        {
            std::string errorMessage = "Warning when creating parameters to estimate, body " + currentBodyName +
                    "not in system of bodies " + std::to_string( vectorParameterName->parameterType_.first );
            throw std::runtime_error( errorMessage );
        }
        else if( ( currentBodyName != "" ) )
        {
            currentBody = bodies.at( currentBodyName );
        }

        // Identify parameter type.
        switch( vectorParameterName->parameterType_.first )
        {
            case constant_additive_observation_bias: {
                std::shared_ptr< ConstantObservationBiasEstimatableParameterSettings > biasSettings =
                        std::dynamic_pointer_cast< ConstantObservationBiasEstimatableParameterSettings >( vectorParameterName );
                if( biasSettings == nullptr )
                {
                    throw std::runtime_error( "Error when creating constant observation bias, input is inconsistent" );
                }
                else
                {
                    vectorParameterToEstimate =
                            std::make_shared< ConstantObservationBiasParameter >( std::function< Eigen::VectorXd( ) >( ),
                                                                                  std::function< void( const Eigen::VectorXd& ) >( ),
                                                                                  biasSettings->linkEnds_.linkEnds_,
                                                                                  biasSettings->observableType_,
                                                                                  true );
                }
                break;
            }
            case constant_relative_observation_bias: {
                std::shared_ptr< ConstantObservationBiasEstimatableParameterSettings > biasSettings =
                        std::dynamic_pointer_cast< ConstantObservationBiasEstimatableParameterSettings >( vectorParameterName );
                if( biasSettings == nullptr )
                {
                    throw std::runtime_error( "Error when creating constant observation bias, input is inconsistent" );
                }
                else
                {
                    vectorParameterToEstimate =
                            std::make_shared< ConstantObservationBiasParameter >( std::function< Eigen::VectorXd( ) >( ),
                                                                                  std::function< void( const Eigen::VectorXd& ) >( ),
                                                                                  biasSettings->linkEnds_.linkEnds_,
                                                                                  biasSettings->observableType_,
                                                                                  false );
                }
                break;
            }
            case arcwise_constant_additive_observation_bias: {
                std::shared_ptr< ArcWiseConstantObservationBiasEstimatableParameterSettings > biasSettings =
                        std::dynamic_pointer_cast< ArcWiseConstantObservationBiasEstimatableParameterSettings >( vectorParameterName );
                if( biasSettings == nullptr )
                {
                    throw std::runtime_error( "Error when creating arcwise constant observation bias, input is inconsistent" );
                }
                else
                {
                    vectorParameterToEstimate = std::make_shared< ArcWiseObservationBiasParameter >(
                            biasSettings->arcStartTimes_,
                            std::function< std::vector< Eigen::VectorXd >( ) >( ),
                            std::function< void( const std::vector< Eigen::VectorXd >& ) >( ),
                            observation_models::getLinkEndIndicesForLinkEndTypeAtObservable(
                                    biasSettings->observableType_, biasSettings->linkEndForTime_, biasSettings->linkEnds_.size( ) )
                                    .at( 0 ),
                            biasSettings->linkEnds_.linkEnds_,
                            biasSettings->observableType_,
                            true );
                }
                break;
            }
            case arcwise_constant_relative_observation_bias: {
                std::shared_ptr< ArcWiseConstantObservationBiasEstimatableParameterSettings > biasSettings =
                        std::dynamic_pointer_cast< ArcWiseConstantObservationBiasEstimatableParameterSettings >( vectorParameterName );
                if( biasSettings == nullptr )
                {
                    throw std::runtime_error( "Error when creating arcwise constant relative observation bias, input is inconsistent" );
                }
                else
                {
                    vectorParameterToEstimate = std::make_shared< ArcWiseObservationBiasParameter >(
                            biasSettings->arcStartTimes_,
                            std::function< std::vector< Eigen::VectorXd >( ) >( ),
                            std::function< void( const std::vector< Eigen::VectorXd >& ) >( ),
                            observation_models::getLinkEndIndicesForLinkEndTypeAtObservable(
                                    biasSettings->observableType_, biasSettings->linkEndForTime_, biasSettings->linkEnds_.size( ) )
                                    .at( 0 ),
                            biasSettings->linkEnds_.linkEnds_,
                            biasSettings->observableType_,
                            false );
                }
                break;
            }
            case constant_time_drift_observation_bias: {
                std::shared_ptr< ConstantTimeDriftBiasEstimatableParameterSettings > biasSettings =
                        std::dynamic_pointer_cast< ConstantTimeDriftBiasEstimatableParameterSettings >( vectorParameterName );
                if( biasSettings == nullptr )
                {
                    throw std::runtime_error( "Error when creating constant time drift bias, input is inconsistent" );
                }
                else
                {
                    vectorParameterToEstimate = std::make_shared< ConstantTimeDriftBiasParameter >(
                            std::function< Eigen::VectorXd( ) >( ),
                            std::function< void( const Eigen::VectorXd& ) >( ),
                            observation_models::getLinkEndIndicesForLinkEndTypeAtObservable(
                                    biasSettings->observableType_, biasSettings->linkEndForTime_, biasSettings->linkEnds_.size( ) )
                                    .at( 0 ),
                            biasSettings->linkEnds_,
                            biasSettings->observableType_,
                            biasSettings->referenceEpoch_ );
                }
                break;
            }
            case arc_wise_time_drift_observation_bias: {
                std::shared_ptr< ArcWiseTimeDriftBiasEstimatableParameterSettings > timeBiasSettings =
                        std::dynamic_pointer_cast< ArcWiseTimeDriftBiasEstimatableParameterSettings >( vectorParameterName );
                if( timeBiasSettings == nullptr )
                {
                    throw std::runtime_error( "Error when creating arcwise time drift bias, input is inconsistent" );
                }
                else
                {
                    vectorParameterToEstimate = std::make_shared< ArcWiseTimeDriftBiasParameter >(
                            timeBiasSettings->arcStartTimes_,
                            std::function< std::vector< Eigen::VectorXd >( ) >( ),
                            std::function< void( const std::vector< Eigen::VectorXd >& ) >( ),
                            observation_models::getLinkEndIndicesForLinkEndTypeAtObservable( timeBiasSettings->observableType_,
                                                                                             timeBiasSettings->linkEndForTime_,
                                                                                             timeBiasSettings->linkEnds_.size( ) )
                                    .at( 0 ),
                            timeBiasSettings->linkEnds_,
                            timeBiasSettings->observableType_,
                            timeBiasSettings->referenceEpochs_ );
                }
                break;
            }
            case constant_time_observation_bias: {
                std::shared_ptr< ConstantTimeBiasEstimatableParameterSettings > biasSettings =
                        std::dynamic_pointer_cast< ConstantTimeBiasEstimatableParameterSettings >( vectorParameterName );
                if( biasSettings == nullptr )
                {
                    throw std::runtime_error( "Error when creating constant time bias, input is inconsistent" );
                }
                else
                {
                    vectorParameterToEstimate =
                            std::make_shared< ConstantTimeBiasParameter >( std::function< Eigen::VectorXd( ) >( ),
                                                                           std::function< void( const Eigen::VectorXd& ) >( ),
                                                                           biasSettings->linkEndForTime_,
                                                                           biasSettings->linkEnds_,
                                                                           biasSettings->observableType_ );
                }
                break;
            }
            case arc_wise_time_observation_bias: {
                std::shared_ptr< ArcWiseTimeBiasEstimatableParameterSettings > timeBiasSettings =
                        std::dynamic_pointer_cast< ArcWiseTimeBiasEstimatableParameterSettings >( vectorParameterName );
                if( timeBiasSettings == nullptr )
                {
                    throw std::runtime_error( "Error when creating arcwise time bias, input is inconsistent" );
                }
                else
                {
                    vectorParameterToEstimate =
                            std::make_shared< ArcWiseTimeBiasParameter >( timeBiasSettings->arcStartTimes_,
                                                                          std::function< std::vector< Eigen::VectorXd >( ) >( ),
                                                                          std::function< void( const std::vector< Eigen::VectorXd >& ) >( ),
                                                                          timeBiasSettings->linkEndForTime_,
                                                                          timeBiasSettings->linkEnds_,
                                                                          timeBiasSettings->observableType_ );
                }
                break;
            }
            case rotation_pole_position:
                if( std::dynamic_pointer_cast< SimpleRotationalEphemeris >( currentBody->getRotationalEphemeris( ) ) == nullptr )
                {
                    std::string errorMessage = "Warning, no simple rotational ephemeris present in body " + currentBodyName +
                            " when making constant rotation orientation parameter";
                    throw std::runtime_error( errorMessage );
                }
                else
                {
                    vectorParameterToEstimate = std::make_shared< ConstantRotationalOrientation >(
                            std::dynamic_pointer_cast< ephemerides::SimpleRotationalEphemeris >( currentBody->getRotationalEphemeris( ) ),
                            currentBodyName );
                }
                break;

            case spherical_harmonics_cosine_coefficient_block: {
                std::shared_ptr< GravityFieldModel > gravityField = currentBody->getGravityFieldModel( );
                std::shared_ptr< SphericalHarmonicsGravityField > shGravityField =
                        std::dynamic_pointer_cast< SphericalHarmonicsGravityField >( gravityField );
                if( shGravityField == nullptr )
                {
                    std::string errorMessage = "Error, requested spherical harmonic cosine coefficient block parameter of " +
                            std::string( vectorParameterName->parameterType_.second.first ) +
                            ", but body does not have a spherical harmonic gravity field.";
                    throw std::runtime_error( errorMessage );
                }
                else
                {
                    // Check if spherical harmonic gravity field is static or time-dependent; set associated
                    // functions accordingly
                    std::shared_ptr< TimeDependentSphericalHarmonicsGravityField > timeDependentShField =
                            std::dynamic_pointer_cast< TimeDependentSphericalHarmonicsGravityField >( shGravityField );

                    std::function< Eigen::MatrixXd( ) > getCosineCoefficientsFunction;
                    std::function< void( Eigen::MatrixXd ) > setCosineCoefficientsFunction;

                    if( timeDependentShField == nullptr )
                    {
                        getCosineCoefficientsFunction = std::bind( &SphericalHarmonicsGravityField::getCosineCoefficients, shGravityField );
                        setCosineCoefficientsFunction =
                                std::bind( &SphericalHarmonicsGravityField::setCosineCoefficients, shGravityField, std::placeholders::_1 );
                    }
                    else
                    {
                        getCosineCoefficientsFunction = std::bind(
                                &TimeDependentSphericalHarmonicsGravityField::getNominalCosineCoefficients, timeDependentShField );
                        setCosineCoefficientsFunction =
                                std::bind( &TimeDependentSphericalHarmonicsGravityField::setNominalCosineCoefficients,
                                           timeDependentShField,
                                           std::placeholders::_1 );
                    }

                    // Create cosine coefficients estimation object.
                    std::shared_ptr< SphericalHarmonicEstimatableParameterSettings > blockParameterSettings =
                            std::dynamic_pointer_cast< SphericalHarmonicEstimatableParameterSettings >( vectorParameterName );
                    if( blockParameterSettings != nullptr )
                    {
                        vectorParameterToEstimate = std::make_shared< SphericalHarmonicsCosineCoefficients >(
                                getCosineCoefficientsFunction,
                                setCosineCoefficientsFunction,
                                blockParameterSettings->blockIndices_,
                                vectorParameterName->parameterType_.second.first );
                    }
                    else
                    {
                        throw std::runtime_error( "Error, expected SphericalHarmonicEstimatableParameterSettings for cosine coefficients" );
                    }
                }
                break;
            }
            case spherical_harmonics_sine_coefficient_block: {
                std::shared_ptr< GravityFieldModel > gravityField = currentBody->getGravityFieldModel( );
                std::shared_ptr< SphericalHarmonicsGravityField > shGravityField =
                        std::dynamic_pointer_cast< SphericalHarmonicsGravityField >( gravityField );
                if( shGravityField == nullptr )
                {
                    std::string errorMessage = "Error, requested spherical harmonic sine coefficient block parameter of " +
                            std::string( vectorParameterName->parameterType_.second.first ) +
                            ", but body does not have a spherical harmonic gravity field.";
                    throw std::runtime_error( errorMessage );
                }
                else
                {
                    std::shared_ptr< SphericalHarmonicEstimatableParameterSettings > blockParameterSettings =
                            std::dynamic_pointer_cast< SphericalHarmonicEstimatableParameterSettings >( vectorParameterName );

                    // Check if spherical harmonic gravity field is static or time-dependent; set associated
                    // functions accordingly
                    std::function< Eigen::MatrixXd( ) > getSineCoefficientsFunction;
                    std::function< void( Eigen::MatrixXd ) > setSineCoefficientsFunction;
                    std::shared_ptr< TimeDependentSphericalHarmonicsGravityField > timeDependentShField =
                            std::dynamic_pointer_cast< TimeDependentSphericalHarmonicsGravityField >( shGravityField );

                    if( timeDependentShField == nullptr )
                    {
                        getSineCoefficientsFunction = std::bind( &SphericalHarmonicsGravityField::getSineCoefficients, shGravityField );
                        setSineCoefficientsFunction =
                                std::bind( &SphericalHarmonicsGravityField::setSineCoefficients, shGravityField, std::placeholders::_1 );
                    }
                    else
                    {
                        getSineCoefficientsFunction =
                                std::bind( &TimeDependentSphericalHarmonicsGravityField::getNominalSineCoefficients, timeDependentShField );
                        setSineCoefficientsFunction = std::bind( &TimeDependentSphericalHarmonicsGravityField::setNominalSineCoefficients,
                                                                 timeDependentShField,
                                                                 std::placeholders::_1 );
                    }

                    // Create sine coefficients estimation object.
                    if( blockParameterSettings != nullptr )
                    {
                        vectorParameterToEstimate =
                                std::make_shared< SphericalHarmonicsSineCoefficients >( getSineCoefficientsFunction,
                                                                                        setSineCoefficientsFunction,
                                                                                        blockParameterSettings->blockIndices_,
                                                                                        vectorParameterName->parameterType_.second.first );
                    }
                    else
                    {
                        throw std::runtime_error( "Error, expected SphericalHarmonicEstimatableParameterSettings for sine coefficients" );
                    }
                }

                break;
            }
            case ground_station_position: {
                if( currentBody->getGroundStationMap( ).count( vectorParameterName->parameterType_.second.second ) == 0 )
                {
                    std::string errorMessage = "Error, requested ground station position parameter of " +
                            vectorParameterName->parameterType_.second.first + " " + vectorParameterName->parameterType_.second.second +
                            " , but ground station was not found";
                    throw std::runtime_error( errorMessage );
                }
                else
                {
                    std::shared_ptr< ground_stations::GroundStationState > groundStationState =
                            currentBody->getGroundStation( vectorParameterName->parameterType_.second.second )->getNominalStationState( );
                    if( groundStationState == nullptr )
                    {
                        std::string errorMessage = "Error, requested ground station position parameter of " +
                                vectorParameterName->parameterType_.second.first + " " + vectorParameterName->parameterType_.second.second +
                                "  but nominal ground station state is nullptr";
                        throw std::runtime_error( errorMessage );
                    }
                    else
                    {
                        vectorParameterToEstimate =
                                std::make_shared< GroundStationPosition >( groundStationState,
                                                                           vectorParameterName->parameterType_.second.first,
                                                                           vectorParameterName->parameterType_.second.second );
                    }
                }
                break;
            }
            case reference_point_position: {
                if( currentBody->getVehicleSystems( ) == nullptr )
                {
                    std::string errorMessage = "Error, requested reference point position parameter of " +
                            vectorParameterName->parameterType_.second.first + " " + vectorParameterName->parameterType_.second.second +
                            " , but no system models found";
                    throw std::runtime_error( errorMessage );
                }
                else
                {
                    vectorParameterToEstimate =
                            std::make_shared< ReferencePointPosition >( currentBody->getVehicleSystems( ),
                                                                        vectorParameterName->parameterType_.second.first,
                                                                        vectorParameterName->parameterType_.second.second );
                }
                break;
            }
            case empirical_acceleration_coefficients: {
                if( propagatorSettings == nullptr )
                {
                    throw std::runtime_error(
                            "Error when creating empirical_acceleration_coefficients parameter, no propagatorSettings provided." );
                }

                // Check input consistency
                std::shared_ptr< EmpiricalAccelerationEstimatableParameterSettings > empiricalAccelerationSettings =
                        std::dynamic_pointer_cast< EmpiricalAccelerationEstimatableParameterSettings >( vectorParameterName );
                if( empiricalAccelerationSettings == nullptr )
                {
                    throw std::runtime_error(
                            "Error when trying to make constant empirical acceleration coefficients parameter, settings type "
                            "inconsistent" );
                }
                else
                {
                    std::vector< std::shared_ptr< basic_astrodynamics::AccelerationModel3d > > associatedAccelerationModels =
                            getAccelerationModelsListForParametersFromBase< InitialStateParameterType, TimeType >( propagatorSettings,
                                                                                                                   vectorParameterName );
                    std::vector< std::shared_ptr< basic_astrodynamics::EmpiricalAcceleration > > empiricalAccelerations;
                    for( unsigned int i = 0; i < associatedAccelerationModels.size( ); i++ )
                    {
                        // Create parameter object
                        if( std::dynamic_pointer_cast< basic_astrodynamics::EmpiricalAcceleration >(
                                    associatedAccelerationModels.at( i ) ) != nullptr )
                        {
                            empiricalAccelerations.push_back( std::dynamic_pointer_cast< basic_astrodynamics::EmpiricalAcceleration >(
                                    associatedAccelerationModels.at( i ) ) );
                        }
                        else
                        {
                            throw std::runtime_error(
                                    "Error, expected EmpiricalAcceleration in list when creating empirical_acceleration_coefficients "
                                    "parameter" );
                        }
                    }

                    if( associatedAccelerationModels.size( ) == 0 )
                    {
                        throw std::runtime_error(
                                "Error, no EmpiricalAcceleration objects found when making empirical acceleration parameter" );
                    }

                    // Create empirical acceleration parameter
                    vectorParameterToEstimate = std::make_shared< EmpiricalAccelerationCoefficientsParameter >(
                            empiricalAccelerations,
                            empiricalAccelerationSettings->parameterType_.second.first,
                            empiricalAccelerationSettings->parameterType_.second.second,
                            empiricalAccelerationSettings->componentsToEstimate_ );
                }
                break;
            }
            case rtg_force_vector: {
                if( propagatorSettings == nullptr )
                {
                    throw std::runtime_error( "Error when creating rtg_force_vector parameter, no propagatorSettings provided." );
                }

                /*// Check input consistency --> redundant, no dynamic casting to be done, since rtg force vector settings object is of base
                class EstimatableParameterSettings type std::shared_ptr< EstimatableParameterSettings > rtgAccelerationSettings =
                        std::dynamic_pointer_cast< EstimatableParameterSettings >( vectorParameterName );
                if( empiricalAccelerationSettings == nullptr )
                {
                    throw std::runtime_error(
                            "Error when trying to make constant empirical acceleration coefficients parameter, settings type "
                            "inconsistent" );
                }
                else
                {*/

<<<<<<< HEAD
            if (associatedAccelerationModels.size( )==0)
            {
              throw std::runtime_error(
              "Error when trying to make rtg force vector parameter, no acceleration model found. ");
            }
            // This case is now accomodated in rtg force parameter setup
            // *
            // else if (associatedAccelerationModels.size( )>1)
            // {
            // throw std::runtime_error(
            // "Error when trying to make rtg force vector parameter, more than one acceleration model found. ");
            // }

            // Create parameter object
            std::vector < std::shared_ptr< system_models::RTGAccelerationModel > > listOfRTGAccelerationModels;
            for (const auto& model : associatedAccelerationModels)
            {
                std::shared_ptr< system_models::RTGAccelerationModel > rtgAccelerationModel =
                     std::dynamic_pointer_cast< system_models::RTGAccelerationModel > (associatedAccelerationModels.at(0));

                if (rtgAccelerationModel == nullptr)
                {
                    throw std::runtime_error(
                            "Error, expected RTGAccelerationModel when creating rtg_force_vector parameter" );
                }
                else
                {
                    listOfRTGAccelerationModels.push_back(rtgAccelerationModel);
                }

            }

            // Create rtg force vector parameter
            vectorParameterToEstimate = std::make_shared< RTGForceVector >(
                    listOfRTGAccelerationModels,
                    vectorParameterName->parameterType_.second.first);

            break;
          }
=======
                std::vector< std::shared_ptr< basic_astrodynamics::AccelerationModel3d > > associatedAccelerationModels =
                        getAccelerationModelsListForParametersFromBase< InitialStateParameterType, TimeType >( propagatorSettings,
                                                                                                               vectorParameterName );

                if( associatedAccelerationModels.size( ) == 0 )
                {
                    throw std::runtime_error( "Error when trying to make rtg force vector parameter, no acceleration model found. " );
                }
                else if( associatedAccelerationModels.size( ) > 1 )
                {
                    throw std::runtime_error(
                            "Error when trying to make rtg force vector parameter, more than one acceleration model found. " );
                }

                // Create parameter object
                std::shared_ptr< system_models::RTGAccelerationModel > rtgAccelerationModel =
                        std::dynamic_pointer_cast< system_models::RTGAccelerationModel >( associatedAccelerationModels.at( 0 ) );

                if( rtgAccelerationModel == nullptr )
                {
                    throw std::runtime_error( "Error, expected RTGAccelerationModel when creating rtg_force_vector parameter" );
                }

                // Create rtg force vector parameter
                vectorParameterToEstimate =
                        std::make_shared< RTGForceVector >( rtgAccelerationModel, vectorParameterName->parameterType_.second.first );

                break;
            }
>>>>>>> 54444834

            case arc_wise_radiation_pressure_coefficient: {
                // Check input consistency
                std::shared_ptr< ArcWiseRadiationPressureCoefficientEstimatableParameterSettings > radiationPressureCoefficientSettings =
                        std::dynamic_pointer_cast< ArcWiseRadiationPressureCoefficientEstimatableParameterSettings >( vectorParameterName );
                if( radiationPressureCoefficientSettings == nullptr )
                {
                    throw std::runtime_error(
                            "Error when trying to make arc-wise radiation pressure coefficients parameter, settings type inconsistent" );
                }
                else
                {
                    std::shared_ptr< electromagnetism::RadiationPressureTargetModel > targetModel = getRadiationPressureTargetModelOfType(
                            currentBody, cannonball_target, " when creating arc-wise cannonball radiation pressure parameter " );

                    if( std::dynamic_pointer_cast< electromagnetism::CannonballRadiationPressureTargetModel >( targetModel ) == nullptr )
                    {
                        std::string errorMessage = "Error, no radiation pressure target model found in body " + currentBodyName +
                                " target model is incompatible.";
                    }
                    vectorParameterToEstimate = std::make_shared< ArcWiseRadiationPressureCoefficient >(
                            std::dynamic_pointer_cast< electromagnetism::CannonballRadiationPressureTargetModel >( targetModel ),
                            radiationPressureCoefficientSettings->arcStartTimeList_,
                            currentBodyName );

                    break;
                }
                break;
            }

            case arc_wise_constant_drag_coefficient: {
                // Check input consistency
                std::shared_ptr< ArcWiseDragCoefficientEstimatableParameterSettings > dragCoefficientSettings =
                        std::dynamic_pointer_cast< ArcWiseDragCoefficientEstimatableParameterSettings >( vectorParameterName );
                if( dragCoefficientSettings == nullptr )
                {
                    throw std::runtime_error(
                            "Error when trying to make arc-wise radiation pressure coefficients parameter, settings type inconsistent" );
                }
                else
                {
                    if( currentBody->getAerodynamicCoefficientInterface( ) == nullptr )
                    {
                        std::string errorMessage = "Error, no aerodynamic coefficient interfaces found in body " + currentBodyName +
                                " when making arcwise Cd parameter.";
                        throw std::runtime_error( errorMessage );
                    }
                    else if( std::dynamic_pointer_cast< aerodynamics::CustomAerodynamicCoefficientInterface >(
                                     currentBody->getAerodynamicCoefficientInterface( ) ) == nullptr )
                    {
                        std::string errorMessage = "Error, incompatible aerodynamic coefficient interfaces found in body " +
                                currentBodyName + " when making arcwise Cd parameter.";
                        throw std::runtime_error( errorMessage );
                    }
                    else
                    {
                        vectorParameterToEstimate = std::make_shared< ArcWiseConstantDragCoefficient >(
                                std::dynamic_pointer_cast< aerodynamics::CustomAerodynamicCoefficientInterface >(
                                        currentBody->getAerodynamicCoefficientInterface( ) ),
                                dragCoefficientSettings->arcStartTimeList_,
                                currentBodyName );
                    }
                    break;
                }
                break;
            }
            case arc_wise_empirical_acceleration_coefficients: {
                if( propagatorSettings == nullptr )
                {
                    throw std::runtime_error(
                            "Error when creating arc_wise_empirical_acceleration_coefficients parameter, no propagatorSettings provided." );
                }

                // Check input consistency
                std::shared_ptr< ArcWiseEmpiricalAccelerationEstimatableParameterSettings > empiricalAccelerationSettings =
                        std::dynamic_pointer_cast< ArcWiseEmpiricalAccelerationEstimatableParameterSettings >( vectorParameterName );
                if( empiricalAccelerationSettings == nullptr )
                {
                    throw std::runtime_error(
                            "Error when trying to make constant empirical acceleration coefficients parameter, settings type "
                            "inconsistent" );
                }
                else
                {
                    std::vector< std::shared_ptr< basic_astrodynamics::AccelerationModel3d > > associatedAccelerationModels =
                            getAccelerationModelsListForParametersFromBase< InitialStateParameterType, TimeType >( propagatorSettings,
                                                                                                                   vectorParameterName );
                    std::vector< std::shared_ptr< basic_astrodynamics::EmpiricalAcceleration > > empiricalAccelerations;
                    for( unsigned int i = 0; i < associatedAccelerationModels.size( ); i++ )
                    {
                        // Create parameter object
                        if( std::dynamic_pointer_cast< basic_astrodynamics::EmpiricalAcceleration >(
                                    associatedAccelerationModels.at( i ) ) != nullptr )
                        {
                            empiricalAccelerations.push_back( std::dynamic_pointer_cast< basic_astrodynamics::EmpiricalAcceleration >(
                                    associatedAccelerationModels.at( i ) ) );
                        }
                        else
                        {
                            throw std::runtime_error(
                                    "Error, expected EmpiricalAcceleration in list when creating "
                                    "arc_wise_empirical_acceleration_coefficients parameter" );
                        }
                    }

                    if( associatedAccelerationModels.size( ) == 0 )
                    {
                        throw std::runtime_error(
                                "Error, no EmpiricalAcceleration objects found when making arc-wise empirical acceleration parameter" );
                    }
                    // Create arcwise empirical acceleration parameter
                    vectorParameterToEstimate = std::make_shared< ArcWiseEmpiricalAccelerationCoefficientsParameter >(
                            empiricalAccelerations,
                            empiricalAccelerationSettings->parameterType_.second.first,
                            empiricalAccelerationSettings->parameterType_.second.second,
                            empiricalAccelerationSettings->componentsToEstimate_,
                            empiricalAccelerationSettings->arcStartTimeList_ );
                }

                break;
            }
            case full_degree_tidal_love_number: {
                // Check input consistency
                std::shared_ptr< FullDegreeTidalLoveNumberEstimatableParameterSettings > tidalLoveNumberSettings =
                        std::dynamic_pointer_cast< FullDegreeTidalLoveNumberEstimatableParameterSettings >( vectorParameterName );
                if( tidalLoveNumberSettings == nullptr )
                {
                    throw std::runtime_error( "Error, expected tidal love number parameter settings." );
                }
                else
                {
                    // Check consistency of body gravity field
                    std::shared_ptr< GravityFieldModel > gravityField = currentBody->getGravityFieldModel( );
                    std::shared_ptr< TimeDependentSphericalHarmonicsGravityField > timeDepGravityField =
                            std::dynamic_pointer_cast< TimeDependentSphericalHarmonicsGravityField >( gravityField );
                    if( timeDepGravityField == nullptr )
                    {
                        throw std::runtime_error( "Error, requested tidal love number parameter of " +
                                                  vectorParameterName->parameterType_.second.first +
                                                  ", but body does not have a time dependent spherical harmonic gravity field." );
                    }
                    else if( currentBody->getGravityFieldVariationSet( ) == nullptr )
                    {
                        throw std::runtime_error( "Error, requested tidal love number parameter of " +
                                                  vectorParameterName->parameterType_.second.first +
                                                  ", but body does not have gravity field variations" );
                    }
                    else
                    {
                        // Get associated gravity field variation
                        std::shared_ptr< gravitation::BasicSolidBodyTideGravityFieldVariations > gravityFieldVariation =
                                std::dynamic_pointer_cast< gravitation::BasicSolidBodyTideGravityFieldVariations >(
                                        currentBody->getGravityFieldVariationSet( )->getDirectTidalGravityFieldVariation(
                                                tidalLoveNumberSettings->deformingBodies_ ) );

                        // Create parameter object
                        if( gravityFieldVariation != nullptr )
                        {
                            vectorParameterToEstimate =
                                    std::make_shared< FullDegreeTidalLoveNumber >( gravityFieldVariation,
                                                                                   currentBodyName,
                                                                                   tidalLoveNumberSettings->degree_,
                                                                                   tidalLoveNumberSettings->useComplexValue_ );
                        }
                        else
                        {
                            throw std::runtime_error( "Error, expected BasicSolidBodyTideGravityFieldVariations for tidal love number" );
                        }
                    }
                }
                break;
            }
            case single_degree_variable_tidal_love_number: {
                // Check input consistency
                std::shared_ptr< SingleDegreeVariableTidalLoveNumberEstimatableParameterSettings > tidalLoveNumberSettings =
                        std::dynamic_pointer_cast< SingleDegreeVariableTidalLoveNumberEstimatableParameterSettings >( vectorParameterName );
                if( tidalLoveNumberSettings == nullptr )
                {
                    throw std::runtime_error( "Error, expected variable tidal love number parameter settings " );
                }
                else
                {
                    // Check consistency of body gravity field
                    std::shared_ptr< TimeDependentSphericalHarmonicsGravityField > timeDepGravityField =
                            std::dynamic_pointer_cast< TimeDependentSphericalHarmonicsGravityField >(
                                    currentBody->getGravityFieldModel( ) );
                    if( timeDepGravityField == nullptr )
                    {
                        throw std::runtime_error( "Error, requested variable tidal love number parameter of " +
                                                  vectorParameterName->parameterType_.second.first +
                                                  ", but body does not have a time dependent spherical harmonic gravity field." );
                    }
                    else if( currentBody->getGravityFieldVariationSet( ) == nullptr )
                    {
                        throw std::runtime_error( "Error, requested variable tidal love number parameter of " +
                                                  vectorParameterName->parameterType_.second.first +
                                                  ", but body does not have gravity field variations" );
                    }
                    else
                    {
                        // Get associated gravity field variation
                        std::shared_ptr< gravitation::BasicSolidBodyTideGravityFieldVariations > gravityFieldVariation =
                                std::dynamic_pointer_cast< gravitation::BasicSolidBodyTideGravityFieldVariations >(
                                        currentBody->getGravityFieldVariationSet( )->getDirectTidalGravityFieldVariation(
                                                tidalLoveNumberSettings->deformingBodies_ ) );

                        // Create parameter object
                        if( gravityFieldVariation != nullptr )
                        {
                            std::vector< int > orders = tidalLoveNumberSettings->orders_;
                            if( std::find( orders.begin( ), orders.end( ), 0 ) != orders.end( ) &&
                                tidalLoveNumberSettings->useComplexValue_ )
                            {
                                std::cerr << "Warning, creating parameter to estimate complex Love number at order 0, but imaginary part "
                                             "has no influence on dynamcis"
                                          << std::endl;
                            }
                            vectorParameterToEstimate =
                                    std::make_shared< SingleDegreeVariableTidalLoveNumber >( gravityFieldVariation,
                                                                                             currentBodyName,
                                                                                             tidalLoveNumberSettings->degree_,
                                                                                             tidalLoveNumberSettings->orders_,
                                                                                             tidalLoveNumberSettings->useComplexValue_ );
                        }
                        else
                        {
                            throw std::runtime_error(
                                    "Error, expected BasicSolidBodyTideGravityFieldVariations for variable tidal love number" );
                        }
                    }
                }
                break;
            }
            case mode_coupled_tidal_love_numbers: {
                // Check input consistency
                std::shared_ptr< ModeCoupledTidalLoveNumberEstimatableParameterSettings > tidalLoveNumberSettings =
                        std::dynamic_pointer_cast< ModeCoupledTidalLoveNumberEstimatableParameterSettings >( vectorParameterName );
                if( tidalLoveNumberSettings == nullptr )
                {
                    throw std::runtime_error( "Error, expected mode-coupled tidal love number parameter settings " );
                }
                else
                {
                    // Check consistency of body gravity field
                    std::shared_ptr< TimeDependentSphericalHarmonicsGravityField > timeDepGravityField =
                            std::dynamic_pointer_cast< TimeDependentSphericalHarmonicsGravityField >(
                                    currentBody->getGravityFieldModel( ) );
                    if( timeDepGravityField == nullptr )
                    {
                        throw std::runtime_error( "Error, requested mode-coupled tidal love number parameter of " +
                                                  vectorParameterName->parameterType_.second.first +
                                                  ", but body does not have a time dependent spherical harmonic gravity field." );
                    }
                    else if( currentBody->getGravityFieldVariationSet( ) == nullptr )
                    {
                        throw std::runtime_error( "Error, requested mode-coupled tidal love number parameter of " +
                                                  vectorParameterName->parameterType_.second.first +
                                                  ", but body does not have gravity field variations" );
                    }
                    else
                    {
                        // Get associated gravity field variation
                        std::shared_ptr< gravitation::ModeCoupledSolidBodyTideGravityFieldVariations > gravityFieldVariation =
                                std::dynamic_pointer_cast< gravitation::ModeCoupledSolidBodyTideGravityFieldVariations >(
                                        currentBody->getGravityFieldVariationSet( )->getDirectTidalGravityFieldVariation(
                                                tidalLoveNumberSettings->deformingBodies_, mode_coupled_solid_body ) );

                        // Create parameter object
                        if( gravityFieldVariation != nullptr )
                        {
                            vectorParameterToEstimate =
                                    std::make_shared< ModeCoupledTidalLoveNumber >( gravityFieldVariation,
                                                                                    currentBodyName,
                                                                                    tidalLoveNumberSettings->loveNumberIndices_,
                                                                                    tidalLoveNumberSettings->useComplexValue_ );
                        }
                        else
                        {
                            throw std::runtime_error(
                                    "Error, expected ModeCoupledSolidBodyTideGravityFieldVariations for variable tidal love number" );
                        }
                    }
                }
                break;
            }
            case desaturation_delta_v_values: {
                if( propagatorSettings == nullptr )
                {
                    throw std::runtime_error(
                            "Error when creating desaturation_delta_v_values parameter, no propagatorSettings provided." );
                }
                // Check input consistency.
                std::string acceleratedBody = vectorParameterName->parameterType_.second.first;

                // Retrieve acceleration model.
                std::vector< std::shared_ptr< basic_astrodynamics::AccelerationModel< Eigen::Vector3d > > > desaturationAccelerationModels =
                        getAccelerationModelsListForParametersFromBase< InitialStateParameterType, TimeType >( propagatorSettings,
                                                                                                               vectorParameterName );

                if( desaturationAccelerationModels.size( ) == 0 )
                {
                    throw std::runtime_error( "Error when making desaturation Delta V parameter, no acceleration models found in list" );
                }
                else if( desaturationAccelerationModels.size( ) > 1 )
                {
                    throw std::runtime_error(
                            "Error when making desaturation Delta V parameter, multiple acceleration models found in list" );
                }
                else
                {
                    // Create desaturation deltaV values parameter.
                    vectorParameterToEstimate = std::make_shared< DesaturationDeltaV >(
                            std::dynamic_pointer_cast< propulsion::MomentumWheelDesaturationThrustAcceleration >(
                                    desaturationAccelerationModels.at( 0 ) ),
                            acceleratedBody );
                }

                break;
            }
            case periodic_spin_variation: {
                if( std::dynamic_pointer_cast< PlanetaryRotationModel >( currentBody->getRotationalEphemeris( ) ) == nullptr )
                {
                    std::string errorMessage = "Warning, no full planetary rotational ephemeris" + currentBodyName +
                            " when making periodic spin variation parameter";
                    throw std::runtime_error( errorMessage );
                }
                else
                {
                    vectorParameterToEstimate = std::make_shared< PeriodicSpinVariation >(
                            std::dynamic_pointer_cast< PlanetaryRotationModel >( currentBody->getRotationalEphemeris( ) ),
                            currentBodyName );
                }
                break;
            }
            case global_polynomial_clock_corrections: {
                std::shared_ptr< GlobalPolynomialClockCorrectionsParameterSettings > polynomialClockParameterSettings =
                        std::dynamic_pointer_cast< GlobalPolynomialClockCorrectionsParameterSettings >( vectorParameterName );
                if( polynomialClockParameterSettings == NULL )
                {
                    std::cerr << "Error, expected global polynomial clock variation settings " << std::endl;
                }
                else
                {
                    std::shared_ptr< system_models::TimingSystem > timingSystem =
                            getTimingSystem( polynomialClockParameterSettings->parameterType_.second, bodies );
                    if( timingSystem == NULL )
                    {
                        std::cerr << "Error when making global polynomial clock variation parameter, could not find timing system of:  "
                                  << polynomialClockParameterSettings->parameterType_.second.first << " "
                                  << polynomialClockParameterSettings->parameterType_.second.second << std::endl;
                    }
                    else
                    {
                        vectorParameterToEstimate = std::make_shared< GlobalPolynomialClockCorrections >(
                                timingSystem,
                                polynomialClockParameterSettings->correctionPowers_,
                                polynomialClockParameterSettings->parameterType_.second.first,
                                polynomialClockParameterSettings->parameterType_.second.second );
                    }
                }
                break;
            }
            case polynomial_gravity_field_variation_amplitudes: {
                std::shared_ptr< PolynomialGravityFieldVariationEstimatableParameterSettings > gravityFieldVariationSettings =
                        std::dynamic_pointer_cast< PolynomialGravityFieldVariationEstimatableParameterSettings >( vectorParameterName );
                if( gravityFieldVariationSettings == nullptr )
                {
                    throw std::runtime_error( "Error, expected polynomial gravity field variation parameter settings " );
                }

                // Check consistency of body gravity field
                std::shared_ptr< GravityFieldModel > gravityField = currentBody->getGravityFieldModel( );
                std::shared_ptr< TimeDependentSphericalHarmonicsGravityField > timeDepGravityField =
                        std::dynamic_pointer_cast< TimeDependentSphericalHarmonicsGravityField >( gravityField );
                if( timeDepGravityField == nullptr )
                {
                    throw std::runtime_error( "Error, requested polynomial gravity field variation parameter of " +
                                              vectorParameterName->parameterType_.second.first +
                                              ", but body does not have a time dependent spherical harmonic gravity field." );
                }
                else if( currentBody->getGravityFieldVariationSet( ) == nullptr )
                {
                    throw std::runtime_error( "Error, requested polynomial gravity field variation parameter of " +
                                              vectorParameterName->parameterType_.second.first +
                                              ", but body does not have gravity field variations" );
                }
                else
                {
                    // Get associated gravity field variation
                    std::pair< bool, std::shared_ptr< gravitation::GravityFieldVariations > > gravityFieldVariation =
                            currentBody->getGravityFieldVariationSet( )->getGravityFieldVariation( polynomial_variation );
                    if( gravityFieldVariation.first == 0 )
                    {
                        throw std::runtime_error(
                                "Error when creating polynomial gravity field variation parameter; associated gravity field model not "
                                "found." );
                    }
                    std::shared_ptr< gravitation::PolynomialGravityFieldVariations > polynomialVariaton =
                            std::dynamic_pointer_cast< gravitation::PolynomialGravityFieldVariations >( gravityFieldVariation.second );

                    // Create parameter object
                    if( polynomialVariaton != nullptr )
                    {
                        vectorParameterToEstimate = std::make_shared< PolynomialGravityFieldVariationsParameters >(
                                polynomialVariaton,
                                gravityFieldVariationSettings->cosineBlockIndicesPerPower_,
                                gravityFieldVariationSettings->sineBlockIndicesPerPower_,
                                currentBodyName );
                    }
                    else
                    {
                        throw std::runtime_error(
                                "Error, expected PolynomialGravityFieldVariations when creating polynomial gravity field variation "
                                "parameter" );
                    }
                }
                break;
            }
            case arc_wise_polynomial_clock_corrections: {
                std::shared_ptr< MultiArcPolynomialClockCorrectionsParameterSettings > polynomialClockParameterSettings =
                        std::dynamic_pointer_cast< MultiArcPolynomialClockCorrectionsParameterSettings >( vectorParameterName );
                if( polynomialClockParameterSettings == NULL )
                {
                    std::cerr << "Error, expected multi-arc polynomial clock variation settings " << std::endl;
                }
                else
                {
                    std::shared_ptr< system_models::TimingSystem > timingSystem =
                            getTimingSystem( polynomialClockParameterSettings->parameterType_.second, bodies );
                    if( timingSystem == NULL )
                    {
                        std::cerr << "Error when making multi-arc polynomial clock variation parameter, could not find timing system of:  "
                                  << polynomialClockParameterSettings->parameterType_.second.first << " "
                                  << polynomialClockParameterSettings->parameterType_.second.second << std::endl;
                    }
                    else
                    {
                        vectorParameterToEstimate = std::make_shared< MultiArcClockCorrections >(
                                timingSystem,
                                polynomialClockParameterSettings->correctionPowers_,
                                polynomialClockParameterSettings->arcIndices_,
                                polynomialClockParameterSettings->parameterType_.second.first,
                                polynomialClockParameterSettings->parameterType_.second.second );
                    }
                }
                break;
            }
            case periodic_gravity_field_variation_amplitudes: {
                std::shared_ptr< PeriodicGravityFieldVariationEstimatableParameterSettings > gravityFieldVariationSettings =
                        std::dynamic_pointer_cast< PeriodicGravityFieldVariationEstimatableParameterSettings >( vectorParameterName );
                if( gravityFieldVariationSettings == nullptr )
                {
                    throw std::runtime_error( "Error, expected periodic gravity field variation parameter settings " );
                }

                // Check consistency of body gravity field
                std::shared_ptr< GravityFieldModel > gravityField = currentBody->getGravityFieldModel( );
                std::shared_ptr< TimeDependentSphericalHarmonicsGravityField > timeDepGravityField =
                        std::dynamic_pointer_cast< TimeDependentSphericalHarmonicsGravityField >( gravityField );
                if( timeDepGravityField == nullptr )
                {
                    throw std::runtime_error( "Error, requested periodic gravity field variation parameter of " +
                                              vectorParameterName->parameterType_.second.first +
                                              ", but body does not have a time dependent spherical harmonic gravity field." );
                }
                else if( currentBody->getGravityFieldVariationSet( ) == nullptr )
                {
                    throw std::runtime_error( "Error, requested periodic gravity field variation parameter of " +
                                              vectorParameterName->parameterType_.second.first +
                                              ", but body does not have gravity field variations" );
                }
                else
                {
                    // Get associated gravity field variation
                    std::pair< bool, std::shared_ptr< gravitation::GravityFieldVariations > > gravityFieldVariation =
                            currentBody->getGravityFieldVariationSet( )->getGravityFieldVariation( periodic_variation );
                    if( gravityFieldVariation.first == 0 )
                    {
                        throw std::runtime_error(
                                "Error when creating periodic gravity field variation parameter; associated gravity field model not "
                                "found." );
                    }
                    std::shared_ptr< gravitation::PeriodicGravityFieldVariations > periodicVariaton =
                            std::dynamic_pointer_cast< gravitation::PeriodicGravityFieldVariations >( gravityFieldVariation.second );

                    // Create parameter object
                    if( periodicVariaton != nullptr )
                    {
                        vectorParameterToEstimate = std::make_shared< PeriodicGravityFieldVariationsParameters >(
                                periodicVariaton,
                                gravityFieldVariationSettings->cosineBlockIndicesPerPower_,
                                gravityFieldVariationSettings->sineBlockIndicesPerPower_,
                                currentBodyName );
                    }
                    else
                    {
                        throw std::runtime_error(
                                "Error, expected PeriodicGravityFieldVariations when creating periodic gravity field variation parameter" );
                    }
                }
                break;
            }
            case polar_motion_amplitude: {
                if( std::dynamic_pointer_cast< PlanetaryRotationModel >( currentBody->getRotationalEphemeris( ) ) == nullptr )
                {
                    std::string errorMessage = "Warning, no full planetary rotational ephemeris" + currentBodyName +
                            " when making polar motion amplitude parameter";
                    throw std::runtime_error( errorMessage );
                }
                else
                {
                    vectorParameterToEstimate = std::make_shared< PolarMotionAmplitude >(
                            std::dynamic_pointer_cast< PlanetaryRotationModel >( currentBody->getRotationalEphemeris( ) ),
                            currentBodyName );
                }
                break;
            }
            case nominal_rotation_pole_position: {
                if( std::dynamic_pointer_cast< IauRotationModel >( currentBody->getRotationalEphemeris( ) ) == nullptr )
                {
                    std::string errorMessage =
                            "Warning, no iau rotational ephemeris" + currentBodyName + " when making nominal rotation pole parameter";
                    throw std::runtime_error( errorMessage );
                }
                else
                {
                    vectorParameterToEstimate = std::make_shared< NominalRotationPoleParameter >(
                            std::dynamic_pointer_cast< IauRotationModel >( currentBody->getRotationalEphemeris( ) ), currentBodyName );
                }
                break;
            }
            case rotation_pole_position_rate: {
                if( std::dynamic_pointer_cast< IauRotationModel >( currentBody->getRotationalEphemeris( ) ) == nullptr )
                {
                    std::string errorMessage =
                            "Warning, no iau rotational ephemeris" + currentBodyName + " when making rotation pole rate parameter";
                    throw std::runtime_error( errorMessage );
                }
                else
                {
                    vectorParameterToEstimate = std::make_shared< RotationPoleRateParameter >(
                            std::dynamic_pointer_cast< IauRotationModel >( currentBody->getRotationalEphemeris( ) ), currentBodyName );
                }
                break;
            }
            case rotation_longitudinal_libration_terms: {
                std::shared_ptr< LongitdinalLibrationTermsParameterSettings > librationParameterSettings =
                        std::dynamic_pointer_cast< LongitdinalLibrationTermsParameterSettings >( vectorParameterName );
                if( librationParameterSettings == nullptr )
                {
                    throw std::runtime_error( "Error, expected longitudinal libration parameter settings " );
                }
                else
                {
                    if( std::dynamic_pointer_cast< IauRotationModel >( currentBody->getRotationalEphemeris( ) ) == nullptr )
                    {
                        std::string errorMessage =
                                "Warning, no iau rotational ephemeris" + currentBodyName + " when making longitudinal libration parameter";
                        throw std::runtime_error( errorMessage );
                    }
                    else
                    {
                        vectorParameterToEstimate = std::make_shared< RotationLongitudinalLibrationTermsParameter >(
                                std::dynamic_pointer_cast< IauRotationModel >( currentBody->getRotationalEphemeris( ) ),
                                librationParameterSettings->librationAngularFrequencies_,
                                currentBodyName );
                    }
                }
                break;
            }
            case custom_estimated_parameter: {
                std::shared_ptr< CustomEstimatableParameterSettings > customParameterSettings =
                        std::dynamic_pointer_cast< CustomEstimatableParameterSettings >( vectorParameterName );
                if( customParameterSettings == nullptr )
                {
                    throw std::runtime_error( "Error, expected variable custom parameter settings " );
                }
                else
                {
                    vectorParameterToEstimate =
                            std::make_shared< CustomEstimatableParameter >( customParameterSettings->parameterType_.second.second,
                                                                            customParameterSettings->parameterSize_,
                                                                            customParameterSettings->getParameterFunction_,
                                                                            customParameterSettings->setParameterFunction_ );
                }
                break;
            }
            default:
                std::string errorMessage = "Warning, this vector parameter (" +
                        std::to_string( vectorParameterName->parameterType_.first ) +
                        ") has not yet been implemented when making parameters";
                throw std::runtime_error( errorMessage );
        }
    }

    if( vectorParameterName->customPartialSettings_.size( ) != 0 )
    {
        vectorParameterToEstimate->setCustomPartialSettings( vectorParameterName->customPartialSettings_ );
    }

    return vectorParameterToEstimate;
}

//! Function checking whether the direct tidal parameters to be estimated are not incompatible
//! Tidal time lag and inverse of tidal quality factor cannot be simultaneously estimated for the same body and deforming bodies.
template< typename InitialStateParameterType = double >
bool checkCompatibilityDirectTidalParameters(
        const std::vector< std::shared_ptr< estimatable_parameters::EstimatableParameterSettings > >& parameterNames )
{
    using namespace tudat::estimatable_parameters;

    bool compatibleParameters = true;
    for( unsigned int i = 0; i < parameterNames.size( ); i++ )
    {
        if( parameterNames[ i ]->parameterType_.first == direct_dissipation_tidal_time_lag )
        {
            std::string associatedBody = parameterNames[ i ]->parameterType_.second.first;
            std::vector< std::string > deformingBodies =
                    std::dynamic_pointer_cast< DirectTidalTimeLagEstimatableParameterSettings >( parameterNames[ i ] )->deformingBodies_;

            for( unsigned int j = 0; j < parameterNames.size( ); j++ )
            {
                if( i != j )
                {
                    if( parameterNames[ j ]->parameterType_.first == inverse_tidal_quality_factor )
                    {
                        std::string associatedBody2 = parameterNames[ j ]->parameterType_.second.first;
                        std::vector< std::string > deformingBodies2 =
                                std::dynamic_pointer_cast< InverseTidalQualityFactorEstimatableParameterSettings >( parameterNames[ j ] )
                                        ->deformingBodies_;

                        if( ( associatedBody == associatedBody2 ) && ( deformingBodies == deformingBodies2 ) )
                        {
                            compatibleParameters = false;
                        }
                    }
                }
            }
        }
    }
    return compatibleParameters;
}

//! Function to create the interface object for estimating any number/type of parameters.
/*!
 *  Function to create the interface object for estimating any number/type of parameters. This can include both
 *  environmental parameters and initial dynamical states. The types of parameters are defined by the parameterNames m
 *  input variables
 *  \param parameterNames List of objects defining the parameters that are to be estimated.
 *  \param bodies Map of body objects containing the fll simulation environment.
 * \param propagatorSettings Object defining all settigns for the propagator; empty by default (only required for
 * selected parameters).
 *  \return Interface object for estimating a set of parameters.
 */
template< typename InitialStateParameterType = double, typename TimeType = double >
std::shared_ptr< estimatable_parameters::EstimatableParameterSet< InitialStateParameterType > > createParametersToEstimate(
        const std::vector< std::shared_ptr< estimatable_parameters::EstimatableParameterSettings > >& parameterNames,
        const SystemOfBodies& bodies,
        const std::shared_ptr< propagators::PropagatorSettings< InitialStateParameterType > > propagatorSettings =
                std::shared_ptr< propagators::PropagatorSettings< InitialStateParameterType > >( ),
        const std::vector< std::shared_ptr< estimatable_parameters::EstimatableParameterSettings > >& considerParameterNames =
                std::vector< std::shared_ptr< estimatable_parameters::EstimatableParameterSettings > >( ),
        bool printParameterOrderWarning = true )

{
    using namespace tudat::estimatable_parameters;

    std::vector< std::shared_ptr< EstimatableParameter< Eigen::Matrix< InitialStateParameterType, Eigen::Dynamic, 1 > > > >
            initialDynamicalParametersToEstimate;
    std::vector< std::shared_ptr< EstimatableParameter< double > > > doubleParametersToEstimate;
    std::vector< std::shared_ptr< EstimatableParameter< Eigen::VectorXd > > > vectorParametersToEstimate;

    // Check that tidal parameters are not inconsistent
    if( !checkCompatibilityDirectTidalParameters( parameterNames ) )
    {
        throw std::runtime_error(
                "Error, tidal time lag and inverse tidal quality factor cannot be simultaneously estimated"
                " for the same bodies." );
    }

    // Iterate over all parameters.
    bool vectorParameterIsFound = 0;
    bool parameterOrderWarningPrinted = 0;

    for( unsigned int i = 0; i < parameterNames.size( ); i++ )
    {
        // Create initial dynamical parameters.
        if( isParameterDynamicalPropertyInitialState( parameterNames.at( i )->parameterType_.first ) )
        {
            initialDynamicalParametersToEstimate.push_back(
                    createInitialDynamicalStateParameterToEstimate< InitialStateParameterType >( bodies, parameterNames.at( i ) ) );
        }
        // Create parameters defined by single double value
        else if( isDoubleParameter( parameterNames[ i ]->parameterType_.first ) == true )
        {
            doubleParametersToEstimate.push_back( createDoubleParameterToEstimate< InitialStateParameterType, TimeType >(
                    parameterNames[ i ], bodies, propagatorSettings ) );
            if( vectorParameterIsFound == true && parameterOrderWarningPrinted == false )
            {
                if( printParameterOrderWarning == true )
                {
                    std::cerr << "Warning when creating estimated parameters. The parameters will be ordered such that all parameters "
                                 "(excluding initial states) "
                              << "defined by a single variable will be stored before those represented by a list of variables. "
                              << "The parameter order will be different than those in your parameter settings. It is recommended that you "
                              << "check the parameter order by calling the "
                                 "print_parameter_names(Python)/printEstimatableParameterEntries(C++) "
                                 "function"
                              << std::endl;
                }
                parameterOrderWarningPrinted = true;
            }
        }
        // Create parameters defined by list of double values
        else if( isDoubleParameter( parameterNames[ i ]->parameterType_.first ) == false )
        {
            vectorParametersToEstimate.push_back( createVectorParameterToEstimate< InitialStateParameterType, TimeType >(
                    parameterNames[ i ], bodies, propagatorSettings ) );
            vectorParameterIsFound = true;
        }
        else
        {
            std::string errorMessage = "Error, parameter type of  " + std::string( parameterNames[ i ]->parameterType_.second.first ) +
                    "of " + std::to_string( parameterNames[ i ]->parameterType_.first ) +
                    "not recognized when making estimatable parameter set.";

            throw std::runtime_error( errorMessage );
        }
    }

    std::shared_ptr< EstimatableParameterSet< InitialStateParameterType > > considerParameters;
    if( !considerParameterNames.empty( ) )
    {
        considerParameters =
                createParametersToEstimate< InitialStateParameterType, TimeType >( considerParameterNames, bodies, propagatorSettings );
    }

    return std::make_shared< EstimatableParameterSet< InitialStateParameterType > >(
            doubleParametersToEstimate, vectorParametersToEstimate, initialDynamicalParametersToEstimate, considerParameters );
}

//! Function to get the multi-arc parameter equivalent of a single-arc initial state parameter
/*!
 *  Function to get the multi-arc parameter equivalent of a single-arc initial state parameter. The initial state arcs are
 *  provided as input to this function.
 *  \param singleArcParameter Single-arc parameter object for which the multi-arc equivalent is to be created.
 *  \param arcStartTimes Vector of start times for separate arcs.
 *  \return Multi-arc parameter equivalent of single-arc initial state parameter input
 */
template< typename StateScalarType >
std::shared_ptr< estimatable_parameters::EstimatableParameter< Eigen::Matrix< StateScalarType, Eigen::Dynamic, 1 > > >
getAssociatedMultiArcParameter(
        const std::shared_ptr< estimatable_parameters::EstimatableParameter< Eigen::Matrix< StateScalarType, Eigen::Dynamic, 1 > > >
                singleArcParameter,
        const std::vector< double >& arcStartTimes )
{
    std::shared_ptr< estimatable_parameters::EstimatableParameter< Eigen::Matrix< StateScalarType, Eigen::Dynamic, 1 > > >
            multiArcParameter;

    // Check state type
    switch( singleArcParameter->getParameterName( ).first )
    {
        case estimatable_parameters::initial_body_state: {
            // Check input consistency
            std::shared_ptr< estimatable_parameters::InitialTranslationalStateParameter< StateScalarType > >
                    singleArcTranslationalStateParameter =
                            std::dynamic_pointer_cast< estimatable_parameters::InitialTranslationalStateParameter< StateScalarType > >(
                                    singleArcParameter );
            if( singleArcTranslationalStateParameter == nullptr )
            {
                throw std::runtime_error(
                        "Error when getting multi-arc parameter from single-arc equivalent, single-arc translational state is "
                        "inconsistent " );
            }

            // Retrieve single-arc initial state
            Eigen::Matrix< StateScalarType, Eigen::Dynamic, 1 > singleArcInitialState =
                    singleArcTranslationalStateParameter->getParameterValue( );

            // Create multi-arc initial states. First arc initial state is taken from single-arc, other initial states set to zero.
            Eigen::Matrix< StateScalarType, Eigen::Dynamic, 1 > multiArcInitialStates =
                    Eigen::Matrix< StateScalarType, Eigen::Dynamic, 1 >::Zero( 6 * arcStartTimes.size( ) );
            multiArcInitialStates.segment( 0, 6 ) = singleArcInitialState;

            // Creater multi-arc parameter
            std::vector< std::string > centralBodyList;
            for( unsigned int i = 0; i < arcStartTimes.size( ); i++ )
            {
                centralBodyList.push_back( singleArcTranslationalStateParameter->getCentralBody( ) );
            }
            multiArcParameter = std::make_shared< estimatable_parameters::ArcWiseInitialTranslationalStateParameter< StateScalarType > >(
                    singleArcTranslationalStateParameter->getParameterName( ).second.first,
                    arcStartTimes,
                    multiArcInitialStates,
                    centralBodyList,
                    singleArcTranslationalStateParameter->getFrameOrientation( ) );
            break;
        }
        default:
            throw std::runtime_error( "Error when getting multi-arc parameter from single-arc equivalent, parameter type " +
                                      getParameterTypeString( singleArcParameter->getParameterName( ).first ) + " not recognized." );
    }
    return multiArcParameter;
}

//! Function to get initial state vector of estimated dynamical states.
/*!
 *  Function to get initial state vector of estimated dynamical states (i.e. presently estimated state at propagation
 *  start time.
 *  \param estimatableParameters Object containing all parameters that are to be estimated.
 *  \param propagatorSettings Object containing propagation settings to be used
 *  \return State vector of estimated dynamics at propagation start time.
 */
template< typename InitialStateParameterType = double, typename TimeType = double >
void setInitialStateVectorFromParameterSet(
        const std::shared_ptr< estimatable_parameters::EstimatableParameterSet< InitialStateParameterType > > estimatableParameters,
        const std::shared_ptr< propagators::PropagatorSettings< InitialStateParameterType > > propagatorSettings )
{
    typedef Eigen::Matrix< InitialStateParameterType, Eigen::Dynamic, 1 > VectorType;

    // Retrieve initial dynamical parameters.
    std::vector< std::shared_ptr<
            estimatable_parameters::EstimatableParameter< Eigen::Matrix< InitialStateParameterType, Eigen::Dynamic, 1 > > > >
            initialDynamicalParameters = estimatableParameters->getEstimatedInitialStateParameters( );

    // Initialize state vector.
    Eigen::Matrix< InitialStateParameterType, Eigen::Dynamic, 1 > initialStateVector =
            Eigen::Matrix< InitialStateParameterType, Eigen::Dynamic, 1 >::Zero(
                    estimatableParameters->getInitialDynamicalStateParameterSize( ), 1 );

    if( std::dynamic_pointer_cast< propagators::SingleArcPropagatorSettings< InitialStateParameterType, TimeType > >(
                propagatorSettings ) != nullptr )
    {
        int vectorSize = 0;
        // Iterate over list of bodies of which the partials of the accelerations acting on them are required.
        for( unsigned int i = 0; i < initialDynamicalParameters.size( ); i++ )
        {
            if( isParameterDynamicalPropertyInitialState( initialDynamicalParameters.at( i )->getParameterName( ).first ) )
            {
                int currentParameterSize = initialDynamicalParameters.at( i )->getParameterSize( );
                initialStateVector.block( vectorSize, 0, currentParameterSize, 1 ) =
                        initialDynamicalParameters.at( i )->getParameterValue( );

                vectorSize += currentParameterSize;
            }
        }

        propagatorSettings->resetInitialStates( initialStateVector.block( 0, 0, vectorSize, 1 ) );
    }
    else if( std::dynamic_pointer_cast< propagators::MultiArcPropagatorSettings< InitialStateParameterType, TimeType > >(
                     propagatorSettings ) )
    {
        std::shared_ptr< propagators::MultiArcPropagatorSettings< InitialStateParameterType, TimeType > > multiArcSettings =
                std::dynamic_pointer_cast< propagators::MultiArcPropagatorSettings< InitialStateParameterType, TimeType > >(
                        propagatorSettings );

        std::vector< std::shared_ptr< propagators::SingleArcPropagatorSettings< InitialStateParameterType, TimeType > > >
                singleArcSettings = multiArcSettings->getSingleArcSettings( );
        int numberOfArcs = singleArcSettings.size( );

        // Counting in how many arcs each body has already been propagated/estimated.
        std::map< propagators::IntegratedStateType, std::map< std::string, unsigned int > > initialStatesBodiesCounter;

        for( int i = 0; i < numberOfArcs; i++ )
        {
            std::map< propagators::IntegratedStateType, std::map< std::pair< std::string, std::string >, VectorType > >
                    currentArcInitialStates;

            std::shared_ptr< propagators::TranslationalStatePropagatorSettings< InitialStateParameterType, TimeType > >
                    singleArcTranslationalStatePropagatorSettings = std::dynamic_pointer_cast<
                            propagators::TranslationalStatePropagatorSettings< InitialStateParameterType, TimeType > >(
                            singleArcSettings.at( i ) );

            if( singleArcTranslationalStatePropagatorSettings == nullptr )
            {
                throw std::runtime_error( "Propagator settings for arc " + std::to_string( i ) +
                                          " are not translational state propagator settings. "
                                          " Other propagator settings not supported (yet) for multi-arc propagation." );
            }
            else
            {
                for( unsigned int j = 0; j < initialDynamicalParameters.size( ); j++ )
                {
                    VectorType currentParameterValue = initialDynamicalParameters.at( j )->getParameterValue( );
                    int currentParameterSize = initialDynamicalParameters.at( j )->getParameterSize( );
                    std::pair< std::string, std::string > bodyIdentifier = initialDynamicalParameters.at( j )->getParameterName( ).second;
                    //                    std::cout << "body identifier: " << bodyIdentifier.first << " & " << bodyIdentifier.second <<
                    //                    "\n\n";

                    auto itr = std::find( singleArcTranslationalStatePropagatorSettings->bodiesToIntegrate_.begin( ),
                                          singleArcTranslationalStatePropagatorSettings->bodiesToIntegrate_.end( ),
                                          bodyIdentifier.first );
                    if( itr != singleArcTranslationalStatePropagatorSettings->bodiesToIntegrate_.cend( ) )
                    {
                        //                        std::cout << "body " << bodyIdentifier.first << " - detected for arc " << i << "\n\n";

                        switch( initialDynamicalParameters.at( j )->getParameterName( ).first )
                        {
                            case estimatable_parameters::arc_wise_initial_body_state: {
                                //                                std::cout << "current parameter size: " << currentParameterSize << "\n\n";

                                if( ( initialStatesBodiesCounter.count( propagators::translational_state ) == 0 ) ||
                                    initialStatesBodiesCounter.at( propagators::translational_state ).count( bodyIdentifier.first ) == 0 )
                                {
                                    initialStatesBodiesCounter[ propagators::translational_state ][ bodyIdentifier.first ] = 0;
                                }
                                int index = initialStatesBodiesCounter.at( propagators::translational_state ).at( bodyIdentifier.first );
                                //                                std::cout << "index: " << index << "\n\n";

                                //                                if ( currentParameterSize / numberOfArcs != 6 )
                                //                                {
                                //                                    throw std::runtime_error("Error when moving initial states from
                                //                                    parameters to propagator settings. Incompatible multi-arc
                                //                                    translational state size found");
                                //                                }
                                //                                std::cout << "full parameters values: " <<
                                //                                currentParameterValue.transpose( ) << "\n\n"; std::cout << "subset
                                //                                parameters values: " << currentParameterValue.segment( index * 6, 6
                                //                                ).transpose( ) << "\n\n";
                                currentArcInitialStates[ propagators::translational_state ][ bodyIdentifier ] =
                                        currentParameterValue.segment( index * 6, 6 );

                                // update counter of propagated/estimated bodies
                                initialStatesBodiesCounter.at( propagators::translational_state ).at( bodyIdentifier.first )++;

                                break;
                            }
                            default:
                                throw std::runtime_error(
                                        "Error when moving initial states from parameters to propagator settings. Multi-arc parameter type "
                                        "not recognized" );
                        }
                    }
                }
            }
            propagators::resetSingleArcInitialStates( singleArcSettings.at( i ), currentArcInitialStates );
            multiArcSettings->updateInitialStateFromConsituentSettings( );
        }
    }
    else if( std::dynamic_pointer_cast< propagators::HybridArcPropagatorSettings< InitialStateParameterType, TimeType > >(
                     propagatorSettings ) )
    {
        std::shared_ptr< propagators::HybridArcPropagatorSettings< InitialStateParameterType, TimeType > > hybridArcSettings =
                std::dynamic_pointer_cast< propagators::HybridArcPropagatorSettings< InitialStateParameterType, TimeType > >(
                        propagatorSettings );

        std::shared_ptr< propagators::SingleArcPropagatorSettings< InitialStateParameterType, TimeType > > singleArcSettings =
                hybridArcSettings->getSingleArcPropagatorSettings( );
        std::shared_ptr< propagators::MultiArcPropagatorSettings< InitialStateParameterType, TimeType > > multiArcSettings =
                hybridArcSettings->getMultiArcPropagatorSettings( );

        setInitialStateVectorFromParameterSet< InitialStateParameterType, TimeType >(
                std::make_shared< estimatable_parameters::EstimatableParameterSet< InitialStateParameterType > >(
                        std::vector< std::shared_ptr< estimatable_parameters::EstimatableParameter< double > > >( ),
                        std::vector< std::shared_ptr< estimatable_parameters::EstimatableParameter< Eigen::VectorXd > > >( ),
                        estimatableParameters->getEstimatedSingleArcInitialStateParameters( ) ),
                singleArcSettings );
        setInitialStateVectorFromParameterSet< InitialStateParameterType, TimeType >(
                std::make_shared< estimatable_parameters::EstimatableParameterSet< InitialStateParameterType > >(
                        std::vector< std::shared_ptr< estimatable_parameters::EstimatableParameter< double > > >( ),
                        std::vector< std::shared_ptr< estimatable_parameters::EstimatableParameter< Eigen::VectorXd > > >( ),
                        estimatableParameters->getEstimatedMultiArcInitialStateParameters( ) ),
                multiArcSettings );

        hybridArcSettings->setInitialStatesFromConstituents( );
    }
    else
    {
        throw std::runtime_error( "Error when setting initial state vector from parameter set; type not identified" );
    }
}

}  // namespace simulation_setup

}  // namespace tudat

#endif  // TUDAT_CREATEESTIMATABLEPARAMETERS_H<|MERGE_RESOLUTION|>--- conflicted
+++ resolved
@@ -1,12 +1,12 @@
 /*    Copyright (c) 2010-2019, Delft University of Technology
- *    All rigths reserved
- *
- *    This file is part of the Tudat. Redistribution and use in source and
- *    binary forms, with or without modification, are permitted exclusively
- *    under the terms of the Modified BSD license. You should have received
- *    a copy of the license with this file. If not, please or visit:
- *    http://tudat.tudelft.nl/LICENSE.
- */
+*    All rigths reserved
+*
+*    This file is part of the Tudat. Redistribution and use in source and
+*    binary forms, with or without modification, are permitted exclusively
+*    under the terms of the Modified BSD license. You should have received
+*    a copy of the license with this file. If not, please or visit:
+*    http://tudat.tudelft.nl/LICENSE.
+*/
 
 #ifndef TUDAT_CREATEESTIMATABLEPARAMETERS_H
 #define TUDAT_CREATEESTIMATABLEPARAMETERS_H
@@ -64,3116 +64,3038 @@
 
 //! Function to get a list of acceleration models that is to be linked to the given parameter
 /*!
- *  Function to get a list of acceleration models that is to be linked to the given parameter, from single-arc propagator settings.
- *  For selected parameter types, this function finds the acceleration models to which they have to be linked to fully create
- *  the parameter objects. If  parameter type needs no acceleration, or no compatibel acceleration is found, an empty list is
- *  returned.
- *  \param propagatorSettings Single-arc propagator settings, from which acceleration models are to be extracted
- *  \param parameterSettings Settings for parameter settings for which acceleration models are to be found
- *  \return List of acceleration models that is to be linked to parameter defined by parameterSettings
- */
+*  Function to get a list of acceleration models that is to be linked to the given parameter, from single-arc propagator settings.
+*  For selected parameter types, this function finds the acceleration models to which they have to be linked to fully create
+*  the parameter objects. If  parameter type needs no acceleration, or no compatibel acceleration is found, an empty list is
+*  returned.
+*  \param propagatorSettings Single-arc propagator settings, from which acceleration models are to be extracted
+*  \param parameterSettings Settings for parameter settings for which acceleration models are to be found
+*  \return List of acceleration models that is to be linked to parameter defined by parameterSettings
+*/
 template< typename StateScalarType, typename TimeType >
 std::vector< std::shared_ptr< basic_astrodynamics::AccelerationModel3d > > getAccelerationModelsListForParameters(
-        const std::shared_ptr< propagators::SingleArcPropagatorSettings< StateScalarType, TimeType > > propagatorSettings,
-        const std::shared_ptr< estimatable_parameters::EstimatableParameterSettings > parameterSettings )
+       const std::shared_ptr< propagators::SingleArcPropagatorSettings< StateScalarType, TimeType > > propagatorSettings,
+       const std::shared_ptr< estimatable_parameters::EstimatableParameterSettings > parameterSettings )
 {
-    using namespace estimatable_parameters;
-    std::vector< std::shared_ptr< basic_astrodynamics::AccelerationModel3d > > accelerationModelList;
-
-    // Retrieve acceleration models
-    basic_astrodynamics::AccelerationMap accelerationModelMap = getAccelerationMapFromPropagatorSettings( propagatorSettings );
-
-    // Check parameter type
-    switch( parameterSettings->parameterType_.first )
-    {
-        //  Empirical acceleration coefficeints need to be linked to empirical acceleration object
-        case empirical_acceleration_coefficients: {
-            std::shared_ptr< EmpiricalAccelerationEstimatableParameterSettings > empiricalAccelerationSettings =
-                    std::dynamic_pointer_cast< EmpiricalAccelerationEstimatableParameterSettings >( parameterSettings );
-
-            // Check if acceleration model with required bodies undergoing/exerting accelerations exist
-            if( accelerationModelMap.count( empiricalAccelerationSettings->parameterType_.second.first ) != 0 )
-            {
-                if( accelerationModelMap.at( empiricalAccelerationSettings->parameterType_.second.first )
-                            .count( empiricalAccelerationSettings->parameterType_.second.second ) != 0 )
-
-                {
-                    // Retrieve acceleration model.
-                    std::vector< std::shared_ptr< basic_astrodynamics::AccelerationModel< Eigen::Vector3d > > >
-                            accelerationModelListToCheck =
-                                    accelerationModelMap.at( empiricalAccelerationSettings->parameterType_.second.first )
-                                            .at( empiricalAccelerationSettings->parameterType_.second.second );
-                    for( unsigned int i = 0; i < accelerationModelListToCheck.size( ); i++ )
-                    {
-                        if( basic_astrodynamics::getAccelerationModelType( accelerationModelListToCheck[ i ] ) ==
-                            basic_astrodynamics::empirical_acceleration )
-                        {
-                            accelerationModelList.push_back( accelerationModelListToCheck[ i ] );
-                        }
-                    }
-                }
-            }
-            break;
-        }
-            // Arc-wise empirical acceleration coefficeints need to be linked to empirical acceleration object
-        case arc_wise_empirical_acceleration_coefficients: {
-            std::shared_ptr< ArcWiseEmpiricalAccelerationEstimatableParameterSettings > empiricalAccelerationSettings =
-                    std::dynamic_pointer_cast< ArcWiseEmpiricalAccelerationEstimatableParameterSettings >( parameterSettings );
-
-            // Check if acceleration model with required bodies undergoing/exerting accelerations exist
-            if( accelerationModelMap.count( empiricalAccelerationSettings->parameterType_.second.first ) != 0 )
-            {
-                if( accelerationModelMap.at( empiricalAccelerationSettings->parameterType_.second.first )
-                            .count( empiricalAccelerationSettings->parameterType_.second.second ) != 0 )
-
-                {
-                    // Retrieve acceleration model.
-                    std::vector< std::shared_ptr< basic_astrodynamics::AccelerationModel< Eigen::Vector3d > > >
-                            accelerationModelListToCheck =
-                                    accelerationModelMap.at( empiricalAccelerationSettings->parameterType_.second.first )
-                                            .at( empiricalAccelerationSettings->parameterType_.second.second );
-                    for( unsigned int i = 0; i < accelerationModelListToCheck.size( ); i++ )
-                    {
-                        if( basic_astrodynamics::getAccelerationModelType( accelerationModelListToCheck[ i ] ) ==
-                            basic_astrodynamics::empirical_acceleration )
-                        {
-                            accelerationModelList.push_back( accelerationModelListToCheck[ i ] );
-                        }
-                    }
-                }
-            }
-            break;
-        }
-        // Direct tidal time lags need to be linked to direct tidal acceleration
-        case direct_dissipation_tidal_time_lag: {
-            std::shared_ptr< DirectTidalTimeLagEstimatableParameterSettings > dissipationTimeLagSettings =
-                    std::dynamic_pointer_cast< DirectTidalTimeLagEstimatableParameterSettings >( parameterSettings );
-            std::string currentBodyName = parameterSettings->parameterType_.second.first;
-            if( dissipationTimeLagSettings == nullptr )
-            {
-                throw std::runtime_error( "Error, expected dissipation time lag parameter settings." );
-            }
-            else
-            {
-                std::vector< std::shared_ptr< gravitation::DirectTidalDissipationAcceleration > > tidalAccelerationModelList =
-                        gravitation::getTidalDissipationAccelerationModels(
-                                accelerationModelMap, currentBodyName, dissipationTimeLagSettings->deformingBodies_ );
-                for( unsigned int i = 0; i < tidalAccelerationModelList.size( ); i++ )
-                {
-                    accelerationModelList.push_back( tidalAccelerationModelList.at( i ) );
-                }
-            }
-            break;
-        }
-            // Desaturation Delta V needs to be linked to destauration acceleration
-        case desaturation_delta_v_values: {
-            // Check if acceleration model with required bodies undergoing/exerting accelerations exist
-
-            if( accelerationModelMap.count( parameterSettings->parameterType_.second.first ) != 0 )
-            {
-                if( accelerationModelMap.at( parameterSettings->parameterType_.second.first )
-                            .count( parameterSettings->parameterType_.second.first ) != 0 )
-
-                {
-                    // Retrieve acceleration model.
-                    std::vector< std::shared_ptr< basic_astrodynamics::AccelerationModel< Eigen::Vector3d > > >
-                            accelerationModelListToCheck = accelerationModelMap.at( parameterSettings->parameterType_.second.first )
-                                                                   .at( parameterSettings->parameterType_.second.first );
-                    for( unsigned int i = 0; i < accelerationModelListToCheck.size( ); i++ )
-                    {
-                        if( basic_astrodynamics::getAccelerationModelType( accelerationModelListToCheck[ i ] ) ==
-                            basic_astrodynamics::momentum_wheel_desaturation_acceleration )
-                        {
-                            accelerationModelList.push_back( accelerationModelListToCheck[ i ] );
-                        }
-                    }
-                }
-            }
-            break;
-        }
-
-            // Desaturation Delta V needs to be linked to destauration acceleration
-        case rtg_force_vector:
-        case rtg_force_vector_magnitude: {
-            // Check if acceleration model with required bodies undergoing/exerting accelerations exist
-
-            if( accelerationModelMap.count( parameterSettings->parameterType_.second.first ) != 0 )
-            {
-                if( accelerationModelMap.at( parameterSettings->parameterType_.second.first )
-                            .count( parameterSettings->parameterType_.second.first ) != 0 )
-
-                {
-                    // Retrieve acceleration model.
-                    std::vector< std::shared_ptr< basic_astrodynamics::AccelerationModel< Eigen::Vector3d > > >
-                            accelerationModelListToCheck = accelerationModelMap.at( parameterSettings->parameterType_.second.first )
-                                                                   .at( parameterSettings->parameterType_.second.first );
-                    for( unsigned int i = 0; i < accelerationModelListToCheck.size( ); i++ )
-                    {
-                        if( basic_astrodynamics::getAccelerationModelType( accelerationModelListToCheck[ i ] ) ==
-                            basic_astrodynamics::rtg_acceleration )
-                        {
-                            accelerationModelList.push_back( accelerationModelListToCheck[ i ] );
-                        }
-                    }
-                }
-            }
-            break;
-        }
-
-        // Inverse tidal quality factor to be linked to direct tidal acceleration
-        case inverse_tidal_quality_factor: {
-            std::shared_ptr< InverseTidalQualityFactorEstimatableParameterSettings > qualityFactorSettings =
-                    std::dynamic_pointer_cast< InverseTidalQualityFactorEstimatableParameterSettings >( parameterSettings );
-            std::string currentBodyName = parameterSettings->parameterType_.second.first;
-            if( qualityFactorSettings == nullptr )
-            {
-                throw std::runtime_error( "Error, expected inverse tidal quality factor parameter settings." );
-            }
-            else
-            {
-                std::vector< std::shared_ptr< gravitation::DirectTidalDissipationAcceleration > > tidalAccelerationModelList =
-                        gravitation::getTidalDissipationAccelerationModels(
-                                accelerationModelMap, currentBodyName, qualityFactorSettings->deformingBodies_ );
-                for( unsigned int i = 0; i < tidalAccelerationModelList.size( ); i++ )
-                {
-                    accelerationModelList.push_back( tidalAccelerationModelList.at( i ) );
-                }
-            }
-            break;
-        }
-        case yarkovsky_parameter: {
-            if( parameterSettings == nullptr )
-            {
-                throw std::runtime_error( "Error, expected Yarkovsky parameter settings." );
-            }
-            else
-            {
-                if( accelerationModelMap.at( parameterSettings->parameterType_.second.first )
-                            .count( parameterSettings->parameterType_.second.second ) != 0 )
-
-                {
-                    // Retrieve acceleration model.
-                    std::vector< std::shared_ptr< basic_astrodynamics::AccelerationModel< Eigen::Vector3d > > >
-                            accelerationModelListToCheck = accelerationModelMap.at( parameterSettings->parameterType_.second.first )
-                                                                   .at( parameterSettings->parameterType_.second.second );
-                    for( unsigned int i = 0; i < accelerationModelListToCheck.size( ); i++ )
-                    {
-                        if( basic_astrodynamics::getAccelerationModelType( accelerationModelListToCheck[ i ] ) ==
-                            basic_astrodynamics::yarkovsky_acceleration )
-                        {
-                            accelerationModelList.push_back( accelerationModelListToCheck[ i ] );
-                        }
-                    }
-                }
-            }
-            break;
-        }
-        case source_perpendicular_direction_radiation_pressure_scaling_factor:
-        case source_direction_radiation_pressure_scaling_factor:
-        case radiation_pressure_coefficient:
-        case arc_wise_radiation_pressure_coefficient: {
-            if( parameterSettings == nullptr )
-            {
-                throw std::runtime_error( "Error, expected radiation pressure scaling factor parameter settings." );
-            }
-            else
-            {
-                if( accelerationModelMap.at( parameterSettings->parameterType_.second.first )
-                            .count( parameterSettings->parameterType_.second.second ) != 0 )
-
-                {
-                    // Retrieve acceleration model.
-                    std::vector< std::shared_ptr< basic_astrodynamics::AccelerationModel< Eigen::Vector3d > > >
-                            accelerationModelListToCheck = accelerationModelMap.at( parameterSettings->parameterType_.second.first )
-                                                                   .at( parameterSettings->parameterType_.second.second );
-                    for( unsigned int i = 0; i < accelerationModelListToCheck.size( ); i++ )
-                    {
-                        if( basic_astrodynamics::getAccelerationModelType( accelerationModelListToCheck[ i ] ) ==
-                            basic_astrodynamics::radiation_pressure )
-                        {
-                            accelerationModelList.push_back( accelerationModelListToCheck[ i ] );
-                        }
-                    }
-                }
-            }
-            break;
-        }
-        case area_to_mass_scaling_factor: {
-            if( parameterSettings == nullptr )
-            {
-                throw std::runtime_error( "Error, expected area to mass scaling factor parameter object." );
-            }
-            else
-            {
-                if( accelerationModelMap.count( parameterSettings->parameterType_.second.first ) != 0 )
-                {
-                    // Retrieve acceleration model.
-                    basic_astrodynamics::SingleBodyAccelerationMap accelerationModelListToCheck =
-                            accelerationModelMap.at( parameterSettings->parameterType_.second.first );
-
-                    for( const auto& it : accelerationModelListToCheck )
-                    {
-                        for( const auto& accelerationModel : it.second )
-                        {
-                            if( isAccelerationModelTypeAreaToMassRatioDependent(
-                                        basic_astrodynamics::getAccelerationModelType( accelerationModel ) ) )
-                            {
-                                accelerationModelList.push_back( accelerationModel );
-                            }
-                        }
-                    }
-                }
-
-                if( accelerationModelList.size( ) == 0 )
-                {
-                    throw std::runtime_error( "Error, trying to setup area to mass scaling coefficient for body " +
-                                              parameterSettings->parameterType_.second.first +
-                                              " but no compatible accelerations is defined." );
-                }
-            }
-            break;
-        }
-        case full_acceleration_scaling_factor: {
-            std::shared_ptr< FullAccelerationScalingFactorParameterSettings > accelerationScalingParameterSettings =
-                    std::dynamic_pointer_cast< FullAccelerationScalingFactorParameterSettings >( parameterSettings );
-            if( accelerationScalingParameterSettings == nullptr )
-            {
-                throw std::runtime_error( "Error, expected acceleration scaling parameter object." );
-            }
-            else
-            {
-                std::shared_ptr< basic_astrodynamics::AccelerationModel3d > compatibleAccelerationModel = nullptr;
-
-                if( accelerationModelMap.count( parameterSettings->parameterType_.second.first ) != 0 )
-                {
-                    // Retrieve acceleration model.
-                    basic_astrodynamics::SingleBodyAccelerationMap accelerationModelListToCheck =
-                            accelerationModelMap.at( parameterSettings->parameterType_.second.first );
-
-                    if( accelerationModelListToCheck.count( parameterSettings->parameterType_.second.second ) != 0 )
-                    {
-                        for( const auto& accelerationModel :
-                             accelerationModelListToCheck.at( parameterSettings->parameterType_.second.second ) )
-                        {
-                            if( basic_astrodynamics::getAccelerationModelType( accelerationModel ) ==
-                                accelerationScalingParameterSettings->accelerationType_ )
-                            {
-                                if( compatibleAccelerationModel != nullptr )
-                                {
-                                    throw std::runtime_error(
-                                            "Error, trying to setup acceleration scaling coefficient for body exerting: " +
-                                            accelerationScalingParameterSettings->parameterType_.second.first + ", body undergoing: " +
-                                            accelerationScalingParameterSettings->parameterType_.second.first + ", type " +
-                                            basic_astrodynamics::getAccelerationModelName(
-                                                    accelerationScalingParameterSettings->accelerationType_ ) +
-                                            " but multiple compatible acceleration is defined." );
-                                }
-
-                                compatibleAccelerationModel = accelerationModel;
-                            }
-                        }
-                    }
-                }
-                if( compatibleAccelerationModel == nullptr )
-                {
-                    throw std::runtime_error(
-                            "Error, trying to setup acceleration scaling coefficient for body exerting: " +
-                            accelerationScalingParameterSettings->parameterType_.second.first +
-                            ", body undergoing: " + accelerationScalingParameterSettings->parameterType_.second.first + ", type " +
-                            basic_astrodynamics::getAccelerationModelName( accelerationScalingParameterSettings->accelerationType_ ) +
-                            " but no compatible acceleration is defined." );
-                }
-                accelerationModelList.push_back( compatibleAccelerationModel );
-            }
-            break;
-        }
-        case drag_component_scaling_factor:
-        case side_component_scaling_factor:
-        case lift_component_scaling_factor: {
-            if( parameterSettings == nullptr )
-            {
-                throw std::runtime_error( "Error, expected aerodynamic scaling factor parameter settings." );
-            }
-            else
-            {
-                if( accelerationModelMap.count( parameterSettings->parameterType_.second.first ) != 0 )
-                {
-                    // Retrieve acceleration model.
-                    basic_astrodynamics::SingleBodyAccelerationMap accelerationModelListToCheck =
-                            accelerationModelMap.at( parameterSettings->parameterType_.second.first );
-
-                    for( const auto& it : accelerationModelListToCheck )
-                    {
-                        for( const auto& accelerationModel : it.second )
-                        {
-                            if( basic_astrodynamics::getAccelerationModelType( accelerationModel ) == basic_astrodynamics::aerodynamic )
-                            {
-                                accelerationModelList.push_back( accelerationModel );
-                            }
-                        }
-                    }
-                }
-                else
-                {
-                    throw std::runtime_error( "Error, trying to setup aerodynamic scaling coefficient for body " +
-                                              parameterSettings->parameterType_.second.first +
-                                              " but no aerodynamic acceleration is defined." );
-                }
-            }
-            break;
-        }
-        default:
-            break;
-    }
-    return accelerationModelList;
+   using namespace estimatable_parameters;
+   std::vector< std::shared_ptr< basic_astrodynamics::AccelerationModel3d > > accelerationModelList;
+
+   // Retrieve acceleration models
+   basic_astrodynamics::AccelerationMap accelerationModelMap = getAccelerationMapFromPropagatorSettings( propagatorSettings );
+
+   // Check parameter type
+   switch( parameterSettings->parameterType_.first )
+   {
+       //  Empirical acceleration coefficeints need to be linked to empirical acceleration object
+       case empirical_acceleration_coefficients: {
+           std::shared_ptr< EmpiricalAccelerationEstimatableParameterSettings > empiricalAccelerationSettings =
+                   std::dynamic_pointer_cast< EmpiricalAccelerationEstimatableParameterSettings >( parameterSettings );
+
+           // Check if acceleration model with required bodies undergoing/exerting accelerations exist
+           if( accelerationModelMap.count( empiricalAccelerationSettings->parameterType_.second.first ) != 0 )
+           {
+               if( accelerationModelMap.at( empiricalAccelerationSettings->parameterType_.second.first )
+                           .count( empiricalAccelerationSettings->parameterType_.second.second ) != 0 )
+
+               {
+                   // Retrieve acceleration model.
+                   std::vector< std::shared_ptr< basic_astrodynamics::AccelerationModel< Eigen::Vector3d > > >
+                           accelerationModelListToCheck =
+                                   accelerationModelMap.at( empiricalAccelerationSettings->parameterType_.second.first )
+                                           .at( empiricalAccelerationSettings->parameterType_.second.second );
+                   for( unsigned int i = 0; i < accelerationModelListToCheck.size( ); i++ )
+                   {
+                       if( basic_astrodynamics::getAccelerationModelType( accelerationModelListToCheck[ i ] ) ==
+                           basic_astrodynamics::empirical_acceleration )
+                       {
+                           accelerationModelList.push_back( accelerationModelListToCheck[ i ] );
+                       }
+                   }
+               }
+           }
+           break;
+       }
+           // Arc-wise empirical acceleration coefficeints need to be linked to empirical acceleration object
+       case arc_wise_empirical_acceleration_coefficients: {
+           std::shared_ptr< ArcWiseEmpiricalAccelerationEstimatableParameterSettings > empiricalAccelerationSettings =
+                   std::dynamic_pointer_cast< ArcWiseEmpiricalAccelerationEstimatableParameterSettings >( parameterSettings );
+
+           // Check if acceleration model with required bodies undergoing/exerting accelerations exist
+           if( accelerationModelMap.count( empiricalAccelerationSettings->parameterType_.second.first ) != 0 )
+           {
+               if( accelerationModelMap.at( empiricalAccelerationSettings->parameterType_.second.first )
+                           .count( empiricalAccelerationSettings->parameterType_.second.second ) != 0 )
+
+               {
+                   // Retrieve acceleration model.
+                   std::vector< std::shared_ptr< basic_astrodynamics::AccelerationModel< Eigen::Vector3d > > >
+                           accelerationModelListToCheck =
+                                   accelerationModelMap.at( empiricalAccelerationSettings->parameterType_.second.first )
+                                           .at( empiricalAccelerationSettings->parameterType_.second.second );
+                   for( unsigned int i = 0; i < accelerationModelListToCheck.size( ); i++ )
+                   {
+                       if( basic_astrodynamics::getAccelerationModelType( accelerationModelListToCheck[ i ] ) ==
+                           basic_astrodynamics::empirical_acceleration )
+                       {
+                           accelerationModelList.push_back( accelerationModelListToCheck[ i ] );
+                       }
+                   }
+               }
+           }
+           break;
+       }
+       // Direct tidal time lags need to be linked to direct tidal acceleration
+       case direct_dissipation_tidal_time_lag: {
+           std::shared_ptr< DirectTidalTimeLagEstimatableParameterSettings > dissipationTimeLagSettings =
+                   std::dynamic_pointer_cast< DirectTidalTimeLagEstimatableParameterSettings >( parameterSettings );
+           std::string currentBodyName = parameterSettings->parameterType_.second.first;
+           if( dissipationTimeLagSettings == nullptr )
+           {
+               throw std::runtime_error( "Error, expected dissipation time lag parameter settings." );
+           }
+           else
+           {
+               std::vector< std::shared_ptr< gravitation::DirectTidalDissipationAcceleration > > tidalAccelerationModelList =
+                       gravitation::getTidalDissipationAccelerationModels(
+                               accelerationModelMap, currentBodyName, dissipationTimeLagSettings->deformingBodies_ );
+               for( unsigned int i = 0; i < tidalAccelerationModelList.size( ); i++ )
+               {
+                   accelerationModelList.push_back( tidalAccelerationModelList.at( i ) );
+               }
+           }
+           break;
+       }
+           // Desaturation Delta V needs to be linked to destauration acceleration
+       case desaturation_delta_v_values: {
+           // Check if acceleration model with required bodies undergoing/exerting accelerations exist
+
+           if( accelerationModelMap.count( parameterSettings->parameterType_.second.first ) != 0 )
+           {
+               if( accelerationModelMap.at( parameterSettings->parameterType_.second.first )
+                           .count( parameterSettings->parameterType_.second.first ) != 0 )
+
+               {
+                   // Retrieve acceleration model.
+                   std::vector< std::shared_ptr< basic_astrodynamics::AccelerationModel< Eigen::Vector3d > > >
+                           accelerationModelListToCheck = accelerationModelMap.at( parameterSettings->parameterType_.second.first )
+                                                                  .at( parameterSettings->parameterType_.second.first );
+                   for( unsigned int i = 0; i < accelerationModelListToCheck.size( ); i++ )
+                   {
+                       if( basic_astrodynamics::getAccelerationModelType( accelerationModelListToCheck[ i ] ) ==
+                           basic_astrodynamics::momentum_wheel_desaturation_acceleration )
+                       {
+                           accelerationModelList.push_back( accelerationModelListToCheck[ i ] );
+                       }
+                   }
+               }
+           }
+           break;
+       }
+
+           // Desaturation Delta V needs to be linked to destauration acceleration
+       case rtg_force_vector:
+       case rtg_force_vector_magnitude: {
+           // Check if acceleration model with required bodies undergoing/exerting accelerations exist
+
+           if( accelerationModelMap.count( parameterSettings->parameterType_.second.first ) != 0 )
+           {
+               if( accelerationModelMap.at( parameterSettings->parameterType_.second.first )
+                           .count( parameterSettings->parameterType_.second.first ) != 0 )
+
+               {
+                   // Retrieve acceleration model.
+                   std::vector< std::shared_ptr< basic_astrodynamics::AccelerationModel< Eigen::Vector3d > > >
+                           accelerationModelListToCheck = accelerationModelMap.at( parameterSettings->parameterType_.second.first )
+                                                                  .at( parameterSettings->parameterType_.second.first );
+                   for( unsigned int i = 0; i < accelerationModelListToCheck.size( ); i++ )
+                   {
+                       if( basic_astrodynamics::getAccelerationModelType( accelerationModelListToCheck[ i ] ) ==
+                           basic_astrodynamics::rtg_acceleration )
+                       {
+                           accelerationModelList.push_back( accelerationModelListToCheck[ i ] );
+                       }
+                   }
+               }
+           }
+           break;
+       }
+
+       // Inverse tidal quality factor to be linked to direct tidal acceleration
+       case inverse_tidal_quality_factor: {
+           std::shared_ptr< InverseTidalQualityFactorEstimatableParameterSettings > qualityFactorSettings =
+                   std::dynamic_pointer_cast< InverseTidalQualityFactorEstimatableParameterSettings >( parameterSettings );
+           std::string currentBodyName = parameterSettings->parameterType_.second.first;
+           if( qualityFactorSettings == nullptr )
+           {
+               throw std::runtime_error( "Error, expected inverse tidal quality factor parameter settings." );
+           }
+           else
+           {
+               std::vector< std::shared_ptr< gravitation::DirectTidalDissipationAcceleration > > tidalAccelerationModelList =
+                       gravitation::getTidalDissipationAccelerationModels(
+                               accelerationModelMap, currentBodyName, qualityFactorSettings->deformingBodies_ );
+               for( unsigned int i = 0; i < tidalAccelerationModelList.size( ); i++ )
+               {
+                   accelerationModelList.push_back( tidalAccelerationModelList.at( i ) );
+               }
+           }
+           break;
+       }
+       case yarkovsky_parameter: {
+           if( parameterSettings == nullptr )
+           {
+               throw std::runtime_error( "Error, expected Yarkovsky parameter settings." );
+           }
+           else
+           {
+               if( accelerationModelMap.at( parameterSettings->parameterType_.second.first )
+                           .count( parameterSettings->parameterType_.second.second ) != 0 )
+
+               {
+                   // Retrieve acceleration model.
+                   std::vector< std::shared_ptr< basic_astrodynamics::AccelerationModel< Eigen::Vector3d > > >
+                           accelerationModelListToCheck = accelerationModelMap.at( parameterSettings->parameterType_.second.first )
+                                                                  .at( parameterSettings->parameterType_.second.second );
+                   for( unsigned int i = 0; i < accelerationModelListToCheck.size( ); i++ )
+                   {
+                       if( basic_astrodynamics::getAccelerationModelType( accelerationModelListToCheck[ i ] ) ==
+                           basic_astrodynamics::yarkovsky_acceleration )
+                       {
+                           accelerationModelList.push_back( accelerationModelListToCheck[ i ] );
+                       }
+                   }
+               }
+           }
+           break;
+       }
+       case source_perpendicular_direction_radiation_pressure_scaling_factor:
+       case source_direction_radiation_pressure_scaling_factor:
+       case radiation_pressure_coefficient:
+       case arc_wise_radiation_pressure_coefficient: {
+           if( parameterSettings == nullptr )
+           {
+               throw std::runtime_error( "Error, expected radiation pressure scaling factor parameter settings." );
+           }
+           else
+           {
+               if( accelerationModelMap.at( parameterSettings->parameterType_.second.first )
+                           .count( parameterSettings->parameterType_.second.second ) != 0 )
+
+               {
+                   // Retrieve acceleration model.
+                   std::vector< std::shared_ptr< basic_astrodynamics::AccelerationModel< Eigen::Vector3d > > >
+                           accelerationModelListToCheck = accelerationModelMap.at( parameterSettings->parameterType_.second.first )
+                                                                  .at( parameterSettings->parameterType_.second.second );
+                   for( unsigned int i = 0; i < accelerationModelListToCheck.size( ); i++ )
+                   {
+                       if( basic_astrodynamics::getAccelerationModelType( accelerationModelListToCheck[ i ] ) ==
+                           basic_astrodynamics::radiation_pressure )
+                       {
+                           accelerationModelList.push_back( accelerationModelListToCheck[ i ] );
+                       }
+                   }
+               }
+           }
+           break;
+       }
+       case area_to_mass_scaling_factor: {
+           if( parameterSettings == nullptr )
+           {
+               throw std::runtime_error( "Error, expected area to mass scaling factor parameter object." );
+           }
+           else
+           {
+               if( accelerationModelMap.count( parameterSettings->parameterType_.second.first ) != 0 )
+               {
+                   // Retrieve acceleration model.
+                   basic_astrodynamics::SingleBodyAccelerationMap accelerationModelListToCheck =
+                           accelerationModelMap.at( parameterSettings->parameterType_.second.first );
+
+                   for( const auto& it : accelerationModelListToCheck )
+                   {
+                       for( const auto& accelerationModel : it.second )
+                       {
+                           if( isAccelerationModelTypeAreaToMassRatioDependent(
+                                       basic_astrodynamics::getAccelerationModelType( accelerationModel ) ) )
+                           {
+                               accelerationModelList.push_back( accelerationModel );
+                           }
+                       }
+                   }
+               }
+
+               if( accelerationModelList.size( ) == 0 )
+               {
+                   throw std::runtime_error( "Error, trying to setup area to mass scaling coefficient for body " +
+                                             parameterSettings->parameterType_.second.first +
+                                             " but no compatible accelerations is defined." );
+               }
+           }
+           break;
+       }
+       case full_acceleration_scaling_factor: {
+           std::shared_ptr< FullAccelerationScalingFactorParameterSettings > accelerationScalingParameterSettings =
+                   std::dynamic_pointer_cast< FullAccelerationScalingFactorParameterSettings >( parameterSettings );
+           if( accelerationScalingParameterSettings == nullptr )
+           {
+               throw std::runtime_error( "Error, expected acceleration scaling parameter object." );
+           }
+           else
+           {
+               std::shared_ptr< basic_astrodynamics::AccelerationModel3d > compatibleAccelerationModel = nullptr;
+
+               if( accelerationModelMap.count( parameterSettings->parameterType_.second.first ) != 0 )
+               {
+                   // Retrieve acceleration model.
+                   basic_astrodynamics::SingleBodyAccelerationMap accelerationModelListToCheck =
+                           accelerationModelMap.at( parameterSettings->parameterType_.second.first );
+
+                   if( accelerationModelListToCheck.count( parameterSettings->parameterType_.second.second ) != 0 )
+                   {
+                       for( const auto& accelerationModel :
+                            accelerationModelListToCheck.at( parameterSettings->parameterType_.second.second ) )
+                       {
+                           if( basic_astrodynamics::getAccelerationModelType( accelerationModel ) ==
+                               accelerationScalingParameterSettings->accelerationType_ )
+                           {
+                               if( compatibleAccelerationModel != nullptr )
+                               {
+                                   throw std::runtime_error(
+                                           "Error, trying to setup acceleration scaling coefficient for body exerting: " +
+                                           accelerationScalingParameterSettings->parameterType_.second.first + ", body undergoing: " +
+                                           accelerationScalingParameterSettings->parameterType_.second.first + ", type " +
+                                           basic_astrodynamics::getAccelerationModelName(
+                                                   accelerationScalingParameterSettings->accelerationType_ ) +
+                                           " but multiple compatible acceleration is defined." );
+                               }
+
+                               compatibleAccelerationModel = accelerationModel;
+                           }
+                       }
+                   }
+               }
+               if( compatibleAccelerationModel == nullptr )
+               {
+                   throw std::runtime_error(
+                           "Error, trying to setup acceleration scaling coefficient for body exerting: " +
+                           accelerationScalingParameterSettings->parameterType_.second.first +
+                           ", body undergoing: " + accelerationScalingParameterSettings->parameterType_.second.first + ", type " +
+                           basic_astrodynamics::getAccelerationModelName( accelerationScalingParameterSettings->accelerationType_ ) +
+                           " but no compatible acceleration is defined." );
+               }
+               accelerationModelList.push_back( compatibleAccelerationModel );
+           }
+           break;
+       }
+       case drag_component_scaling_factor:
+       case side_component_scaling_factor:
+       case lift_component_scaling_factor: {
+           if( parameterSettings == nullptr )
+           {
+               throw std::runtime_error( "Error, expected aerodynamic scaling factor parameter settings." );
+           }
+           else
+           {
+               if( accelerationModelMap.count( parameterSettings->parameterType_.second.first ) != 0 )
+               {
+                   // Retrieve acceleration model.
+                   basic_astrodynamics::SingleBodyAccelerationMap accelerationModelListToCheck =
+                           accelerationModelMap.at( parameterSettings->parameterType_.second.first );
+
+                   for( const auto& it : accelerationModelListToCheck )
+                   {
+                       for( const auto& accelerationModel : it.second )
+                       {
+                           if( basic_astrodynamics::getAccelerationModelType( accelerationModel ) == basic_astrodynamics::aerodynamic )
+                           {
+                               accelerationModelList.push_back( accelerationModel );
+                           }
+                       }
+                   }
+               }
+               else
+               {
+                   throw std::runtime_error( "Error, trying to setup aerodynamic scaling coefficient for body " +
+                                             parameterSettings->parameterType_.second.first +
+                                             " but no aerodynamic acceleration is defined." );
+               }
+           }
+           break;
+       }
+       default:
+           break;
+   }
+   return accelerationModelList;
 }
 
 //! Function to get a list of acceleration models that is to be linked to the given parameter
 /*!
- *  Function to get a list of acceleration models that is to be linked to the given parameter, from multi-arc propagator settings.
- *  For selected parameter types, this function finds the acceleration models to which they have to be linked to fully create
- *  the parameter objects. If  parameter type needs no acceleration, or no compatible acceleration is found, an empty list is
- *  returned.
- *  \param propagatorSettings Single-arc propagator settings, from which acceleration models are to be extracted
- *  \param parameterSettings Settings for parameter settings for which acceleration models are to be found
- *  \return List of acceleration models (from all arcs) that is to be linked to parameter defined by parameterSettings
- */
+*  Function to get a list of acceleration models that is to be linked to the given parameter, from multi-arc propagator settings.
+*  For selected parameter types, this function finds the acceleration models to which they have to be linked to fully create
+*  the parameter objects. If  parameter type needs no acceleration, or no compatible acceleration is found, an empty list is
+*  returned.
+*  \param propagatorSettings Single-arc propagator settings, from which acceleration models are to be extracted
+*  \param parameterSettings Settings for parameter settings for which acceleration models are to be found
+*  \return List of acceleration models (from all arcs) that is to be linked to parameter defined by parameterSettings
+*/
 template< typename StateScalarType, typename TimeType >
 std::vector< std::shared_ptr< basic_astrodynamics::AccelerationModel3d > > getAccelerationModelsListForParameters(
-        const std::shared_ptr< propagators::MultiArcPropagatorSettings< StateScalarType, TimeType > > propagatorSettings,
-        const std::shared_ptr< estimatable_parameters::EstimatableParameterSettings > parameterSettings )
+       const std::shared_ptr< propagators::MultiArcPropagatorSettings< StateScalarType, TimeType > > propagatorSettings,
+       const std::shared_ptr< estimatable_parameters::EstimatableParameterSettings > parameterSettings )
 {
-    std::vector< std::shared_ptr< basic_astrodynamics::AccelerationModel3d > > accelerationModelList;
-    for( unsigned int i = 0; i < propagatorSettings->getSingleArcSettings( ).size( ); i++ )
-    {
-        std::vector< std::shared_ptr< basic_astrodynamics::AccelerationModel3d > > singleArcAccelerationModelList =
-                getAccelerationModelsListForParameters( propagatorSettings->getSingleArcSettings( ).at( i ), parameterSettings );
-        accelerationModelList.insert(
-                accelerationModelList.end( ), singleArcAccelerationModelList.begin( ), singleArcAccelerationModelList.end( ) );
-    }
-    return accelerationModelList;
+   std::vector< std::shared_ptr< basic_astrodynamics::AccelerationModel3d > > accelerationModelList;
+   for( unsigned int i = 0; i < propagatorSettings->getSingleArcSettings( ).size( ); i++ )
+   {
+       std::vector< std::shared_ptr< basic_astrodynamics::AccelerationModel3d > > singleArcAccelerationModelList =
+               getAccelerationModelsListForParameters( propagatorSettings->getSingleArcSettings( ).at( i ), parameterSettings );
+       accelerationModelList.insert(
+               accelerationModelList.end( ), singleArcAccelerationModelList.begin( ), singleArcAccelerationModelList.end( ) );
+   }
+   return accelerationModelList;
 }
 
 //! Function to get a list of acceleration models that is to be linked to the given parameter
 /*!
- *  Function to get a list of acceleration models that is to be linked to the given parameter, from hybrid-arc propagator settings.
- *  For selected parameter types, this function finds the acceleration models to which they have to be linked to fully create
- *  the parameter objects. If  parameter type needs no acceleration, or no compatible acceleration is found, an empty list is
- *  returned.
- *  \param propagatorSettings Single-arc propagator settings, from which acceleration models are to be extracted
- *  \param parameterSettings Settings for parameter settings for which acceleration models are to be found
- *  \return List of acceleration models (from all arcs) that is to be linked to parameter defined by parameterSettings
- */
+*  Function to get a list of acceleration models that is to be linked to the given parameter, from hybrid-arc propagator settings.
+*  For selected parameter types, this function finds the acceleration models to which they have to be linked to fully create
+*  the parameter objects. If  parameter type needs no acceleration, or no compatible acceleration is found, an empty list is
+*  returned.
+*  \param propagatorSettings Single-arc propagator settings, from which acceleration models are to be extracted
+*  \param parameterSettings Settings for parameter settings for which acceleration models are to be found
+*  \return List of acceleration models (from all arcs) that is to be linked to parameter defined by parameterSettings
+*/
 template< typename StateScalarType, typename TimeType >
 std::vector< std::shared_ptr< basic_astrodynamics::AccelerationModel3d > > getAccelerationModelsListForParameters(
-        const std::shared_ptr< propagators::HybridArcPropagatorSettings< StateScalarType, TimeType > > propagatorSettings,
-        const std::shared_ptr< estimatable_parameters::EstimatableParameterSettings > parameterSettings )
+       const std::shared_ptr< propagators::HybridArcPropagatorSettings< StateScalarType, TimeType > > propagatorSettings,
+       const std::shared_ptr< estimatable_parameters::EstimatableParameterSettings > parameterSettings )
 {
-    std::vector< std::shared_ptr< basic_astrodynamics::AccelerationModel3d > > multiArcAccelerationModelList;
-    for( unsigned int i = 0; i < propagatorSettings->getMultiArcPropagatorSettings( )->getSingleArcSettings( ).size( ); i++ )
-    {
-        std::vector< std::shared_ptr< basic_astrodynamics::AccelerationModel3d > > singleArcAccelerationModelList =
-                getAccelerationModelsListForParameters(
-                        propagatorSettings->getMultiArcPropagatorSettings( )->getSingleArcSettings( ).at( i ), parameterSettings );
-        multiArcAccelerationModelList.insert(
-                multiArcAccelerationModelList.end( ), singleArcAccelerationModelList.begin( ), singleArcAccelerationModelList.end( ) );
-    }
-
-    std::vector< std::shared_ptr< basic_astrodynamics::AccelerationModel3d > > singleArcAccelerationModelList =
-            getAccelerationModelsListForParameters( propagatorSettings->getSingleArcPropagatorSettings( ), parameterSettings );
-
-    if( singleArcAccelerationModelList.size( ) != 0 && multiArcAccelerationModelList.size( ) != 0 )
-    {
-        std::cerr << "Warning when linking parameter to acceleration model in hybrid arc propagation. Dependencies found in both single- "
-                     "and multi-arc segments."
-                  << std::endl;
-    }
-
-    std::vector< std::shared_ptr< basic_astrodynamics::AccelerationModel3d > > accelerationModelList = multiArcAccelerationModelList;
-    accelerationModelList.insert(
-            accelerationModelList.end( ), singleArcAccelerationModelList.begin( ), singleArcAccelerationModelList.end( ) );
-
-    return accelerationModelList;
+   std::vector< std::shared_ptr< basic_astrodynamics::AccelerationModel3d > > multiArcAccelerationModelList;
+   for( unsigned int i = 0; i < propagatorSettings->getMultiArcPropagatorSettings( )->getSingleArcSettings( ).size( ); i++ )
+   {
+       std::vector< std::shared_ptr< basic_astrodynamics::AccelerationModel3d > > singleArcAccelerationModelList =
+               getAccelerationModelsListForParameters(
+                       propagatorSettings->getMultiArcPropagatorSettings( )->getSingleArcSettings( ).at( i ), parameterSettings );
+       multiArcAccelerationModelList.insert(
+               multiArcAccelerationModelList.end( ), singleArcAccelerationModelList.begin( ), singleArcAccelerationModelList.end( ) );
+   }
+
+   std::vector< std::shared_ptr< basic_astrodynamics::AccelerationModel3d > > singleArcAccelerationModelList =
+           getAccelerationModelsListForParameters( propagatorSettings->getSingleArcPropagatorSettings( ), parameterSettings );
+
+   if( singleArcAccelerationModelList.size( ) != 0 && multiArcAccelerationModelList.size( ) != 0 )
+   {
+       std::cerr << "Warning when linking parameter to acceleration model in hybrid arc propagation. Dependencies found in both single- "
+                    "and multi-arc segments."
+                 << std::endl;
+   }
+
+   std::vector< std::shared_ptr< basic_astrodynamics::AccelerationModel3d > > accelerationModelList = multiArcAccelerationModelList;
+   accelerationModelList.insert(
+           accelerationModelList.end( ), singleArcAccelerationModelList.begin( ), singleArcAccelerationModelList.end( ) );
+
+   return accelerationModelList;
 }
 
 //! Function to get a list of acceleration models that is to be linked to the given parameter
 /*!
- *  Function to get a list of acceleration models that is to be linked to the given parameter, from any propagator settings.
- *  For selected parameter types, this function finds the acceleration models to which they have to be linked to fully create
- *  the parameter objects. If  parameter type needs no acceleration, or no compatible acceleration is found, an empty list is
- *  returned.
- *  \param propagatorSettings Single-arc propagator settings, from which acceleration models are to be extracted
- *  \param parameterSettings Settings for parameter settings for which acceleration models are to be found
- *  \return List of acceleration models (from all arcs if applicable) that is to be linked to parameter defined by
- *  parameterSettings
- */
+*  Function to get a list of acceleration models that is to be linked to the given parameter, from any propagator settings.
+*  For selected parameter types, this function finds the acceleration models to which they have to be linked to fully create
+*  the parameter objects. If  parameter type needs no acceleration, or no compatible acceleration is found, an empty list is
+*  returned.
+*  \param propagatorSettings Single-arc propagator settings, from which acceleration models are to be extracted
+*  \param parameterSettings Settings for parameter settings for which acceleration models are to be found
+*  \return List of acceleration models (from all arcs if applicable) that is to be linked to parameter defined by
+*  parameterSettings
+*/
 template< typename StateScalarType, typename TimeType >
 std::vector< std::shared_ptr< basic_astrodynamics::AccelerationModel3d > > getAccelerationModelsListForParametersFromBase(
-        const std::shared_ptr< propagators::PropagatorSettings< StateScalarType > > propagatorSettings,
-        const std::shared_ptr< estimatable_parameters::EstimatableParameterSettings > parameterSettings )
+       const std::shared_ptr< propagators::PropagatorSettings< StateScalarType > > propagatorSettings,
+       const std::shared_ptr< estimatable_parameters::EstimatableParameterSettings > parameterSettings )
 {
-    std::vector< std::shared_ptr< basic_astrodynamics::AccelerationModel3d > > accelerationModelList;
-
-    if( std::dynamic_pointer_cast< propagators::SingleArcPropagatorSettings< StateScalarType, TimeType > >( propagatorSettings ) !=
-        nullptr )
-    {
-        accelerationModelList = getAccelerationModelsListForParameters(
-                std::dynamic_pointer_cast< propagators::SingleArcPropagatorSettings< StateScalarType, TimeType > >( propagatorSettings ),
-                parameterSettings );
-    }
-    else if( std::dynamic_pointer_cast< propagators::MultiArcPropagatorSettings< StateScalarType, TimeType > >( propagatorSettings ) !=
-             nullptr )
-    {
-        accelerationModelList = getAccelerationModelsListForParameters(
-                std::dynamic_pointer_cast< propagators::MultiArcPropagatorSettings< StateScalarType, TimeType > >( propagatorSettings ),
-                parameterSettings );
-    }
-    else if( std::dynamic_pointer_cast< propagators::HybridArcPropagatorSettings< StateScalarType, TimeType > >( propagatorSettings ) !=
-             nullptr )
-    {
-        accelerationModelList = getAccelerationModelsListForParameters(
-                std::dynamic_pointer_cast< propagators::HybridArcPropagatorSettings< StateScalarType, TimeType > >( propagatorSettings ),
-                parameterSettings );
-    }
-    else
-    {
-        throw std::runtime_error(
-                "Error when finding acceleration model for parameter, propagator settings could not be identified as single, multi or "
-                "hybrid arc" );
-    }
-
-    if( accelerationModelList.size( ) == 0 )
-    {
-        throw std::runtime_error( "Error when getting acceleration model for parameter " +
-                                  estimatable_parameters::getParameterTypeString( parameterSettings->parameterType_.first ) + " of " +
-                                  parameterSettings->parameterType_.second.first + ", " + parameterSettings->parameterType_.second.second +
-                                  ", no acceleration model found." );
-    }
-    utilities::removeDuplicates( accelerationModelList );
-
-    return accelerationModelList;
+   std::vector< std::shared_ptr< basic_astrodynamics::AccelerationModel3d > > accelerationModelList;
+
+   if( std::dynamic_pointer_cast< propagators::SingleArcPropagatorSettings< StateScalarType, TimeType > >( propagatorSettings ) !=
+       nullptr )
+   {
+       accelerationModelList = getAccelerationModelsListForParameters(
+               std::dynamic_pointer_cast< propagators::SingleArcPropagatorSettings< StateScalarType, TimeType > >( propagatorSettings ),
+               parameterSettings );
+   }
+   else if( std::dynamic_pointer_cast< propagators::MultiArcPropagatorSettings< StateScalarType, TimeType > >( propagatorSettings ) !=
+            nullptr )
+   {
+       accelerationModelList = getAccelerationModelsListForParameters(
+               std::dynamic_pointer_cast< propagators::MultiArcPropagatorSettings< StateScalarType, TimeType > >( propagatorSettings ),
+               parameterSettings );
+   }
+   else if( std::dynamic_pointer_cast< propagators::HybridArcPropagatorSettings< StateScalarType, TimeType > >( propagatorSettings ) !=
+            nullptr )
+   {
+       accelerationModelList = getAccelerationModelsListForParameters(
+               std::dynamic_pointer_cast< propagators::HybridArcPropagatorSettings< StateScalarType, TimeType > >( propagatorSettings ),
+               parameterSettings );
+   }
+   else
+   {
+       throw std::runtime_error(
+               "Error when finding acceleration model for parameter, propagator settings could not be identified as single, multi or "
+               "hybrid arc" );
+   }
+
+   if( accelerationModelList.size( ) == 0 )
+   {
+       throw std::runtime_error( "Error when getting acceleration model for parameter " +
+                                 estimatable_parameters::getParameterTypeString( parameterSettings->parameterType_.first ) + " of " +
+                                 parameterSettings->parameterType_.second.first + ", " + parameterSettings->parameterType_.second.second +
+                                 ", no acceleration model found." );
+   }
+   utilities::removeDuplicates( accelerationModelList );
+
+   return accelerationModelList;
 }
 
 template< typename InitialStateParameterType = double, typename TimeType = double >
 std::vector< std::shared_ptr< estimatable_parameters::EstimatableParameterSettings > > getInitialStateParameterSettings(
-        const std::shared_ptr< propagators::PropagatorSettings< InitialStateParameterType > > propagatorSettings,
-        const SystemOfBodies& bodies,
-        const std::vector< double > arcStartTimes = std::vector< double >( ) );
+       const std::shared_ptr< propagators::PropagatorSettings< InitialStateParameterType > > propagatorSettings,
+       const SystemOfBodies& bodies,
+       const std::vector< double > arcStartTimes = std::vector< double >( ) );
 
 template< typename InitialStateParameterType = double, typename TimeType = double >
 std::vector< std::shared_ptr< estimatable_parameters::EstimatableParameterSettings > > getInitialMultiArcParameterSettings(
-        const std::shared_ptr< propagators::MultiArcPropagatorSettings< InitialStateParameterType, TimeType > > propagatorSettings,
-        const SystemOfBodies& bodies,
-        const std::vector< double > arcStartTimes = std::vector< double >( ) )
+       const std::shared_ptr< propagators::MultiArcPropagatorSettings< InitialStateParameterType, TimeType > > propagatorSettings,
+       const SystemOfBodies& bodies,
+       const std::vector< double > arcStartTimes = std::vector< double >( ) )
 {
-    using namespace estimatable_parameters;
-    using namespace propagators;
-
-    std::vector< std::shared_ptr< SingleArcPropagatorSettings< InitialStateParameterType, TimeType > > > singleArcSettings =
-            propagatorSettings->getSingleArcSettings( );
-    std::vector< std::shared_ptr< TranslationalStatePropagatorSettings< InitialStateParameterType, TimeType > > >
-            singleArcTranslationalSettings;
-
-    std::vector< std::string > propagatedBodies;
-    std::vector< std::vector< std::string > > centralBodiesPerArc;
-    std::vector< Eigen::Matrix< InitialStateParameterType, Eigen::Dynamic, 1 > > initialStates;
-
-    if( arcStartTimes.size( ) > 0 )
-    {
-        if( arcStartTimes.size( ) != singleArcSettings.size( ) )
-        {
-            throw std::runtime_error(
-                    "Error when making multi-arc initial state parameter, input arc times size does not match: do not provide times "
-                    "manually" );
-        }
-    }
-    std::vector< double > arcStartTimesToUse;
-    for( unsigned int i = 0; i < singleArcSettings.size( ); i++ )
-    {
-        singleArcTranslationalSettings.push_back(
-                std::dynamic_pointer_cast< TranslationalStatePropagatorSettings< InitialStateParameterType, TimeType > >(
-                        singleArcSettings.at( i ) ) );
-        if( singleArcSettings.at( i )->getInitialTime( ) == singleArcSettings.at( i )->getInitialTime( ) )
-        {
-            arcStartTimesToUse.push_back( singleArcSettings.at( i )->getInitialTime( ) );
-        }
-        else if( arcStartTimes.size( ) > 0 )
-        {
-            arcStartTimesToUse.push_back( arcStartTimes.at( i ) );
-        }
-        else
-        {
-            throw std::runtime_error( "Error when making multi-arc initial state parameter, could not extract arc initial times" );
-        }
-
-        if( arcStartTimes.size( ) != 0 )
-        {
-            if( std::fabs( arcStartTimes.at( i ) - arcStartTimesToUse.at( i ) ) >
-                10.0 * std::numeric_limits< double >::epsilon( ) * arcStartTimesToUse.at( i ) )
-            {
-                throw std::runtime_error(
-                        "Error when making multi-arc initial state parameter, times do not match: do not provide times manually" );
-            }
-        }
-        if( singleArcTranslationalSettings.at( i ) == nullptr )
-        {
-            throw std::runtime_error( "Only translational state supported when auto-creating multi-arc initial state settings" );
-        }
-        else
-        {
-            initialStates.push_back( singleArcTranslationalSettings.at( i )->getInitialStates( ) );
-            centralBodiesPerArc.push_back( singleArcTranslationalSettings.at( i )->centralBodies_ );
-            if( i == 0 )
-            {
-                propagatedBodies = singleArcTranslationalSettings.at( i )->bodiesToIntegrate_;
-            }
-            else
-            {
-                if( !( propagatedBodies == ( singleArcTranslationalSettings.at( i )->bodiesToIntegrate_ ) ) )
-                {
-                    throw std::runtime_error( "Only equal bodies per arc supported when auto-creating multi-arc initial state settings" );
-                }
-            }
-        }
-    }
-
-    std::vector< std::vector< std::string > > centralBodiesPerBody;
-    centralBodiesPerBody.resize( centralBodiesPerArc.at( 0 ).size( ) );
-
-    for( unsigned int i = 0; i < centralBodiesPerArc.size( ); i++ )
-    {
-        for( unsigned int j = 0; j < centralBodiesPerArc.at( i ).size( ); j++ )
-        {
-            if( i == 0 )
-            {
-                centralBodiesPerBody.at( j ).resize( centralBodiesPerArc.size( ) );
-            }
-            centralBodiesPerBody.at( j ).at( i ) = centralBodiesPerArc.at( i ).at( j );
-        }
-    }
-
-    std::vector< std::shared_ptr< estimatable_parameters::EstimatableParameterSettings > > arcwiseInitialStates;
-    for( unsigned int i = 0; i < propagatedBodies.size( ); i++ )
-    {
-        Eigen::Matrix< InitialStateParameterType, Eigen::Dynamic, 1 > multiArcInitialStateValue =
-                Eigen::Matrix< InitialStateParameterType, Eigen::Dynamic, 1 >::Zero( 6 * initialStates.size( ) );
-        for( unsigned int j = 0; j < initialStates.size( ); j++ )
-        {
-            multiArcInitialStateValue.segment( j * 6, 6 ) = initialStates.at( j ).segment( i * 6, 6 );
-        }
-        arcwiseInitialStates.push_back(
-                std::make_shared< ArcWiseInitialTranslationalStateEstimatableParameterSettings< InitialStateParameterType > >(
-                        propagatedBodies.at( i ),
-                        multiArcInitialStateValue,
-                        arcStartTimesToUse,
-                        centralBodiesPerBody.at( i ),
-                        bodies.getFrameOrientation( ) ) );
-    }
-
-    return arcwiseInitialStates;
+   using namespace estimatable_parameters;
+   using namespace propagators;
+
+   std::vector< std::shared_ptr< SingleArcPropagatorSettings< InitialStateParameterType, TimeType > > > singleArcSettings =
+           propagatorSettings->getSingleArcSettings( );
+   std::vector< std::shared_ptr< TranslationalStatePropagatorSettings< InitialStateParameterType, TimeType > > >
+           singleArcTranslationalSettings;
+
+   std::vector< std::string > propagatedBodies;
+   std::vector< std::vector< std::string > > centralBodiesPerArc;
+   std::vector< Eigen::Matrix< InitialStateParameterType, Eigen::Dynamic, 1 > > initialStates;
+
+   if( arcStartTimes.size( ) > 0 )
+   {
+       if( arcStartTimes.size( ) != singleArcSettings.size( ) )
+       {
+           throw std::runtime_error(
+                   "Error when making multi-arc initial state parameter, input arc times size does not match: do not provide times "
+                   "manually" );
+       }
+   }
+   std::vector< double > arcStartTimesToUse;
+   for( unsigned int i = 0; i < singleArcSettings.size( ); i++ )
+   {
+       singleArcTranslationalSettings.push_back(
+               std::dynamic_pointer_cast< TranslationalStatePropagatorSettings< InitialStateParameterType, TimeType > >(
+                       singleArcSettings.at( i ) ) );
+       if( singleArcSettings.at( i )->getInitialTime( ) == singleArcSettings.at( i )->getInitialTime( ) )
+       {
+           arcStartTimesToUse.push_back( singleArcSettings.at( i )->getInitialTime( ) );
+       }
+       else if( arcStartTimes.size( ) > 0 )
+       {
+           arcStartTimesToUse.push_back( arcStartTimes.at( i ) );
+       }
+       else
+       {
+           throw std::runtime_error( "Error when making multi-arc initial state parameter, could not extract arc initial times" );
+       }
+
+       if( arcStartTimes.size( ) != 0 )
+       {
+           if( std::fabs( arcStartTimes.at( i ) - arcStartTimesToUse.at( i ) ) >
+               10.0 * std::numeric_limits< double >::epsilon( ) * arcStartTimesToUse.at( i ) )
+           {
+               throw std::runtime_error(
+                       "Error when making multi-arc initial state parameter, times do not match: do not provide times manually" );
+           }
+       }
+       if( singleArcTranslationalSettings.at( i ) == nullptr )
+       {
+           throw std::runtime_error( "Only translational state supported when auto-creating multi-arc initial state settings" );
+       }
+       else
+       {
+           initialStates.push_back( singleArcTranslationalSettings.at( i )->getInitialStates( ) );
+           centralBodiesPerArc.push_back( singleArcTranslationalSettings.at( i )->centralBodies_ );
+           if( i == 0 )
+           {
+               propagatedBodies = singleArcTranslationalSettings.at( i )->bodiesToIntegrate_;
+           }
+           else
+           {
+               if( !( propagatedBodies == ( singleArcTranslationalSettings.at( i )->bodiesToIntegrate_ ) ) )
+               {
+                   throw std::runtime_error( "Only equal bodies per arc supported when auto-creating multi-arc initial state settings" );
+               }
+           }
+       }
+   }
+
+   std::vector< std::vector< std::string > > centralBodiesPerBody;
+   centralBodiesPerBody.resize( centralBodiesPerArc.at( 0 ).size( ) );
+
+   for( unsigned int i = 0; i < centralBodiesPerArc.size( ); i++ )
+   {
+       for( unsigned int j = 0; j < centralBodiesPerArc.at( i ).size( ); j++ )
+       {
+           if( i == 0 )
+           {
+               centralBodiesPerBody.at( j ).resize( centralBodiesPerArc.size( ) );
+           }
+           centralBodiesPerBody.at( j ).at( i ) = centralBodiesPerArc.at( i ).at( j );
+       }
+   }
+
+   std::vector< std::shared_ptr< estimatable_parameters::EstimatableParameterSettings > > arcwiseInitialStates;
+   for( unsigned int i = 0; i < propagatedBodies.size( ); i++ )
+   {
+       Eigen::Matrix< InitialStateParameterType, Eigen::Dynamic, 1 > multiArcInitialStateValue =
+               Eigen::Matrix< InitialStateParameterType, Eigen::Dynamic, 1 >::Zero( 6 * initialStates.size( ) );
+       for( unsigned int j = 0; j < initialStates.size( ); j++ )
+       {
+           multiArcInitialStateValue.segment( j * 6, 6 ) = initialStates.at( j ).segment( i * 6, 6 );
+       }
+       arcwiseInitialStates.push_back(
+               std::make_shared< ArcWiseInitialTranslationalStateEstimatableParameterSettings< InitialStateParameterType > >(
+                       propagatedBodies.at( i ),
+                       multiArcInitialStateValue,
+                       arcStartTimesToUse,
+                       centralBodiesPerBody.at( i ),
+                       bodies.getFrameOrientation( ) ) );
+   }
+
+   return arcwiseInitialStates;
 }
 
 template< typename InitialStateParameterType = double, typename TimeType = double >
 std::vector< std::shared_ptr< estimatable_parameters::EstimatableParameterSettings > > getInitialHybridArcParameterSettings(
-        const std::shared_ptr< propagators::HybridArcPropagatorSettings< InitialStateParameterType, TimeType > > propagatorSettings,
-        const SystemOfBodies& bodies,
-        const std::vector< double > arcStartTimes = std::vector< double >( ) )
+       const std::shared_ptr< propagators::HybridArcPropagatorSettings< InitialStateParameterType, TimeType > > propagatorSettings,
+       const SystemOfBodies& bodies,
+       const std::vector< double > arcStartTimes = std::vector< double >( ) )
 {
-    std::vector< std::shared_ptr< estimatable_parameters::EstimatableParameterSettings > > multiArcParameters =
-            getInitialMultiArcParameterSettings< InitialStateParameterType, TimeType >(
-                    propagatorSettings->getMultiArcPropagatorSettings( ), bodies, arcStartTimes );
-    std::vector< std::shared_ptr< estimatable_parameters::EstimatableParameterSettings > > singleArcParameters =
-            getInitialStateParameterSettings< InitialStateParameterType, TimeType >( propagatorSettings->getSingleArcPropagatorSettings( ),
-                                                                                     bodies );
-    std::vector< std::shared_ptr< estimatable_parameters::EstimatableParameterSettings > > hybirdArcParameters = multiArcParameters;
-
-    hybirdArcParameters.insert( hybirdArcParameters.end( ), singleArcParameters.begin( ), singleArcParameters.end( ) );
-    return hybirdArcParameters;
+   std::vector< std::shared_ptr< estimatable_parameters::EstimatableParameterSettings > > multiArcParameters =
+           getInitialMultiArcParameterSettings< InitialStateParameterType, TimeType >(
+                   propagatorSettings->getMultiArcPropagatorSettings( ), bodies, arcStartTimes );
+   std::vector< std::shared_ptr< estimatable_parameters::EstimatableParameterSettings > > singleArcParameters =
+           getInitialStateParameterSettings< InitialStateParameterType, TimeType >( propagatorSettings->getSingleArcPropagatorSettings( ),
+                                                                                    bodies );
+   std::vector< std::shared_ptr< estimatable_parameters::EstimatableParameterSettings > > hybirdArcParameters = multiArcParameters;
+
+   hybirdArcParameters.insert( hybirdArcParameters.end( ), singleArcParameters.begin( ), singleArcParameters.end( ) );
+   return hybirdArcParameters;
 }
 
 template< typename InitialStateParameterType, typename TimeType >
 std::vector< std::shared_ptr< estimatable_parameters::EstimatableParameterSettings > > getInitialStateParameterSettings(
-        const std::shared_ptr< propagators::PropagatorSettings< InitialStateParameterType > > propagatorSettings,
-        const SystemOfBodies& bodies,
-        const std::vector< double > arcStartTimes )
+       const std::shared_ptr< propagators::PropagatorSettings< InitialStateParameterType > > propagatorSettings,
+       const SystemOfBodies& bodies,
+       const std::vector< double > arcStartTimes )
 {
-    std::vector< std::shared_ptr< estimatable_parameters::EstimatableParameterSettings > > initialStateParameterSettings;
-
-    using namespace propagators;
-
-    // Process single-arc settings
-    if( std::dynamic_pointer_cast< SingleArcPropagatorSettings< InitialStateParameterType, TimeType > >( propagatorSettings ) != nullptr )
-    {
-        std::shared_ptr< SingleArcPropagatorSettings< InitialStateParameterType, TimeType > > singleArcSettings =
-                std::dynamic_pointer_cast< SingleArcPropagatorSettings< InitialStateParameterType, TimeType > >( propagatorSettings );
-        switch( singleArcSettings->getStateType( ) )
-        {
-            case hybrid: {
-                std::shared_ptr< MultiTypePropagatorSettings< InitialStateParameterType, TimeType > > multiTypePropagatorSettings =
-                        std::dynamic_pointer_cast< MultiTypePropagatorSettings< InitialStateParameterType, TimeType > >(
-                                propagatorSettings );
-
-                std::map< IntegratedStateType,
-                          std::vector< std::shared_ptr< SingleArcPropagatorSettings< InitialStateParameterType, TimeType > > > >
-                        propagatorSettingsMap = multiTypePropagatorSettings->propagatorSettingsMap_;
-                for( auto propIterator : propagatorSettingsMap )
-                {
-                    for( unsigned int i = 0; i < propIterator.second.size( ); i++ )
-                    {
-                        std::vector< std::shared_ptr< estimatable_parameters::EstimatableParameterSettings > >
-                                singleTypeinitialStateParameterSettings =
-                                        getInitialStateParameterSettings< InitialStateParameterType, TimeType >(
-                                                propIterator.second.at( i ), bodies );
-                        initialStateParameterSettings.insert( initialStateParameterSettings.end( ),
-                                                              singleTypeinitialStateParameterSettings.begin( ),
-                                                              singleTypeinitialStateParameterSettings.end( ) );
-                    }
-                }
-                break;
-            }
-            case translational_state: {
-                std::shared_ptr< TranslationalStatePropagatorSettings< InitialStateParameterType, TimeType > >
-                        translationalPropagatorSettings =
-                                std::dynamic_pointer_cast< TranslationalStatePropagatorSettings< InitialStateParameterType, TimeType > >(
-                                        propagatorSettings );
-
-                // Retrieve estimated and propagated translational states, and check equality.
-                std::vector< std::string > propagatedBodies = translationalPropagatorSettings->bodiesToIntegrate_;
-                std::vector< std::string > centralBodies = translationalPropagatorSettings->centralBodies_;
-
-                Eigen::Matrix< InitialStateParameterType, Eigen::Dynamic, 1 > initialStates =
-                        translationalPropagatorSettings->getInitialStates( );
-                for( unsigned int i = 0; i < propagatedBodies.size( ); i++ )
-                {
-                    initialStateParameterSettings.push_back(
-                            std::make_shared< estimatable_parameters::InitialTranslationalStateEstimatableParameterSettings<
-                                    InitialStateParameterType > >( propagatedBodies.at( i ),
-                                                                   initialStates.segment( i * 6, 6 ),
-                                                                   centralBodies.at( i ),
-                                                                   bodies.getFrameOrientation( ) ) );
-                }
-                break;
-            }
-            case rotational_state: {
-                std::shared_ptr< RotationalStatePropagatorSettings< InitialStateParameterType, TimeType > > rotationalPropagatorSettings =
-                        std::dynamic_pointer_cast< RotationalStatePropagatorSettings< InitialStateParameterType, TimeType > >(
-                                propagatorSettings );
-
-                // Retrieve estimated and propagated translational states, and check equality.
-                std::vector< std::string > propagatedBodies = rotationalPropagatorSettings->bodiesToIntegrate_;
-
-                Eigen::Matrix< InitialStateParameterType, Eigen::Dynamic, 1 > initialStates =
-                        rotationalPropagatorSettings->getInitialStates( );
-                for( unsigned int i = 0; i < propagatedBodies.size( ); i++ )
-                {
-                    initialStateParameterSettings.push_back(
-                            std::make_shared< estimatable_parameters::InitialRotationalStateEstimatableParameterSettings<
-                                    InitialStateParameterType > >(
-                                    propagatedBodies.at( i ),
-                                    initialStates.segment( i * 7, 7 ).template cast< InitialStateParameterType >( ),
-                                    bodies.getFrameOrientation( ) ) );
-                }
-                break;
-            }
-            case body_mass_state: {
-                std::shared_ptr< MassPropagatorSettings< InitialStateParameterType, TimeType > > massPropagatorSettings =
-                        std::dynamic_pointer_cast< MassPropagatorSettings< InitialStateParameterType, TimeType > >( propagatorSettings );
-
-                std::vector< std::string > propagatedBodies = massPropagatorSettings->bodiesWithMassToPropagate_;
-                Eigen::Matrix< InitialStateParameterType, Eigen::Dynamic, 1 > initialStates = massPropagatorSettings->getInitialStates( );
-                for( unsigned int i = 0; i < propagatedBodies.size( ); i++ )
-                {
-                    initialStateParameterSettings.push_back(
-                            std::make_shared<
-                                    estimatable_parameters::InitialMassEstimatableParameterSettings< InitialStateParameterType > >(
-                                    propagatedBodies.at( i ), initialStates( i ) ) );
-                }
-                break;
-            }
-            case custom_state: {
-                throw std::runtime_error( "Error, cannot estimate initial custom state" );
-            }
-            default:
-                throw std::runtime_error(
-                        "Error, did not recognize single-arc state type when identifying propagator settings for estimatable parameter "
-                        "settings." );
-        }
-    }
-    else if( std::dynamic_pointer_cast< MultiArcPropagatorSettings< InitialStateParameterType, TimeType > >( propagatorSettings ) !=
-             nullptr )
-    {
-        std::shared_ptr< MultiArcPropagatorSettings< InitialStateParameterType, TimeType > > multiArcSettings =
-                std::dynamic_pointer_cast< MultiArcPropagatorSettings< InitialStateParameterType, TimeType > >( propagatorSettings );
-        initialStateParameterSettings = getInitialMultiArcParameterSettings( multiArcSettings, bodies, arcStartTimes );
-    }
-    else if( std::dynamic_pointer_cast< HybridArcPropagatorSettings< InitialStateParameterType, TimeType > >( propagatorSettings ) !=
-             nullptr )
-    {
-        std::shared_ptr< HybridArcPropagatorSettings< InitialStateParameterType, TimeType > > hybridArcSettings =
-                std::dynamic_pointer_cast< HybridArcPropagatorSettings< InitialStateParameterType, TimeType > >( propagatorSettings );
-        initialStateParameterSettings = getInitialHybridArcParameterSettings( hybridArcSettings, bodies, arcStartTimes );
-    }
-
-    return initialStateParameterSettings;
+   std::vector< std::shared_ptr< estimatable_parameters::EstimatableParameterSettings > > initialStateParameterSettings;
+
+   using namespace propagators;
+
+   // Process single-arc settings
+   if( std::dynamic_pointer_cast< SingleArcPropagatorSettings< InitialStateParameterType, TimeType > >( propagatorSettings ) != nullptr )
+   {
+       std::shared_ptr< SingleArcPropagatorSettings< InitialStateParameterType, TimeType > > singleArcSettings =
+               std::dynamic_pointer_cast< SingleArcPropagatorSettings< InitialStateParameterType, TimeType > >( propagatorSettings );
+       switch( singleArcSettings->getStateType( ) )
+       {
+           case hybrid: {
+               std::shared_ptr< MultiTypePropagatorSettings< InitialStateParameterType, TimeType > > multiTypePropagatorSettings =
+                       std::dynamic_pointer_cast< MultiTypePropagatorSettings< InitialStateParameterType, TimeType > >(
+                               propagatorSettings );
+
+               std::map< IntegratedStateType,
+                         std::vector< std::shared_ptr< SingleArcPropagatorSettings< InitialStateParameterType, TimeType > > > >
+                       propagatorSettingsMap = multiTypePropagatorSettings->propagatorSettingsMap_;
+               for( auto propIterator : propagatorSettingsMap )
+               {
+                   for( unsigned int i = 0; i < propIterator.second.size( ); i++ )
+                   {
+                       std::vector< std::shared_ptr< estimatable_parameters::EstimatableParameterSettings > >
+                               singleTypeinitialStateParameterSettings =
+                                       getInitialStateParameterSettings< InitialStateParameterType, TimeType >(
+                                               propIterator.second.at( i ), bodies );
+                       initialStateParameterSettings.insert( initialStateParameterSettings.end( ),
+                                                             singleTypeinitialStateParameterSettings.begin( ),
+                                                             singleTypeinitialStateParameterSettings.end( ) );
+                   }
+               }
+               break;
+           }
+           case translational_state: {
+               std::shared_ptr< TranslationalStatePropagatorSettings< InitialStateParameterType, TimeType > >
+                       translationalPropagatorSettings =
+                               std::dynamic_pointer_cast< TranslationalStatePropagatorSettings< InitialStateParameterType, TimeType > >(
+                                       propagatorSettings );
+
+               // Retrieve estimated and propagated translational states, and check equality.
+               std::vector< std::string > propagatedBodies = translationalPropagatorSettings->bodiesToIntegrate_;
+               std::vector< std::string > centralBodies = translationalPropagatorSettings->centralBodies_;
+
+               Eigen::Matrix< InitialStateParameterType, Eigen::Dynamic, 1 > initialStates =
+                       translationalPropagatorSettings->getInitialStates( );
+               for( unsigned int i = 0; i < propagatedBodies.size( ); i++ )
+               {
+                   initialStateParameterSettings.push_back(
+                           std::make_shared< estimatable_parameters::InitialTranslationalStateEstimatableParameterSettings<
+                                   InitialStateParameterType > >( propagatedBodies.at( i ),
+                                                                  initialStates.segment( i * 6, 6 ),
+                                                                  centralBodies.at( i ),
+                                                                  bodies.getFrameOrientation( ) ) );
+               }
+               break;
+           }
+           case rotational_state: {
+               std::shared_ptr< RotationalStatePropagatorSettings< InitialStateParameterType, TimeType > > rotationalPropagatorSettings =
+                       std::dynamic_pointer_cast< RotationalStatePropagatorSettings< InitialStateParameterType, TimeType > >(
+                               propagatorSettings );
+
+               // Retrieve estimated and propagated translational states, and check equality.
+               std::vector< std::string > propagatedBodies = rotationalPropagatorSettings->bodiesToIntegrate_;
+
+               Eigen::Matrix< InitialStateParameterType, Eigen::Dynamic, 1 > initialStates =
+                       rotationalPropagatorSettings->getInitialStates( );
+               for( unsigned int i = 0; i < propagatedBodies.size( ); i++ )
+               {
+                   initialStateParameterSettings.push_back(
+                           std::make_shared< estimatable_parameters::InitialRotationalStateEstimatableParameterSettings<
+                                   InitialStateParameterType > >(
+                                   propagatedBodies.at( i ),
+                                   initialStates.segment( i * 7, 7 ).template cast< InitialStateParameterType >( ),
+                                   bodies.getFrameOrientation( ) ) );
+               }
+               break;
+           }
+           case body_mass_state: {
+               std::shared_ptr< MassPropagatorSettings< InitialStateParameterType, TimeType > > massPropagatorSettings =
+                       std::dynamic_pointer_cast< MassPropagatorSettings< InitialStateParameterType, TimeType > >( propagatorSettings );
+
+               std::vector< std::string > propagatedBodies = massPropagatorSettings->bodiesWithMassToPropagate_;
+               Eigen::Matrix< InitialStateParameterType, Eigen::Dynamic, 1 > initialStates = massPropagatorSettings->getInitialStates( );
+               for( unsigned int i = 0; i < propagatedBodies.size( ); i++ )
+               {
+                   initialStateParameterSettings.push_back(
+                           std::make_shared<
+                                   estimatable_parameters::InitialMassEstimatableParameterSettings< InitialStateParameterType > >(
+                                   propagatedBodies.at( i ), initialStates( i ) ) );
+               }
+               break;
+           }
+           case custom_state: {
+               throw std::runtime_error( "Error, cannot estimate initial custom state" );
+           }
+           default:
+               throw std::runtime_error(
+                       "Error, did not recognize single-arc state type when identifying propagator settings for estimatable parameter "
+                       "settings." );
+       }
+   }
+   else if( std::dynamic_pointer_cast< MultiArcPropagatorSettings< InitialStateParameterType, TimeType > >( propagatorSettings ) !=
+            nullptr )
+   {
+       std::shared_ptr< MultiArcPropagatorSettings< InitialStateParameterType, TimeType > > multiArcSettings =
+               std::dynamic_pointer_cast< MultiArcPropagatorSettings< InitialStateParameterType, TimeType > >( propagatorSettings );
+       initialStateParameterSettings = getInitialMultiArcParameterSettings( multiArcSettings, bodies, arcStartTimes );
+   }
+   else if( std::dynamic_pointer_cast< HybridArcPropagatorSettings< InitialStateParameterType, TimeType > >( propagatorSettings ) !=
+            nullptr )
+   {
+       std::shared_ptr< HybridArcPropagatorSettings< InitialStateParameterType, TimeType > > hybridArcSettings =
+               std::dynamic_pointer_cast< HybridArcPropagatorSettings< InitialStateParameterType, TimeType > >( propagatorSettings );
+       initialStateParameterSettings = getInitialHybridArcParameterSettings( hybridArcSettings, bodies, arcStartTimes );
+   }
+
+   return initialStateParameterSettings;
 }
 
 //! Function to create interface object for estimating parameters representing an initial dynamical state.
 /*!
- *  Function to create interface object for estimating parameters representing an initial dynamical state.
- *  \param bodies Map of body objects containing the fll simulation environment.
- *  \param parameterSettings Object defining the parameter interface that is to be created.
- *  \return Interface object for estimating an initial state.
- */
+*  Function to create interface object for estimating parameters representing an initial dynamical state.
+*  \param bodies Map of body objects containing the fll simulation environment.
+*  \param parameterSettings Object defining the parameter interface that is to be created.
+*  \return Interface object for estimating an initial state.
+*/
 template< typename InitialStateParameterType = double >
 std::shared_ptr< estimatable_parameters::EstimatableParameter< Eigen::Matrix< InitialStateParameterType, Eigen::Dynamic, 1 > > >
 createInitialDynamicalStateParameterToEstimate(
-        const SystemOfBodies& bodies,
-        const std::shared_ptr< estimatable_parameters::EstimatableParameterSettings >& parameterSettings )
+       const SystemOfBodies& bodies,
+       const std::shared_ptr< estimatable_parameters::EstimatableParameterSettings >& parameterSettings )
 {
-    using namespace tudat::estimatable_parameters;
-
-    std::shared_ptr< EstimatableParameter< Eigen::Matrix< InitialStateParameterType, Eigen::Dynamic, 1 > > >
-            initialStateParameterToEstimate;
-
-    // Check consistency of input.
-    if( !isParameterDynamicalPropertyInitialState( parameterSettings->parameterType_.first ) )
-    {
-        std::string errorMessage = "Error when requesting to make initial state parameter " +
-                std::to_string( parameterSettings->parameterType_.first ) + " of " + parameterSettings->parameterType_.second.first +
-                ", parameter is not an initial state parameter ";
-        throw std::runtime_error( errorMessage );
-    }
-    else
-    {
-        // Identify state that is to be estimation
-        switch( parameterSettings->parameterType_.first )
-        {
-            case initial_body_state:
-
-                // Check consistency of input.
-                if( std::dynamic_pointer_cast< InitialTranslationalStateEstimatableParameterSettings< InitialStateParameterType > >(
-                            parameterSettings ) == nullptr )
-                {
-                    throw std::runtime_error( "Error when making body initial state parameter, settings type is incompatible" );
-                }
-                else
-                {
-                    std::shared_ptr< InitialTranslationalStateEstimatableParameterSettings< InitialStateParameterType > >
-                            initialStateSettings = std::dynamic_pointer_cast<
-                                    InitialTranslationalStateEstimatableParameterSettings< InitialStateParameterType > >(
-                                    parameterSettings );
-
-                    Eigen::Matrix< InitialStateParameterType, Eigen::Dynamic, 1 > initialTranslationalState;
-
-                    // If initial time is not defined, use preset initial state
-                    if( !( initialStateSettings->initialTime_ == initialStateSettings->initialTime_ ) )
-                    {
-                        initialTranslationalState = initialStateSettings->initialStateValue_;
-                    }
-                    // Compute initial state from environment
-                    else
-                    {
-                        initialTranslationalState = propagators::getInitialStateOfBody< double, InitialStateParameterType >(
-                                initialStateSettings->parameterType_.second.first,
-                                initialStateSettings->centralBody_,
-                                bodies,
-                                initialStateSettings->initialTime_ );
-                    }
-
-                    // Create translational state estimation interface object
-                    initialStateParameterToEstimate = std::make_shared< InitialTranslationalStateParameter< InitialStateParameterType > >(
-                            initialStateSettings->parameterType_.second.first,
-                            initialTranslationalState,
-                            initialStateSettings->centralBody_,
-                            initialStateSettings->frameOrientation_ );
-                }
-                break;
-            case arc_wise_initial_body_state:
-                if( std::dynamic_pointer_cast< ArcWiseInitialTranslationalStateEstimatableParameterSettings< InitialStateParameterType > >(
-                            parameterSettings ) == nullptr )
-                {
-                    throw std::runtime_error( "Error when making body initial state parameter, settings type is incompatible" );
-                }
-                else
-                {
-                    std::shared_ptr< ArcWiseInitialTranslationalStateEstimatableParameterSettings< InitialStateParameterType > >
-                            initialStateSettings = std::dynamic_pointer_cast<
-                                    ArcWiseInitialTranslationalStateEstimatableParameterSettings< InitialStateParameterType > >(
-                                    parameterSettings );
-
-                    if( initialStateSettings->isStateSet_ )
-                    {
-                        initialStateParameterToEstimate =
-                                std::make_shared< ArcWiseInitialTranslationalStateParameter< InitialStateParameterType > >(
-                                        initialStateSettings->parameterType_.second.first,
-                                        initialStateSettings->arcStartTimes_,
-                                        initialStateSettings->initialStateValue_,
-                                        initialStateSettings->centralBodies_,
-                                        initialStateSettings->frameOrientation_ );
-                    }
-                    else
-                    {
-                        initialStateParameterToEstimate =
-                                std::make_shared< ArcWiseInitialTranslationalStateParameter< InitialStateParameterType > >(
-                                        initialStateSettings->parameterType_.second.first,
-                                        initialStateSettings->arcStartTimes_,
-                                        propagators::getInitialArcWiseStateOfBody< double, InitialStateParameterType >(
-                                                initialStateSettings->parameterType_.second.first,
-                                                initialStateSettings->centralBodies_,
-                                                bodies,
-                                                initialStateSettings->arcStartTimes_ ),
-                                        initialStateSettings->centralBodies_,
-                                        initialStateSettings->frameOrientation_ );
-                    }
-                }
-                break;
-            case initial_rotational_body_state:
-
-                // Check consistency of input.
-                if( std::dynamic_pointer_cast< InitialRotationalStateEstimatableParameterSettings< InitialStateParameterType > >(
-                            parameterSettings ) == nullptr )
-                {
-                    throw std::runtime_error( "Error when making body initial state parameter, settings type is incompatible" );
-                }
-                else
-                {
-                    std::shared_ptr< InitialRotationalStateEstimatableParameterSettings< InitialStateParameterType > >
-                            initialStateSettings = std::dynamic_pointer_cast<
-                                    InitialRotationalStateEstimatableParameterSettings< InitialStateParameterType > >( parameterSettings );
-
-                    Eigen::Matrix< InitialStateParameterType, Eigen::Dynamic, 1 > initialRotationalState;
-
-                    // If initial time is not defined, use preset initial state
-                    if( !( initialStateSettings->initialTime_ == initialStateSettings->initialTime_ ) )
-                    {
-                        initialRotationalState = initialStateSettings->initialStateValue_;
-                    }
-                    // Compute initial state from environment
-                    else
-                    {
-                        initialRotationalState = propagators::getInitialRotationalStateOfBody< double, InitialStateParameterType >(
-                                initialStateSettings->parameterType_.second.first,
-                                initialStateSettings->baseOrientation_,
-                                bodies,
-                                initialStateSettings->initialTime_ );
-                    }
-
-                    // Create rotational state estimation interface object
-                    initialStateParameterToEstimate = std::make_shared< InitialRotationalStateParameter< InitialStateParameterType > >(
-                            initialStateSettings->parameterType_.second.first,
-                            initialRotationalState,
-                            std::bind( &Body::getBodyInertiaTensor, bodies.at( initialStateSettings->parameterType_.second.first ) ),
-                            initialStateSettings->baseOrientation_ );
-                }
-                break;
-            case initial_mass_state: {
-                // Check consistency of input.
-                if( std::dynamic_pointer_cast< InitialMassEstimatableParameterSettings< InitialStateParameterType > >(
-                            parameterSettings ) == nullptr )
-                {
-                    throw std::runtime_error( "Error when making body initial mass state parameter, settings type is incompatible" );
-                }
-                else
-                {
-                    std::shared_ptr< InitialMassEstimatableParameterSettings< InitialStateParameterType > > initialStateSettings =
-                            std::dynamic_pointer_cast< InitialMassEstimatableParameterSettings< InitialStateParameterType > >(
-                                    parameterSettings );
-
-                    InitialStateParameterType initialMass = initialStateSettings->initialStateValue_;
-                    initialStateParameterToEstimate = std::make_shared< InitialMassStateParameter< InitialStateParameterType > >(
-                            initialStateSettings->parameterType_.second.first,
-                            ( Eigen::Matrix< InitialStateParameterType, Eigen::Dynamic, 1 >( 1 ) << initialMass ).finished( ) );
-                }
-                break;
-            }
-
-            default:
-                std::string errorMessage = "Error, could not create parameter for initial state of type " +
-                        std::to_string( parameterSettings->parameterType_.first );
-                throw std::runtime_error( errorMessage );
-        }
-    }
-
-    if( parameterSettings->customPartialSettings_.size( ) != 0 )
-    {
-        initialStateParameterToEstimate->setCustomPartialSettings( parameterSettings->customPartialSettings_ );
-    }
-
-    return initialStateParameterToEstimate;
+   using namespace tudat::estimatable_parameters;
+
+   std::shared_ptr< EstimatableParameter< Eigen::Matrix< InitialStateParameterType, Eigen::Dynamic, 1 > > >
+           initialStateParameterToEstimate;
+
+   // Check consistency of input.
+   if( !isParameterDynamicalPropertyInitialState( parameterSettings->parameterType_.first ) )
+   {
+       std::string errorMessage = "Error when requesting to make initial state parameter " +
+               std::to_string( parameterSettings->parameterType_.first ) + " of " + parameterSettings->parameterType_.second.first +
+               ", parameter is not an initial state parameter ";
+       throw std::runtime_error( errorMessage );
+   }
+   else
+   {
+       // Identify state that is to be estimation
+       switch( parameterSettings->parameterType_.first )
+       {
+           case initial_body_state:
+
+               // Check consistency of input.
+               if( std::dynamic_pointer_cast< InitialTranslationalStateEstimatableParameterSettings< InitialStateParameterType > >(
+                           parameterSettings ) == nullptr )
+               {
+                   throw std::runtime_error( "Error when making body initial state parameter, settings type is incompatible" );
+               }
+               else
+               {
+                   std::shared_ptr< InitialTranslationalStateEstimatableParameterSettings< InitialStateParameterType > >
+                           initialStateSettings = std::dynamic_pointer_cast<
+                                   InitialTranslationalStateEstimatableParameterSettings< InitialStateParameterType > >(
+                                   parameterSettings );
+
+                   Eigen::Matrix< InitialStateParameterType, Eigen::Dynamic, 1 > initialTranslationalState;
+
+                   // If initial time is not defined, use preset initial state
+                   if( !( initialStateSettings->initialTime_ == initialStateSettings->initialTime_ ) )
+                   {
+                       initialTranslationalState = initialStateSettings->initialStateValue_;
+                   }
+                   // Compute initial state from environment
+                   else
+                   {
+                       initialTranslationalState = propagators::getInitialStateOfBody< double, InitialStateParameterType >(
+                               initialStateSettings->parameterType_.second.first,
+                               initialStateSettings->centralBody_,
+                               bodies,
+                               initialStateSettings->initialTime_ );
+                   }
+
+                   // Create translational state estimation interface object
+                   initialStateParameterToEstimate = std::make_shared< InitialTranslationalStateParameter< InitialStateParameterType > >(
+                           initialStateSettings->parameterType_.second.first,
+                           initialTranslationalState,
+                           initialStateSettings->centralBody_,
+                           initialStateSettings->frameOrientation_ );
+               }
+               break;
+           case arc_wise_initial_body_state:
+               if( std::dynamic_pointer_cast< ArcWiseInitialTranslationalStateEstimatableParameterSettings< InitialStateParameterType > >(
+                           parameterSettings ) == nullptr )
+               {
+                   throw std::runtime_error( "Error when making body initial state parameter, settings type is incompatible" );
+               }
+               else
+               {
+                   std::shared_ptr< ArcWiseInitialTranslationalStateEstimatableParameterSettings< InitialStateParameterType > >
+                           initialStateSettings = std::dynamic_pointer_cast<
+                                   ArcWiseInitialTranslationalStateEstimatableParameterSettings< InitialStateParameterType > >(
+                                   parameterSettings );
+
+                   if( initialStateSettings->isStateSet_ )
+                   {
+                       initialStateParameterToEstimate =
+                               std::make_shared< ArcWiseInitialTranslationalStateParameter< InitialStateParameterType > >(
+                                       initialStateSettings->parameterType_.second.first,
+                                       initialStateSettings->arcStartTimes_,
+                                       initialStateSettings->initialStateValue_,
+                                       initialStateSettings->centralBodies_,
+                                       initialStateSettings->frameOrientation_ );
+                   }
+                   else
+                   {
+                       initialStateParameterToEstimate =
+                               std::make_shared< ArcWiseInitialTranslationalStateParameter< InitialStateParameterType > >(
+                                       initialStateSettings->parameterType_.second.first,
+                                       initialStateSettings->arcStartTimes_,
+                                       propagators::getInitialArcWiseStateOfBody< double, InitialStateParameterType >(
+                                               initialStateSettings->parameterType_.second.first,
+                                               initialStateSettings->centralBodies_,
+                                               bodies,
+                                               initialStateSettings->arcStartTimes_ ),
+                                       initialStateSettings->centralBodies_,
+                                       initialStateSettings->frameOrientation_ );
+                   }
+               }
+               break;
+           case initial_rotational_body_state:
+
+               // Check consistency of input.
+               if( std::dynamic_pointer_cast< InitialRotationalStateEstimatableParameterSettings< InitialStateParameterType > >(
+                           parameterSettings ) == nullptr )
+               {
+                   throw std::runtime_error( "Error when making body initial state parameter, settings type is incompatible" );
+               }
+               else
+               {
+                   std::shared_ptr< InitialRotationalStateEstimatableParameterSettings< InitialStateParameterType > >
+                           initialStateSettings = std::dynamic_pointer_cast<
+                                   InitialRotationalStateEstimatableParameterSettings< InitialStateParameterType > >( parameterSettings );
+
+                   Eigen::Matrix< InitialStateParameterType, Eigen::Dynamic, 1 > initialRotationalState;
+
+                   // If initial time is not defined, use preset initial state
+                   if( !( initialStateSettings->initialTime_ == initialStateSettings->initialTime_ ) )
+                   {
+                       initialRotationalState = initialStateSettings->initialStateValue_;
+                   }
+                   // Compute initial state from environment
+                   else
+                   {
+                       initialRotationalState = propagators::getInitialRotationalStateOfBody< double, InitialStateParameterType >(
+                               initialStateSettings->parameterType_.second.first,
+                               initialStateSettings->baseOrientation_,
+                               bodies,
+                               initialStateSettings->initialTime_ );
+                   }
+
+                   // Create rotational state estimation interface object
+                   initialStateParameterToEstimate = std::make_shared< InitialRotationalStateParameter< InitialStateParameterType > >(
+                           initialStateSettings->parameterType_.second.first,
+                           initialRotationalState,
+                           std::bind( &Body::getBodyInertiaTensor, bodies.at( initialStateSettings->parameterType_.second.first ) ),
+                           initialStateSettings->baseOrientation_ );
+               }
+               break;
+           case initial_mass_state: {
+               // Check consistency of input.
+               if( std::dynamic_pointer_cast< InitialMassEstimatableParameterSettings< InitialStateParameterType > >(
+                           parameterSettings ) == nullptr )
+               {
+                   throw std::runtime_error( "Error when making body initial mass state parameter, settings type is incompatible" );
+               }
+               else
+               {
+                   std::shared_ptr< InitialMassEstimatableParameterSettings< InitialStateParameterType > > initialStateSettings =
+                           std::dynamic_pointer_cast< InitialMassEstimatableParameterSettings< InitialStateParameterType > >(
+                                   parameterSettings );
+
+                   InitialStateParameterType initialMass = initialStateSettings->initialStateValue_;
+                   initialStateParameterToEstimate = std::make_shared< InitialMassStateParameter< InitialStateParameterType > >(
+                           initialStateSettings->parameterType_.second.first,
+                           ( Eigen::Matrix< InitialStateParameterType, Eigen::Dynamic, 1 >( 1 ) << initialMass ).finished( ) );
+               }
+               break;
+           }
+
+           default:
+               std::string errorMessage = "Error, could not create parameter for initial state of type " +
+                       std::to_string( parameterSettings->parameterType_.first );
+               throw std::runtime_error( errorMessage );
+       }
+   }
+
+   if( parameterSettings->customPartialSettings_.size( ) != 0 )
+   {
+       initialStateParameterToEstimate->setCustomPartialSettings( parameterSettings->customPartialSettings_ );
+   }
+
+   return initialStateParameterToEstimate;
 }
 
 //! Function to create an interface object for estimating a parameter defined by a single double value
 /*!
- * Function to create an interface object for estimating a parameter defined by a single double value
- * \param doubleParameterName Object defining the parameter interface that is to be created.
- * \param bodies Map of body objects containing the fll simulation environment.
- * \param propagatorSettings Object defining all settigns for the propagator; empty by default (only required for
- * selected parameters).
- * \return Interface object for estimating parameter.
- */
+* Function to create an interface object for estimating a parameter defined by a single double value
+* \param doubleParameterName Object defining the parameter interface that is to be created.
+* \param bodies Map of body objects containing the fll simulation environment.
+* \param propagatorSettings Object defining all settigns for the propagator; empty by default (only required for
+* selected parameters).
+* \return Interface object for estimating parameter.
+*/
 template< typename InitialStateParameterType, typename TimeType >
 std::shared_ptr< estimatable_parameters::EstimatableParameter< double > > createDoubleParameterToEstimate(
-        const std::shared_ptr< estimatable_parameters::EstimatableParameterSettings >& doubleParameterName,
-        const SystemOfBodies& bodies,
-        const std::shared_ptr< propagators::PropagatorSettings< InitialStateParameterType > > propagatorSettings =
-                std::shared_ptr< propagators::PropagatorSettings< InitialStateParameterType > >( ) )
+       const std::shared_ptr< estimatable_parameters::EstimatableParameterSettings >& doubleParameterName,
+       const SystemOfBodies& bodies,
+       const std::shared_ptr< propagators::PropagatorSettings< InitialStateParameterType > > propagatorSettings =
+               std::shared_ptr< propagators::PropagatorSettings< InitialStateParameterType > >( ) )
 {
-    using namespace simulation_setup;
-    using namespace ephemerides;
-    using namespace gravitation;
-    using namespace estimatable_parameters;
-
-    std::shared_ptr< EstimatableParameter< double > > doubleParameterToEstimate;
-
-    // Check input consistency.
-    if( isDoubleParameter( doubleParameterName->parameterType_.first ) != true )
-    {
-        std::string errorMessage = "Error when requesting to make double parameter " +
-                std::to_string( doubleParameterName->parameterType_.first ) + " of " + doubleParameterName->parameterType_.second.first +
-                ", parameter is not a double parameter ";
-        throw std::runtime_error( errorMessage );
-    }
-    else
-    {
-        // Check if body associated with parameter exists.
-        std::string currentBodyName = doubleParameterName->parameterType_.second.first;
-        std::shared_ptr< Body > currentBody;
-
-        if( ( currentBodyName != "global_metric" ) && ( currentBodyName != "" ) && ( bodies.count( currentBodyName ) == 0 ) )
-        {
-            std::string errorMessage = "Error when creating parameters to estimate, body " + currentBodyName +
-                    "  not in system of bodies " + std::to_string( doubleParameterName->parameterType_.first );
-            throw std::runtime_error( errorMessage );
-        }
-        else if( ( currentBodyName != "" ) && ( currentBodyName != "global_metric" ) )
-        {
-            currentBody = bodies.at( currentBodyName );
-        }
-
-        // Identify parameter type.
-        switch( doubleParameterName->parameterType_.first )
-        {
-            case gravitational_parameter: {
-                if( currentBody->getGravityFieldModel( ) == nullptr )
-                {
-                    std::string errorMessage =
-                            "Error, body " + currentBodyName + " has no gravity field, cannot estimate gravitational parameter.";
-                    throw std::runtime_error( errorMessage );
-                }
-                else
-                {
-                    std::shared_ptr< GravityFieldModel > gravityFieldModel = currentBody->getGravityFieldModel( );
-                    doubleParameterToEstimate = std::make_shared< GravitationalParameter >( gravityFieldModel, currentBodyName );
-                }
-                break;
-            }
-            case radiation_pressure_coefficient: {
-                if( currentBody->getRadiationPressureTargetModels( ).size( ) == 0 )
-                {
-                    std::string errorMessage =
-                            "Error, no radiation pressure target model found in body " + currentBodyName + " when making Cr parameter.";
-                    throw std::runtime_error( errorMessage );
-                }
-                else
-                {
-                    std::shared_ptr< electromagnetism::RadiationPressureTargetModel > targetModel = getRadiationPressureTargetModelOfType(
-                            currentBody, cannonball_target, " when creating cannonball radiation pressure parameter " );
-
-                    if( std::dynamic_pointer_cast< electromagnetism::CannonballRadiationPressureTargetModel >( targetModel ) == nullptr )
-                    {
-                        std::string errorMessage = "Error, no radiation pressure target model found in body " + currentBodyName +
-                                " target model is incompatible.";
-                    }
-                    doubleParameterToEstimate = std::make_shared< RadiationPressureCoefficient >(
-                            std::dynamic_pointer_cast< electromagnetism::CannonballRadiationPressureTargetModel >( targetModel ),
-                            currentBodyName );
-                }
-                break;
-            }
-            case constant_rotation_rate: {
-                if( std::dynamic_pointer_cast< SimpleRotationalEphemeris >( currentBody->getRotationalEphemeris( ) ) == nullptr )
-                {
-                    std::string errorMessage = "Warning, no simple rotational ephemeris present in body " + currentBodyName +
-                            " when making constant rotation rate parameter";
-                    throw std::runtime_error( errorMessage );
-                }
-                else
-                {
-                    doubleParameterToEstimate = std::make_shared< RotationRate >(
-                            std::dynamic_pointer_cast< ephemerides::SimpleRotationalEphemeris >( currentBody->getRotationalEphemeris( ) ),
-                            currentBodyName );
-                }
-                break;
-            }
-            case constant_drag_coefficient: {
-                if( currentBody->getAerodynamicCoefficientInterface( ) == nullptr )
-                {
-                    std::string errorMessage =
-                            "Error, body " + currentBodyName + " has no coefficient interface, cannot estimate constant drag coefficient.";
-                    throw std::runtime_error( errorMessage );
-                }
-                else if( std::dynamic_pointer_cast< aerodynamics::CustomAerodynamicCoefficientInterface >(
-                                 currentBody->getAerodynamicCoefficientInterface( ) ) == nullptr )
-                {
-                    std::string errorMessage = "Error, body " + currentBodyName +
-                            " has no custom coefficient interface, cannot estimate constant drag coefficient.";
-                    throw std::runtime_error( errorMessage );
-                }
-                else
-                {
-                    doubleParameterToEstimate = std::make_shared< ConstantDragCoefficient >(
-                            std::dynamic_pointer_cast< aerodynamics::CustomAerodynamicCoefficientInterface >(
-                                    currentBody->getAerodynamicCoefficientInterface( ) ),
-                            currentBodyName );
-                }
-                break;
-            }
-            case area_to_mass_scaling_factor: {
-                std::vector< std::shared_ptr< basic_astrodynamics::AccelerationModel3d > > associatedAccelerationModels =
-                        getAccelerationModelsListForParametersFromBase< InitialStateParameterType, TimeType >( propagatorSettings,
-                                                                                                               doubleParameterName );
-                doubleParameterToEstimate = std::make_shared< AreaToMassScalingFactor >( associatedAccelerationModels, currentBodyName );
-                break;
-            }
-            case full_acceleration_scaling_factor: {
-                std::vector< std::shared_ptr< basic_astrodynamics::AccelerationModel3d > > associatedAccelerationModels =
-                        getAccelerationModelsListForParametersFromBase< InitialStateParameterType, TimeType >( propagatorSettings,
-                                                                                                               doubleParameterName );
-                std::shared_ptr< FullAccelerationScalingFactorParameterSettings > accelerationScalingParameterSettings =
-                        std::dynamic_pointer_cast< FullAccelerationScalingFactorParameterSettings >( doubleParameterName );
-                if( accelerationScalingParameterSettings == nullptr )
-                {
-                    throw std::runtime_error(
-                            "Error when creating acceleration scaling parameter, parameter settings type is not compatible" );
-                }
-
-                if( associatedAccelerationModels.size( ) == 0 )
-                {
-                    throw std::runtime_error(
-                            "Error when creating acceleration scaling parameter, number of compatible acceleration models is not 1, but " +
-                            std::to_string( associatedAccelerationModels.size( ) ) );
-                }
-                doubleParameterToEstimate =
-                        std::make_shared< FullAccelerationScalingFactorParameter >( associatedAccelerationModels,
-                                                                                    doubleParameterName->parameterType_.second.first,
-                                                                                    doubleParameterName->parameterType_.second.second );
-                break;
-            }
-            case drag_component_scaling_factor:
-            case side_component_scaling_factor:
-            case lift_component_scaling_factor: {
-                std::vector< std::shared_ptr< basic_astrodynamics::AccelerationModel3d > > associatedAccelerationModels =
-                        getAccelerationModelsListForParametersFromBase< InitialStateParameterType, TimeType >( propagatorSettings,
-                                                                                                               doubleParameterName );
-
-                if( associatedAccelerationModels.size( ) == 0 )
-                {
-                    throw std::runtime_error(
-                            "Error when creating aerodynamic scaling parameter, number of compatible acceleration models is not 1, but " +
-                            std::to_string( associatedAccelerationModels.size( ) ) );
-                }
-
-                std::vector< std::shared_ptr< aerodynamics::AerodynamicAcceleration > > associateAerodynamicAccelerationModels;
-                for( unsigned int i = 0; i < associatedAccelerationModels.size( ); i++ )
-                {
-                    // Create parameter object
-                    if( std::dynamic_pointer_cast< aerodynamics::AerodynamicAcceleration >( associatedAccelerationModels.at( i ) ) !=
-                        nullptr )
-                    {
-                        associateAerodynamicAccelerationModels.push_back(
-                                std::dynamic_pointer_cast< aerodynamics::AerodynamicAcceleration >(
-                                        associatedAccelerationModels.at( i ) ) );
-                    }
-                    else
-                    {
-                        throw std::runtime_error(
-                                "Error, expected AerodynamicAcceleration in list when creating aerodynamic scaling parameter" );
-                    }
-                }
-
-                doubleParameterToEstimate = std::make_shared< AerodynamicScalingFactor >(
-                        associateAerodynamicAccelerationModels, doubleParameterName->parameterType_.first, currentBodyName );
-                break;
-            }
-            case ppn_parameter_gamma: {
-                doubleParameterToEstimate = std::make_shared< PPNParameterGamma >( relativity::ppnParameterSet );
-                break;
-            }
-            case ppn_parameter_beta: {
-                doubleParameterToEstimate = std::make_shared< PPNParameterBeta >( relativity::ppnParameterSet );
-                break;
-            }
-            case equivalence_principle_lpi_violation_parameter: {
-                doubleParameterToEstimate = std::make_shared< EquivalencePrincipleLpiViolationParameter >( );
-                break;
-            }
-            case direct_dissipation_tidal_time_lag: {
-                if( propagatorSettings == nullptr )
-                {
-                    throw std::runtime_error(
-                            "Error when creating direct_dissipation_tidal_time_lag parameter, no propagatorSettings provided." );
-                }
-
-                // Check input consistency
-                std::shared_ptr< DirectTidalTimeLagEstimatableParameterSettings > dissipationTimeLagSettings =
-                        std::dynamic_pointer_cast< DirectTidalTimeLagEstimatableParameterSettings >( doubleParameterName );
-                if( dissipationTimeLagSettings == nullptr )
-                {
-                    throw std::runtime_error( "Error, expected dissipation time lag parameter settings." );
-                }
-                else
-                {
-                    std::vector< std::shared_ptr< basic_astrodynamics::AccelerationModel3d > > associatedAccelerationModels =
-                            getAccelerationModelsListForParametersFromBase< InitialStateParameterType, TimeType >( propagatorSettings,
-                                                                                                                   doubleParameterName );
-                    std::vector< std::shared_ptr< DirectTidalDissipationAcceleration > > associatedTidalAccelerationModels;
-                    for( unsigned int i = 0; i < associatedAccelerationModels.size( ); i++ )
-                    {
-                        // Create parameter object
-                        if( std::dynamic_pointer_cast< DirectTidalDissipationAcceleration >( associatedAccelerationModels.at( i ) ) !=
-                            nullptr )
-                        {
-                            associatedTidalAccelerationModels.push_back( std::dynamic_pointer_cast< DirectTidalDissipationAcceleration >(
-                                    associatedAccelerationModels.at( i ) ) );
-                        }
-                        else
-                        {
-                            throw std::runtime_error(
-                                    "Error, expected DirectTidalDissipationAcceleration in list when creating "
-                                    "direct_dissipation_tidal_time_lag parameter" );
-                        }
-                    }
-                    doubleParameterToEstimate = std::make_shared< DirectTidalTimeLag >(
-                            associatedTidalAccelerationModels, currentBodyName, dissipationTimeLagSettings->deformingBodies_ );
-                }
-                break;
-            }
-            case mean_moment_of_inertia: {
-                if( currentBody == nullptr )
-                {
-                    std::string errorMessage = "Error, body is nullptr when making mean moment of inertia parameter.";
-                    throw std::runtime_error( errorMessage );
-                }
-                else if( std::dynamic_pointer_cast< SphericalHarmonicsGravityField >( currentBody->getGravityFieldModel( ) ) == nullptr )
-                {
-                    std::string errorMessage =
-                            "Error, body gravity field is not spherical harmonic when making mean moment of inertia parameter.";
-                    throw std::runtime_error( errorMessage );
-                }
-                else
-                {
-                    auto gravityFieldModel =
-                            std::dynamic_pointer_cast< SphericalHarmonicsGravityField >( currentBody->getGravityFieldModel( ) );
-                    doubleParameterToEstimate = std::make_shared< MeanMomentOfInertiaParameter >(
-                            std::bind( &SphericalHarmonicsGravityField::getScaledMeanMomentOfInertia, gravityFieldModel ),
-                            std::bind( &SphericalHarmonicsGravityField::setScaledMeanMomentOfInertia,
-                                       gravityFieldModel,
-                                       std::placeholders::_1 ),
-                            currentBodyName );
-                }
-                break;
-            }
-            case core_factor: {
-                if( std::dynamic_pointer_cast< PlanetaryRotationModel >( currentBody->getRotationalEphemeris( ) ) == nullptr )
-                {
-                    std::string errorMessage =
-                            "Warning, no full planetary rotational ephemeris" + currentBodyName + " when making free core parameter";
-                    throw std::runtime_error( errorMessage );
-                }
-                else
-                {
-                    doubleParameterToEstimate = std::make_shared< CoreFactor >(
-                            std::dynamic_pointer_cast< PlanetaryRotationModel >( currentBody->getRotationalEphemeris( ) ),
-                            currentBodyName );
-                }
-                break;
-            }
-            case free_core_nutation_rate: {
-                if( std::dynamic_pointer_cast< PlanetaryRotationModel >( currentBody->getRotationalEphemeris( ) ) == nullptr )
-                {
-                    std::string errorMessage = "Warning, no full planetary rotational ephemeris" + currentBodyName +
-                            " when making free core nutation rate parameter";
-                    throw std::runtime_error( errorMessage );
-                }
-                else
-                {
-                    doubleParameterToEstimate = std::make_shared< FreeCoreNutationRate >(
-                            std::dynamic_pointer_cast< PlanetaryRotationModel >( currentBody->getRotationalEphemeris( ) ),
-                            currentBodyName );
-                }
-                break;
-            }
-            case scaled_longitude_libration_amplitude: {
-                if( std::dynamic_pointer_cast< SynchronousRotationalEphemeris >( currentBody->getRotationalEphemeris( ) ) == nullptr )
-                {
-                    std::string errorMessage = "Warning, no synchronous rotation model present in body " + currentBodyName +
-                            " when making longitude libration parameter";
-                    throw std::runtime_error( errorMessage );
-                }
-                else
-                {
-                    std::shared_ptr< LongitudeLibrationCalculator > longitudeLibrationCalculator =
-                            std::dynamic_pointer_cast< SynchronousRotationalEphemeris >( currentBody->getRotationalEphemeris( ) )
-                                    ->getLongitudeLibrationCalculator( );
-
-                    if( std::dynamic_pointer_cast< DirectLongitudeLibrationCalculator >( longitudeLibrationCalculator ) == nullptr )
-                    {
-                        std::string errorMessage = "Warning, no direct libration model " + currentBodyName +
-                                " when making scaled longitude libration parameter";
-                        throw std::runtime_error( errorMessage );
-                    }
-                    else
-                    {
-                        doubleParameterToEstimate = std::make_shared< ScaledLongitudeLibrationAmplitude >(
-                                std::dynamic_pointer_cast< DirectLongitudeLibrationCalculator >( longitudeLibrationCalculator ),
-                                currentBodyName );
-                    }
-                }
-                break;
-            }
-            case constant_thrust_magnitude_parameter: {
-                if( currentBody->getVehicleSystems( ) == nullptr )
-                {
-                    throw std::runtime_error( "Error when creating constant thrust magnitude for body " + currentBodyName +
-                                              ", body has no vehicle systems" );
-                }
-                else
-                {
-                    if( currentBody->getVehicleSystems( )->getEngineModels( ).count( doubleParameterName->parameterType_.second.second ) ==
-                        0 )
-                    {
-                        throw std::runtime_error( "Error when creating constant thrust magnitude for engine " +
-                                                  doubleParameterName->parameterType_.second.second + " on body " + currentBodyName +
-                                                  ", engine does not exist" );
-                    }
-                    else
-                    {
-                        std::shared_ptr< propulsion::ThrustMagnitudeWrapper > thrustWrapper =
-                                currentBody->getVehicleSystems( )
-                                        ->getEngineModels( )
-                                        .at( doubleParameterName->parameterType_.second.second )
-                                        ->getThrustMagnitudeWrapper( );
-                        if( thrustWrapper == nullptr )
-                        {
-                            throw std::runtime_error( "Error when creating constant thrust magnitude for engine " +
-                                                      doubleParameterName->parameterType_.second.second + " on body " + currentBodyName +
-                                                      ", engine does not have thrust magnitude model." );
-                        }
-                        else
-                        {
-                            if( std::dynamic_pointer_cast< propulsion::ConstantThrustMagnitudeWrapper >( thrustWrapper ) == nullptr )
-                            {
-                                throw std::runtime_error( "Error when creating constant thrust magnitude for engine " +
-                                                          doubleParameterName->parameterType_.second.second + " on body " +
-                                                          currentBodyName +
-                                                          ", engine thrust magnitude model does not support constant thrust." );
-                            }
-                            else
-                            {
-                                doubleParameterToEstimate = std::make_shared< ConstantThrustMagnitudeParameter >(
-                                        std::dynamic_pointer_cast< propulsion::ConstantThrustMagnitudeWrapper >( thrustWrapper ),
-                                        currentBodyName,
-                                        doubleParameterName->parameterType_.second.second );
-                            }
-                        }
-                    }
-                }
-
-                break;
-            }
-
-            case rtg_force_vector_magnitude: {
-                if( propagatorSettings == nullptr )
-                {
-                    throw std::runtime_error( "Error when creating rtg_force_vector_magnitude parameter, no propagatorSettings provided." );
-                }
-
-<<<<<<< HEAD
-            std::vector< std::shared_ptr< basic_astrodynamics::AccelerationModel3d > > associatedAccelerationModels =
-                    getAccelerationModelsListForParametersFromBase< InitialStateParameterType, TimeType >( propagatorSettings,
-                                                                                                           doubleParameterName );
-
-            if (associatedAccelerationModels.size( )==0)
-            {
-                throw std::runtime_error(
-                "Error when trying to make rtg force vector parameter, no acceleration model found. ");
-            }
-            // This case is now accomodated in rtg force parameter setup
-            // *
-            // else if (associatedAccelerationModels.size( )>1)
-            // {
-            // throw std::runtime_error(
-            // "Error when trying to make rtg force vector parameter, more than one acceleration model found. ");
-            // }
-
-            // Create parameter object
-            std::vector < std::shared_ptr< system_models::RTGAccelerationModel > > listOfRTGAccelerationModels;
-            for (const auto& model : associatedAccelerationModels)
-            {
-                std::shared_ptr< system_models::RTGAccelerationModel > rtgAccelerationModel =
-                     std::dynamic_pointer_cast< system_models::RTGAccelerationModel > (associatedAccelerationModels.at(0));
-
-                if (rtgAccelerationModel == nullptr)
-                {
-                    throw std::runtime_error(
-                            "Error, expected RTGAccelerationModel when creating rtg_force_vector parameter" );
-                }
-                else
-                {
-                    listOfRTGAccelerationModels.push_back(rtgAccelerationModel);
-                }
-
-            }
-
-
-            // Create rtg force vector magnitude parameter
-            doubleParameterToEstimate = std::make_shared< RTGForceVectorMagnitude >(
-                    listOfRTGAccelerationModels,
-                    doubleParameterName->parameterType_.second.first);
-=======
-                std::vector< std::shared_ptr< basic_astrodynamics::AccelerationModel3d > > associatedAccelerationModels =
-                        getAccelerationModelsListForParametersFromBase< InitialStateParameterType, TimeType >( propagatorSettings,
-                                                                                                               doubleParameterName );
-                if( associatedAccelerationModels.size( ) == 0 )
-                {
-                    throw std::runtime_error( "Error when trying to make rtg force magnitude parameter, no acceleration model found. " );
-                }
-                else if( associatedAccelerationModels.size( ) > 1 )
-                {
-                    throw std::runtime_error(
-                            "Error when trying to make rtg force magnitude parameter, more than one acceleration model found. " );
-                }
-
-                std::shared_ptr< system_models::RTGAccelerationModel > rtgAccelerationModel =
-                        std::dynamic_pointer_cast< system_models::RTGAccelerationModel >( associatedAccelerationModels.at( 0 ) );
-
-                if( rtgAccelerationModel == nullptr )
-                {
-                    throw std::runtime_error( "Error, expected RTGAccelerationModel when creating rtg_force_vector_magnitude parameter" );
-                }
-
-                // Create rtg force vector magnitude parameter
-                doubleParameterToEstimate = std::make_shared< RTGForceVectorMagnitude >( rtgAccelerationModel,
-                                                                                         doubleParameterName->parameterType_.second.first );
->>>>>>> 54444834
-
-                break;
-            }
-
-            case constant_specific_impulse: {
-                if( currentBody->getVehicleSystems( ) == nullptr )
-                {
-                    throw std::runtime_error( "Error when creating constant specific impulse for body " + currentBodyName +
-                                              ", body has no vehicle systems" );
-                }
-                else
-                {
-                    if( currentBody->getVehicleSystems( )->getEngineModels( ).count( doubleParameterName->parameterType_.second.second ) ==
-                        0 )
-                    {
-                        throw std::runtime_error( "Error when creating constant specific impulse for engine " +
-                                                  doubleParameterName->parameterType_.second.second + " on body " + currentBodyName +
-                                                  ", engine does not exist" );
-                    }
-                    else
-                    {
-                        std::shared_ptr< propulsion::ThrustMagnitudeWrapper > thrustWrapper =
-                                currentBody->getVehicleSystems( )
-                                        ->getEngineModels( )
-                                        .at( doubleParameterName->parameterType_.second.second )
-                                        ->getThrustMagnitudeWrapper( );
-                        if( thrustWrapper == nullptr )
-                        {
-                            throw std::runtime_error( "Error when creating constant specific impulse for engine " +
-                                                      doubleParameterName->parameterType_.second.second + " on body " + currentBodyName +
-                                                      ", engine does not have thrust magnitude model." );
-                        }
-                        else
-                        {
-                            if( std::dynamic_pointer_cast< propulsion::ConstantThrustMagnitudeWrapper >( thrustWrapper ) == nullptr )
-                            {
-                                throw std::runtime_error( "Error when creating constant specific impulse for engine " +
-                                                          doubleParameterName->parameterType_.second.second + " on body " +
-                                                          currentBodyName +
-                                                          ", engine thrust magnitude model does not support constant thrust." );
-                            }
-                            else
-                            {
-                                doubleParameterToEstimate =
-                                        std::make_shared< ConstantSpecificImpulseParameter< propulsion::ConstantThrustMagnitudeWrapper > >(
-                                                std::dynamic_pointer_cast< propulsion::ConstantThrustMagnitudeWrapper >( thrustWrapper ),
-                                                currentBodyName,
-                                                doubleParameterName->parameterType_.second.second );
-                            }
-                        }
-                    }
-                }
-
-                break;
-            }
-            case inverse_tidal_quality_factor: {
-                if( propagatorSettings == nullptr )
-                {
-                    throw std::runtime_error(
-                            "Error when creating inverse_tidal_quality_factor parameter, no propagatorSettings provided." );
-                }
-
-                // Check input consistency
-                std::shared_ptr< InverseTidalQualityFactorEstimatableParameterSettings > qualityFactorSettings =
-                        std::dynamic_pointer_cast< InverseTidalQualityFactorEstimatableParameterSettings >( doubleParameterName );
-                if( qualityFactorSettings == nullptr )
-                {
-                    throw std::runtime_error( "Error, expected inverse tidal quality factor parameter settings." );
-                }
-                else
-                {
-                    std::vector< std::shared_ptr< basic_astrodynamics::AccelerationModel3d > > associatedAccelerationModels =
-                            getAccelerationModelsListForParametersFromBase< InitialStateParameterType, TimeType >( propagatorSettings,
-                                                                                                                   doubleParameterName );
-                    std::vector< std::shared_ptr< DirectTidalDissipationAcceleration > > associatedTidalAccelerationModels;
-                    for( unsigned int i = 0; i < associatedAccelerationModels.size( ); i++ )
-                    {
-                        // Create parameter object
-                        if( std::dynamic_pointer_cast< DirectTidalDissipationAcceleration >( associatedAccelerationModels.at( i ) ) !=
-                            nullptr )
-                        {
-                            associatedTidalAccelerationModels.push_back( std::dynamic_pointer_cast< DirectTidalDissipationAcceleration >(
-                                    associatedAccelerationModels.at( i ) ) );
-                        }
-                        else
-                        {
-                            throw std::runtime_error(
-                                    "Error, expected DirectTidalDissipationAcceleration in list when creating inverse_tidal_quality_factor "
-                                    "parameter" );
-                        }
-                    }
-                    doubleParameterToEstimate = std::make_shared< InverseTidalQualityFactor >(
-                            associatedTidalAccelerationModels, currentBodyName, qualityFactorSettings->deformingBodies_ );
-                }
-                break;
-            }
-            case yarkovsky_parameter: {
-                if( propagatorSettings == nullptr )
-                {
-                    throw std::runtime_error( "Error when creating yarkovsky_parameter parameter, no propagatorSettings provided." );
-                }
-
-                std::vector< std::shared_ptr< basic_astrodynamics::AccelerationModel3d > > associatedAccelerationModels =
-                        getAccelerationModelsListForParametersFromBase< InitialStateParameterType, TimeType >( propagatorSettings,
-                                                                                                               doubleParameterName );
-                std::vector< std::shared_ptr< electromagnetism::YarkovskyAcceleration > > associatedYarkovskyAccelerationModels;
-                for( unsigned int i = 0; i < associatedAccelerationModels.size( ); i++ )
-                {
-                    // Create parameter object
-                    if( std::dynamic_pointer_cast< electromagnetism::YarkovskyAcceleration >( associatedAccelerationModels.at( i ) ) !=
-                        nullptr )
-                    {
-                        associatedYarkovskyAccelerationModels.push_back(
-                                std::dynamic_pointer_cast< electromagnetism::YarkovskyAcceleration >(
-                                        associatedAccelerationModels.at( i ) ) );
-                    }
-                    else
-                    {
-                        throw std::runtime_error(
-                                "Error, expected YarkovskyAcceleration in list when creating yarkovsky_parameter parameter" );
-                    }
-                }
-                if( associatedYarkovskyAccelerationModels.size( ) != 1 )
-                {
-                    throw std::runtime_error(
-                            "Error, expected single YarkovskyAcceleration in list when creating yarkovsky_parameter parameter, found " +
-                            std::to_string( associatedYarkovskyAccelerationModels.size( ) ) );
-                }
-                doubleParameterToEstimate = std::make_shared< YarkovskyParameter >(
-                        associatedYarkovskyAccelerationModels.at( 0 ), currentBodyName, doubleParameterName->parameterType_.second.second );
-                break;
-            }
-            case source_direction_radiation_pressure_scaling_factor:
-            case source_perpendicular_direction_radiation_pressure_scaling_factor: {
-                if( propagatorSettings == nullptr )
-                {
-                    throw std::runtime_error(
-                            "Error when creating radiation pressure scaling factor parameter, no propagatorSettings provided." );
-                }
-
-                std::vector< std::shared_ptr< basic_astrodynamics::AccelerationModel3d > > associatedAccelerationModels =
-                        getAccelerationModelsListForParametersFromBase< InitialStateParameterType, TimeType >( propagatorSettings,
-                                                                                                               doubleParameterName );
-                std::vector< std::shared_ptr< electromagnetism::RadiationPressureAcceleration > >
-                        associatedRadiationPressureAccelerationModels;
-
-                for( unsigned int i = 0; i < associatedAccelerationModels.size( ); i++ )
-                {
-                    // Create parameter object
-                    if( std::dynamic_pointer_cast< electromagnetism::RadiationPressureAcceleration >(
-                                associatedAccelerationModels.at( i ) ) != nullptr )
-                    {
-                        associatedRadiationPressureAccelerationModels.push_back(
-                                std::dynamic_pointer_cast< electromagnetism::RadiationPressureAcceleration >(
-                                        associatedAccelerationModels.at( i ) ) );
-                    }
-                    else
-                    {
-                        throw std::runtime_error(
-                                "Error, expected RadiationPressureAcceleration in list when creating radiation pressure scaling "
-                                "parameter" );
-                    }
-                }
-
-                if( associatedAccelerationModels.size( ) == 0 )
-                {
-                    throw std::runtime_error(
-                            "Error, no RadiationPressureAcceleration objects found when making radiation pressure scaling parameter" );
-                }
-
-                doubleParameterToEstimate =
-                        std::make_shared< RadiationPressureScalingFactor >( associatedRadiationPressureAccelerationModels,
-                                                                            doubleParameterName->parameterType_.first,
-                                                                            currentBodyName,
-                                                                            doubleParameterName->parameterType_.second.second );
-                break;
-            }
-            case specular_reflectivity:
-            case diffuse_reflectivity: {
-                if( currentBody->getVehicleSystems( )->getVehicleExteriorPanels( ).size( ) == 0 )
-                {
-                    std::string errorMessage = "Error, no vehicle panelsl found in body " + currentBodyName +
-                            " when making specular/diffuse reflectivity parameter.";
-                    throw std::runtime_error( errorMessage );
-                }
-                else
-                {
-                    std::vector< std::shared_ptr< system_models::VehicleExteriorPanel > > panelsFromId;
-                    std::map< std::string, std::vector< std::shared_ptr< system_models::VehicleExteriorPanel > > > fullPanels =
-                            currentBody->getVehicleSystems( )->getVehicleExteriorPanels( );
-                    for( auto it : fullPanels )
-                    {
-                        for( unsigned int i = 0; i < it.second.size( ); i++ )
-                        {
-                            if( it.second.at( i )->getPanelTypeId( ) == doubleParameterName->parameterType_.second.second )
-                            {
-                                panelsFromId.push_back( it.second.at( i ) );
-                            }
-                        }
-                    }
-
-                    doubleParameterToEstimate =
-                            std::make_shared< SpecularDiffuseReflectivityParameter >( panelsFromId,
-                                                                                      currentBodyName,
-                                                                                      doubleParameterName->parameterType_.second.second,
-                                                                                      doubleParameterName->parameterType_.first );
-                }
-                break;
-            }
-            default:
-                throw std::runtime_error( "Warning, this double parameter has not yet been implemented when making parameters" );
-                break;
-        }
-    }
-
-    if( doubleParameterName->customPartialSettings_.size( ) != 0 )
-    {
-        doubleParameterToEstimate->setCustomPartialSettings( doubleParameterName->customPartialSettings_ );
-    }
-
-    return doubleParameterToEstimate;
+   using namespace simulation_setup;
+   using namespace ephemerides;
+   using namespace gravitation;
+   using namespace estimatable_parameters;
+
+   std::shared_ptr< EstimatableParameter< double > > doubleParameterToEstimate;
+
+   // Check input consistency.
+   if( isDoubleParameter( doubleParameterName->parameterType_.first ) != true )
+   {
+       std::string errorMessage = "Error when requesting to make double parameter " +
+               std::to_string( doubleParameterName->parameterType_.first ) + " of " + doubleParameterName->parameterType_.second.first +
+               ", parameter is not a double parameter ";
+       throw std::runtime_error( errorMessage );
+   }
+   else
+   {
+       // Check if body associated with parameter exists.
+       std::string currentBodyName = doubleParameterName->parameterType_.second.first;
+       std::shared_ptr< Body > currentBody;
+
+       if( ( currentBodyName != "global_metric" ) && ( currentBodyName != "" ) && ( bodies.count( currentBodyName ) == 0 ) )
+       {
+           std::string errorMessage = "Error when creating parameters to estimate, body " + currentBodyName +
+                   "  not in system of bodies " + std::to_string( doubleParameterName->parameterType_.first );
+           throw std::runtime_error( errorMessage );
+       }
+       else if( ( currentBodyName != "" ) && ( currentBodyName != "global_metric" ) )
+       {
+           currentBody = bodies.at( currentBodyName );
+       }
+
+       // Identify parameter type.
+       switch( doubleParameterName->parameterType_.first )
+       {
+           case gravitational_parameter: {
+               if( currentBody->getGravityFieldModel( ) == nullptr )
+               {
+                   std::string errorMessage =
+                           "Error, body " + currentBodyName + " has no gravity field, cannot estimate gravitational parameter.";
+                   throw std::runtime_error( errorMessage );
+               }
+               else
+               {
+                   std::shared_ptr< GravityFieldModel > gravityFieldModel = currentBody->getGravityFieldModel( );
+                   doubleParameterToEstimate = std::make_shared< GravitationalParameter >( gravityFieldModel, currentBodyName );
+               }
+               break;
+           }
+           case radiation_pressure_coefficient: {
+               if( currentBody->getRadiationPressureTargetModels( ).size( ) == 0 )
+               {
+                   std::string errorMessage =
+                           "Error, no radiation pressure target model found in body " + currentBodyName + " when making Cr parameter.";
+                   throw std::runtime_error( errorMessage );
+               }
+               else
+               {
+                   std::shared_ptr< electromagnetism::RadiationPressureTargetModel > targetModel = getRadiationPressureTargetModelOfType(
+                           currentBody, cannonball_target, " when creating cannonball radiation pressure parameter " );
+
+                   if( std::dynamic_pointer_cast< electromagnetism::CannonballRadiationPressureTargetModel >( targetModel ) == nullptr )
+                   {
+                       std::string errorMessage = "Error, no radiation pressure target model found in body " + currentBodyName +
+                               " target model is incompatible.";
+                   }
+                   doubleParameterToEstimate = std::make_shared< RadiationPressureCoefficient >(
+                           std::dynamic_pointer_cast< electromagnetism::CannonballRadiationPressureTargetModel >( targetModel ),
+                           currentBodyName );
+               }
+               break;
+           }
+           case constant_rotation_rate: {
+               if( std::dynamic_pointer_cast< SimpleRotationalEphemeris >( currentBody->getRotationalEphemeris( ) ) == nullptr )
+               {
+                   std::string errorMessage = "Warning, no simple rotational ephemeris present in body " + currentBodyName +
+                           " when making constant rotation rate parameter";
+                   throw std::runtime_error( errorMessage );
+               }
+               else
+               {
+                   doubleParameterToEstimate = std::make_shared< RotationRate >(
+                           std::dynamic_pointer_cast< ephemerides::SimpleRotationalEphemeris >( currentBody->getRotationalEphemeris( ) ),
+                           currentBodyName );
+               }
+               break;
+           }
+           case constant_drag_coefficient: {
+               if( currentBody->getAerodynamicCoefficientInterface( ) == nullptr )
+               {
+                   std::string errorMessage =
+                           "Error, body " + currentBodyName + " has no coefficient interface, cannot estimate constant drag coefficient.";
+                   throw std::runtime_error( errorMessage );
+               }
+               else if( std::dynamic_pointer_cast< aerodynamics::CustomAerodynamicCoefficientInterface >(
+                                currentBody->getAerodynamicCoefficientInterface( ) ) == nullptr )
+               {
+                   std::string errorMessage = "Error, body " + currentBodyName +
+                           " has no custom coefficient interface, cannot estimate constant drag coefficient.";
+                   throw std::runtime_error( errorMessage );
+               }
+               else
+               {
+                   doubleParameterToEstimate = std::make_shared< ConstantDragCoefficient >(
+                           std::dynamic_pointer_cast< aerodynamics::CustomAerodynamicCoefficientInterface >(
+                                   currentBody->getAerodynamicCoefficientInterface( ) ),
+                           currentBodyName );
+               }
+               break;
+           }
+           case area_to_mass_scaling_factor: {
+               std::vector< std::shared_ptr< basic_astrodynamics::AccelerationModel3d > > associatedAccelerationModels =
+                       getAccelerationModelsListForParametersFromBase< InitialStateParameterType, TimeType >( propagatorSettings,
+                                                                                                              doubleParameterName );
+               doubleParameterToEstimate = std::make_shared< AreaToMassScalingFactor >( associatedAccelerationModels, currentBodyName );
+               break;
+           }
+           case full_acceleration_scaling_factor: {
+               std::vector< std::shared_ptr< basic_astrodynamics::AccelerationModel3d > > associatedAccelerationModels =
+                       getAccelerationModelsListForParametersFromBase< InitialStateParameterType, TimeType >( propagatorSettings,
+                                                                                                              doubleParameterName );
+               std::shared_ptr< FullAccelerationScalingFactorParameterSettings > accelerationScalingParameterSettings =
+                       std::dynamic_pointer_cast< FullAccelerationScalingFactorParameterSettings >( doubleParameterName );
+               if( accelerationScalingParameterSettings == nullptr )
+               {
+                   throw std::runtime_error(
+                           "Error when creating acceleration scaling parameter, parameter settings type is not compatible" );
+               }
+
+               if( associatedAccelerationModels.size( ) == 0 )
+               {
+                   throw std::runtime_error(
+                           "Error when creating acceleration scaling parameter, number of compatible acceleration models is not 1, but " +
+                           std::to_string( associatedAccelerationModels.size( ) ) );
+               }
+               doubleParameterToEstimate =
+                       std::make_shared< FullAccelerationScalingFactorParameter >( associatedAccelerationModels,
+                                                                                   doubleParameterName->parameterType_.second.first,
+                                                                                   doubleParameterName->parameterType_.second.second );
+               break;
+           }
+           case drag_component_scaling_factor:
+           case side_component_scaling_factor:
+           case lift_component_scaling_factor: {
+               std::vector< std::shared_ptr< basic_astrodynamics::AccelerationModel3d > > associatedAccelerationModels =
+                       getAccelerationModelsListForParametersFromBase< InitialStateParameterType, TimeType >( propagatorSettings,
+                                                                                                              doubleParameterName );
+
+               if( associatedAccelerationModels.size( ) == 0 )
+               {
+                   throw std::runtime_error(
+                           "Error when creating aerodynamic scaling parameter, number of compatible acceleration models is not 1, but " +
+                           std::to_string( associatedAccelerationModels.size( ) ) );
+               }
+
+               std::vector< std::shared_ptr< aerodynamics::AerodynamicAcceleration > > associateAerodynamicAccelerationModels;
+               for( unsigned int i = 0; i < associatedAccelerationModels.size( ); i++ )
+               {
+                   // Create parameter object
+                   if( std::dynamic_pointer_cast< aerodynamics::AerodynamicAcceleration >( associatedAccelerationModels.at( i ) ) !=
+                       nullptr )
+                   {
+                       associateAerodynamicAccelerationModels.push_back(
+                               std::dynamic_pointer_cast< aerodynamics::AerodynamicAcceleration >(
+                                       associatedAccelerationModels.at( i ) ) );
+                   }
+                   else
+                   {
+                       throw std::runtime_error(
+                               "Error, expected AerodynamicAcceleration in list when creating aerodynamic scaling parameter" );
+                   }
+               }
+
+               doubleParameterToEstimate = std::make_shared< AerodynamicScalingFactor >(
+                       associateAerodynamicAccelerationModels, doubleParameterName->parameterType_.first, currentBodyName );
+               break;
+           }
+           case ppn_parameter_gamma: {
+               doubleParameterToEstimate = std::make_shared< PPNParameterGamma >( relativity::ppnParameterSet );
+               break;
+           }
+           case ppn_parameter_beta: {
+               doubleParameterToEstimate = std::make_shared< PPNParameterBeta >( relativity::ppnParameterSet );
+               break;
+           }
+           case equivalence_principle_lpi_violation_parameter: {
+               doubleParameterToEstimate = std::make_shared< EquivalencePrincipleLpiViolationParameter >( );
+               break;
+           }
+           case direct_dissipation_tidal_time_lag: {
+               if( propagatorSettings == nullptr )
+               {
+                   throw std::runtime_error(
+                           "Error when creating direct_dissipation_tidal_time_lag parameter, no propagatorSettings provided." );
+               }
+
+               // Check input consistency
+               std::shared_ptr< DirectTidalTimeLagEstimatableParameterSettings > dissipationTimeLagSettings =
+                       std::dynamic_pointer_cast< DirectTidalTimeLagEstimatableParameterSettings >( doubleParameterName );
+               if( dissipationTimeLagSettings == nullptr )
+               {
+                   throw std::runtime_error( "Error, expected dissipation time lag parameter settings." );
+               }
+               else
+               {
+                   std::vector< std::shared_ptr< basic_astrodynamics::AccelerationModel3d > > associatedAccelerationModels =
+                           getAccelerationModelsListForParametersFromBase< InitialStateParameterType, TimeType >( propagatorSettings,
+                                                                                                                  doubleParameterName );
+                   std::vector< std::shared_ptr< DirectTidalDissipationAcceleration > > associatedTidalAccelerationModels;
+                   for( unsigned int i = 0; i < associatedAccelerationModels.size( ); i++ )
+                   {
+                       // Create parameter object
+                       if( std::dynamic_pointer_cast< DirectTidalDissipationAcceleration >( associatedAccelerationModels.at( i ) ) !=
+                           nullptr )
+                       {
+                           associatedTidalAccelerationModels.push_back( std::dynamic_pointer_cast< DirectTidalDissipationAcceleration >(
+                                   associatedAccelerationModels.at( i ) ) );
+                       }
+                       else
+                       {
+                           throw std::runtime_error(
+                                   "Error, expected DirectTidalDissipationAcceleration in list when creating "
+                                   "direct_dissipation_tidal_time_lag parameter" );
+                       }
+                   }
+                   doubleParameterToEstimate = std::make_shared< DirectTidalTimeLag >(
+                           associatedTidalAccelerationModels, currentBodyName, dissipationTimeLagSettings->deformingBodies_ );
+               }
+               break;
+           }
+           case mean_moment_of_inertia: {
+               if( currentBody == nullptr )
+               {
+                   std::string errorMessage = "Error, body is nullptr when making mean moment of inertia parameter.";
+                   throw std::runtime_error( errorMessage );
+               }
+               else if( std::dynamic_pointer_cast< SphericalHarmonicsGravityField >( currentBody->getGravityFieldModel( ) ) == nullptr )
+               {
+                   std::string errorMessage =
+                           "Error, body gravity field is not spherical harmonic when making mean moment of inertia parameter.";
+                   throw std::runtime_error( errorMessage );
+               }
+               else
+               {
+                   auto gravityFieldModel =
+                           std::dynamic_pointer_cast< SphericalHarmonicsGravityField >( currentBody->getGravityFieldModel( ) );
+                   doubleParameterToEstimate = std::make_shared< MeanMomentOfInertiaParameter >(
+                           std::bind( &SphericalHarmonicsGravityField::getScaledMeanMomentOfInertia, gravityFieldModel ),
+                           std::bind( &SphericalHarmonicsGravityField::setScaledMeanMomentOfInertia,
+                                      gravityFieldModel,
+                                      std::placeholders::_1 ),
+                           currentBodyName );
+               }
+               break;
+           }
+           case core_factor: {
+               if( std::dynamic_pointer_cast< PlanetaryRotationModel >( currentBody->getRotationalEphemeris( ) ) == nullptr )
+               {
+                   std::string errorMessage =
+                           "Warning, no full planetary rotational ephemeris" + currentBodyName + " when making free core parameter";
+                   throw std::runtime_error( errorMessage );
+               }
+               else
+               {
+                   doubleParameterToEstimate = std::make_shared< CoreFactor >(
+                           std::dynamic_pointer_cast< PlanetaryRotationModel >( currentBody->getRotationalEphemeris( ) ),
+                           currentBodyName );
+               }
+               break;
+           }
+           case free_core_nutation_rate: {
+               if( std::dynamic_pointer_cast< PlanetaryRotationModel >( currentBody->getRotationalEphemeris( ) ) == nullptr )
+               {
+                   std::string errorMessage = "Warning, no full planetary rotational ephemeris" + currentBodyName +
+                           " when making free core nutation rate parameter";
+                   throw std::runtime_error( errorMessage );
+               }
+               else
+               {
+                   doubleParameterToEstimate = std::make_shared< FreeCoreNutationRate >(
+                           std::dynamic_pointer_cast< PlanetaryRotationModel >( currentBody->getRotationalEphemeris( ) ),
+                           currentBodyName );
+               }
+               break;
+           }
+           case scaled_longitude_libration_amplitude: {
+               if( std::dynamic_pointer_cast< SynchronousRotationalEphemeris >( currentBody->getRotationalEphemeris( ) ) == nullptr )
+               {
+                   std::string errorMessage = "Warning, no synchronous rotation model present in body " + currentBodyName +
+                           " when making longitude libration parameter";
+                   throw std::runtime_error( errorMessage );
+               }
+               else
+               {
+                   std::shared_ptr< LongitudeLibrationCalculator > longitudeLibrationCalculator =
+                           std::dynamic_pointer_cast< SynchronousRotationalEphemeris >( currentBody->getRotationalEphemeris( ) )
+                                   ->getLongitudeLibrationCalculator( );
+
+                   if( std::dynamic_pointer_cast< DirectLongitudeLibrationCalculator >( longitudeLibrationCalculator ) == nullptr )
+                   {
+                       std::string errorMessage = "Warning, no direct libration model " + currentBodyName +
+                               " when making scaled longitude libration parameter";
+                       throw std::runtime_error( errorMessage );
+                   }
+                   else
+                   {
+                       doubleParameterToEstimate = std::make_shared< ScaledLongitudeLibrationAmplitude >(
+                               std::dynamic_pointer_cast< DirectLongitudeLibrationCalculator >( longitudeLibrationCalculator ),
+                               currentBodyName );
+                   }
+               }
+               break;
+           }
+           case constant_thrust_magnitude_parameter: {
+               if( currentBody->getVehicleSystems( ) == nullptr )
+               {
+                   throw std::runtime_error( "Error when creating constant thrust magnitude for body " + currentBodyName +
+                                             ", body has no vehicle systems" );
+               }
+               else
+               {
+                   if( currentBody->getVehicleSystems( )->getEngineModels( ).count( doubleParameterName->parameterType_.second.second ) ==
+                       0 )
+                   {
+                       throw std::runtime_error( "Error when creating constant thrust magnitude for engine " +
+                                                 doubleParameterName->parameterType_.second.second + " on body " + currentBodyName +
+                                                 ", engine does not exist" );
+                   }
+                   else
+                   {
+                       std::shared_ptr< propulsion::ThrustMagnitudeWrapper > thrustWrapper =
+                               currentBody->getVehicleSystems( )
+                                       ->getEngineModels( )
+                                       .at( doubleParameterName->parameterType_.second.second )
+                                       ->getThrustMagnitudeWrapper( );
+                       if( thrustWrapper == nullptr )
+                       {
+                           throw std::runtime_error( "Error when creating constant thrust magnitude for engine " +
+                                                     doubleParameterName->parameterType_.second.second + " on body " + currentBodyName +
+                                                     ", engine does not have thrust magnitude model." );
+                       }
+                       else
+                       {
+                           if( std::dynamic_pointer_cast< propulsion::ConstantThrustMagnitudeWrapper >( thrustWrapper ) == nullptr )
+                           {
+                               throw std::runtime_error( "Error when creating constant thrust magnitude for engine " +
+                                                         doubleParameterName->parameterType_.second.second + " on body " +
+                                                         currentBodyName +
+                                                         ", engine thrust magnitude model does not support constant thrust." );
+                           }
+                           else
+                           {
+                               doubleParameterToEstimate = std::make_shared< ConstantThrustMagnitudeParameter >(
+                                       std::dynamic_pointer_cast< propulsion::ConstantThrustMagnitudeWrapper >( thrustWrapper ),
+                                       currentBodyName,
+                                       doubleParameterName->parameterType_.second.second );
+                           }
+                       }
+                   }
+               }
+
+               break;
+           }
+
+           case rtg_force_vector_magnitude: {
+               if( propagatorSettings == nullptr )
+               {
+                   throw std::runtime_error(
+                           "Error when creating rtg_force_vector_magnitude parameter, no propagatorSettings provided." );
+               }
+
+               std::vector< std::shared_ptr< basic_astrodynamics::AccelerationModel3d > > associatedAccelerationModels =
+                       getAccelerationModelsListForParametersFromBase< InitialStateParameterType, TimeType >( propagatorSettings,
+                                                                                                              doubleParameterName );
+
+               if (associatedAccelerationModels.size( )==0)
+               {
+                   throw std::runtime_error(
+                           "Error when trying to make rtg force vector parameter, no acceleration model found. ");
+               }
+
+               // Create parameter object
+               std::vector < std::shared_ptr< system_models::RTGAccelerationModel > > listOfRTGAccelerationModels;
+               for (const auto& model : associatedAccelerationModels)
+               {
+                   std::shared_ptr< system_models::RTGAccelerationModel > rtgAccelerationModel =
+                           std::dynamic_pointer_cast< system_models::RTGAccelerationModel > (associatedAccelerationModels.at(0));
+
+                   if (rtgAccelerationModel == nullptr)
+                   {
+                       throw std::runtime_error(
+                               "Error, expected RTGAccelerationModel when creating rtg_force_vector parameter" );
+                   }
+                   else
+                   {
+                       listOfRTGAccelerationModels.push_back(rtgAccelerationModel);
+                   }
+
+               }
+
+
+               // Create rtg force vector magnitude parameter
+               doubleParameterToEstimate = std::make_shared< RTGForceVectorMagnitude >(
+                       listOfRTGAccelerationModels,
+                       doubleParameterName->parameterType_.second.first);
+
+               break; }
+
+           case constant_specific_impulse: {
+               if( currentBody->getVehicleSystems( ) == nullptr )
+               {
+                   throw std::runtime_error( "Error when creating constant specific impulse for body " + currentBodyName +
+                                             ", body has no vehicle systems" );
+               }
+               else
+               {
+                   if( currentBody->getVehicleSystems( )->getEngineModels( ).count( doubleParameterName->parameterType_.second.second ) ==
+                       0 )
+                   {
+                       throw std::runtime_error( "Error when creating constant specific impulse for engine " +
+                                                 doubleParameterName->parameterType_.second.second + " on body " + currentBodyName +
+                                                 ", engine does not exist" );
+                   }
+                   else
+                   {
+                       std::shared_ptr< propulsion::ThrustMagnitudeWrapper > thrustWrapper =
+                               currentBody->getVehicleSystems( )
+                                       ->getEngineModels( )
+                                       .at( doubleParameterName->parameterType_.second.second )
+                                       ->getThrustMagnitudeWrapper( );
+                       if( thrustWrapper == nullptr )
+                       {
+                           throw std::runtime_error( "Error when creating constant specific impulse for engine " +
+                                                     doubleParameterName->parameterType_.second.second + " on body " + currentBodyName +
+                                                     ", engine does not have thrust magnitude model." );
+                       }
+                       else
+                       {
+                           if( std::dynamic_pointer_cast< propulsion::ConstantThrustMagnitudeWrapper >( thrustWrapper ) == nullptr )
+                           {
+                               throw std::runtime_error( "Error when creating constant specific impulse for engine " +
+                                                         doubleParameterName->parameterType_.second.second + " on body " +
+                                                         currentBodyName +
+                                                         ", engine thrust magnitude model does not support constant thrust." );
+                           }
+                           else
+                           {
+                               doubleParameterToEstimate =
+                                       std::make_shared< ConstantSpecificImpulseParameter< propulsion::ConstantThrustMagnitudeWrapper > >(
+                                               std::dynamic_pointer_cast< propulsion::ConstantThrustMagnitudeWrapper >( thrustWrapper ),
+                                               currentBodyName,
+                                               doubleParameterName->parameterType_.second.second );
+                           }
+                       }
+                   }
+               }
+
+               break;
+           }
+           case inverse_tidal_quality_factor: {
+               if( propagatorSettings == nullptr )
+               {
+                   throw std::runtime_error(
+                           "Error when creating inverse_tidal_quality_factor parameter, no propagatorSettings provided." );
+               }
+
+               // Check input consistency
+               std::shared_ptr< InverseTidalQualityFactorEstimatableParameterSettings > qualityFactorSettings =
+                       std::dynamic_pointer_cast< InverseTidalQualityFactorEstimatableParameterSettings >( doubleParameterName );
+               if( qualityFactorSettings == nullptr )
+               {
+                   throw std::runtime_error( "Error, expected inverse tidal quality factor parameter settings." );
+               }
+               else
+               {
+                   std::vector< std::shared_ptr< basic_astrodynamics::AccelerationModel3d > > associatedAccelerationModels =
+                           getAccelerationModelsListForParametersFromBase< InitialStateParameterType, TimeType >( propagatorSettings,
+                                                                                                                  doubleParameterName );
+                   std::vector< std::shared_ptr< DirectTidalDissipationAcceleration > > associatedTidalAccelerationModels;
+                   for( unsigned int i = 0; i < associatedAccelerationModels.size( ); i++ )
+                   {
+                       // Create parameter object
+                       if( std::dynamic_pointer_cast< DirectTidalDissipationAcceleration >( associatedAccelerationModels.at( i ) ) !=
+                           nullptr )
+                       {
+                           associatedTidalAccelerationModels.push_back( std::dynamic_pointer_cast< DirectTidalDissipationAcceleration >(
+                                   associatedAccelerationModels.at( i ) ) );
+                       }
+                       else
+                       {
+                           throw std::runtime_error(
+                                   "Error, expected DirectTidalDissipationAcceleration in list when creating inverse_tidal_quality_factor "
+                                   "parameter" );
+                       }
+                   }
+                   doubleParameterToEstimate = std::make_shared< InverseTidalQualityFactor >(
+                           associatedTidalAccelerationModels, currentBodyName, qualityFactorSettings->deformingBodies_ );
+               }
+               break;
+           }
+           case yarkovsky_parameter: {
+               if( propagatorSettings == nullptr )
+               {
+                   throw std::runtime_error( "Error when creating yarkovsky_parameter parameter, no propagatorSettings provided." );
+               }
+
+               std::vector< std::shared_ptr< basic_astrodynamics::AccelerationModel3d > > associatedAccelerationModels =
+                       getAccelerationModelsListForParametersFromBase< InitialStateParameterType, TimeType >( propagatorSettings,
+                                                                                                              doubleParameterName );
+               std::vector< std::shared_ptr< electromagnetism::YarkovskyAcceleration > > associatedYarkovskyAccelerationModels;
+               for( unsigned int i = 0; i < associatedAccelerationModels.size( ); i++ )
+               {
+                   // Create parameter object
+                   if( std::dynamic_pointer_cast< electromagnetism::YarkovskyAcceleration >( associatedAccelerationModels.at( i ) ) !=
+                       nullptr )
+                   {
+                       associatedYarkovskyAccelerationModels.push_back(
+                               std::dynamic_pointer_cast< electromagnetism::YarkovskyAcceleration >(
+                                       associatedAccelerationModels.at( i ) ) );
+                   }
+                   else
+                   {
+                       throw std::runtime_error(
+                               "Error, expected YarkovskyAcceleration in list when creating yarkovsky_parameter parameter" );
+                   }
+               }
+               if( associatedYarkovskyAccelerationModels.size( ) != 1 )
+               {
+                   throw std::runtime_error(
+                           "Error, expected single YarkovskyAcceleration in list when creating yarkovsky_parameter parameter, found " +
+                           std::to_string( associatedYarkovskyAccelerationModels.size( ) ) );
+               }
+               doubleParameterToEstimate = std::make_shared< YarkovskyParameter >(
+                       associatedYarkovskyAccelerationModels.at( 0 ), currentBodyName, doubleParameterName->parameterType_.second.second );
+               break;
+           }
+           case source_direction_radiation_pressure_scaling_factor:
+           case source_perpendicular_direction_radiation_pressure_scaling_factor: {
+               if( propagatorSettings == nullptr )
+               {
+                   throw std::runtime_error(
+                           "Error when creating radiation pressure scaling factor parameter, no propagatorSettings provided." );
+               }
+
+               std::vector< std::shared_ptr< basic_astrodynamics::AccelerationModel3d > > associatedAccelerationModels =
+                       getAccelerationModelsListForParametersFromBase< InitialStateParameterType, TimeType >( propagatorSettings,
+                                                                                                              doubleParameterName );
+               std::vector< std::shared_ptr< electromagnetism::RadiationPressureAcceleration > >
+                       associatedRadiationPressureAccelerationModels;
+
+               for( unsigned int i = 0; i < associatedAccelerationModels.size( ); i++ )
+               {
+                   // Create parameter object
+                   if( std::dynamic_pointer_cast< electromagnetism::RadiationPressureAcceleration >(
+                               associatedAccelerationModels.at( i ) ) != nullptr )
+                   {
+                       associatedRadiationPressureAccelerationModels.push_back(
+                               std::dynamic_pointer_cast< electromagnetism::RadiationPressureAcceleration >(
+                                       associatedAccelerationModels.at( i ) ) );
+                   }
+                   else
+                   {
+                       throw std::runtime_error(
+                               "Error, expected RadiationPressureAcceleration in list when creating radiation pressure scaling "
+                               "parameter" );
+                   }
+               }
+
+               if( associatedAccelerationModels.size( ) == 0 )
+               {
+                   throw std::runtime_error(
+                           "Error, no RadiationPressureAcceleration objects found when making radiation pressure scaling parameter" );
+               }
+
+               doubleParameterToEstimate =
+                       std::make_shared< RadiationPressureScalingFactor >( associatedRadiationPressureAccelerationModels,
+                                                                           doubleParameterName->parameterType_.first,
+                                                                           currentBodyName,
+                                                                           doubleParameterName->parameterType_.second.second );
+               break;
+           }
+           case specular_reflectivity:
+           case diffuse_reflectivity: {
+               if( currentBody->getVehicleSystems( )->getVehicleExteriorPanels( ).size( ) == 0 )
+               {
+                   std::string errorMessage = "Error, no vehicle panelsl found in body " + currentBodyName +
+                           " when making specular/diffuse reflectivity parameter.";
+                   throw std::runtime_error( errorMessage );
+               }
+               else
+               {
+                   std::vector< std::shared_ptr< system_models::VehicleExteriorPanel > > panelsFromId;
+                   std::map< std::string, std::vector< std::shared_ptr< system_models::VehicleExteriorPanel > > > fullPanels =
+                           currentBody->getVehicleSystems( )->getVehicleExteriorPanels( );
+                   for( auto it : fullPanels )
+                   {
+                       for( unsigned int i = 0; i < it.second.size( ); i++ )
+                       {
+                           if( it.second.at( i )->getPanelTypeId( ) == doubleParameterName->parameterType_.second.second )
+                           {
+                               panelsFromId.push_back( it.second.at( i ) );
+                           }
+                       }
+                   }
+
+                   doubleParameterToEstimate =
+                           std::make_shared< SpecularDiffuseReflectivityParameter >( panelsFromId,
+                                                                                     currentBodyName,
+                                                                                     doubleParameterName->parameterType_.second.second,
+                                                                                     doubleParameterName->parameterType_.first );
+               }
+               break;
+           }
+           default:
+               throw std::runtime_error( "Warning, this double parameter has not yet been implemented when making parameters" );
+               break;
+       }
+   }
+
+   if( doubleParameterName->customPartialSettings_.size( ) != 0 )
+   {
+       doubleParameterToEstimate->setCustomPartialSettings( doubleParameterName->customPartialSettings_ );
+   }
+
+   return doubleParameterToEstimate;
 }
 
 //! Function to create an interface object for estimating a parameter defined by a list of double values
 /*!
- * Function to create an interface object for estimating a parameter defined by a list of single double values
- * \param vectorParameterName Object defining the parameter interface that is to be created.
- * \param bodies Map of body objects containing the fll simulation environment.
- * \param propagatorSettings Object defining all settigns for the propagator; empty by default (only required for
- * selected parameters).
- * \return Interface object for estimating parameter.
- */
+* Function to create an interface object for estimating a parameter defined by a list of single double values
+* \param vectorParameterName Object defining the parameter interface that is to be created.
+* \param bodies Map of body objects containing the fll simulation environment.
+* \param propagatorSettings Object defining all settigns for the propagator; empty by default (only required for
+* selected parameters).
+* \return Interface object for estimating parameter.
+*/
 template< typename InitialStateParameterType, typename TimeType >
 std::shared_ptr< estimatable_parameters::EstimatableParameter< Eigen::VectorXd > > createVectorParameterToEstimate(
-        const std::shared_ptr< estimatable_parameters::EstimatableParameterSettings >& vectorParameterName,
-        const SystemOfBodies& bodies,
-        const std::shared_ptr< propagators::PropagatorSettings< InitialStateParameterType > > propagatorSettings =
-                std::shared_ptr< propagators::PropagatorSettings< InitialStateParameterType > >( ) )
+       const std::shared_ptr< estimatable_parameters::EstimatableParameterSettings >& vectorParameterName,
+       const SystemOfBodies& bodies,
+       const std::shared_ptr< propagators::PropagatorSettings< InitialStateParameterType > > propagatorSettings =
+               std::shared_ptr< propagators::PropagatorSettings< InitialStateParameterType > >( ) )
 {
-    using namespace simulation_setup;
-    using namespace ephemerides;
-    using namespace gravitation;
-    using namespace estimatable_parameters;
-
-    std::shared_ptr< EstimatableParameter< Eigen::VectorXd > > vectorParameterToEstimate;
-
-    // Check input consistency.
-    if( isDoubleParameter( vectorParameterName->parameterType_.first ) != false )
-    {
-        std::string errorMessage = "Error when requesting to make vector parameter " +
-                std::to_string( vectorParameterName->parameterType_.first ) + " of  " +
-                std::string( vectorParameterName->parameterType_.second.first ) + ", parameter is not a vector parameter ";
-        throw std::runtime_error( errorMessage );
-    }
-    else
-    {
-        // Check if body associated with parameter exists.
-        std::string currentBodyName = vectorParameterName->parameterType_.second.first;
-        std::shared_ptr< Body > currentBody;
-        if( ( currentBodyName != "" ) && ( bodies.count( currentBodyName ) == 0 ) )
-        {
-            std::string errorMessage = "Warning when creating parameters to estimate, body " + currentBodyName +
-                    "not in system of bodies " + std::to_string( vectorParameterName->parameterType_.first );
-            throw std::runtime_error( errorMessage );
-        }
-        else if( ( currentBodyName != "" ) )
-        {
-            currentBody = bodies.at( currentBodyName );
-        }
-
-        // Identify parameter type.
-        switch( vectorParameterName->parameterType_.first )
-        {
-            case constant_additive_observation_bias: {
-                std::shared_ptr< ConstantObservationBiasEstimatableParameterSettings > biasSettings =
-                        std::dynamic_pointer_cast< ConstantObservationBiasEstimatableParameterSettings >( vectorParameterName );
-                if( biasSettings == nullptr )
-                {
-                    throw std::runtime_error( "Error when creating constant observation bias, input is inconsistent" );
-                }
-                else
-                {
-                    vectorParameterToEstimate =
-                            std::make_shared< ConstantObservationBiasParameter >( std::function< Eigen::VectorXd( ) >( ),
-                                                                                  std::function< void( const Eigen::VectorXd& ) >( ),
-                                                                                  biasSettings->linkEnds_.linkEnds_,
-                                                                                  biasSettings->observableType_,
-                                                                                  true );
-                }
-                break;
-            }
-            case constant_relative_observation_bias: {
-                std::shared_ptr< ConstantObservationBiasEstimatableParameterSettings > biasSettings =
-                        std::dynamic_pointer_cast< ConstantObservationBiasEstimatableParameterSettings >( vectorParameterName );
-                if( biasSettings == nullptr )
-                {
-                    throw std::runtime_error( "Error when creating constant observation bias, input is inconsistent" );
-                }
-                else
-                {
-                    vectorParameterToEstimate =
-                            std::make_shared< ConstantObservationBiasParameter >( std::function< Eigen::VectorXd( ) >( ),
-                                                                                  std::function< void( const Eigen::VectorXd& ) >( ),
-                                                                                  biasSettings->linkEnds_.linkEnds_,
-                                                                                  biasSettings->observableType_,
-                                                                                  false );
-                }
-                break;
-            }
-            case arcwise_constant_additive_observation_bias: {
-                std::shared_ptr< ArcWiseConstantObservationBiasEstimatableParameterSettings > biasSettings =
-                        std::dynamic_pointer_cast< ArcWiseConstantObservationBiasEstimatableParameterSettings >( vectorParameterName );
-                if( biasSettings == nullptr )
-                {
-                    throw std::runtime_error( "Error when creating arcwise constant observation bias, input is inconsistent" );
-                }
-                else
-                {
-                    vectorParameterToEstimate = std::make_shared< ArcWiseObservationBiasParameter >(
-                            biasSettings->arcStartTimes_,
-                            std::function< std::vector< Eigen::VectorXd >( ) >( ),
-                            std::function< void( const std::vector< Eigen::VectorXd >& ) >( ),
-                            observation_models::getLinkEndIndicesForLinkEndTypeAtObservable(
-                                    biasSettings->observableType_, biasSettings->linkEndForTime_, biasSettings->linkEnds_.size( ) )
-                                    .at( 0 ),
-                            biasSettings->linkEnds_.linkEnds_,
-                            biasSettings->observableType_,
-                            true );
-                }
-                break;
-            }
-            case arcwise_constant_relative_observation_bias: {
-                std::shared_ptr< ArcWiseConstantObservationBiasEstimatableParameterSettings > biasSettings =
-                        std::dynamic_pointer_cast< ArcWiseConstantObservationBiasEstimatableParameterSettings >( vectorParameterName );
-                if( biasSettings == nullptr )
-                {
-                    throw std::runtime_error( "Error when creating arcwise constant relative observation bias, input is inconsistent" );
-                }
-                else
-                {
-                    vectorParameterToEstimate = std::make_shared< ArcWiseObservationBiasParameter >(
-                            biasSettings->arcStartTimes_,
-                            std::function< std::vector< Eigen::VectorXd >( ) >( ),
-                            std::function< void( const std::vector< Eigen::VectorXd >& ) >( ),
-                            observation_models::getLinkEndIndicesForLinkEndTypeAtObservable(
-                                    biasSettings->observableType_, biasSettings->linkEndForTime_, biasSettings->linkEnds_.size( ) )
-                                    .at( 0 ),
-                            biasSettings->linkEnds_.linkEnds_,
-                            biasSettings->observableType_,
-                            false );
-                }
-                break;
-            }
-            case constant_time_drift_observation_bias: {
-                std::shared_ptr< ConstantTimeDriftBiasEstimatableParameterSettings > biasSettings =
-                        std::dynamic_pointer_cast< ConstantTimeDriftBiasEstimatableParameterSettings >( vectorParameterName );
-                if( biasSettings == nullptr )
-                {
-                    throw std::runtime_error( "Error when creating constant time drift bias, input is inconsistent" );
-                }
-                else
-                {
-                    vectorParameterToEstimate = std::make_shared< ConstantTimeDriftBiasParameter >(
-                            std::function< Eigen::VectorXd( ) >( ),
-                            std::function< void( const Eigen::VectorXd& ) >( ),
-                            observation_models::getLinkEndIndicesForLinkEndTypeAtObservable(
-                                    biasSettings->observableType_, biasSettings->linkEndForTime_, biasSettings->linkEnds_.size( ) )
-                                    .at( 0 ),
-                            biasSettings->linkEnds_,
-                            biasSettings->observableType_,
-                            biasSettings->referenceEpoch_ );
-                }
-                break;
-            }
-            case arc_wise_time_drift_observation_bias: {
-                std::shared_ptr< ArcWiseTimeDriftBiasEstimatableParameterSettings > timeBiasSettings =
-                        std::dynamic_pointer_cast< ArcWiseTimeDriftBiasEstimatableParameterSettings >( vectorParameterName );
-                if( timeBiasSettings == nullptr )
-                {
-                    throw std::runtime_error( "Error when creating arcwise time drift bias, input is inconsistent" );
-                }
-                else
-                {
-                    vectorParameterToEstimate = std::make_shared< ArcWiseTimeDriftBiasParameter >(
-                            timeBiasSettings->arcStartTimes_,
-                            std::function< std::vector< Eigen::VectorXd >( ) >( ),
-                            std::function< void( const std::vector< Eigen::VectorXd >& ) >( ),
-                            observation_models::getLinkEndIndicesForLinkEndTypeAtObservable( timeBiasSettings->observableType_,
-                                                                                             timeBiasSettings->linkEndForTime_,
-                                                                                             timeBiasSettings->linkEnds_.size( ) )
-                                    .at( 0 ),
-                            timeBiasSettings->linkEnds_,
-                            timeBiasSettings->observableType_,
-                            timeBiasSettings->referenceEpochs_ );
-                }
-                break;
-            }
-            case constant_time_observation_bias: {
-                std::shared_ptr< ConstantTimeBiasEstimatableParameterSettings > biasSettings =
-                        std::dynamic_pointer_cast< ConstantTimeBiasEstimatableParameterSettings >( vectorParameterName );
-                if( biasSettings == nullptr )
-                {
-                    throw std::runtime_error( "Error when creating constant time bias, input is inconsistent" );
-                }
-                else
-                {
-                    vectorParameterToEstimate =
-                            std::make_shared< ConstantTimeBiasParameter >( std::function< Eigen::VectorXd( ) >( ),
-                                                                           std::function< void( const Eigen::VectorXd& ) >( ),
-                                                                           biasSettings->linkEndForTime_,
-                                                                           biasSettings->linkEnds_,
-                                                                           biasSettings->observableType_ );
-                }
-                break;
-            }
-            case arc_wise_time_observation_bias: {
-                std::shared_ptr< ArcWiseTimeBiasEstimatableParameterSettings > timeBiasSettings =
-                        std::dynamic_pointer_cast< ArcWiseTimeBiasEstimatableParameterSettings >( vectorParameterName );
-                if( timeBiasSettings == nullptr )
-                {
-                    throw std::runtime_error( "Error when creating arcwise time bias, input is inconsistent" );
-                }
-                else
-                {
-                    vectorParameterToEstimate =
-                            std::make_shared< ArcWiseTimeBiasParameter >( timeBiasSettings->arcStartTimes_,
-                                                                          std::function< std::vector< Eigen::VectorXd >( ) >( ),
-                                                                          std::function< void( const std::vector< Eigen::VectorXd >& ) >( ),
-                                                                          timeBiasSettings->linkEndForTime_,
-                                                                          timeBiasSettings->linkEnds_,
-                                                                          timeBiasSettings->observableType_ );
-                }
-                break;
-            }
-            case rotation_pole_position:
-                if( std::dynamic_pointer_cast< SimpleRotationalEphemeris >( currentBody->getRotationalEphemeris( ) ) == nullptr )
-                {
-                    std::string errorMessage = "Warning, no simple rotational ephemeris present in body " + currentBodyName +
-                            " when making constant rotation orientation parameter";
-                    throw std::runtime_error( errorMessage );
-                }
-                else
-                {
-                    vectorParameterToEstimate = std::make_shared< ConstantRotationalOrientation >(
-                            std::dynamic_pointer_cast< ephemerides::SimpleRotationalEphemeris >( currentBody->getRotationalEphemeris( ) ),
-                            currentBodyName );
-                }
-                break;
-
-            case spherical_harmonics_cosine_coefficient_block: {
-                std::shared_ptr< GravityFieldModel > gravityField = currentBody->getGravityFieldModel( );
-                std::shared_ptr< SphericalHarmonicsGravityField > shGravityField =
-                        std::dynamic_pointer_cast< SphericalHarmonicsGravityField >( gravityField );
-                if( shGravityField == nullptr )
-                {
-                    std::string errorMessage = "Error, requested spherical harmonic cosine coefficient block parameter of " +
-                            std::string( vectorParameterName->parameterType_.second.first ) +
-                            ", but body does not have a spherical harmonic gravity field.";
-                    throw std::runtime_error( errorMessage );
-                }
-                else
-                {
-                    // Check if spherical harmonic gravity field is static or time-dependent; set associated
-                    // functions accordingly
-                    std::shared_ptr< TimeDependentSphericalHarmonicsGravityField > timeDependentShField =
-                            std::dynamic_pointer_cast< TimeDependentSphericalHarmonicsGravityField >( shGravityField );
-
-                    std::function< Eigen::MatrixXd( ) > getCosineCoefficientsFunction;
-                    std::function< void( Eigen::MatrixXd ) > setCosineCoefficientsFunction;
-
-                    if( timeDependentShField == nullptr )
-                    {
-                        getCosineCoefficientsFunction = std::bind( &SphericalHarmonicsGravityField::getCosineCoefficients, shGravityField );
-                        setCosineCoefficientsFunction =
-                                std::bind( &SphericalHarmonicsGravityField::setCosineCoefficients, shGravityField, std::placeholders::_1 );
-                    }
-                    else
-                    {
-                        getCosineCoefficientsFunction = std::bind(
-                                &TimeDependentSphericalHarmonicsGravityField::getNominalCosineCoefficients, timeDependentShField );
-                        setCosineCoefficientsFunction =
-                                std::bind( &TimeDependentSphericalHarmonicsGravityField::setNominalCosineCoefficients,
-                                           timeDependentShField,
-                                           std::placeholders::_1 );
-                    }
-
-                    // Create cosine coefficients estimation object.
-                    std::shared_ptr< SphericalHarmonicEstimatableParameterSettings > blockParameterSettings =
-                            std::dynamic_pointer_cast< SphericalHarmonicEstimatableParameterSettings >( vectorParameterName );
-                    if( blockParameterSettings != nullptr )
-                    {
-                        vectorParameterToEstimate = std::make_shared< SphericalHarmonicsCosineCoefficients >(
-                                getCosineCoefficientsFunction,
-                                setCosineCoefficientsFunction,
-                                blockParameterSettings->blockIndices_,
-                                vectorParameterName->parameterType_.second.first );
-                    }
-                    else
-                    {
-                        throw std::runtime_error( "Error, expected SphericalHarmonicEstimatableParameterSettings for cosine coefficients" );
-                    }
-                }
-                break;
-            }
-            case spherical_harmonics_sine_coefficient_block: {
-                std::shared_ptr< GravityFieldModel > gravityField = currentBody->getGravityFieldModel( );
-                std::shared_ptr< SphericalHarmonicsGravityField > shGravityField =
-                        std::dynamic_pointer_cast< SphericalHarmonicsGravityField >( gravityField );
-                if( shGravityField == nullptr )
-                {
-                    std::string errorMessage = "Error, requested spherical harmonic sine coefficient block parameter of " +
-                            std::string( vectorParameterName->parameterType_.second.first ) +
-                            ", but body does not have a spherical harmonic gravity field.";
-                    throw std::runtime_error( errorMessage );
-                }
-                else
-                {
-                    std::shared_ptr< SphericalHarmonicEstimatableParameterSettings > blockParameterSettings =
-                            std::dynamic_pointer_cast< SphericalHarmonicEstimatableParameterSettings >( vectorParameterName );
-
-                    // Check if spherical harmonic gravity field is static or time-dependent; set associated
-                    // functions accordingly
-                    std::function< Eigen::MatrixXd( ) > getSineCoefficientsFunction;
-                    std::function< void( Eigen::MatrixXd ) > setSineCoefficientsFunction;
-                    std::shared_ptr< TimeDependentSphericalHarmonicsGravityField > timeDependentShField =
-                            std::dynamic_pointer_cast< TimeDependentSphericalHarmonicsGravityField >( shGravityField );
-
-                    if( timeDependentShField == nullptr )
-                    {
-                        getSineCoefficientsFunction = std::bind( &SphericalHarmonicsGravityField::getSineCoefficients, shGravityField );
-                        setSineCoefficientsFunction =
-                                std::bind( &SphericalHarmonicsGravityField::setSineCoefficients, shGravityField, std::placeholders::_1 );
-                    }
-                    else
-                    {
-                        getSineCoefficientsFunction =
-                                std::bind( &TimeDependentSphericalHarmonicsGravityField::getNominalSineCoefficients, timeDependentShField );
-                        setSineCoefficientsFunction = std::bind( &TimeDependentSphericalHarmonicsGravityField::setNominalSineCoefficients,
-                                                                 timeDependentShField,
-                                                                 std::placeholders::_1 );
-                    }
-
-                    // Create sine coefficients estimation object.
-                    if( blockParameterSettings != nullptr )
-                    {
-                        vectorParameterToEstimate =
-                                std::make_shared< SphericalHarmonicsSineCoefficients >( getSineCoefficientsFunction,
-                                                                                        setSineCoefficientsFunction,
-                                                                                        blockParameterSettings->blockIndices_,
-                                                                                        vectorParameterName->parameterType_.second.first );
-                    }
-                    else
-                    {
-                        throw std::runtime_error( "Error, expected SphericalHarmonicEstimatableParameterSettings for sine coefficients" );
-                    }
-                }
-
-                break;
-            }
-            case ground_station_position: {
-                if( currentBody->getGroundStationMap( ).count( vectorParameterName->parameterType_.second.second ) == 0 )
-                {
-                    std::string errorMessage = "Error, requested ground station position parameter of " +
-                            vectorParameterName->parameterType_.second.first + " " + vectorParameterName->parameterType_.second.second +
-                            " , but ground station was not found";
-                    throw std::runtime_error( errorMessage );
-                }
-                else
-                {
-                    std::shared_ptr< ground_stations::GroundStationState > groundStationState =
-                            currentBody->getGroundStation( vectorParameterName->parameterType_.second.second )->getNominalStationState( );
-                    if( groundStationState == nullptr )
-                    {
-                        std::string errorMessage = "Error, requested ground station position parameter of " +
-                                vectorParameterName->parameterType_.second.first + " " + vectorParameterName->parameterType_.second.second +
-                                "  but nominal ground station state is nullptr";
-                        throw std::runtime_error( errorMessage );
-                    }
-                    else
-                    {
-                        vectorParameterToEstimate =
-                                std::make_shared< GroundStationPosition >( groundStationState,
-                                                                           vectorParameterName->parameterType_.second.first,
-                                                                           vectorParameterName->parameterType_.second.second );
-                    }
-                }
-                break;
-            }
-            case reference_point_position: {
-                if( currentBody->getVehicleSystems( ) == nullptr )
-                {
-                    std::string errorMessage = "Error, requested reference point position parameter of " +
-                            vectorParameterName->parameterType_.second.first + " " + vectorParameterName->parameterType_.second.second +
-                            " , but no system models found";
-                    throw std::runtime_error( errorMessage );
-                }
-                else
-                {
-                    vectorParameterToEstimate =
-                            std::make_shared< ReferencePointPosition >( currentBody->getVehicleSystems( ),
-                                                                        vectorParameterName->parameterType_.second.first,
-                                                                        vectorParameterName->parameterType_.second.second );
-                }
-                break;
-            }
-            case empirical_acceleration_coefficients: {
-                if( propagatorSettings == nullptr )
-                {
-                    throw std::runtime_error(
-                            "Error when creating empirical_acceleration_coefficients parameter, no propagatorSettings provided." );
-                }
-
-                // Check input consistency
-                std::shared_ptr< EmpiricalAccelerationEstimatableParameterSettings > empiricalAccelerationSettings =
-                        std::dynamic_pointer_cast< EmpiricalAccelerationEstimatableParameterSettings >( vectorParameterName );
-                if( empiricalAccelerationSettings == nullptr )
-                {
-                    throw std::runtime_error(
-                            "Error when trying to make constant empirical acceleration coefficients parameter, settings type "
-                            "inconsistent" );
-                }
-                else
-                {
-                    std::vector< std::shared_ptr< basic_astrodynamics::AccelerationModel3d > > associatedAccelerationModels =
-                            getAccelerationModelsListForParametersFromBase< InitialStateParameterType, TimeType >( propagatorSettings,
-                                                                                                                   vectorParameterName );
-                    std::vector< std::shared_ptr< basic_astrodynamics::EmpiricalAcceleration > > empiricalAccelerations;
-                    for( unsigned int i = 0; i < associatedAccelerationModels.size( ); i++ )
-                    {
-                        // Create parameter object
-                        if( std::dynamic_pointer_cast< basic_astrodynamics::EmpiricalAcceleration >(
-                                    associatedAccelerationModels.at( i ) ) != nullptr )
-                        {
-                            empiricalAccelerations.push_back( std::dynamic_pointer_cast< basic_astrodynamics::EmpiricalAcceleration >(
-                                    associatedAccelerationModels.at( i ) ) );
-                        }
-                        else
-                        {
-                            throw std::runtime_error(
-                                    "Error, expected EmpiricalAcceleration in list when creating empirical_acceleration_coefficients "
-                                    "parameter" );
-                        }
-                    }
-
-                    if( associatedAccelerationModels.size( ) == 0 )
-                    {
-                        throw std::runtime_error(
-                                "Error, no EmpiricalAcceleration objects found when making empirical acceleration parameter" );
-                    }
-
-                    // Create empirical acceleration parameter
-                    vectorParameterToEstimate = std::make_shared< EmpiricalAccelerationCoefficientsParameter >(
-                            empiricalAccelerations,
-                            empiricalAccelerationSettings->parameterType_.second.first,
-                            empiricalAccelerationSettings->parameterType_.second.second,
-                            empiricalAccelerationSettings->componentsToEstimate_ );
-                }
-                break;
-            }
-            case rtg_force_vector: {
-                if( propagatorSettings == nullptr )
-                {
-                    throw std::runtime_error( "Error when creating rtg_force_vector parameter, no propagatorSettings provided." );
-                }
-
-                /*// Check input consistency --> redundant, no dynamic casting to be done, since rtg force vector settings object is of base
-                class EstimatableParameterSettings type std::shared_ptr< EstimatableParameterSettings > rtgAccelerationSettings =
-                        std::dynamic_pointer_cast< EstimatableParameterSettings >( vectorParameterName );
-                if( empiricalAccelerationSettings == nullptr )
-                {
-                    throw std::runtime_error(
-                            "Error when trying to make constant empirical acceleration coefficients parameter, settings type "
-                            "inconsistent" );
-                }
-                else
-                {*/
-
-<<<<<<< HEAD
-            if (associatedAccelerationModels.size( )==0)
-            {
-              throw std::runtime_error(
-              "Error when trying to make rtg force vector parameter, no acceleration model found. ");
-            }
-            // This case is now accomodated in rtg force parameter setup
-            // *
-            // else if (associatedAccelerationModels.size( )>1)
-            // {
-            // throw std::runtime_error(
-            // "Error when trying to make rtg force vector parameter, more than one acceleration model found. ");
-            // }
-
-            // Create parameter object
-            std::vector < std::shared_ptr< system_models::RTGAccelerationModel > > listOfRTGAccelerationModels;
-            for (const auto& model : associatedAccelerationModels)
-            {
-                std::shared_ptr< system_models::RTGAccelerationModel > rtgAccelerationModel =
-                     std::dynamic_pointer_cast< system_models::RTGAccelerationModel > (associatedAccelerationModels.at(0));
-
-                if (rtgAccelerationModel == nullptr)
-                {
-                    throw std::runtime_error(
-                            "Error, expected RTGAccelerationModel when creating rtg_force_vector parameter" );
-                }
-                else
-                {
-                    listOfRTGAccelerationModels.push_back(rtgAccelerationModel);
-                }
-
-            }
-
-            // Create rtg force vector parameter
-            vectorParameterToEstimate = std::make_shared< RTGForceVector >(
-                    listOfRTGAccelerationModels,
-                    vectorParameterName->parameterType_.second.first);
-
-            break;
-          }
-=======
-                std::vector< std::shared_ptr< basic_astrodynamics::AccelerationModel3d > > associatedAccelerationModels =
-                        getAccelerationModelsListForParametersFromBase< InitialStateParameterType, TimeType >( propagatorSettings,
-                                                                                                               vectorParameterName );
-
-                if( associatedAccelerationModels.size( ) == 0 )
-                {
-                    throw std::runtime_error( "Error when trying to make rtg force vector parameter, no acceleration model found. " );
-                }
-                else if( associatedAccelerationModels.size( ) > 1 )
-                {
-                    throw std::runtime_error(
-                            "Error when trying to make rtg force vector parameter, more than one acceleration model found. " );
-                }
-
-                // Create parameter object
-                std::shared_ptr< system_models::RTGAccelerationModel > rtgAccelerationModel =
-                        std::dynamic_pointer_cast< system_models::RTGAccelerationModel >( associatedAccelerationModels.at( 0 ) );
-
-                if( rtgAccelerationModel == nullptr )
-                {
-                    throw std::runtime_error( "Error, expected RTGAccelerationModel when creating rtg_force_vector parameter" );
-                }
-
-                // Create rtg force vector parameter
-                vectorParameterToEstimate =
-                        std::make_shared< RTGForceVector >( rtgAccelerationModel, vectorParameterName->parameterType_.second.first );
-
-                break;
-            }
->>>>>>> 54444834
-
-            case arc_wise_radiation_pressure_coefficient: {
-                // Check input consistency
-                std::shared_ptr< ArcWiseRadiationPressureCoefficientEstimatableParameterSettings > radiationPressureCoefficientSettings =
-                        std::dynamic_pointer_cast< ArcWiseRadiationPressureCoefficientEstimatableParameterSettings >( vectorParameterName );
-                if( radiationPressureCoefficientSettings == nullptr )
-                {
-                    throw std::runtime_error(
-                            "Error when trying to make arc-wise radiation pressure coefficients parameter, settings type inconsistent" );
-                }
-                else
-                {
-                    std::shared_ptr< electromagnetism::RadiationPressureTargetModel > targetModel = getRadiationPressureTargetModelOfType(
-                            currentBody, cannonball_target, " when creating arc-wise cannonball radiation pressure parameter " );
-
-                    if( std::dynamic_pointer_cast< electromagnetism::CannonballRadiationPressureTargetModel >( targetModel ) == nullptr )
-                    {
-                        std::string errorMessage = "Error, no radiation pressure target model found in body " + currentBodyName +
-                                " target model is incompatible.";
-                    }
-                    vectorParameterToEstimate = std::make_shared< ArcWiseRadiationPressureCoefficient >(
-                            std::dynamic_pointer_cast< electromagnetism::CannonballRadiationPressureTargetModel >( targetModel ),
-                            radiationPressureCoefficientSettings->arcStartTimeList_,
-                            currentBodyName );
-
-                    break;
-                }
-                break;
-            }
-
-            case arc_wise_constant_drag_coefficient: {
-                // Check input consistency
-                std::shared_ptr< ArcWiseDragCoefficientEstimatableParameterSettings > dragCoefficientSettings =
-                        std::dynamic_pointer_cast< ArcWiseDragCoefficientEstimatableParameterSettings >( vectorParameterName );
-                if( dragCoefficientSettings == nullptr )
-                {
-                    throw std::runtime_error(
-                            "Error when trying to make arc-wise radiation pressure coefficients parameter, settings type inconsistent" );
-                }
-                else
-                {
-                    if( currentBody->getAerodynamicCoefficientInterface( ) == nullptr )
-                    {
-                        std::string errorMessage = "Error, no aerodynamic coefficient interfaces found in body " + currentBodyName +
-                                " when making arcwise Cd parameter.";
-                        throw std::runtime_error( errorMessage );
-                    }
-                    else if( std::dynamic_pointer_cast< aerodynamics::CustomAerodynamicCoefficientInterface >(
-                                     currentBody->getAerodynamicCoefficientInterface( ) ) == nullptr )
-                    {
-                        std::string errorMessage = "Error, incompatible aerodynamic coefficient interfaces found in body " +
-                                currentBodyName + " when making arcwise Cd parameter.";
-                        throw std::runtime_error( errorMessage );
-                    }
-                    else
-                    {
-                        vectorParameterToEstimate = std::make_shared< ArcWiseConstantDragCoefficient >(
-                                std::dynamic_pointer_cast< aerodynamics::CustomAerodynamicCoefficientInterface >(
-                                        currentBody->getAerodynamicCoefficientInterface( ) ),
-                                dragCoefficientSettings->arcStartTimeList_,
-                                currentBodyName );
-                    }
-                    break;
-                }
-                break;
-            }
-            case arc_wise_empirical_acceleration_coefficients: {
-                if( propagatorSettings == nullptr )
-                {
-                    throw std::runtime_error(
-                            "Error when creating arc_wise_empirical_acceleration_coefficients parameter, no propagatorSettings provided." );
-                }
-
-                // Check input consistency
-                std::shared_ptr< ArcWiseEmpiricalAccelerationEstimatableParameterSettings > empiricalAccelerationSettings =
-                        std::dynamic_pointer_cast< ArcWiseEmpiricalAccelerationEstimatableParameterSettings >( vectorParameterName );
-                if( empiricalAccelerationSettings == nullptr )
-                {
-                    throw std::runtime_error(
-                            "Error when trying to make constant empirical acceleration coefficients parameter, settings type "
-                            "inconsistent" );
-                }
-                else
-                {
-                    std::vector< std::shared_ptr< basic_astrodynamics::AccelerationModel3d > > associatedAccelerationModels =
-                            getAccelerationModelsListForParametersFromBase< InitialStateParameterType, TimeType >( propagatorSettings,
-                                                                                                                   vectorParameterName );
-                    std::vector< std::shared_ptr< basic_astrodynamics::EmpiricalAcceleration > > empiricalAccelerations;
-                    for( unsigned int i = 0; i < associatedAccelerationModels.size( ); i++ )
-                    {
-                        // Create parameter object
-                        if( std::dynamic_pointer_cast< basic_astrodynamics::EmpiricalAcceleration >(
-                                    associatedAccelerationModels.at( i ) ) != nullptr )
-                        {
-                            empiricalAccelerations.push_back( std::dynamic_pointer_cast< basic_astrodynamics::EmpiricalAcceleration >(
-                                    associatedAccelerationModels.at( i ) ) );
-                        }
-                        else
-                        {
-                            throw std::runtime_error(
-                                    "Error, expected EmpiricalAcceleration in list when creating "
-                                    "arc_wise_empirical_acceleration_coefficients parameter" );
-                        }
-                    }
-
-                    if( associatedAccelerationModels.size( ) == 0 )
-                    {
-                        throw std::runtime_error(
-                                "Error, no EmpiricalAcceleration objects found when making arc-wise empirical acceleration parameter" );
-                    }
-                    // Create arcwise empirical acceleration parameter
-                    vectorParameterToEstimate = std::make_shared< ArcWiseEmpiricalAccelerationCoefficientsParameter >(
-                            empiricalAccelerations,
-                            empiricalAccelerationSettings->parameterType_.second.first,
-                            empiricalAccelerationSettings->parameterType_.second.second,
-                            empiricalAccelerationSettings->componentsToEstimate_,
-                            empiricalAccelerationSettings->arcStartTimeList_ );
-                }
-
-                break;
-            }
-            case full_degree_tidal_love_number: {
-                // Check input consistency
-                std::shared_ptr< FullDegreeTidalLoveNumberEstimatableParameterSettings > tidalLoveNumberSettings =
-                        std::dynamic_pointer_cast< FullDegreeTidalLoveNumberEstimatableParameterSettings >( vectorParameterName );
-                if( tidalLoveNumberSettings == nullptr )
-                {
-                    throw std::runtime_error( "Error, expected tidal love number parameter settings." );
-                }
-                else
-                {
-                    // Check consistency of body gravity field
-                    std::shared_ptr< GravityFieldModel > gravityField = currentBody->getGravityFieldModel( );
-                    std::shared_ptr< TimeDependentSphericalHarmonicsGravityField > timeDepGravityField =
-                            std::dynamic_pointer_cast< TimeDependentSphericalHarmonicsGravityField >( gravityField );
-                    if( timeDepGravityField == nullptr )
-                    {
-                        throw std::runtime_error( "Error, requested tidal love number parameter of " +
-                                                  vectorParameterName->parameterType_.second.first +
-                                                  ", but body does not have a time dependent spherical harmonic gravity field." );
-                    }
-                    else if( currentBody->getGravityFieldVariationSet( ) == nullptr )
-                    {
-                        throw std::runtime_error( "Error, requested tidal love number parameter of " +
-                                                  vectorParameterName->parameterType_.second.first +
-                                                  ", but body does not have gravity field variations" );
-                    }
-                    else
-                    {
-                        // Get associated gravity field variation
-                        std::shared_ptr< gravitation::BasicSolidBodyTideGravityFieldVariations > gravityFieldVariation =
-                                std::dynamic_pointer_cast< gravitation::BasicSolidBodyTideGravityFieldVariations >(
-                                        currentBody->getGravityFieldVariationSet( )->getDirectTidalGravityFieldVariation(
-                                                tidalLoveNumberSettings->deformingBodies_ ) );
-
-                        // Create parameter object
-                        if( gravityFieldVariation != nullptr )
-                        {
-                            vectorParameterToEstimate =
-                                    std::make_shared< FullDegreeTidalLoveNumber >( gravityFieldVariation,
+   using namespace simulation_setup;
+   using namespace ephemerides;
+   using namespace gravitation;
+   using namespace estimatable_parameters;
+
+   std::shared_ptr< EstimatableParameter< Eigen::VectorXd > > vectorParameterToEstimate;
+
+   // Check input consistency.
+   if( isDoubleParameter( vectorParameterName->parameterType_.first ) != false )
+   {
+       std::string errorMessage = "Error when requesting to make vector parameter " +
+               std::to_string( vectorParameterName->parameterType_.first ) + " of  " +
+               std::string( vectorParameterName->parameterType_.second.first ) + ", parameter is not a vector parameter ";
+       throw std::runtime_error( errorMessage );
+   }
+   else
+   {
+       // Check if body associated with parameter exists.
+       std::string currentBodyName = vectorParameterName->parameterType_.second.first;
+       std::shared_ptr< Body > currentBody;
+       if( ( currentBodyName != "" ) && ( bodies.count( currentBodyName ) == 0 ) )
+       {
+           std::string errorMessage = "Warning when creating parameters to estimate, body " + currentBodyName +
+                   "not in system of bodies " + std::to_string( vectorParameterName->parameterType_.first );
+           throw std::runtime_error( errorMessage );
+       }
+       else if( ( currentBodyName != "" ) )
+       {
+           currentBody = bodies.at( currentBodyName );
+       }
+
+       // Identify parameter type.
+       switch( vectorParameterName->parameterType_.first )
+       {
+           case constant_additive_observation_bias: {
+               std::shared_ptr< ConstantObservationBiasEstimatableParameterSettings > biasSettings =
+                       std::dynamic_pointer_cast< ConstantObservationBiasEstimatableParameterSettings >( vectorParameterName );
+               if( biasSettings == nullptr )
+               {
+                   throw std::runtime_error( "Error when creating constant observation bias, input is inconsistent" );
+               }
+               else
+               {
+                   vectorParameterToEstimate =
+                           std::make_shared< ConstantObservationBiasParameter >( std::function< Eigen::VectorXd( ) >( ),
+                                                                                 std::function< void( const Eigen::VectorXd& ) >( ),
+                                                                                 biasSettings->linkEnds_.linkEnds_,
+                                                                                 biasSettings->observableType_,
+                                                                                 true );
+               }
+               break;
+           }
+           case constant_relative_observation_bias: {
+               std::shared_ptr< ConstantObservationBiasEstimatableParameterSettings > biasSettings =
+                       std::dynamic_pointer_cast< ConstantObservationBiasEstimatableParameterSettings >( vectorParameterName );
+               if( biasSettings == nullptr )
+               {
+                   throw std::runtime_error( "Error when creating constant observation bias, input is inconsistent" );
+               }
+               else
+               {
+                   vectorParameterToEstimate =
+                           std::make_shared< ConstantObservationBiasParameter >( std::function< Eigen::VectorXd( ) >( ),
+                                                                                 std::function< void( const Eigen::VectorXd& ) >( ),
+                                                                                 biasSettings->linkEnds_.linkEnds_,
+                                                                                 biasSettings->observableType_,
+                                                                                 false );
+               }
+               break;
+           }
+           case arcwise_constant_additive_observation_bias: {
+               std::shared_ptr< ArcWiseConstantObservationBiasEstimatableParameterSettings > biasSettings =
+                       std::dynamic_pointer_cast< ArcWiseConstantObservationBiasEstimatableParameterSettings >( vectorParameterName );
+               if( biasSettings == nullptr )
+               {
+                   throw std::runtime_error( "Error when creating arcwise constant observation bias, input is inconsistent" );
+               }
+               else
+               {
+                   vectorParameterToEstimate = std::make_shared< ArcWiseObservationBiasParameter >(
+                           biasSettings->arcStartTimes_,
+                           std::function< std::vector< Eigen::VectorXd >( ) >( ),
+                           std::function< void( const std::vector< Eigen::VectorXd >& ) >( ),
+                           observation_models::getLinkEndIndicesForLinkEndTypeAtObservable(
+                                   biasSettings->observableType_, biasSettings->linkEndForTime_, biasSettings->linkEnds_.size( ) )
+                                   .at( 0 ),
+                           biasSettings->linkEnds_.linkEnds_,
+                           biasSettings->observableType_,
+                           true );
+               }
+               break;
+           }
+           case arcwise_constant_relative_observation_bias: {
+               std::shared_ptr< ArcWiseConstantObservationBiasEstimatableParameterSettings > biasSettings =
+                       std::dynamic_pointer_cast< ArcWiseConstantObservationBiasEstimatableParameterSettings >( vectorParameterName );
+               if( biasSettings == nullptr )
+               {
+                   throw std::runtime_error( "Error when creating arcwise constant relative observation bias, input is inconsistent" );
+               }
+               else
+               {
+                   vectorParameterToEstimate = std::make_shared< ArcWiseObservationBiasParameter >(
+                           biasSettings->arcStartTimes_,
+                           std::function< std::vector< Eigen::VectorXd >( ) >( ),
+                           std::function< void( const std::vector< Eigen::VectorXd >& ) >( ),
+                           observation_models::getLinkEndIndicesForLinkEndTypeAtObservable(
+                                   biasSettings->observableType_, biasSettings->linkEndForTime_, biasSettings->linkEnds_.size( ) )
+                                   .at( 0 ),
+                           biasSettings->linkEnds_.linkEnds_,
+                           biasSettings->observableType_,
+                           false );
+               }
+               break;
+           }
+           case constant_time_drift_observation_bias: {
+               std::shared_ptr< ConstantTimeDriftBiasEstimatableParameterSettings > biasSettings =
+                       std::dynamic_pointer_cast< ConstantTimeDriftBiasEstimatableParameterSettings >( vectorParameterName );
+               if( biasSettings == nullptr )
+               {
+                   throw std::runtime_error( "Error when creating constant time drift bias, input is inconsistent" );
+               }
+               else
+               {
+                   vectorParameterToEstimate = std::make_shared< ConstantTimeDriftBiasParameter >(
+                           std::function< Eigen::VectorXd( ) >( ),
+                           std::function< void( const Eigen::VectorXd& ) >( ),
+                           observation_models::getLinkEndIndicesForLinkEndTypeAtObservable(
+                                   biasSettings->observableType_, biasSettings->linkEndForTime_, biasSettings->linkEnds_.size( ) )
+                                   .at( 0 ),
+                           biasSettings->linkEnds_,
+                           biasSettings->observableType_,
+                           biasSettings->referenceEpoch_ );
+               }
+               break;
+           }
+           case arc_wise_time_drift_observation_bias: {
+               std::shared_ptr< ArcWiseTimeDriftBiasEstimatableParameterSettings > timeBiasSettings =
+                       std::dynamic_pointer_cast< ArcWiseTimeDriftBiasEstimatableParameterSettings >( vectorParameterName );
+               if( timeBiasSettings == nullptr )
+               {
+                   throw std::runtime_error( "Error when creating arcwise time drift bias, input is inconsistent" );
+               }
+               else
+               {
+                   vectorParameterToEstimate = std::make_shared< ArcWiseTimeDriftBiasParameter >(
+                           timeBiasSettings->arcStartTimes_,
+                           std::function< std::vector< Eigen::VectorXd >( ) >( ),
+                           std::function< void( const std::vector< Eigen::VectorXd >& ) >( ),
+                           observation_models::getLinkEndIndicesForLinkEndTypeAtObservable( timeBiasSettings->observableType_,
+                                                                                            timeBiasSettings->linkEndForTime_,
+                                                                                            timeBiasSettings->linkEnds_.size( ) )
+                                   .at( 0 ),
+                           timeBiasSettings->linkEnds_,
+                           timeBiasSettings->observableType_,
+                           timeBiasSettings->referenceEpochs_ );
+               }
+               break;
+           }
+           case constant_time_observation_bias: {
+               std::shared_ptr< ConstantTimeBiasEstimatableParameterSettings > biasSettings =
+                       std::dynamic_pointer_cast< ConstantTimeBiasEstimatableParameterSettings >( vectorParameterName );
+               if( biasSettings == nullptr )
+               {
+                   throw std::runtime_error( "Error when creating constant time bias, input is inconsistent" );
+               }
+               else
+               {
+                   vectorParameterToEstimate =
+                           std::make_shared< ConstantTimeBiasParameter >( std::function< Eigen::VectorXd( ) >( ),
+                                                                          std::function< void( const Eigen::VectorXd& ) >( ),
+                                                                          biasSettings->linkEndForTime_,
+                                                                          biasSettings->linkEnds_,
+                                                                          biasSettings->observableType_ );
+               }
+               break;
+           }
+           case arc_wise_time_observation_bias: {
+               std::shared_ptr< ArcWiseTimeBiasEstimatableParameterSettings > timeBiasSettings =
+                       std::dynamic_pointer_cast< ArcWiseTimeBiasEstimatableParameterSettings >( vectorParameterName );
+               if( timeBiasSettings == nullptr )
+               {
+                   throw std::runtime_error( "Error when creating arcwise time bias, input is inconsistent" );
+               }
+               else
+               {
+                   vectorParameterToEstimate =
+                           std::make_shared< ArcWiseTimeBiasParameter >( timeBiasSettings->arcStartTimes_,
+                                                                         std::function< std::vector< Eigen::VectorXd >( ) >( ),
+                                                                         std::function< void( const std::vector< Eigen::VectorXd >& ) >( ),
+                                                                         timeBiasSettings->linkEndForTime_,
+                                                                         timeBiasSettings->linkEnds_,
+                                                                         timeBiasSettings->observableType_ );
+               }
+               break;
+           }
+           case rotation_pole_position:
+               if( std::dynamic_pointer_cast< SimpleRotationalEphemeris >( currentBody->getRotationalEphemeris( ) ) == nullptr )
+               {
+                   std::string errorMessage = "Warning, no simple rotational ephemeris present in body " + currentBodyName +
+                           " when making constant rotation orientation parameter";
+                   throw std::runtime_error( errorMessage );
+               }
+               else
+               {
+                   vectorParameterToEstimate = std::make_shared< ConstantRotationalOrientation >(
+                           std::dynamic_pointer_cast< ephemerides::SimpleRotationalEphemeris >( currentBody->getRotationalEphemeris( ) ),
+                           currentBodyName );
+               }
+               break;
+
+           case spherical_harmonics_cosine_coefficient_block: {
+               std::shared_ptr< GravityFieldModel > gravityField = currentBody->getGravityFieldModel( );
+               std::shared_ptr< SphericalHarmonicsGravityField > shGravityField =
+                       std::dynamic_pointer_cast< SphericalHarmonicsGravityField >( gravityField );
+               if( shGravityField == nullptr )
+               {
+                   std::string errorMessage = "Error, requested spherical harmonic cosine coefficient block parameter of " +
+                           std::string( vectorParameterName->parameterType_.second.first ) +
+                           ", but body does not have a spherical harmonic gravity field.";
+                   throw std::runtime_error( errorMessage );
+               }
+               else
+               {
+                   // Check if spherical harmonic gravity field is static or time-dependent; set associated
+                   // functions accordingly
+                   std::shared_ptr< TimeDependentSphericalHarmonicsGravityField > timeDependentShField =
+                           std::dynamic_pointer_cast< TimeDependentSphericalHarmonicsGravityField >( shGravityField );
+
+                   std::function< Eigen::MatrixXd( ) > getCosineCoefficientsFunction;
+                   std::function< void( Eigen::MatrixXd ) > setCosineCoefficientsFunction;
+
+                   if( timeDependentShField == nullptr )
+                   {
+                       getCosineCoefficientsFunction = std::bind( &SphericalHarmonicsGravityField::getCosineCoefficients, shGravityField );
+                       setCosineCoefficientsFunction =
+                               std::bind( &SphericalHarmonicsGravityField::setCosineCoefficients, shGravityField, std::placeholders::_1 );
+                   }
+                   else
+                   {
+                       getCosineCoefficientsFunction = std::bind(
+                               &TimeDependentSphericalHarmonicsGravityField::getNominalCosineCoefficients, timeDependentShField );
+                       setCosineCoefficientsFunction =
+                               std::bind( &TimeDependentSphericalHarmonicsGravityField::setNominalCosineCoefficients,
+                                          timeDependentShField,
+                                          std::placeholders::_1 );
+                   }
+
+                   // Create cosine coefficients estimation object.
+                   std::shared_ptr< SphericalHarmonicEstimatableParameterSettings > blockParameterSettings =
+                           std::dynamic_pointer_cast< SphericalHarmonicEstimatableParameterSettings >( vectorParameterName );
+                   if( blockParameterSettings != nullptr )
+                   {
+                       vectorParameterToEstimate = std::make_shared< SphericalHarmonicsCosineCoefficients >(
+                               getCosineCoefficientsFunction,
+                               setCosineCoefficientsFunction,
+                               blockParameterSettings->blockIndices_,
+                               vectorParameterName->parameterType_.second.first );
+                   }
+                   else
+                   {
+                       throw std::runtime_error( "Error, expected SphericalHarmonicEstimatableParameterSettings for cosine coefficients" );
+                   }
+               }
+               break;
+           }
+           case spherical_harmonics_sine_coefficient_block: {
+               std::shared_ptr< GravityFieldModel > gravityField = currentBody->getGravityFieldModel( );
+               std::shared_ptr< SphericalHarmonicsGravityField > shGravityField =
+                       std::dynamic_pointer_cast< SphericalHarmonicsGravityField >( gravityField );
+               if( shGravityField == nullptr )
+               {
+                   std::string errorMessage = "Error, requested spherical harmonic sine coefficient block parameter of " +
+                           std::string( vectorParameterName->parameterType_.second.first ) +
+                           ", but body does not have a spherical harmonic gravity field.";
+                   throw std::runtime_error( errorMessage );
+               }
+               else
+               {
+                   std::shared_ptr< SphericalHarmonicEstimatableParameterSettings > blockParameterSettings =
+                           std::dynamic_pointer_cast< SphericalHarmonicEstimatableParameterSettings >( vectorParameterName );
+
+                   // Check if spherical harmonic gravity field is static or time-dependent; set associated
+                   // functions accordingly
+                   std::function< Eigen::MatrixXd( ) > getSineCoefficientsFunction;
+                   std::function< void( Eigen::MatrixXd ) > setSineCoefficientsFunction;
+                   std::shared_ptr< TimeDependentSphericalHarmonicsGravityField > timeDependentShField =
+                           std::dynamic_pointer_cast< TimeDependentSphericalHarmonicsGravityField >( shGravityField );
+
+                   if( timeDependentShField == nullptr )
+                   {
+                       getSineCoefficientsFunction = std::bind( &SphericalHarmonicsGravityField::getSineCoefficients, shGravityField );
+                       setSineCoefficientsFunction =
+                               std::bind( &SphericalHarmonicsGravityField::setSineCoefficients, shGravityField, std::placeholders::_1 );
+                   }
+                   else
+                   {
+                       getSineCoefficientsFunction =
+                               std::bind( &TimeDependentSphericalHarmonicsGravityField::getNominalSineCoefficients, timeDependentShField );
+                       setSineCoefficientsFunction = std::bind( &TimeDependentSphericalHarmonicsGravityField::setNominalSineCoefficients,
+                                                                timeDependentShField,
+                                                                std::placeholders::_1 );
+                   }
+
+                   // Create sine coefficients estimation object.
+                   if( blockParameterSettings != nullptr )
+                   {
+                       vectorParameterToEstimate =
+                               std::make_shared< SphericalHarmonicsSineCoefficients >( getSineCoefficientsFunction,
+                                                                                       setSineCoefficientsFunction,
+                                                                                       blockParameterSettings->blockIndices_,
+                                                                                       vectorParameterName->parameterType_.second.first );
+                   }
+                   else
+                   {
+                       throw std::runtime_error( "Error, expected SphericalHarmonicEstimatableParameterSettings for sine coefficients" );
+                   }
+               }
+
+               break;
+           }
+           case ground_station_position: {
+               if( currentBody->getGroundStationMap( ).count( vectorParameterName->parameterType_.second.second ) == 0 )
+               {
+                   std::string errorMessage = "Error, requested ground station position parameter of " +
+                           vectorParameterName->parameterType_.second.first + " " + vectorParameterName->parameterType_.second.second +
+                           " , but ground station was not found";
+                   throw std::runtime_error( errorMessage );
+               }
+               else
+               {
+                   std::shared_ptr< ground_stations::GroundStationState > groundStationState =
+                           currentBody->getGroundStation( vectorParameterName->parameterType_.second.second )->getNominalStationState( );
+                   if( groundStationState == nullptr )
+                   {
+                       std::string errorMessage = "Error, requested ground station position parameter of " +
+                               vectorParameterName->parameterType_.second.first + " " + vectorParameterName->parameterType_.second.second +
+                               "  but nominal ground station state is nullptr";
+                       throw std::runtime_error( errorMessage );
+                   }
+                   else
+                   {
+                       vectorParameterToEstimate =
+                               std::make_shared< GroundStationPosition >( groundStationState,
+                                                                          vectorParameterName->parameterType_.second.first,
+                                                                          vectorParameterName->parameterType_.second.second );
+                   }
+               }
+               break;
+           }
+           case reference_point_position: {
+               if( currentBody->getVehicleSystems( ) == nullptr )
+               {
+                   std::string errorMessage = "Error, requested reference point position parameter of " +
+                           vectorParameterName->parameterType_.second.first + " " + vectorParameterName->parameterType_.second.second +
+                           " , but no system models found";
+                   throw std::runtime_error( errorMessage );
+               }
+               else
+               {
+                   vectorParameterToEstimate =
+                           std::make_shared< ReferencePointPosition >( currentBody->getVehicleSystems( ),
+                                                                       vectorParameterName->parameterType_.second.first,
+                                                                       vectorParameterName->parameterType_.second.second );
+               }
+               break;
+           }
+           case empirical_acceleration_coefficients: {
+               if( propagatorSettings == nullptr )
+               {
+                   throw std::runtime_error(
+                           "Error when creating empirical_acceleration_coefficients parameter, no propagatorSettings provided." );
+               }
+
+               // Check input consistency
+               std::shared_ptr< EmpiricalAccelerationEstimatableParameterSettings > empiricalAccelerationSettings =
+                       std::dynamic_pointer_cast< EmpiricalAccelerationEstimatableParameterSettings >( vectorParameterName );
+               if( empiricalAccelerationSettings == nullptr )
+               {
+                   throw std::runtime_error(
+                           "Error when trying to make constant empirical acceleration coefficients parameter, settings type "
+                           "inconsistent" );
+               }
+               else
+               {
+                   std::vector< std::shared_ptr< basic_astrodynamics::AccelerationModel3d > > associatedAccelerationModels =
+                           getAccelerationModelsListForParametersFromBase< InitialStateParameterType, TimeType >( propagatorSettings,
+                                                                                                                  vectorParameterName );
+                   std::vector< std::shared_ptr< basic_astrodynamics::EmpiricalAcceleration > > empiricalAccelerations;
+                   for( unsigned int i = 0; i < associatedAccelerationModels.size( ); i++ )
+                   {
+                       // Create parameter object
+                       if( std::dynamic_pointer_cast< basic_astrodynamics::EmpiricalAcceleration >(
+                                   associatedAccelerationModels.at( i ) ) != nullptr )
+                       {
+                           empiricalAccelerations.push_back( std::dynamic_pointer_cast< basic_astrodynamics::EmpiricalAcceleration >(
+                                   associatedAccelerationModels.at( i ) ) );
+                       }
+                       else
+                       {
+                           throw std::runtime_error(
+                                   "Error, expected EmpiricalAcceleration in list when creating empirical_acceleration_coefficients "
+                                   "parameter" );
+                       }
+                   }
+
+                   if( associatedAccelerationModels.size( ) == 0 )
+                   {
+                       throw std::runtime_error(
+                               "Error, no EmpiricalAcceleration objects found when making empirical acceleration parameter" );
+                   }
+
+                   // Create empirical acceleration parameter
+                   vectorParameterToEstimate = std::make_shared< EmpiricalAccelerationCoefficientsParameter >(
+                           empiricalAccelerations,
+                           empiricalAccelerationSettings->parameterType_.second.first,
+                           empiricalAccelerationSettings->parameterType_.second.second,
+                           empiricalAccelerationSettings->componentsToEstimate_ );
+               }
+               break;
+           }
+           case rtg_force_vector: {
+               if( propagatorSettings == nullptr )
+               {
+                   throw std::runtime_error(
+                           "Error when creating rtg_force_vector parameter, no propagatorSettings provided." );
+               }
+
+
+               std::vector< std::shared_ptr< basic_astrodynamics::AccelerationModel3d > > associatedAccelerationModels =
+                       getAccelerationModelsListForParametersFromBase< InitialStateParameterType, TimeType >( propagatorSettings,
+                                                                                                              vectorParameterName );
+
+               if (associatedAccelerationModels.size( )==0)
+               {
+                   throw std::runtime_error(
+                           "Error when trying to make rtg force vector parameter, no acceleration model found. ");
+               }
+
+
+               // Create parameter object
+               std::vector < std::shared_ptr< system_models::RTGAccelerationModel > > listOfRTGAccelerationModels;
+               for (const auto& model : associatedAccelerationModels)
+               {
+                   std::shared_ptr< system_models::RTGAccelerationModel > rtgAccelerationModel =
+                           std::dynamic_pointer_cast< system_models::RTGAccelerationModel > (associatedAccelerationModels.at(0));
+
+                   if (rtgAccelerationModel == nullptr)
+                   {
+                       throw std::runtime_error(
+                               "Error, expected RTGAccelerationModel when creating rtg_force_vector parameter" );
+                   }
+                   else
+                   {
+                       listOfRTGAccelerationModels.push_back(rtgAccelerationModel);
+                   }
+
+               }
+
+               // Create rtg force vector parameter
+               vectorParameterToEstimate = std::make_shared< RTGForceVector >(
+                       listOfRTGAccelerationModels,
+                       vectorParameterName->parameterType_.second.first);
+
+               break;
+           }
+
+           case arc_wise_radiation_pressure_coefficient: {
+               // Check input consistency
+               std::shared_ptr< ArcWiseRadiationPressureCoefficientEstimatableParameterSettings > radiationPressureCoefficientSettings =
+                       std::dynamic_pointer_cast< ArcWiseRadiationPressureCoefficientEstimatableParameterSettings >( vectorParameterName );
+               if( radiationPressureCoefficientSettings == nullptr )
+               {
+                   throw std::runtime_error(
+                           "Error when trying to make arc-wise radiation pressure coefficients parameter, settings type inconsistent" );
+               }
+               else
+               {
+                   std::shared_ptr< electromagnetism::RadiationPressureTargetModel > targetModel = getRadiationPressureTargetModelOfType(
+                           currentBody, cannonball_target, " when creating arc-wise cannonball radiation pressure parameter " );
+
+                   if( std::dynamic_pointer_cast< electromagnetism::CannonballRadiationPressureTargetModel >( targetModel ) == nullptr )
+                   {
+                       std::string errorMessage = "Error, no radiation pressure target model found in body " + currentBodyName +
+                               " target model is incompatible.";
+                   }
+                   vectorParameterToEstimate = std::make_shared< ArcWiseRadiationPressureCoefficient >(
+                           std::dynamic_pointer_cast< electromagnetism::CannonballRadiationPressureTargetModel >( targetModel ),
+                           radiationPressureCoefficientSettings->arcStartTimeList_,
+                           currentBodyName );
+
+                   break;
+               }
+               break;
+           }
+
+           case arc_wise_constant_drag_coefficient: {
+               // Check input consistency
+               std::shared_ptr< ArcWiseDragCoefficientEstimatableParameterSettings > dragCoefficientSettings =
+                       std::dynamic_pointer_cast< ArcWiseDragCoefficientEstimatableParameterSettings >( vectorParameterName );
+               if( dragCoefficientSettings == nullptr )
+               {
+                   throw std::runtime_error(
+                           "Error when trying to make arc-wise radiation pressure coefficients parameter, settings type inconsistent" );
+               }
+               else
+               {
+                   if( currentBody->getAerodynamicCoefficientInterface( ) == nullptr )
+                   {
+                       std::string errorMessage = "Error, no aerodynamic coefficient interfaces found in body " + currentBodyName +
+                               " when making arcwise Cd parameter.";
+                       throw std::runtime_error( errorMessage );
+                   }
+                   else if( std::dynamic_pointer_cast< aerodynamics::CustomAerodynamicCoefficientInterface >(
+                                    currentBody->getAerodynamicCoefficientInterface( ) ) == nullptr )
+                   {
+                       std::string errorMessage = "Error, incompatible aerodynamic coefficient interfaces found in body " +
+                               currentBodyName + " when making arcwise Cd parameter.";
+                       throw std::runtime_error( errorMessage );
+                   }
+                   else
+                   {
+                       vectorParameterToEstimate = std::make_shared< ArcWiseConstantDragCoefficient >(
+                               std::dynamic_pointer_cast< aerodynamics::CustomAerodynamicCoefficientInterface >(
+                                       currentBody->getAerodynamicCoefficientInterface( ) ),
+                               dragCoefficientSettings->arcStartTimeList_,
+                               currentBodyName );
+                   }
+                   break;
+               }
+               break;
+           }
+           case arc_wise_empirical_acceleration_coefficients: {
+               if( propagatorSettings == nullptr )
+               {
+                   throw std::runtime_error(
+                           "Error when creating arc_wise_empirical_acceleration_coefficients parameter, no propagatorSettings provided." );
+               }
+
+               // Check input consistency
+               std::shared_ptr< ArcWiseEmpiricalAccelerationEstimatableParameterSettings > empiricalAccelerationSettings =
+                       std::dynamic_pointer_cast< ArcWiseEmpiricalAccelerationEstimatableParameterSettings >( vectorParameterName );
+               if( empiricalAccelerationSettings == nullptr )
+               {
+                   throw std::runtime_error(
+                           "Error when trying to make constant empirical acceleration coefficients parameter, settings type "
+                           "inconsistent" );
+               }
+               else
+               {
+                   std::vector< std::shared_ptr< basic_astrodynamics::AccelerationModel3d > > associatedAccelerationModels =
+                           getAccelerationModelsListForParametersFromBase< InitialStateParameterType, TimeType >( propagatorSettings,
+                                                                                                                  vectorParameterName );
+                   std::vector< std::shared_ptr< basic_astrodynamics::EmpiricalAcceleration > > empiricalAccelerations;
+                   for( unsigned int i = 0; i < associatedAccelerationModels.size( ); i++ )
+                   {
+                       // Create parameter object
+                       if( std::dynamic_pointer_cast< basic_astrodynamics::EmpiricalAcceleration >(
+                                   associatedAccelerationModels.at( i ) ) != nullptr )
+                       {
+                           empiricalAccelerations.push_back( std::dynamic_pointer_cast< basic_astrodynamics::EmpiricalAcceleration >(
+                                   associatedAccelerationModels.at( i ) ) );
+                       }
+                       else
+                       {
+                           throw std::runtime_error(
+                                   "Error, expected EmpiricalAcceleration in list when creating "
+                                   "arc_wise_empirical_acceleration_coefficients parameter" );
+                       }
+                   }
+
+                   if( associatedAccelerationModels.size( ) == 0 )
+                   {
+                       throw std::runtime_error(
+                               "Error, no EmpiricalAcceleration objects found when making arc-wise empirical acceleration parameter" );
+                   }
+                   // Create arcwise empirical acceleration parameter
+                   vectorParameterToEstimate = std::make_shared< ArcWiseEmpiricalAccelerationCoefficientsParameter >(
+                           empiricalAccelerations,
+                           empiricalAccelerationSettings->parameterType_.second.first,
+                           empiricalAccelerationSettings->parameterType_.second.second,
+                           empiricalAccelerationSettings->componentsToEstimate_,
+                           empiricalAccelerationSettings->arcStartTimeList_ );
+               }
+
+               break;
+           }
+           case full_degree_tidal_love_number: {
+               // Check input consistency
+               std::shared_ptr< FullDegreeTidalLoveNumberEstimatableParameterSettings > tidalLoveNumberSettings =
+                       std::dynamic_pointer_cast< FullDegreeTidalLoveNumberEstimatableParameterSettings >( vectorParameterName );
+               if( tidalLoveNumberSettings == nullptr )
+               {
+                   throw std::runtime_error( "Error, expected tidal love number parameter settings." );
+               }
+               else
+               {
+                   // Check consistency of body gravity field
+                   std::shared_ptr< GravityFieldModel > gravityField = currentBody->getGravityFieldModel( );
+                   std::shared_ptr< TimeDependentSphericalHarmonicsGravityField > timeDepGravityField =
+                           std::dynamic_pointer_cast< TimeDependentSphericalHarmonicsGravityField >( gravityField );
+                   if( timeDepGravityField == nullptr )
+                   {
+                       throw std::runtime_error( "Error, requested tidal love number parameter of " +
+                                                 vectorParameterName->parameterType_.second.first +
+                                                 ", but body does not have a time dependent spherical harmonic gravity field." );
+                   }
+                   else if( currentBody->getGravityFieldVariationSet( ) == nullptr )
+                   {
+                       throw std::runtime_error( "Error, requested tidal love number parameter of " +
+                                                 vectorParameterName->parameterType_.second.first +
+                                                 ", but body does not have gravity field variations" );
+                   }
+                   else
+                   {
+                       // Get associated gravity field variation
+                       std::shared_ptr< gravitation::BasicSolidBodyTideGravityFieldVariations > gravityFieldVariation =
+                               std::dynamic_pointer_cast< gravitation::BasicSolidBodyTideGravityFieldVariations >(
+                                       currentBody->getGravityFieldVariationSet( )->getDirectTidalGravityFieldVariation(
+                                               tidalLoveNumberSettings->deformingBodies_ ) );
+
+                       // Create parameter object
+                       if( gravityFieldVariation != nullptr )
+                       {
+                           vectorParameterToEstimate =
+                                   std::make_shared< FullDegreeTidalLoveNumber >( gravityFieldVariation,
+                                                                                  currentBodyName,
+                                                                                  tidalLoveNumberSettings->degree_,
+                                                                                  tidalLoveNumberSettings->useComplexValue_ );
+                       }
+                       else
+                       {
+                           throw std::runtime_error( "Error, expected BasicSolidBodyTideGravityFieldVariations for tidal love number" );
+                       }
+                   }
+               }
+               break;
+           }
+           case single_degree_variable_tidal_love_number: {
+               // Check input consistency
+               std::shared_ptr< SingleDegreeVariableTidalLoveNumberEstimatableParameterSettings > tidalLoveNumberSettings =
+                       std::dynamic_pointer_cast< SingleDegreeVariableTidalLoveNumberEstimatableParameterSettings >( vectorParameterName );
+               if( tidalLoveNumberSettings == nullptr )
+               {
+                   throw std::runtime_error( "Error, expected variable tidal love number parameter settings " );
+               }
+               else
+               {
+                   // Check consistency of body gravity field
+                   std::shared_ptr< TimeDependentSphericalHarmonicsGravityField > timeDepGravityField =
+                           std::dynamic_pointer_cast< TimeDependentSphericalHarmonicsGravityField >(
+                                   currentBody->getGravityFieldModel( ) );
+                   if( timeDepGravityField == nullptr )
+                   {
+                       throw std::runtime_error( "Error, requested variable tidal love number parameter of " +
+                                                 vectorParameterName->parameterType_.second.first +
+                                                 ", but body does not have a time dependent spherical harmonic gravity field." );
+                   }
+                   else if( currentBody->getGravityFieldVariationSet( ) == nullptr )
+                   {
+                       throw std::runtime_error( "Error, requested variable tidal love number parameter of " +
+                                                 vectorParameterName->parameterType_.second.first +
+                                                 ", but body does not have gravity field variations" );
+                   }
+                   else
+                   {
+                       // Get associated gravity field variation
+                       std::shared_ptr< gravitation::BasicSolidBodyTideGravityFieldVariations > gravityFieldVariation =
+                               std::dynamic_pointer_cast< gravitation::BasicSolidBodyTideGravityFieldVariations >(
+                                       currentBody->getGravityFieldVariationSet( )->getDirectTidalGravityFieldVariation(
+                                               tidalLoveNumberSettings->deformingBodies_ ) );
+
+                       // Create parameter object
+                       if( gravityFieldVariation != nullptr )
+                       {
+                           std::vector< int > orders = tidalLoveNumberSettings->orders_;
+                           if( std::find( orders.begin( ), orders.end( ), 0 ) != orders.end( ) &&
+                               tidalLoveNumberSettings->useComplexValue_ )
+                           {
+                               std::cerr << "Warning, creating parameter to estimate complex Love number at order 0, but imaginary part "
+                                            "has no influence on dynamcis"
+                                         << std::endl;
+                           }
+                           vectorParameterToEstimate =
+                                   std::make_shared< SingleDegreeVariableTidalLoveNumber >( gravityFieldVariation,
+                                                                                            currentBodyName,
+                                                                                            tidalLoveNumberSettings->degree_,
+                                                                                            tidalLoveNumberSettings->orders_,
+                                                                                            tidalLoveNumberSettings->useComplexValue_ );
+                       }
+                       else
+                       {
+                           throw std::runtime_error(
+                                   "Error, expected BasicSolidBodyTideGravityFieldVariations for variable tidal love number" );
+                       }
+                   }
+               }
+               break;
+           }
+           case mode_coupled_tidal_love_numbers: {
+               // Check input consistency
+               std::shared_ptr< ModeCoupledTidalLoveNumberEstimatableParameterSettings > tidalLoveNumberSettings =
+                       std::dynamic_pointer_cast< ModeCoupledTidalLoveNumberEstimatableParameterSettings >( vectorParameterName );
+               if( tidalLoveNumberSettings == nullptr )
+               {
+                   throw std::runtime_error( "Error, expected mode-coupled tidal love number parameter settings " );
+               }
+               else
+               {
+                   // Check consistency of body gravity field
+                   std::shared_ptr< TimeDependentSphericalHarmonicsGravityField > timeDepGravityField =
+                           std::dynamic_pointer_cast< TimeDependentSphericalHarmonicsGravityField >(
+                                   currentBody->getGravityFieldModel( ) );
+                   if( timeDepGravityField == nullptr )
+                   {
+                       throw std::runtime_error( "Error, requested mode-coupled tidal love number parameter of " +
+                                                 vectorParameterName->parameterType_.second.first +
+                                                 ", but body does not have a time dependent spherical harmonic gravity field." );
+                   }
+                   else if( currentBody->getGravityFieldVariationSet( ) == nullptr )
+                   {
+                       throw std::runtime_error( "Error, requested mode-coupled tidal love number parameter of " +
+                                                 vectorParameterName->parameterType_.second.first +
+                                                 ", but body does not have gravity field variations" );
+                   }
+                   else
+                   {
+                       // Get associated gravity field variation
+                       std::shared_ptr< gravitation::ModeCoupledSolidBodyTideGravityFieldVariations > gravityFieldVariation =
+                               std::dynamic_pointer_cast< gravitation::ModeCoupledSolidBodyTideGravityFieldVariations >(
+                                       currentBody->getGravityFieldVariationSet( )->getDirectTidalGravityFieldVariation(
+                                               tidalLoveNumberSettings->deformingBodies_, mode_coupled_solid_body ) );
+
+                       // Create parameter object
+                       if( gravityFieldVariation != nullptr )
+                       {
+                           vectorParameterToEstimate =
+                                   std::make_shared< ModeCoupledTidalLoveNumber >( gravityFieldVariation,
                                                                                    currentBodyName,
-                                                                                   tidalLoveNumberSettings->degree_,
+                                                                                   tidalLoveNumberSettings->loveNumberIndices_,
                                                                                    tidalLoveNumberSettings->useComplexValue_ );
-                        }
-                        else
-                        {
-                            throw std::runtime_error( "Error, expected BasicSolidBodyTideGravityFieldVariations for tidal love number" );
-                        }
-                    }
-                }
-                break;
-            }
-            case single_degree_variable_tidal_love_number: {
-                // Check input consistency
-                std::shared_ptr< SingleDegreeVariableTidalLoveNumberEstimatableParameterSettings > tidalLoveNumberSettings =
-                        std::dynamic_pointer_cast< SingleDegreeVariableTidalLoveNumberEstimatableParameterSettings >( vectorParameterName );
-                if( tidalLoveNumberSettings == nullptr )
-                {
-                    throw std::runtime_error( "Error, expected variable tidal love number parameter settings " );
-                }
-                else
-                {
-                    // Check consistency of body gravity field
-                    std::shared_ptr< TimeDependentSphericalHarmonicsGravityField > timeDepGravityField =
-                            std::dynamic_pointer_cast< TimeDependentSphericalHarmonicsGravityField >(
-                                    currentBody->getGravityFieldModel( ) );
-                    if( timeDepGravityField == nullptr )
-                    {
-                        throw std::runtime_error( "Error, requested variable tidal love number parameter of " +
-                                                  vectorParameterName->parameterType_.second.first +
-                                                  ", but body does not have a time dependent spherical harmonic gravity field." );
-                    }
-                    else if( currentBody->getGravityFieldVariationSet( ) == nullptr )
-                    {
-                        throw std::runtime_error( "Error, requested variable tidal love number parameter of " +
-                                                  vectorParameterName->parameterType_.second.first +
-                                                  ", but body does not have gravity field variations" );
-                    }
-                    else
-                    {
-                        // Get associated gravity field variation
-                        std::shared_ptr< gravitation::BasicSolidBodyTideGravityFieldVariations > gravityFieldVariation =
-                                std::dynamic_pointer_cast< gravitation::BasicSolidBodyTideGravityFieldVariations >(
-                                        currentBody->getGravityFieldVariationSet( )->getDirectTidalGravityFieldVariation(
-                                                tidalLoveNumberSettings->deformingBodies_ ) );
-
-                        // Create parameter object
-                        if( gravityFieldVariation != nullptr )
-                        {
-                            std::vector< int > orders = tidalLoveNumberSettings->orders_;
-                            if( std::find( orders.begin( ), orders.end( ), 0 ) != orders.end( ) &&
-                                tidalLoveNumberSettings->useComplexValue_ )
-                            {
-                                std::cerr << "Warning, creating parameter to estimate complex Love number at order 0, but imaginary part "
-                                             "has no influence on dynamcis"
-                                          << std::endl;
-                            }
-                            vectorParameterToEstimate =
-                                    std::make_shared< SingleDegreeVariableTidalLoveNumber >( gravityFieldVariation,
-                                                                                             currentBodyName,
-                                                                                             tidalLoveNumberSettings->degree_,
-                                                                                             tidalLoveNumberSettings->orders_,
-                                                                                             tidalLoveNumberSettings->useComplexValue_ );
-                        }
-                        else
-                        {
-                            throw std::runtime_error(
-                                    "Error, expected BasicSolidBodyTideGravityFieldVariations for variable tidal love number" );
-                        }
-                    }
-                }
-                break;
-            }
-            case mode_coupled_tidal_love_numbers: {
-                // Check input consistency
-                std::shared_ptr< ModeCoupledTidalLoveNumberEstimatableParameterSettings > tidalLoveNumberSettings =
-                        std::dynamic_pointer_cast< ModeCoupledTidalLoveNumberEstimatableParameterSettings >( vectorParameterName );
-                if( tidalLoveNumberSettings == nullptr )
-                {
-                    throw std::runtime_error( "Error, expected mode-coupled tidal love number parameter settings " );
-                }
-                else
-                {
-                    // Check consistency of body gravity field
-                    std::shared_ptr< TimeDependentSphericalHarmonicsGravityField > timeDepGravityField =
-                            std::dynamic_pointer_cast< TimeDependentSphericalHarmonicsGravityField >(
-                                    currentBody->getGravityFieldModel( ) );
-                    if( timeDepGravityField == nullptr )
-                    {
-                        throw std::runtime_error( "Error, requested mode-coupled tidal love number parameter of " +
-                                                  vectorParameterName->parameterType_.second.first +
-                                                  ", but body does not have a time dependent spherical harmonic gravity field." );
-                    }
-                    else if( currentBody->getGravityFieldVariationSet( ) == nullptr )
-                    {
-                        throw std::runtime_error( "Error, requested mode-coupled tidal love number parameter of " +
-                                                  vectorParameterName->parameterType_.second.first +
-                                                  ", but body does not have gravity field variations" );
-                    }
-                    else
-                    {
-                        // Get associated gravity field variation
-                        std::shared_ptr< gravitation::ModeCoupledSolidBodyTideGravityFieldVariations > gravityFieldVariation =
-                                std::dynamic_pointer_cast< gravitation::ModeCoupledSolidBodyTideGravityFieldVariations >(
-                                        currentBody->getGravityFieldVariationSet( )->getDirectTidalGravityFieldVariation(
-                                                tidalLoveNumberSettings->deformingBodies_, mode_coupled_solid_body ) );
-
-                        // Create parameter object
-                        if( gravityFieldVariation != nullptr )
-                        {
-                            vectorParameterToEstimate =
-                                    std::make_shared< ModeCoupledTidalLoveNumber >( gravityFieldVariation,
-                                                                                    currentBodyName,
-                                                                                    tidalLoveNumberSettings->loveNumberIndices_,
-                                                                                    tidalLoveNumberSettings->useComplexValue_ );
-                        }
-                        else
-                        {
-                            throw std::runtime_error(
-                                    "Error, expected ModeCoupledSolidBodyTideGravityFieldVariations for variable tidal love number" );
-                        }
-                    }
-                }
-                break;
-            }
-            case desaturation_delta_v_values: {
-                if( propagatorSettings == nullptr )
-                {
-                    throw std::runtime_error(
-                            "Error when creating desaturation_delta_v_values parameter, no propagatorSettings provided." );
-                }
-                // Check input consistency.
-                std::string acceleratedBody = vectorParameterName->parameterType_.second.first;
-
-                // Retrieve acceleration model.
-                std::vector< std::shared_ptr< basic_astrodynamics::AccelerationModel< Eigen::Vector3d > > > desaturationAccelerationModels =
-                        getAccelerationModelsListForParametersFromBase< InitialStateParameterType, TimeType >( propagatorSettings,
-                                                                                                               vectorParameterName );
-
-                if( desaturationAccelerationModels.size( ) == 0 )
-                {
-                    throw std::runtime_error( "Error when making desaturation Delta V parameter, no acceleration models found in list" );
-                }
-                else if( desaturationAccelerationModels.size( ) > 1 )
-                {
-                    throw std::runtime_error(
-                            "Error when making desaturation Delta V parameter, multiple acceleration models found in list" );
-                }
-                else
-                {
-                    // Create desaturation deltaV values parameter.
-                    vectorParameterToEstimate = std::make_shared< DesaturationDeltaV >(
-                            std::dynamic_pointer_cast< propulsion::MomentumWheelDesaturationThrustAcceleration >(
-                                    desaturationAccelerationModels.at( 0 ) ),
-                            acceleratedBody );
-                }
-
-                break;
-            }
-            case periodic_spin_variation: {
-                if( std::dynamic_pointer_cast< PlanetaryRotationModel >( currentBody->getRotationalEphemeris( ) ) == nullptr )
-                {
-                    std::string errorMessage = "Warning, no full planetary rotational ephemeris" + currentBodyName +
-                            " when making periodic spin variation parameter";
-                    throw std::runtime_error( errorMessage );
-                }
-                else
-                {
-                    vectorParameterToEstimate = std::make_shared< PeriodicSpinVariation >(
-                            std::dynamic_pointer_cast< PlanetaryRotationModel >( currentBody->getRotationalEphemeris( ) ),
-                            currentBodyName );
-                }
-                break;
-            }
-            case global_polynomial_clock_corrections: {
-                std::shared_ptr< GlobalPolynomialClockCorrectionsParameterSettings > polynomialClockParameterSettings =
-                        std::dynamic_pointer_cast< GlobalPolynomialClockCorrectionsParameterSettings >( vectorParameterName );
-                if( polynomialClockParameterSettings == NULL )
-                {
-                    std::cerr << "Error, expected global polynomial clock variation settings " << std::endl;
-                }
-                else
-                {
-                    std::shared_ptr< system_models::TimingSystem > timingSystem =
-                            getTimingSystem( polynomialClockParameterSettings->parameterType_.second, bodies );
-                    if( timingSystem == NULL )
-                    {
-                        std::cerr << "Error when making global polynomial clock variation parameter, could not find timing system of:  "
-                                  << polynomialClockParameterSettings->parameterType_.second.first << " "
-                                  << polynomialClockParameterSettings->parameterType_.second.second << std::endl;
-                    }
-                    else
-                    {
-                        vectorParameterToEstimate = std::make_shared< GlobalPolynomialClockCorrections >(
-                                timingSystem,
-                                polynomialClockParameterSettings->correctionPowers_,
-                                polynomialClockParameterSettings->parameterType_.second.first,
-                                polynomialClockParameterSettings->parameterType_.second.second );
-                    }
-                }
-                break;
-            }
-            case polynomial_gravity_field_variation_amplitudes: {
-                std::shared_ptr< PolynomialGravityFieldVariationEstimatableParameterSettings > gravityFieldVariationSettings =
-                        std::dynamic_pointer_cast< PolynomialGravityFieldVariationEstimatableParameterSettings >( vectorParameterName );
-                if( gravityFieldVariationSettings == nullptr )
-                {
-                    throw std::runtime_error( "Error, expected polynomial gravity field variation parameter settings " );
-                }
-
-                // Check consistency of body gravity field
-                std::shared_ptr< GravityFieldModel > gravityField = currentBody->getGravityFieldModel( );
-                std::shared_ptr< TimeDependentSphericalHarmonicsGravityField > timeDepGravityField =
-                        std::dynamic_pointer_cast< TimeDependentSphericalHarmonicsGravityField >( gravityField );
-                if( timeDepGravityField == nullptr )
-                {
-                    throw std::runtime_error( "Error, requested polynomial gravity field variation parameter of " +
-                                              vectorParameterName->parameterType_.second.first +
-                                              ", but body does not have a time dependent spherical harmonic gravity field." );
-                }
-                else if( currentBody->getGravityFieldVariationSet( ) == nullptr )
-                {
-                    throw std::runtime_error( "Error, requested polynomial gravity field variation parameter of " +
-                                              vectorParameterName->parameterType_.second.first +
-                                              ", but body does not have gravity field variations" );
-                }
-                else
-                {
-                    // Get associated gravity field variation
-                    std::pair< bool, std::shared_ptr< gravitation::GravityFieldVariations > > gravityFieldVariation =
-                            currentBody->getGravityFieldVariationSet( )->getGravityFieldVariation( polynomial_variation );
-                    if( gravityFieldVariation.first == 0 )
-                    {
-                        throw std::runtime_error(
-                                "Error when creating polynomial gravity field variation parameter; associated gravity field model not "
-                                "found." );
-                    }
-                    std::shared_ptr< gravitation::PolynomialGravityFieldVariations > polynomialVariaton =
-                            std::dynamic_pointer_cast< gravitation::PolynomialGravityFieldVariations >( gravityFieldVariation.second );
-
-                    // Create parameter object
-                    if( polynomialVariaton != nullptr )
-                    {
-                        vectorParameterToEstimate = std::make_shared< PolynomialGravityFieldVariationsParameters >(
-                                polynomialVariaton,
-                                gravityFieldVariationSettings->cosineBlockIndicesPerPower_,
-                                gravityFieldVariationSettings->sineBlockIndicesPerPower_,
-                                currentBodyName );
-                    }
-                    else
-                    {
-                        throw std::runtime_error(
-                                "Error, expected PolynomialGravityFieldVariations when creating polynomial gravity field variation "
-                                "parameter" );
-                    }
-                }
-                break;
-            }
-            case arc_wise_polynomial_clock_corrections: {
-                std::shared_ptr< MultiArcPolynomialClockCorrectionsParameterSettings > polynomialClockParameterSettings =
-                        std::dynamic_pointer_cast< MultiArcPolynomialClockCorrectionsParameterSettings >( vectorParameterName );
-                if( polynomialClockParameterSettings == NULL )
-                {
-                    std::cerr << "Error, expected multi-arc polynomial clock variation settings " << std::endl;
-                }
-                else
-                {
-                    std::shared_ptr< system_models::TimingSystem > timingSystem =
-                            getTimingSystem( polynomialClockParameterSettings->parameterType_.second, bodies );
-                    if( timingSystem == NULL )
-                    {
-                        std::cerr << "Error when making multi-arc polynomial clock variation parameter, could not find timing system of:  "
-                                  << polynomialClockParameterSettings->parameterType_.second.first << " "
-                                  << polynomialClockParameterSettings->parameterType_.second.second << std::endl;
-                    }
-                    else
-                    {
-                        vectorParameterToEstimate = std::make_shared< MultiArcClockCorrections >(
-                                timingSystem,
-                                polynomialClockParameterSettings->correctionPowers_,
-                                polynomialClockParameterSettings->arcIndices_,
-                                polynomialClockParameterSettings->parameterType_.second.first,
-                                polynomialClockParameterSettings->parameterType_.second.second );
-                    }
-                }
-                break;
-            }
-            case periodic_gravity_field_variation_amplitudes: {
-                std::shared_ptr< PeriodicGravityFieldVariationEstimatableParameterSettings > gravityFieldVariationSettings =
-                        std::dynamic_pointer_cast< PeriodicGravityFieldVariationEstimatableParameterSettings >( vectorParameterName );
-                if( gravityFieldVariationSettings == nullptr )
-                {
-                    throw std::runtime_error( "Error, expected periodic gravity field variation parameter settings " );
-                }
-
-                // Check consistency of body gravity field
-                std::shared_ptr< GravityFieldModel > gravityField = currentBody->getGravityFieldModel( );
-                std::shared_ptr< TimeDependentSphericalHarmonicsGravityField > timeDepGravityField =
-                        std::dynamic_pointer_cast< TimeDependentSphericalHarmonicsGravityField >( gravityField );
-                if( timeDepGravityField == nullptr )
-                {
-                    throw std::runtime_error( "Error, requested periodic gravity field variation parameter of " +
-                                              vectorParameterName->parameterType_.second.first +
-                                              ", but body does not have a time dependent spherical harmonic gravity field." );
-                }
-                else if( currentBody->getGravityFieldVariationSet( ) == nullptr )
-                {
-                    throw std::runtime_error( "Error, requested periodic gravity field variation parameter of " +
-                                              vectorParameterName->parameterType_.second.first +
-                                              ", but body does not have gravity field variations" );
-                }
-                else
-                {
-                    // Get associated gravity field variation
-                    std::pair< bool, std::shared_ptr< gravitation::GravityFieldVariations > > gravityFieldVariation =
-                            currentBody->getGravityFieldVariationSet( )->getGravityFieldVariation( periodic_variation );
-                    if( gravityFieldVariation.first == 0 )
-                    {
-                        throw std::runtime_error(
-                                "Error when creating periodic gravity field variation parameter; associated gravity field model not "
-                                "found." );
-                    }
-                    std::shared_ptr< gravitation::PeriodicGravityFieldVariations > periodicVariaton =
-                            std::dynamic_pointer_cast< gravitation::PeriodicGravityFieldVariations >( gravityFieldVariation.second );
-
-                    // Create parameter object
-                    if( periodicVariaton != nullptr )
-                    {
-                        vectorParameterToEstimate = std::make_shared< PeriodicGravityFieldVariationsParameters >(
-                                periodicVariaton,
-                                gravityFieldVariationSettings->cosineBlockIndicesPerPower_,
-                                gravityFieldVariationSettings->sineBlockIndicesPerPower_,
-                                currentBodyName );
-                    }
-                    else
-                    {
-                        throw std::runtime_error(
-                                "Error, expected PeriodicGravityFieldVariations when creating periodic gravity field variation parameter" );
-                    }
-                }
-                break;
-            }
-            case polar_motion_amplitude: {
-                if( std::dynamic_pointer_cast< PlanetaryRotationModel >( currentBody->getRotationalEphemeris( ) ) == nullptr )
-                {
-                    std::string errorMessage = "Warning, no full planetary rotational ephemeris" + currentBodyName +
-                            " when making polar motion amplitude parameter";
-                    throw std::runtime_error( errorMessage );
-                }
-                else
-                {
-                    vectorParameterToEstimate = std::make_shared< PolarMotionAmplitude >(
-                            std::dynamic_pointer_cast< PlanetaryRotationModel >( currentBody->getRotationalEphemeris( ) ),
-                            currentBodyName );
-                }
-                break;
-            }
-            case nominal_rotation_pole_position: {
-                if( std::dynamic_pointer_cast< IauRotationModel >( currentBody->getRotationalEphemeris( ) ) == nullptr )
-                {
-                    std::string errorMessage =
-                            "Warning, no iau rotational ephemeris" + currentBodyName + " when making nominal rotation pole parameter";
-                    throw std::runtime_error( errorMessage );
-                }
-                else
-                {
-                    vectorParameterToEstimate = std::make_shared< NominalRotationPoleParameter >(
-                            std::dynamic_pointer_cast< IauRotationModel >( currentBody->getRotationalEphemeris( ) ), currentBodyName );
-                }
-                break;
-            }
-            case rotation_pole_position_rate: {
-                if( std::dynamic_pointer_cast< IauRotationModel >( currentBody->getRotationalEphemeris( ) ) == nullptr )
-                {
-                    std::string errorMessage =
-                            "Warning, no iau rotational ephemeris" + currentBodyName + " when making rotation pole rate parameter";
-                    throw std::runtime_error( errorMessage );
-                }
-                else
-                {
-                    vectorParameterToEstimate = std::make_shared< RotationPoleRateParameter >(
-                            std::dynamic_pointer_cast< IauRotationModel >( currentBody->getRotationalEphemeris( ) ), currentBodyName );
-                }
-                break;
-            }
-            case rotation_longitudinal_libration_terms: {
-                std::shared_ptr< LongitdinalLibrationTermsParameterSettings > librationParameterSettings =
-                        std::dynamic_pointer_cast< LongitdinalLibrationTermsParameterSettings >( vectorParameterName );
-                if( librationParameterSettings == nullptr )
-                {
-                    throw std::runtime_error( "Error, expected longitudinal libration parameter settings " );
-                }
-                else
-                {
-                    if( std::dynamic_pointer_cast< IauRotationModel >( currentBody->getRotationalEphemeris( ) ) == nullptr )
-                    {
-                        std::string errorMessage =
-                                "Warning, no iau rotational ephemeris" + currentBodyName + " when making longitudinal libration parameter";
-                        throw std::runtime_error( errorMessage );
-                    }
-                    else
-                    {
-                        vectorParameterToEstimate = std::make_shared< RotationLongitudinalLibrationTermsParameter >(
-                                std::dynamic_pointer_cast< IauRotationModel >( currentBody->getRotationalEphemeris( ) ),
-                                librationParameterSettings->librationAngularFrequencies_,
-                                currentBodyName );
-                    }
-                }
-                break;
-            }
-            case custom_estimated_parameter: {
-                std::shared_ptr< CustomEstimatableParameterSettings > customParameterSettings =
-                        std::dynamic_pointer_cast< CustomEstimatableParameterSettings >( vectorParameterName );
-                if( customParameterSettings == nullptr )
-                {
-                    throw std::runtime_error( "Error, expected variable custom parameter settings " );
-                }
-                else
-                {
-                    vectorParameterToEstimate =
-                            std::make_shared< CustomEstimatableParameter >( customParameterSettings->parameterType_.second.second,
-                                                                            customParameterSettings->parameterSize_,
-                                                                            customParameterSettings->getParameterFunction_,
-                                                                            customParameterSettings->setParameterFunction_ );
-                }
-                break;
-            }
-            default:
-                std::string errorMessage = "Warning, this vector parameter (" +
-                        std::to_string( vectorParameterName->parameterType_.first ) +
-                        ") has not yet been implemented when making parameters";
-                throw std::runtime_error( errorMessage );
-        }
-    }
-
-    if( vectorParameterName->customPartialSettings_.size( ) != 0 )
-    {
-        vectorParameterToEstimate->setCustomPartialSettings( vectorParameterName->customPartialSettings_ );
-    }
-
-    return vectorParameterToEstimate;
+                       }
+                       else
+                       {
+                           throw std::runtime_error(
+                                   "Error, expected ModeCoupledSolidBodyTideGravityFieldVariations for variable tidal love number" );
+                       }
+                   }
+               }
+               break;
+           }
+           case desaturation_delta_v_values: {
+               if( propagatorSettings == nullptr )
+               {
+                   throw std::runtime_error(
+                           "Error when creating desaturation_delta_v_values parameter, no propagatorSettings provided." );
+               }
+               // Check input consistency.
+               std::string acceleratedBody = vectorParameterName->parameterType_.second.first;
+
+               // Retrieve acceleration model.
+               std::vector< std::shared_ptr< basic_astrodynamics::AccelerationModel< Eigen::Vector3d > > > desaturationAccelerationModels =
+                       getAccelerationModelsListForParametersFromBase< InitialStateParameterType, TimeType >( propagatorSettings,
+                                                                                                              vectorParameterName );
+
+               if( desaturationAccelerationModels.size( ) == 0 )
+               {
+                   throw std::runtime_error( "Error when making desaturation Delta V parameter, no acceleration models found in list" );
+               }
+               else if( desaturationAccelerationModels.size( ) > 1 )
+               {
+                   throw std::runtime_error(
+                           "Error when making desaturation Delta V parameter, multiple acceleration models found in list" );
+               }
+               else
+               {
+                   // Create desaturation deltaV values parameter.
+                   vectorParameterToEstimate = std::make_shared< DesaturationDeltaV >(
+                           std::dynamic_pointer_cast< propulsion::MomentumWheelDesaturationThrustAcceleration >(
+                                   desaturationAccelerationModels.at( 0 ) ),
+                           acceleratedBody );
+               }
+
+               break;
+           }
+           case periodic_spin_variation: {
+               if( std::dynamic_pointer_cast< PlanetaryRotationModel >( currentBody->getRotationalEphemeris( ) ) == nullptr )
+               {
+                   std::string errorMessage = "Warning, no full planetary rotational ephemeris" + currentBodyName +
+                           " when making periodic spin variation parameter";
+                   throw std::runtime_error( errorMessage );
+               }
+               else
+               {
+                   vectorParameterToEstimate = std::make_shared< PeriodicSpinVariation >(
+                           std::dynamic_pointer_cast< PlanetaryRotationModel >( currentBody->getRotationalEphemeris( ) ),
+                           currentBodyName );
+               }
+               break;
+           }
+           case global_polynomial_clock_corrections: {
+               std::shared_ptr< GlobalPolynomialClockCorrectionsParameterSettings > polynomialClockParameterSettings =
+                       std::dynamic_pointer_cast< GlobalPolynomialClockCorrectionsParameterSettings >( vectorParameterName );
+               if( polynomialClockParameterSettings == NULL )
+               {
+                   std::cerr << "Error, expected global polynomial clock variation settings " << std::endl;
+               }
+               else
+               {
+                   std::shared_ptr< system_models::TimingSystem > timingSystem =
+                           getTimingSystem( polynomialClockParameterSettings->parameterType_.second, bodies );
+                   if( timingSystem == NULL )
+                   {
+                       std::cerr << "Error when making global polynomial clock variation parameter, could not find timing system of:  "
+                                 << polynomialClockParameterSettings->parameterType_.second.first << " "
+                                 << polynomialClockParameterSettings->parameterType_.second.second << std::endl;
+                   }
+                   else
+                   {
+                       vectorParameterToEstimate = std::make_shared< GlobalPolynomialClockCorrections >(
+                               timingSystem,
+                               polynomialClockParameterSettings->correctionPowers_,
+                               polynomialClockParameterSettings->parameterType_.second.first,
+                               polynomialClockParameterSettings->parameterType_.second.second );
+                   }
+               }
+               break;
+           }
+           case polynomial_gravity_field_variation_amplitudes: {
+               std::shared_ptr< PolynomialGravityFieldVariationEstimatableParameterSettings > gravityFieldVariationSettings =
+                       std::dynamic_pointer_cast< PolynomialGravityFieldVariationEstimatableParameterSettings >( vectorParameterName );
+               if( gravityFieldVariationSettings == nullptr )
+               {
+                   throw std::runtime_error( "Error, expected polynomial gravity field variation parameter settings " );
+               }
+
+               // Check consistency of body gravity field
+               std::shared_ptr< GravityFieldModel > gravityField = currentBody->getGravityFieldModel( );
+               std::shared_ptr< TimeDependentSphericalHarmonicsGravityField > timeDepGravityField =
+                       std::dynamic_pointer_cast< TimeDependentSphericalHarmonicsGravityField >( gravityField );
+               if( timeDepGravityField == nullptr )
+               {
+                   throw std::runtime_error( "Error, requested polynomial gravity field variation parameter of " +
+                                             vectorParameterName->parameterType_.second.first +
+                                             ", but body does not have a time dependent spherical harmonic gravity field." );
+               }
+               else if( currentBody->getGravityFieldVariationSet( ) == nullptr )
+               {
+                   throw std::runtime_error( "Error, requested polynomial gravity field variation parameter of " +
+                                             vectorParameterName->parameterType_.second.first +
+                                             ", but body does not have gravity field variations" );
+               }
+               else
+               {
+                   // Get associated gravity field variation
+                   std::pair< bool, std::shared_ptr< gravitation::GravityFieldVariations > > gravityFieldVariation =
+                           currentBody->getGravityFieldVariationSet( )->getGravityFieldVariation( polynomial_variation );
+                   if( gravityFieldVariation.first == 0 )
+                   {
+                       throw std::runtime_error(
+                               "Error when creating polynomial gravity field variation parameter; associated gravity field model not "
+                               "found." );
+                   }
+                   std::shared_ptr< gravitation::PolynomialGravityFieldVariations > polynomialVariaton =
+                           std::dynamic_pointer_cast< gravitation::PolynomialGravityFieldVariations >( gravityFieldVariation.second );
+
+                   // Create parameter object
+                   if( polynomialVariaton != nullptr )
+                   {
+                       vectorParameterToEstimate = std::make_shared< PolynomialGravityFieldVariationsParameters >(
+                               polynomialVariaton,
+                               gravityFieldVariationSettings->cosineBlockIndicesPerPower_,
+                               gravityFieldVariationSettings->sineBlockIndicesPerPower_,
+                               currentBodyName );
+                   }
+                   else
+                   {
+                       throw std::runtime_error(
+                               "Error, expected PolynomialGravityFieldVariations when creating polynomial gravity field variation "
+                               "parameter" );
+                   }
+               }
+               break;
+           }
+           case arc_wise_polynomial_clock_corrections: {
+               std::shared_ptr< MultiArcPolynomialClockCorrectionsParameterSettings > polynomialClockParameterSettings =
+                       std::dynamic_pointer_cast< MultiArcPolynomialClockCorrectionsParameterSettings >( vectorParameterName );
+               if( polynomialClockParameterSettings == NULL )
+               {
+                   std::cerr << "Error, expected multi-arc polynomial clock variation settings " << std::endl;
+               }
+               else
+               {
+                   std::shared_ptr< system_models::TimingSystem > timingSystem =
+                           getTimingSystem( polynomialClockParameterSettings->parameterType_.second, bodies );
+                   if( timingSystem == NULL )
+                   {
+                       std::cerr << "Error when making multi-arc polynomial clock variation parameter, could not find timing system of:  "
+                                 << polynomialClockParameterSettings->parameterType_.second.first << " "
+                                 << polynomialClockParameterSettings->parameterType_.second.second << std::endl;
+                   }
+                   else
+                   {
+                       vectorParameterToEstimate = std::make_shared< MultiArcClockCorrections >(
+                               timingSystem,
+                               polynomialClockParameterSettings->correctionPowers_,
+                               polynomialClockParameterSettings->arcIndices_,
+                               polynomialClockParameterSettings->parameterType_.second.first,
+                               polynomialClockParameterSettings->parameterType_.second.second );
+                   }
+               }
+               break;
+           }
+           case periodic_gravity_field_variation_amplitudes: {
+               std::shared_ptr< PeriodicGravityFieldVariationEstimatableParameterSettings > gravityFieldVariationSettings =
+                       std::dynamic_pointer_cast< PeriodicGravityFieldVariationEstimatableParameterSettings >( vectorParameterName );
+               if( gravityFieldVariationSettings == nullptr )
+               {
+                   throw std::runtime_error( "Error, expected periodic gravity field variation parameter settings " );
+               }
+
+               // Check consistency of body gravity field
+               std::shared_ptr< GravityFieldModel > gravityField = currentBody->getGravityFieldModel( );
+               std::shared_ptr< TimeDependentSphericalHarmonicsGravityField > timeDepGravityField =
+                       std::dynamic_pointer_cast< TimeDependentSphericalHarmonicsGravityField >( gravityField );
+               if( timeDepGravityField == nullptr )
+               {
+                   throw std::runtime_error( "Error, requested periodic gravity field variation parameter of " +
+                                             vectorParameterName->parameterType_.second.first +
+                                             ", but body does not have a time dependent spherical harmonic gravity field." );
+               }
+               else if( currentBody->getGravityFieldVariationSet( ) == nullptr )
+               {
+                   throw std::runtime_error( "Error, requested periodic gravity field variation parameter of " +
+                                             vectorParameterName->parameterType_.second.first +
+                                             ", but body does not have gravity field variations" );
+               }
+               else
+               {
+                   // Get associated gravity field variation
+                   std::pair< bool, std::shared_ptr< gravitation::GravityFieldVariations > > gravityFieldVariation =
+                           currentBody->getGravityFieldVariationSet( )->getGravityFieldVariation( periodic_variation );
+                   if( gravityFieldVariation.first == 0 )
+                   {
+                       throw std::runtime_error(
+                               "Error when creating periodic gravity field variation parameter; associated gravity field model not "
+                               "found." );
+                   }
+                   std::shared_ptr< gravitation::PeriodicGravityFieldVariations > periodicVariaton =
+                           std::dynamic_pointer_cast< gravitation::PeriodicGravityFieldVariations >( gravityFieldVariation.second );
+
+                   // Create parameter object
+                   if( periodicVariaton != nullptr )
+                   {
+                       vectorParameterToEstimate = std::make_shared< PeriodicGravityFieldVariationsParameters >(
+                               periodicVariaton,
+                               gravityFieldVariationSettings->cosineBlockIndicesPerPower_,
+                               gravityFieldVariationSettings->sineBlockIndicesPerPower_,
+                               currentBodyName );
+                   }
+                   else
+                   {
+                       throw std::runtime_error(
+                               "Error, expected PeriodicGravityFieldVariations when creating periodic gravity field variation parameter" );
+                   }
+               }
+               break;
+           }
+           case polar_motion_amplitude: {
+               if( std::dynamic_pointer_cast< PlanetaryRotationModel >( currentBody->getRotationalEphemeris( ) ) == nullptr )
+               {
+                   std::string errorMessage = "Warning, no full planetary rotational ephemeris" + currentBodyName +
+                           " when making polar motion amplitude parameter";
+                   throw std::runtime_error( errorMessage );
+               }
+               else
+               {
+                   vectorParameterToEstimate = std::make_shared< PolarMotionAmplitude >(
+                           std::dynamic_pointer_cast< PlanetaryRotationModel >( currentBody->getRotationalEphemeris( ) ),
+                           currentBodyName );
+               }
+               break;
+           }
+           case nominal_rotation_pole_position: {
+               if( std::dynamic_pointer_cast< IauRotationModel >( currentBody->getRotationalEphemeris( ) ) == nullptr )
+               {
+                   std::string errorMessage =
+                           "Warning, no iau rotational ephemeris" + currentBodyName + " when making nominal rotation pole parameter";
+                   throw std::runtime_error( errorMessage );
+               }
+               else
+               {
+                   vectorParameterToEstimate = std::make_shared< NominalRotationPoleParameter >(
+                           std::dynamic_pointer_cast< IauRotationModel >( currentBody->getRotationalEphemeris( ) ), currentBodyName );
+               }
+               break;
+           }
+           case rotation_pole_position_rate: {
+               if( std::dynamic_pointer_cast< IauRotationModel >( currentBody->getRotationalEphemeris( ) ) == nullptr )
+               {
+                   std::string errorMessage =
+                           "Warning, no iau rotational ephemeris" + currentBodyName + " when making rotation pole rate parameter";
+                   throw std::runtime_error( errorMessage );
+               }
+               else
+               {
+                   vectorParameterToEstimate = std::make_shared< RotationPoleRateParameter >(
+                           std::dynamic_pointer_cast< IauRotationModel >( currentBody->getRotationalEphemeris( ) ), currentBodyName );
+               }
+               break;
+           }
+           case rotation_longitudinal_libration_terms: {
+               std::shared_ptr< LongitdinalLibrationTermsParameterSettings > librationParameterSettings =
+                       std::dynamic_pointer_cast< LongitdinalLibrationTermsParameterSettings >( vectorParameterName );
+               if( librationParameterSettings == nullptr )
+               {
+                   throw std::runtime_error( "Error, expected longitudinal libration parameter settings " );
+               }
+               else
+               {
+                   if( std::dynamic_pointer_cast< IauRotationModel >( currentBody->getRotationalEphemeris( ) ) == nullptr )
+                   {
+                       std::string errorMessage =
+                               "Warning, no iau rotational ephemeris" + currentBodyName + " when making longitudinal libration parameter";
+                       throw std::runtime_error( errorMessage );
+                   }
+                   else
+                   {
+                       vectorParameterToEstimate = std::make_shared< RotationLongitudinalLibrationTermsParameter >(
+                               std::dynamic_pointer_cast< IauRotationModel >( currentBody->getRotationalEphemeris( ) ),
+                               librationParameterSettings->librationAngularFrequencies_,
+                               currentBodyName );
+                   }
+               }
+               break;
+           }
+           case custom_estimated_parameter: {
+               std::shared_ptr< CustomEstimatableParameterSettings > customParameterSettings =
+                       std::dynamic_pointer_cast< CustomEstimatableParameterSettings >( vectorParameterName );
+               if( customParameterSettings == nullptr )
+               {
+                   throw std::runtime_error( "Error, expected variable custom parameter settings " );
+               }
+               else
+               {
+                   vectorParameterToEstimate =
+                           std::make_shared< CustomEstimatableParameter >( customParameterSettings->parameterType_.second.second,
+                                                                           customParameterSettings->parameterSize_,
+                                                                           customParameterSettings->getParameterFunction_,
+                                                                           customParameterSettings->setParameterFunction_ );
+               }
+               break;
+           }
+           default:
+               std::string errorMessage = "Warning, this vector parameter (" +
+                       std::to_string( vectorParameterName->parameterType_.first ) +
+                       ") has not yet been implemented when making parameters";
+               throw std::runtime_error( errorMessage );
+       }
+   }
+
+   if( vectorParameterName->customPartialSettings_.size( ) != 0 )
+   {
+       vectorParameterToEstimate->setCustomPartialSettings( vectorParameterName->customPartialSettings_ );
+   }
+
+   return vectorParameterToEstimate;
 }
 
 //! Function checking whether the direct tidal parameters to be estimated are not incompatible
 //! Tidal time lag and inverse of tidal quality factor cannot be simultaneously estimated for the same body and deforming bodies.
 template< typename InitialStateParameterType = double >
 bool checkCompatibilityDirectTidalParameters(
-        const std::vector< std::shared_ptr< estimatable_parameters::EstimatableParameterSettings > >& parameterNames )
+       const std::vector< std::shared_ptr< estimatable_parameters::EstimatableParameterSettings > >& parameterNames )
 {
-    using namespace tudat::estimatable_parameters;
-
-    bool compatibleParameters = true;
-    for( unsigned int i = 0; i < parameterNames.size( ); i++ )
-    {
-        if( parameterNames[ i ]->parameterType_.first == direct_dissipation_tidal_time_lag )
-        {
-            std::string associatedBody = parameterNames[ i ]->parameterType_.second.first;
-            std::vector< std::string > deformingBodies =
-                    std::dynamic_pointer_cast< DirectTidalTimeLagEstimatableParameterSettings >( parameterNames[ i ] )->deformingBodies_;
-
-            for( unsigned int j = 0; j < parameterNames.size( ); j++ )
-            {
-                if( i != j )
-                {
-                    if( parameterNames[ j ]->parameterType_.first == inverse_tidal_quality_factor )
-                    {
-                        std::string associatedBody2 = parameterNames[ j ]->parameterType_.second.first;
-                        std::vector< std::string > deformingBodies2 =
-                                std::dynamic_pointer_cast< InverseTidalQualityFactorEstimatableParameterSettings >( parameterNames[ j ] )
-                                        ->deformingBodies_;
-
-                        if( ( associatedBody == associatedBody2 ) && ( deformingBodies == deformingBodies2 ) )
-                        {
-                            compatibleParameters = false;
-                        }
-                    }
-                }
-            }
-        }
-    }
-    return compatibleParameters;
+   using namespace tudat::estimatable_parameters;
+
+   bool compatibleParameters = true;
+   for( unsigned int i = 0; i < parameterNames.size( ); i++ )
+   {
+       if( parameterNames[ i ]->parameterType_.first == direct_dissipation_tidal_time_lag )
+       {
+           std::string associatedBody = parameterNames[ i ]->parameterType_.second.first;
+           std::vector< std::string > deformingBodies =
+                   std::dynamic_pointer_cast< DirectTidalTimeLagEstimatableParameterSettings >( parameterNames[ i ] )->deformingBodies_;
+
+           for( unsigned int j = 0; j < parameterNames.size( ); j++ )
+           {
+               if( i != j )
+               {
+                   if( parameterNames[ j ]->parameterType_.first == inverse_tidal_quality_factor )
+                   {
+                       std::string associatedBody2 = parameterNames[ j ]->parameterType_.second.first;
+                       std::vector< std::string > deformingBodies2 =
+                               std::dynamic_pointer_cast< InverseTidalQualityFactorEstimatableParameterSettings >( parameterNames[ j ] )
+                                       ->deformingBodies_;
+
+                       if( ( associatedBody == associatedBody2 ) && ( deformingBodies == deformingBodies2 ) )
+                       {
+                           compatibleParameters = false;
+                       }
+                   }
+               }
+           }
+       }
+   }
+   return compatibleParameters;
 }
 
 //! Function to create the interface object for estimating any number/type of parameters.
 /*!
- *  Function to create the interface object for estimating any number/type of parameters. This can include both
- *  environmental parameters and initial dynamical states. The types of parameters are defined by the parameterNames m
- *  input variables
- *  \param parameterNames List of objects defining the parameters that are to be estimated.
- *  \param bodies Map of body objects containing the fll simulation environment.
- * \param propagatorSettings Object defining all settigns for the propagator; empty by default (only required for
- * selected parameters).
- *  \return Interface object for estimating a set of parameters.
- */
+*  Function to create the interface object for estimating any number/type of parameters. This can include both
+*  environmental parameters and initial dynamical states. The types of parameters are defined by the parameterNames m
+*  input variables
+*  \param parameterNames List of objects defining the parameters that are to be estimated.
+*  \param bodies Map of body objects containing the fll simulation environment.
+* \param propagatorSettings Object defining all settigns for the propagator; empty by default (only required for
+* selected parameters).
+*  \return Interface object for estimating a set of parameters.
+*/
 template< typename InitialStateParameterType = double, typename TimeType = double >
 std::shared_ptr< estimatable_parameters::EstimatableParameterSet< InitialStateParameterType > > createParametersToEstimate(
-        const std::vector< std::shared_ptr< estimatable_parameters::EstimatableParameterSettings > >& parameterNames,
-        const SystemOfBodies& bodies,
-        const std::shared_ptr< propagators::PropagatorSettings< InitialStateParameterType > > propagatorSettings =
-                std::shared_ptr< propagators::PropagatorSettings< InitialStateParameterType > >( ),
-        const std::vector< std::shared_ptr< estimatable_parameters::EstimatableParameterSettings > >& considerParameterNames =
-                std::vector< std::shared_ptr< estimatable_parameters::EstimatableParameterSettings > >( ),
-        bool printParameterOrderWarning = true )
+       const std::vector< std::shared_ptr< estimatable_parameters::EstimatableParameterSettings > >& parameterNames,
+       const SystemOfBodies& bodies,
+       const std::shared_ptr< propagators::PropagatorSettings< InitialStateParameterType > > propagatorSettings =
+               std::shared_ptr< propagators::PropagatorSettings< InitialStateParameterType > >( ),
+       const std::vector< std::shared_ptr< estimatable_parameters::EstimatableParameterSettings > >& considerParameterNames =
+               std::vector< std::shared_ptr< estimatable_parameters::EstimatableParameterSettings > >( ),
+       bool printParameterOrderWarning = true )
 
 {
-    using namespace tudat::estimatable_parameters;
-
-    std::vector< std::shared_ptr< EstimatableParameter< Eigen::Matrix< InitialStateParameterType, Eigen::Dynamic, 1 > > > >
-            initialDynamicalParametersToEstimate;
-    std::vector< std::shared_ptr< EstimatableParameter< double > > > doubleParametersToEstimate;
-    std::vector< std::shared_ptr< EstimatableParameter< Eigen::VectorXd > > > vectorParametersToEstimate;
-
-    // Check that tidal parameters are not inconsistent
-    if( !checkCompatibilityDirectTidalParameters( parameterNames ) )
-    {
-        throw std::runtime_error(
-                "Error, tidal time lag and inverse tidal quality factor cannot be simultaneously estimated"
-                " for the same bodies." );
-    }
-
-    // Iterate over all parameters.
-    bool vectorParameterIsFound = 0;
-    bool parameterOrderWarningPrinted = 0;
-
-    for( unsigned int i = 0; i < parameterNames.size( ); i++ )
-    {
-        // Create initial dynamical parameters.
-        if( isParameterDynamicalPropertyInitialState( parameterNames.at( i )->parameterType_.first ) )
-        {
-            initialDynamicalParametersToEstimate.push_back(
-                    createInitialDynamicalStateParameterToEstimate< InitialStateParameterType >( bodies, parameterNames.at( i ) ) );
-        }
-        // Create parameters defined by single double value
-        else if( isDoubleParameter( parameterNames[ i ]->parameterType_.first ) == true )
-        {
-            doubleParametersToEstimate.push_back( createDoubleParameterToEstimate< InitialStateParameterType, TimeType >(
-                    parameterNames[ i ], bodies, propagatorSettings ) );
-            if( vectorParameterIsFound == true && parameterOrderWarningPrinted == false )
-            {
-                if( printParameterOrderWarning == true )
-                {
-                    std::cerr << "Warning when creating estimated parameters. The parameters will be ordered such that all parameters "
-                                 "(excluding initial states) "
-                              << "defined by a single variable will be stored before those represented by a list of variables. "
-                              << "The parameter order will be different than those in your parameter settings. It is recommended that you "
-                              << "check the parameter order by calling the "
-                                 "print_parameter_names(Python)/printEstimatableParameterEntries(C++) "
-                                 "function"
-                              << std::endl;
-                }
-                parameterOrderWarningPrinted = true;
-            }
-        }
-        // Create parameters defined by list of double values
-        else if( isDoubleParameter( parameterNames[ i ]->parameterType_.first ) == false )
-        {
-            vectorParametersToEstimate.push_back( createVectorParameterToEstimate< InitialStateParameterType, TimeType >(
-                    parameterNames[ i ], bodies, propagatorSettings ) );
-            vectorParameterIsFound = true;
-        }
-        else
-        {
-            std::string errorMessage = "Error, parameter type of  " + std::string( parameterNames[ i ]->parameterType_.second.first ) +
-                    "of " + std::to_string( parameterNames[ i ]->parameterType_.first ) +
-                    "not recognized when making estimatable parameter set.";
-
-            throw std::runtime_error( errorMessage );
-        }
-    }
-
-    std::shared_ptr< EstimatableParameterSet< InitialStateParameterType > > considerParameters;
-    if( !considerParameterNames.empty( ) )
-    {
-        considerParameters =
-                createParametersToEstimate< InitialStateParameterType, TimeType >( considerParameterNames, bodies, propagatorSettings );
-    }
-
-    return std::make_shared< EstimatableParameterSet< InitialStateParameterType > >(
-            doubleParametersToEstimate, vectorParametersToEstimate, initialDynamicalParametersToEstimate, considerParameters );
+   using namespace tudat::estimatable_parameters;
+
+   std::vector< std::shared_ptr< EstimatableParameter< Eigen::Matrix< InitialStateParameterType, Eigen::Dynamic, 1 > > > >
+           initialDynamicalParametersToEstimate;
+   std::vector< std::shared_ptr< EstimatableParameter< double > > > doubleParametersToEstimate;
+   std::vector< std::shared_ptr< EstimatableParameter< Eigen::VectorXd > > > vectorParametersToEstimate;
+
+   // Check that tidal parameters are not inconsistent
+   if( !checkCompatibilityDirectTidalParameters( parameterNames ) )
+   {
+       throw std::runtime_error(
+               "Error, tidal time lag and inverse tidal quality factor cannot be simultaneously estimated"
+               " for the same bodies." );
+   }
+
+   // Iterate over all parameters.
+   bool vectorParameterIsFound = 0;
+   bool parameterOrderWarningPrinted = 0;
+
+   for( unsigned int i = 0; i < parameterNames.size( ); i++ )
+   {
+       // Create initial dynamical parameters.
+       if( isParameterDynamicalPropertyInitialState( parameterNames.at( i )->parameterType_.first ) )
+       {
+           initialDynamicalParametersToEstimate.push_back(
+                   createInitialDynamicalStateParameterToEstimate< InitialStateParameterType >( bodies, parameterNames.at( i ) ) );
+       }
+       // Create parameters defined by single double value
+       else if( isDoubleParameter( parameterNames[ i ]->parameterType_.first ) == true )
+       {
+           doubleParametersToEstimate.push_back( createDoubleParameterToEstimate< InitialStateParameterType, TimeType >(
+                   parameterNames[ i ], bodies, propagatorSettings ) );
+           if( vectorParameterIsFound == true && parameterOrderWarningPrinted == false )
+           {
+               if( printParameterOrderWarning == true )
+               {
+                   std::cerr << "Warning when creating estimated parameters. The parameters will be ordered such that all parameters "
+                                "(excluding initial states) "
+                             << "defined by a single variable will be stored before those represented by a list of variables. "
+                             << "The parameter order will be different than those in your parameter settings. It is recommended that you "
+                             << "check the parameter order by calling the "
+                                "print_parameter_names(Python)/printEstimatableParameterEntries(C++) "
+                                "function"
+                             << std::endl;
+               }
+               parameterOrderWarningPrinted = true;
+           }
+       }
+       // Create parameters defined by list of double values
+       else if( isDoubleParameter( parameterNames[ i ]->parameterType_.first ) == false )
+       {
+           vectorParametersToEstimate.push_back( createVectorParameterToEstimate< InitialStateParameterType, TimeType >(
+                   parameterNames[ i ], bodies, propagatorSettings ) );
+           vectorParameterIsFound = true;
+       }
+       else
+       {
+           std::string errorMessage = "Error, parameter type of  " + std::string( parameterNames[ i ]->parameterType_.second.first ) +
+                   "of " + std::to_string( parameterNames[ i ]->parameterType_.first ) +
+                   "not recognized when making estimatable parameter set.";
+
+           throw std::runtime_error( errorMessage );
+       }
+   }
+
+   std::shared_ptr< EstimatableParameterSet< InitialStateParameterType > > considerParameters;
+   if( !considerParameterNames.empty( ) )
+   {
+       considerParameters =
+               createParametersToEstimate< InitialStateParameterType, TimeType >( considerParameterNames, bodies, propagatorSettings );
+   }
+
+   return std::make_shared< EstimatableParameterSet< InitialStateParameterType > >(
+           doubleParametersToEstimate, vectorParametersToEstimate, initialDynamicalParametersToEstimate, considerParameters );
 }
 
 //! Function to get the multi-arc parameter equivalent of a single-arc initial state parameter
 /*!
- *  Function to get the multi-arc parameter equivalent of a single-arc initial state parameter. The initial state arcs are
- *  provided as input to this function.
- *  \param singleArcParameter Single-arc parameter object for which the multi-arc equivalent is to be created.
- *  \param arcStartTimes Vector of start times for separate arcs.
- *  \return Multi-arc parameter equivalent of single-arc initial state parameter input
- */
+*  Function to get the multi-arc parameter equivalent of a single-arc initial state parameter. The initial state arcs are
+*  provided as input to this function.
+*  \param singleArcParameter Single-arc parameter object for which the multi-arc equivalent is to be created.
+*  \param arcStartTimes Vector of start times for separate arcs.
+*  \return Multi-arc parameter equivalent of single-arc initial state parameter input
+*/
 template< typename StateScalarType >
 std::shared_ptr< estimatable_parameters::EstimatableParameter< Eigen::Matrix< StateScalarType, Eigen::Dynamic, 1 > > >
 getAssociatedMultiArcParameter(
-        const std::shared_ptr< estimatable_parameters::EstimatableParameter< Eigen::Matrix< StateScalarType, Eigen::Dynamic, 1 > > >
-                singleArcParameter,
-        const std::vector< double >& arcStartTimes )
+       const std::shared_ptr< estimatable_parameters::EstimatableParameter< Eigen::Matrix< StateScalarType, Eigen::Dynamic, 1 > > >
+               singleArcParameter,
+       const std::vector< double >& arcStartTimes )
 {
-    std::shared_ptr< estimatable_parameters::EstimatableParameter< Eigen::Matrix< StateScalarType, Eigen::Dynamic, 1 > > >
-            multiArcParameter;
-
-    // Check state type
-    switch( singleArcParameter->getParameterName( ).first )
-    {
-        case estimatable_parameters::initial_body_state: {
-            // Check input consistency
-            std::shared_ptr< estimatable_parameters::InitialTranslationalStateParameter< StateScalarType > >
-                    singleArcTranslationalStateParameter =
-                            std::dynamic_pointer_cast< estimatable_parameters::InitialTranslationalStateParameter< StateScalarType > >(
-                                    singleArcParameter );
-            if( singleArcTranslationalStateParameter == nullptr )
-            {
-                throw std::runtime_error(
-                        "Error when getting multi-arc parameter from single-arc equivalent, single-arc translational state is "
-                        "inconsistent " );
-            }
-
-            // Retrieve single-arc initial state
-            Eigen::Matrix< StateScalarType, Eigen::Dynamic, 1 > singleArcInitialState =
-                    singleArcTranslationalStateParameter->getParameterValue( );
-
-            // Create multi-arc initial states. First arc initial state is taken from single-arc, other initial states set to zero.
-            Eigen::Matrix< StateScalarType, Eigen::Dynamic, 1 > multiArcInitialStates =
-                    Eigen::Matrix< StateScalarType, Eigen::Dynamic, 1 >::Zero( 6 * arcStartTimes.size( ) );
-            multiArcInitialStates.segment( 0, 6 ) = singleArcInitialState;
-
-            // Creater multi-arc parameter
-            std::vector< std::string > centralBodyList;
-            for( unsigned int i = 0; i < arcStartTimes.size( ); i++ )
-            {
-                centralBodyList.push_back( singleArcTranslationalStateParameter->getCentralBody( ) );
-            }
-            multiArcParameter = std::make_shared< estimatable_parameters::ArcWiseInitialTranslationalStateParameter< StateScalarType > >(
-                    singleArcTranslationalStateParameter->getParameterName( ).second.first,
-                    arcStartTimes,
-                    multiArcInitialStates,
-                    centralBodyList,
-                    singleArcTranslationalStateParameter->getFrameOrientation( ) );
-            break;
-        }
-        default:
-            throw std::runtime_error( "Error when getting multi-arc parameter from single-arc equivalent, parameter type " +
-                                      getParameterTypeString( singleArcParameter->getParameterName( ).first ) + " not recognized." );
-    }
-    return multiArcParameter;
+   std::shared_ptr< estimatable_parameters::EstimatableParameter< Eigen::Matrix< StateScalarType, Eigen::Dynamic, 1 > > >
+           multiArcParameter;
+
+   // Check state type
+   switch( singleArcParameter->getParameterName( ).first )
+   {
+       case estimatable_parameters::initial_body_state: {
+           // Check input consistency
+           std::shared_ptr< estimatable_parameters::InitialTranslationalStateParameter< StateScalarType > >
+                   singleArcTranslationalStateParameter =
+                           std::dynamic_pointer_cast< estimatable_parameters::InitialTranslationalStateParameter< StateScalarType > >(
+                                   singleArcParameter );
+           if( singleArcTranslationalStateParameter == nullptr )
+           {
+               throw std::runtime_error(
+                       "Error when getting multi-arc parameter from single-arc equivalent, single-arc translational state is "
+                       "inconsistent " );
+           }
+
+           // Retrieve single-arc initial state
+           Eigen::Matrix< StateScalarType, Eigen::Dynamic, 1 > singleArcInitialState =
+                   singleArcTranslationalStateParameter->getParameterValue( );
+
+           // Create multi-arc initial states. First arc initial state is taken from single-arc, other initial states set to zero.
+           Eigen::Matrix< StateScalarType, Eigen::Dynamic, 1 > multiArcInitialStates =
+                   Eigen::Matrix< StateScalarType, Eigen::Dynamic, 1 >::Zero( 6 * arcStartTimes.size( ) );
+           multiArcInitialStates.segment( 0, 6 ) = singleArcInitialState;
+
+           // Creater multi-arc parameter
+           std::vector< std::string > centralBodyList;
+           for( unsigned int i = 0; i < arcStartTimes.size( ); i++ )
+           {
+               centralBodyList.push_back( singleArcTranslationalStateParameter->getCentralBody( ) );
+           }
+           multiArcParameter = std::make_shared< estimatable_parameters::ArcWiseInitialTranslationalStateParameter< StateScalarType > >(
+                   singleArcTranslationalStateParameter->getParameterName( ).second.first,
+                   arcStartTimes,
+                   multiArcInitialStates,
+                   centralBodyList,
+                   singleArcTranslationalStateParameter->getFrameOrientation( ) );
+           break;
+       }
+       default:
+           throw std::runtime_error( "Error when getting multi-arc parameter from single-arc equivalent, parameter type " +
+                                     getParameterTypeString( singleArcParameter->getParameterName( ).first ) + " not recognized." );
+   }
+   return multiArcParameter;
 }
 
 //! Function to get initial state vector of estimated dynamical states.
 /*!
- *  Function to get initial state vector of estimated dynamical states (i.e. presently estimated state at propagation
- *  start time.
- *  \param estimatableParameters Object containing all parameters that are to be estimated.
- *  \param propagatorSettings Object containing propagation settings to be used
- *  \return State vector of estimated dynamics at propagation start time.
- */
+*  Function to get initial state vector of estimated dynamical states (i.e. presently estimated state at propagation
+*  start time.
+*  \param estimatableParameters Object containing all parameters that are to be estimated.
+*  \param propagatorSettings Object containing propagation settings to be used
+*  \return State vector of estimated dynamics at propagation start time.
+*/
 template< typename InitialStateParameterType = double, typename TimeType = double >
 void setInitialStateVectorFromParameterSet(
-        const std::shared_ptr< estimatable_parameters::EstimatableParameterSet< InitialStateParameterType > > estimatableParameters,
-        const std::shared_ptr< propagators::PropagatorSettings< InitialStateParameterType > > propagatorSettings )
+       const std::shared_ptr< estimatable_parameters::EstimatableParameterSet< InitialStateParameterType > > estimatableParameters,
+       const std::shared_ptr< propagators::PropagatorSettings< InitialStateParameterType > > propagatorSettings )
 {
-    typedef Eigen::Matrix< InitialStateParameterType, Eigen::Dynamic, 1 > VectorType;
-
-    // Retrieve initial dynamical parameters.
-    std::vector< std::shared_ptr<
-            estimatable_parameters::EstimatableParameter< Eigen::Matrix< InitialStateParameterType, Eigen::Dynamic, 1 > > > >
-            initialDynamicalParameters = estimatableParameters->getEstimatedInitialStateParameters( );
-
-    // Initialize state vector.
-    Eigen::Matrix< InitialStateParameterType, Eigen::Dynamic, 1 > initialStateVector =
-            Eigen::Matrix< InitialStateParameterType, Eigen::Dynamic, 1 >::Zero(
-                    estimatableParameters->getInitialDynamicalStateParameterSize( ), 1 );
-
-    if( std::dynamic_pointer_cast< propagators::SingleArcPropagatorSettings< InitialStateParameterType, TimeType > >(
-                propagatorSettings ) != nullptr )
-    {
-        int vectorSize = 0;
-        // Iterate over list of bodies of which the partials of the accelerations acting on them are required.
-        for( unsigned int i = 0; i < initialDynamicalParameters.size( ); i++ )
-        {
-            if( isParameterDynamicalPropertyInitialState( initialDynamicalParameters.at( i )->getParameterName( ).first ) )
-            {
-                int currentParameterSize = initialDynamicalParameters.at( i )->getParameterSize( );
-                initialStateVector.block( vectorSize, 0, currentParameterSize, 1 ) =
-                        initialDynamicalParameters.at( i )->getParameterValue( );
-
-                vectorSize += currentParameterSize;
-            }
-        }
-
-        propagatorSettings->resetInitialStates( initialStateVector.block( 0, 0, vectorSize, 1 ) );
-    }
-    else if( std::dynamic_pointer_cast< propagators::MultiArcPropagatorSettings< InitialStateParameterType, TimeType > >(
-                     propagatorSettings ) )
-    {
-        std::shared_ptr< propagators::MultiArcPropagatorSettings< InitialStateParameterType, TimeType > > multiArcSettings =
-                std::dynamic_pointer_cast< propagators::MultiArcPropagatorSettings< InitialStateParameterType, TimeType > >(
-                        propagatorSettings );
-
-        std::vector< std::shared_ptr< propagators::SingleArcPropagatorSettings< InitialStateParameterType, TimeType > > >
-                singleArcSettings = multiArcSettings->getSingleArcSettings( );
-        int numberOfArcs = singleArcSettings.size( );
-
-        // Counting in how many arcs each body has already been propagated/estimated.
-        std::map< propagators::IntegratedStateType, std::map< std::string, unsigned int > > initialStatesBodiesCounter;
-
-        for( int i = 0; i < numberOfArcs; i++ )
-        {
-            std::map< propagators::IntegratedStateType, std::map< std::pair< std::string, std::string >, VectorType > >
-                    currentArcInitialStates;
-
-            std::shared_ptr< propagators::TranslationalStatePropagatorSettings< InitialStateParameterType, TimeType > >
-                    singleArcTranslationalStatePropagatorSettings = std::dynamic_pointer_cast<
-                            propagators::TranslationalStatePropagatorSettings< InitialStateParameterType, TimeType > >(
-                            singleArcSettings.at( i ) );
-
-            if( singleArcTranslationalStatePropagatorSettings == nullptr )
-            {
-                throw std::runtime_error( "Propagator settings for arc " + std::to_string( i ) +
-                                          " are not translational state propagator settings. "
-                                          " Other propagator settings not supported (yet) for multi-arc propagation." );
-            }
-            else
-            {
-                for( unsigned int j = 0; j < initialDynamicalParameters.size( ); j++ )
-                {
-                    VectorType currentParameterValue = initialDynamicalParameters.at( j )->getParameterValue( );
-                    int currentParameterSize = initialDynamicalParameters.at( j )->getParameterSize( );
-                    std::pair< std::string, std::string > bodyIdentifier = initialDynamicalParameters.at( j )->getParameterName( ).second;
-                    //                    std::cout << "body identifier: " << bodyIdentifier.first << " & " << bodyIdentifier.second <<
-                    //                    "\n\n";
-
-                    auto itr = std::find( singleArcTranslationalStatePropagatorSettings->bodiesToIntegrate_.begin( ),
-                                          singleArcTranslationalStatePropagatorSettings->bodiesToIntegrate_.end( ),
-                                          bodyIdentifier.first );
-                    if( itr != singleArcTranslationalStatePropagatorSettings->bodiesToIntegrate_.cend( ) )
-                    {
-                        //                        std::cout << "body " << bodyIdentifier.first << " - detected for arc " << i << "\n\n";
-
-                        switch( initialDynamicalParameters.at( j )->getParameterName( ).first )
-                        {
-                            case estimatable_parameters::arc_wise_initial_body_state: {
-                                //                                std::cout << "current parameter size: " << currentParameterSize << "\n\n";
-
-                                if( ( initialStatesBodiesCounter.count( propagators::translational_state ) == 0 ) ||
-                                    initialStatesBodiesCounter.at( propagators::translational_state ).count( bodyIdentifier.first ) == 0 )
-                                {
-                                    initialStatesBodiesCounter[ propagators::translational_state ][ bodyIdentifier.first ] = 0;
-                                }
-                                int index = initialStatesBodiesCounter.at( propagators::translational_state ).at( bodyIdentifier.first );
-                                //                                std::cout << "index: " << index << "\n\n";
-
-                                //                                if ( currentParameterSize / numberOfArcs != 6 )
-                                //                                {
-                                //                                    throw std::runtime_error("Error when moving initial states from
-                                //                                    parameters to propagator settings. Incompatible multi-arc
-                                //                                    translational state size found");
-                                //                                }
-                                //                                std::cout << "full parameters values: " <<
-                                //                                currentParameterValue.transpose( ) << "\n\n"; std::cout << "subset
-                                //                                parameters values: " << currentParameterValue.segment( index * 6, 6
-                                //                                ).transpose( ) << "\n\n";
-                                currentArcInitialStates[ propagators::translational_state ][ bodyIdentifier ] =
-                                        currentParameterValue.segment( index * 6, 6 );
-
-                                // update counter of propagated/estimated bodies
-                                initialStatesBodiesCounter.at( propagators::translational_state ).at( bodyIdentifier.first )++;
-
-                                break;
-                            }
-                            default:
-                                throw std::runtime_error(
-                                        "Error when moving initial states from parameters to propagator settings. Multi-arc parameter type "
-                                        "not recognized" );
-                        }
-                    }
-                }
-            }
-            propagators::resetSingleArcInitialStates( singleArcSettings.at( i ), currentArcInitialStates );
-            multiArcSettings->updateInitialStateFromConsituentSettings( );
-        }
-    }
-    else if( std::dynamic_pointer_cast< propagators::HybridArcPropagatorSettings< InitialStateParameterType, TimeType > >(
-                     propagatorSettings ) )
-    {
-        std::shared_ptr< propagators::HybridArcPropagatorSettings< InitialStateParameterType, TimeType > > hybridArcSettings =
-                std::dynamic_pointer_cast< propagators::HybridArcPropagatorSettings< InitialStateParameterType, TimeType > >(
-                        propagatorSettings );
-
-        std::shared_ptr< propagators::SingleArcPropagatorSettings< InitialStateParameterType, TimeType > > singleArcSettings =
-                hybridArcSettings->getSingleArcPropagatorSettings( );
-        std::shared_ptr< propagators::MultiArcPropagatorSettings< InitialStateParameterType, TimeType > > multiArcSettings =
-                hybridArcSettings->getMultiArcPropagatorSettings( );
-
-        setInitialStateVectorFromParameterSet< InitialStateParameterType, TimeType >(
-                std::make_shared< estimatable_parameters::EstimatableParameterSet< InitialStateParameterType > >(
-                        std::vector< std::shared_ptr< estimatable_parameters::EstimatableParameter< double > > >( ),
-                        std::vector< std::shared_ptr< estimatable_parameters::EstimatableParameter< Eigen::VectorXd > > >( ),
-                        estimatableParameters->getEstimatedSingleArcInitialStateParameters( ) ),
-                singleArcSettings );
-        setInitialStateVectorFromParameterSet< InitialStateParameterType, TimeType >(
-                std::make_shared< estimatable_parameters::EstimatableParameterSet< InitialStateParameterType > >(
-                        std::vector< std::shared_ptr< estimatable_parameters::EstimatableParameter< double > > >( ),
-                        std::vector< std::shared_ptr< estimatable_parameters::EstimatableParameter< Eigen::VectorXd > > >( ),
-                        estimatableParameters->getEstimatedMultiArcInitialStateParameters( ) ),
-                multiArcSettings );
-
-        hybridArcSettings->setInitialStatesFromConstituents( );
-    }
-    else
-    {
-        throw std::runtime_error( "Error when setting initial state vector from parameter set; type not identified" );
-    }
+   typedef Eigen::Matrix< InitialStateParameterType, Eigen::Dynamic, 1 > VectorType;
+
+   // Retrieve initial dynamical parameters.
+   std::vector< std::shared_ptr<
+           estimatable_parameters::EstimatableParameter< Eigen::Matrix< InitialStateParameterType, Eigen::Dynamic, 1 > > > >
+           initialDynamicalParameters = estimatableParameters->getEstimatedInitialStateParameters( );
+
+   // Initialize state vector.
+   Eigen::Matrix< InitialStateParameterType, Eigen::Dynamic, 1 > initialStateVector =
+           Eigen::Matrix< InitialStateParameterType, Eigen::Dynamic, 1 >::Zero(
+                   estimatableParameters->getInitialDynamicalStateParameterSize( ), 1 );
+
+   if( std::dynamic_pointer_cast< propagators::SingleArcPropagatorSettings< InitialStateParameterType, TimeType > >(
+               propagatorSettings ) != nullptr )
+   {
+       int vectorSize = 0;
+       // Iterate over list of bodies of which the partials of the accelerations acting on them are required.
+       for( unsigned int i = 0; i < initialDynamicalParameters.size( ); i++ )
+       {
+           if( isParameterDynamicalPropertyInitialState( initialDynamicalParameters.at( i )->getParameterName( ).first ) )
+           {
+               int currentParameterSize = initialDynamicalParameters.at( i )->getParameterSize( );
+               initialStateVector.block( vectorSize, 0, currentParameterSize, 1 ) =
+                       initialDynamicalParameters.at( i )->getParameterValue( );
+
+               vectorSize += currentParameterSize;
+           }
+       }
+
+       propagatorSettings->resetInitialStates( initialStateVector.block( 0, 0, vectorSize, 1 ) );
+   }
+   else if( std::dynamic_pointer_cast< propagators::MultiArcPropagatorSettings< InitialStateParameterType, TimeType > >(
+                    propagatorSettings ) )
+   {
+       std::shared_ptr< propagators::MultiArcPropagatorSettings< InitialStateParameterType, TimeType > > multiArcSettings =
+               std::dynamic_pointer_cast< propagators::MultiArcPropagatorSettings< InitialStateParameterType, TimeType > >(
+                       propagatorSettings );
+
+       std::vector< std::shared_ptr< propagators::SingleArcPropagatorSettings< InitialStateParameterType, TimeType > > >
+               singleArcSettings = multiArcSettings->getSingleArcSettings( );
+       int numberOfArcs = singleArcSettings.size( );
+
+       // Counting in how many arcs each body has already been propagated/estimated.
+       std::map< propagators::IntegratedStateType, std::map< std::string, unsigned int > > initialStatesBodiesCounter;
+
+       for( int i = 0; i < numberOfArcs; i++ )
+       {
+           std::map< propagators::IntegratedStateType, std::map< std::pair< std::string, std::string >, VectorType > >
+                   currentArcInitialStates;
+
+           std::shared_ptr< propagators::TranslationalStatePropagatorSettings< InitialStateParameterType, TimeType > >
+                   singleArcTranslationalStatePropagatorSettings = std::dynamic_pointer_cast<
+                           propagators::TranslationalStatePropagatorSettings< InitialStateParameterType, TimeType > >(
+                           singleArcSettings.at( i ) );
+
+           if( singleArcTranslationalStatePropagatorSettings == nullptr )
+           {
+               throw std::runtime_error( "Propagator settings for arc " + std::to_string( i ) +
+                                         " are not translational state propagator settings. "
+                                         " Other propagator settings not supported (yet) for multi-arc propagation." );
+           }
+           else
+           {
+               for( unsigned int j = 0; j < initialDynamicalParameters.size( ); j++ )
+               {
+                   VectorType currentParameterValue = initialDynamicalParameters.at( j )->getParameterValue( );
+                   int currentParameterSize = initialDynamicalParameters.at( j )->getParameterSize( );
+                   std::pair< std::string, std::string > bodyIdentifier = initialDynamicalParameters.at( j )->getParameterName( ).second;
+                   //                    std::cout << "body identifier: " << bodyIdentifier.first << " & " << bodyIdentifier.second <<
+                   //                    "\n\n";
+
+                   auto itr = std::find( singleArcTranslationalStatePropagatorSettings->bodiesToIntegrate_.begin( ),
+                                         singleArcTranslationalStatePropagatorSettings->bodiesToIntegrate_.end( ),
+                                         bodyIdentifier.first );
+                   if( itr != singleArcTranslationalStatePropagatorSettings->bodiesToIntegrate_.cend( ) )
+                   {
+                       //                        std::cout << "body " << bodyIdentifier.first << " - detected for arc " << i << "\n\n";
+
+                       switch( initialDynamicalParameters.at( j )->getParameterName( ).first )
+                       {
+                           case estimatable_parameters::arc_wise_initial_body_state: {
+                               //                                std::cout << "current parameter size: " << currentParameterSize << "\n\n";
+
+                               if( ( initialStatesBodiesCounter.count( propagators::translational_state ) == 0 ) ||
+                                   initialStatesBodiesCounter.at( propagators::translational_state ).count( bodyIdentifier.first ) == 0 )
+                               {
+                                   initialStatesBodiesCounter[ propagators::translational_state ][ bodyIdentifier.first ] = 0;
+                               }
+                               int index = initialStatesBodiesCounter.at( propagators::translational_state ).at( bodyIdentifier.first );
+                               //                                std::cout << "index: " << index << "\n\n";
+
+                               //                                if ( currentParameterSize / numberOfArcs != 6 )
+                               //                                {
+                               //                                    throw std::runtime_error("Error when moving initial states from
+                               //                                    parameters to propagator settings. Incompatible multi-arc
+                               //                                    translational state size found");
+                               //                                }
+                               //                                std::cout << "full parameters values: " <<
+                               //                                currentParameterValue.transpose( ) << "\n\n"; std::cout << "subset
+                               //                                parameters values: " << currentParameterValue.segment( index * 6, 6
+                               //                                ).transpose( ) << "\n\n";
+                               currentArcInitialStates[ propagators::translational_state ][ bodyIdentifier ] =
+                                       currentParameterValue.segment( index * 6, 6 );
+
+                               // update counter of propagated/estimated bodies
+                               initialStatesBodiesCounter.at( propagators::translational_state ).at( bodyIdentifier.first )++;
+
+                               break;
+                           }
+                           default:
+                               throw std::runtime_error(
+                                       "Error when moving initial states from parameters to propagator settings. Multi-arc parameter type "
+                                       "not recognized" );
+                       }
+                   }
+               }
+           }
+           propagators::resetSingleArcInitialStates( singleArcSettings.at( i ), currentArcInitialStates );
+           multiArcSettings->updateInitialStateFromConsituentSettings( );
+       }
+   }
+   else if( std::dynamic_pointer_cast< propagators::HybridArcPropagatorSettings< InitialStateParameterType, TimeType > >(
+                    propagatorSettings ) )
+   {
+       std::shared_ptr< propagators::HybridArcPropagatorSettings< InitialStateParameterType, TimeType > > hybridArcSettings =
+               std::dynamic_pointer_cast< propagators::HybridArcPropagatorSettings< InitialStateParameterType, TimeType > >(
+                       propagatorSettings );
+
+       std::shared_ptr< propagators::SingleArcPropagatorSettings< InitialStateParameterType, TimeType > > singleArcSettings =
+               hybridArcSettings->getSingleArcPropagatorSettings( );
+       std::shared_ptr< propagators::MultiArcPropagatorSettings< InitialStateParameterType, TimeType > > multiArcSettings =
+               hybridArcSettings->getMultiArcPropagatorSettings( );
+
+       setInitialStateVectorFromParameterSet< InitialStateParameterType, TimeType >(
+               std::make_shared< estimatable_parameters::EstimatableParameterSet< InitialStateParameterType > >(
+                       std::vector< std::shared_ptr< estimatable_parameters::EstimatableParameter< double > > >( ),
+                       std::vector< std::shared_ptr< estimatable_parameters::EstimatableParameter< Eigen::VectorXd > > >( ),
+                       estimatableParameters->getEstimatedSingleArcInitialStateParameters( ) ),
+               singleArcSettings );
+       setInitialStateVectorFromParameterSet< InitialStateParameterType, TimeType >(
+               std::make_shared< estimatable_parameters::EstimatableParameterSet< InitialStateParameterType > >(
+                       std::vector< std::shared_ptr< estimatable_parameters::EstimatableParameter< double > > >( ),
+                       std::vector< std::shared_ptr< estimatable_parameters::EstimatableParameter< Eigen::VectorXd > > >( ),
+                       estimatableParameters->getEstimatedMultiArcInitialStateParameters( ) ),
+               multiArcSettings );
+
+       hybridArcSettings->setInitialStatesFromConstituents( );
+   }
+   else
+   {
+       throw std::runtime_error( "Error when setting initial state vector from parameter set; type not identified" );
+   }
 }
 
 }  // namespace simulation_setup
