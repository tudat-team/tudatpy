--- conflicted
+++ resolved
@@ -2100,7 +2100,6 @@
             }
             break;
         }
-<<<<<<< HEAD
         case global_polynomial_clock_corrections:
         {
             std::shared_ptr< GlobalPolynomialClockCorrectionsParameterSettings > polynomialClockParameterSettings =
@@ -2125,7 +2124,10 @@
                             timingSystem, polynomialClockParameterSettings->correctionPowers_,
                             polynomialClockParameterSettings->parameterType_.second.first,
                             polynomialClockParameterSettings->parameterType_.second.second );
-=======
+                }
+            }
+            break;
+        }
         case polynomial_gravity_field_variation_amplitudes:
         {
             std::shared_ptr< PolynomialGravityFieldVariationEstimatableParameterSettings > gravityFieldVariationSettings =
@@ -2179,12 +2181,10 @@
                 {
                     throw std::runtime_error(
                         "Error, expected PolynomialGravityFieldVariations when creating polynomial gravity field variation parameter" );
->>>>>>> 5b421d99
-                }
-            }
-            break;
-        }
-<<<<<<< HEAD
+                }
+            }
+            break;
+        }
         case arc_wise_polynomial_clock_corrections:
         {
             std::shared_ptr< MultiArcPolynomialClockCorrectionsParameterSettings > polynomialClockParameterSettings =
@@ -2210,7 +2210,10 @@
                             polynomialClockParameterSettings->arcIndices_,
                             polynomialClockParameterSettings->parameterType_.second.first,
                             polynomialClockParameterSettings->parameterType_.second.second );
-=======
+                }
+            }
+            break;
+        }
         case periodic_gravity_field_variation_amplitudes:
         {
             std::shared_ptr< PeriodicGravityFieldVariationEstimatableParameterSettings > gravityFieldVariationSettings =
@@ -2264,7 +2267,6 @@
                 {
                     throw std::runtime_error(
                         "Error, expected PeriodicGravityFieldVariations when creating periodic gravity field variation parameter" );
->>>>>>> 5b421d99
                 }
             }
             break;
