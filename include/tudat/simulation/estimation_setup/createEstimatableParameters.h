/*    Copyright (c) 2010-2019, Delft University of Technology
 *    All rigths reserved
 *
 *    This file is part of the Tudat. Redistribution and use in source and
 *    binary forms, with or without modification, are permitted exclusively
 *    under the terms of the Modified BSD license. You should have received
 *    a copy of the license with this file. If not, please or visit:
 *    http://tudat.tudelft.nl/LICENSE.
 */

#ifndef TUDAT_CREATEESTIMATABLEPARAMETERS_H
#define TUDAT_CREATEESTIMATABLEPARAMETERS_H

#include "tudat/astro/basic_astro/accelerationModel.h"

#include "tudat/astro/orbit_determination/estimatable_parameters/estimatableParameter.h"
#include "tudat/astro/orbit_determination/estimatable_parameters/initialTranslationalState.h"
#include "tudat/astro/orbit_determination/estimatable_parameters/initialRotationalState.h"
#include "tudat/astro/orbit_determination/estimatable_parameters/initialMassState.h"
#include "tudat/astro/orbit_determination/estimatable_parameters/constantDragCoefficient.h"
#include "tudat/astro/orbit_determination/estimatable_parameters/constantRotationRate.h"
#include "tudat/astro/orbit_determination/estimatable_parameters/constantRotationalOrientation.h"
#include "tudat/astro/orbit_determination/estimatable_parameters/empiricalAccelerationCoefficients.h"
#include "tudat/astro/orbit_determination/estimatable_parameters/gravitationalParameter.h"
#include "tudat/astro/orbit_determination/estimatable_parameters/observationBiasParameter.h"
#include "tudat/astro/orbit_determination/estimatable_parameters/groundStationPosition.h"
#include "tudat/astro/orbit_determination/estimatable_parameters/sphericalHarmonicCosineCoefficients.h"
#include "tudat/astro/orbit_determination/estimatable_parameters/sphericalHarmonicSineCoefficients.h"
#include "tudat/astro/orbit_determination/estimatable_parameters/radiationPressureCoefficient.h"
#include "tudat/astro/orbit_determination/estimatable_parameters/ppnParameters.h"
#include "tudat/astro/orbit_determination/estimatable_parameters/equivalencePrincipleViolationParameter.h"
#include "tudat/astro/orbit_determination/estimatable_parameters/tidalLoveNumber.h"
#include "tudat/astro/orbit_determination/estimatable_parameters/directTidalTimeLag.h"
#include "tudat/astro/orbit_determination/estimatable_parameters/inverseTidalQualityFactor.h"
#include "tudat/astro/orbit_determination/estimatable_parameters/meanMomentOfInertiaParameter.h"
#include "tudat/astro/orbit_determination/estimatable_parameters/desaturationDeltaV.h"
#include "tudat/astro/orbit_determination/estimatable_parameters/periodicSpinVariation.h"
#include "tudat/astro/orbit_determination/estimatable_parameters/polarMotionAmplitude.h"
#include "tudat/astro/orbit_determination/estimatable_parameters/coreFactor.h"
#include "tudat/astro/orbit_determination/estimatable_parameters/freeCoreNutationRate.h"
#include "tudat/astro/orbit_determination/estimatable_parameters/desaturationDeltaV.h"
#include "tudat/astro/orbit_determination/estimatable_parameters/longitudeLibrationAmplitude.h"
#include "tudat/astro/orbit_determination/estimatable_parameters/polynomialClockCorrections.h"
#include "tudat/astro/orbit_determination/estimatable_parameters/constantThrust.h"
#include "tudat/astro/orbit_determination/estimatable_parameters/yarkovskyParameter.h"
#include "tudat/astro/relativity/metric.h"
#include "tudat/astro/basic_astro/accelerationModelTypes.h"
#include "tudat/simulation/estimation_setup/estimatableParameterSettings.h"
#include "tudat/simulation/propagation_setup/dynamicsSimulator.h"
#include "tudat/simulation/environment_setup/body.h"

namespace tudat
{

namespace simulation_setup
{

//! Function to get a list of acceleration models that is to be linked to the given parameter
/*!
 *  Function to get a list of acceleration models that is to be linked to the given parameter, from single-arc propagator settings.
 *  For selected parameter types, this function finds the acceleration models to which they have to be linked to fully create
 *  the parameter objects. If  parameter type needs no acceleration, or no compatibel acceleration is found, an empty list is
 *  returned.
 *  \param propagatorSettings Single-arc propagator settings, from which acceleration models are to be extracted
 *  \param parameterSettings Settings for parameter settings for which acceleration models are to be found
 *  \return List of acceleration models that is to be linked to parameter defined by parameterSettings
 */
template< typename StateScalarType, typename TimeType >
std::vector< std::shared_ptr< basic_astrodynamics::AccelerationModel3d > > getAccelerationModelsListForParameters(
        const std::shared_ptr< propagators::SingleArcPropagatorSettings< StateScalarType, TimeType > > propagatorSettings,
        const std::shared_ptr< estimatable_parameters::EstimatableParameterSettings > parameterSettings )
{
    using namespace estimatable_parameters;
    std::vector< std::shared_ptr< basic_astrodynamics::AccelerationModel3d > > accelerationModelList;

    // Retrieve acceleration models
    basic_astrodynamics::AccelerationMap accelerationModelMap = getAccelerationMapFromPropagatorSettings(
                propagatorSettings );

    // Check parameter type
    switch( parameterSettings->parameterType_.first )
    {
    //  Empirical acceleration coefficeints need to be linked to empirical acceleration object
    case empirical_acceleration_coefficients:
    {
        std::shared_ptr< EmpiricalAccelerationEstimatableParameterSettings > empiricalAccelerationSettings =
                std::dynamic_pointer_cast< EmpiricalAccelerationEstimatableParameterSettings >( parameterSettings );

        // Check if acceleration model with required bodies undergoing/exerting accelerations exist
        if( accelerationModelMap.count( empiricalAccelerationSettings->parameterType_.second.first ) != 0 )
        {
            if( accelerationModelMap.at( empiricalAccelerationSettings->parameterType_.second.first ).count(
                        empiricalAccelerationSettings->parameterType_.second.second ) != 0 )

            {
                // Retrieve acceleration model.
                std::vector< std::shared_ptr< basic_astrodynamics::AccelerationModel< Eigen::Vector3d > > >
                        accelerationModelListToCheck =
                        accelerationModelMap.at( empiricalAccelerationSettings->parameterType_.second.first ).at(
                            empiricalAccelerationSettings->parameterType_.second.second );
                for( unsigned int i = 0; i < accelerationModelListToCheck.size( ); i++ )
                {
                    if( basic_astrodynamics::getAccelerationModelType( accelerationModelListToCheck[ i ] ) ==
                            basic_astrodynamics::empirical_acceleration )
                    {
                        accelerationModelList.push_back( accelerationModelListToCheck[ i ] );
                    }
                }
            }
        }
        break;
    }
        // Arc-wise empirical acceleration coefficeints need to be linked to empirical acceleration object
    case arc_wise_empirical_acceleration_coefficients:
    {
        std::shared_ptr< ArcWiseEmpiricalAccelerationEstimatableParameterSettings > empiricalAccelerationSettings =
                std::dynamic_pointer_cast< ArcWiseEmpiricalAccelerationEstimatableParameterSettings >( parameterSettings );

        // Check if acceleration model with required bodies undergoing/exerting accelerations exist
        if( accelerationModelMap.count( empiricalAccelerationSettings->parameterType_.second.first ) != 0 )
        {
            if( accelerationModelMap.at( empiricalAccelerationSettings->parameterType_.second.first ).count(
                        empiricalAccelerationSettings->parameterType_.second.second ) != 0 )

            {
                // Retrieve acceleration model.
                std::vector< std::shared_ptr< basic_astrodynamics::AccelerationModel< Eigen::Vector3d > > >
                        accelerationModelListToCheck =
                        accelerationModelMap.at( empiricalAccelerationSettings->parameterType_.second.first ).at(
                            empiricalAccelerationSettings->parameterType_.second.second );
                for( unsigned int i = 0; i < accelerationModelListToCheck.size( ); i++ )
                {
                    if( basic_astrodynamics::getAccelerationModelType( accelerationModelListToCheck[ i ] ) ==
                            basic_astrodynamics::empirical_acceleration )
                    {
                        accelerationModelList.push_back( accelerationModelListToCheck[ i ] );
                    }
                }
            }
        }
        break;
    }
    // Direct tidal time lags need to be linked to direct tidal acceleration
    case direct_dissipation_tidal_time_lag:
    {
        std::shared_ptr< DirectTidalTimeLagEstimatableParameterSettings > dissipationTimeLagSettings =
                std::dynamic_pointer_cast< DirectTidalTimeLagEstimatableParameterSettings >( parameterSettings );
        std::string currentBodyName =  parameterSettings ->parameterType_.second.first;
        if( dissipationTimeLagSettings == nullptr )
        {
            throw std::runtime_error( "Error, expected dissipation time lag parameter settings." );
        }
        else
        {
            std::vector< std::shared_ptr< gravitation::DirectTidalDissipationAcceleration > > tidalAccelerationModelList =
                    gravitation::getTidalDissipationAccelerationModels(
                        accelerationModelMap, currentBodyName, dissipationTimeLagSettings->deformingBodies_ );
            for( unsigned int i = 0; i < tidalAccelerationModelList.size( ); i++ )
            {
                accelerationModelList.push_back( tidalAccelerationModelList.at( i ) );
            }

        }
        break;
    }
        // Desaturation Delta V needs to be linked to destauration acceleration
    case desaturation_delta_v_values:
    {
        // Check if acceleration model with required bodies undergoing/exerting accelerations exist
        if( accelerationModelMap.count( parameterSettings->parameterType_.second.first ) != 0 )
        {
            if( accelerationModelMap.at( parameterSettings->parameterType_.second.first ).count(
                        parameterSettings->parameterType_.second.first ) != 0 )

            {
                // Retrieve acceleration model.
                std::vector< std::shared_ptr< basic_astrodynamics::AccelerationModel< Eigen::Vector3d > > >
                        accelerationModelListToCheck =
                        accelerationModelMap.at( parameterSettings->parameterType_.second.first ).at(
                            parameterSettings->parameterType_.second.first );
                for( unsigned int i = 0; i < accelerationModelListToCheck.size( ); i++ )
                {
                    if( basic_astrodynamics::getAccelerationModelType( accelerationModelListToCheck[ i ] ) ==
                            basic_astrodynamics::momentum_wheel_desaturation_acceleration )
                    {
                        accelerationModelList.push_back( accelerationModelListToCheck[ i ] );
                    }
                }
            }
        }
        break;
    }
    // Inverse tidal quality factor to be linked to direct tidal acceleration
    case inverse_tidal_quality_factor:
    {
        std::shared_ptr< InverseTidalQualityFactorEstimatableParameterSettings > qualityFactorSettings =
                std::dynamic_pointer_cast< InverseTidalQualityFactorEstimatableParameterSettings >( parameterSettings );
        std::string currentBodyName =  parameterSettings ->parameterType_.second.first;
        if( qualityFactorSettings == nullptr )
        {
            throw std::runtime_error( "Error, expected inverse tidal quality factor parameter settings." );
        }
        else
        {
            std::vector< std::shared_ptr< gravitation::DirectTidalDissipationAcceleration > > tidalAccelerationModelList =
                    gravitation::getTidalDissipationAccelerationModels( accelerationModelMap, currentBodyName, qualityFactorSettings->deformingBodies_ );
            for( unsigned int i = 0; i < tidalAccelerationModelList.size( ); i++ )
            {
                accelerationModelList.push_back( tidalAccelerationModelList.at( i ) );
            }

        }
        break;
    }
    case yarkovsky_parameter:
    {
        if( parameterSettings == nullptr )
        {
            throw std::runtime_error( "Error, expected Yarkovsky parameter settings." );
        }
        else
        {
            if( accelerationModelMap.at( parameterSettings->parameterType_.second.first ).count(
                parameterSettings->parameterType_.second.second ) != 0 )

            {
                // Retrieve acceleration model.
                std::vector< std::shared_ptr< basic_astrodynamics::AccelerationModel< Eigen::Vector3d > > >
                    accelerationModelListToCheck =
                    accelerationModelMap.at( parameterSettings->parameterType_.second.first ).at(
                        parameterSettings->parameterType_.second.second );
                for( unsigned int i = 0; i < accelerationModelListToCheck.size( ); i++ )
                {
                    if( basic_astrodynamics::getAccelerationModelType( accelerationModelListToCheck[ i ] ) ==
                        basic_astrodynamics::yarkovsky_acceleration )
                    {
                        accelerationModelList.push_back( accelerationModelListToCheck[ i ] );
                    }
                }
            }

        }
        break;
    }
    default:
        break;
    }
    return accelerationModelList;
}

//! Function to get a list of acceleration models that is to be linked to the given parameter
/*!
 *  Function to get a list of acceleration models that is to be linked to the given parameter, from multi-arc propagator settings.
 *  For selected parameter types, this function finds the acceleration models to which they have to be linked to fully create
 *  the parameter objects. If  parameter type needs no acceleration, or no compatible acceleration is found, an empty list is
 *  returned.
 *  \param propagatorSettings Single-arc propagator settings, from which acceleration models are to be extracted
 *  \param parameterSettings Settings for parameter settings for which acceleration models are to be found
 *  \return List of acceleration models (from all arcs) that is to be linked to parameter defined by parameterSettings
 */
template< typename StateScalarType, typename TimeType >
std::vector< std::shared_ptr< basic_astrodynamics::AccelerationModel3d > > getAccelerationModelsListForParameters(
        const std::shared_ptr< propagators::MultiArcPropagatorSettings< StateScalarType, TimeType > > propagatorSettings,
        const std::shared_ptr< estimatable_parameters::EstimatableParameterSettings > parameterSettings )
{
    std::vector< std::shared_ptr< basic_astrodynamics::AccelerationModel3d > > accelerationModelList;
    for( unsigned int i = 0; i < propagatorSettings->getSingleArcSettings( ).size( ); i++ )
    {
        std::vector< std::shared_ptr< basic_astrodynamics::AccelerationModel3d > > singleArcAccelerationModelList =
                getAccelerationModelsListForParameters(
                    propagatorSettings->getSingleArcSettings( ).at( i ), parameterSettings );
        accelerationModelList.insert(
                    accelerationModelList.end( ), singleArcAccelerationModelList.begin( ), singleArcAccelerationModelList.end( ) );
    }
    return accelerationModelList;
}

//! Function to get a list of acceleration models that is to be linked to the given parameter
/*!
 *  Function to get a list of acceleration models that is to be linked to the given parameter, from hybrid-arc propagator settings.
 *  For selected parameter types, this function finds the acceleration models to which they have to be linked to fully create
 *  the parameter objects. If  parameter type needs no acceleration, or no compatible acceleration is found, an empty list is
 *  returned.
 *  \param propagatorSettings Single-arc propagator settings, from which acceleration models are to be extracted
 *  \param parameterSettings Settings for parameter settings for which acceleration models are to be found
 *  \return List of acceleration models (from all arcs) that is to be linked to parameter defined by parameterSettings
 */
template< typename StateScalarType, typename TimeType >
std::vector< std::shared_ptr< basic_astrodynamics::AccelerationModel3d > > getAccelerationModelsListForParameters(
        const std::shared_ptr< propagators::HybridArcPropagatorSettings< StateScalarType, TimeType > > propagatorSettings,
        const std::shared_ptr< estimatable_parameters::EstimatableParameterSettings > parameterSettings )
{
    std::vector< std::shared_ptr< basic_astrodynamics::AccelerationModel3d > > multiArcAccelerationModelList;
    for( unsigned int i = 0; i < propagatorSettings->getMultiArcPropagatorSettings( )->getSingleArcSettings( ).size( ); i++ )
    {
        std::vector< std::shared_ptr< basic_astrodynamics::AccelerationModel3d > > singleArcAccelerationModelList =
                getAccelerationModelsListForParameters(
                    propagatorSettings->getMultiArcPropagatorSettings( )->getSingleArcSettings( ).at( i ), parameterSettings );
        multiArcAccelerationModelList.insert(
                    multiArcAccelerationModelList.end( ), singleArcAccelerationModelList.begin( ), singleArcAccelerationModelList.end( ) );
    }

    std::vector< std::shared_ptr< basic_astrodynamics::AccelerationModel3d > > singleArcAccelerationModelList =
            getAccelerationModelsListForParameters(
                propagatorSettings->getSingleArcPropagatorSettings( ), parameterSettings );

    if( singleArcAccelerationModelList.size( ) != 0 && multiArcAccelerationModelList.size( ) != 0 )
    {
        std::cerr<<"Warning when linking parameter to acceleration model in hybrid arc propagation. Dependencies found in both single- and multi-arc segments."<<std::endl;
    }

    std::vector< std::shared_ptr< basic_astrodynamics::AccelerationModel3d > > accelerationModelList =
            multiArcAccelerationModelList;
    accelerationModelList.insert(
                accelerationModelList.end( ), singleArcAccelerationModelList.begin( ), singleArcAccelerationModelList.end( ) );

    return accelerationModelList;
}

//! Function to get a list of acceleration models that is to be linked to the given parameter
/*!
 *  Function to get a list of acceleration models that is to be linked to the given parameter, from any propagator settings.
 *  For selected parameter types, this function finds the acceleration models to which they have to be linked to fully create
 *  the parameter objects. If  parameter type needs no acceleration, or no compatible acceleration is found, an empty list is
 *  returned.
 *  \param propagatorSettings Single-arc propagator settings, from which acceleration models are to be extracted
 *  \param parameterSettings Settings for parameter settings for which acceleration models are to be found
 *  \return List of acceleration models (from all arcs if applicable) that is to be linked to parameter defined by
 *  parameterSettings
 */
template< typename StateScalarType, typename TimeType >
std::vector< std::shared_ptr< basic_astrodynamics::AccelerationModel3d > > getAccelerationModelsListForParametersFromBase(
        const std::shared_ptr< propagators::PropagatorSettings< StateScalarType > > propagatorSettings,
        const std::shared_ptr< estimatable_parameters::EstimatableParameterSettings > parameterSettings )
{
    std::vector< std::shared_ptr< basic_astrodynamics::AccelerationModel3d > > accelerationModelList;

    if( std::dynamic_pointer_cast< propagators::SingleArcPropagatorSettings< StateScalarType, TimeType > >( propagatorSettings ) != nullptr )
    {
        accelerationModelList = getAccelerationModelsListForParameters(
                    std::dynamic_pointer_cast< propagators::SingleArcPropagatorSettings< StateScalarType, TimeType > >( propagatorSettings ),
                    parameterSettings );
    }
    else if( std::dynamic_pointer_cast< propagators::MultiArcPropagatorSettings< StateScalarType, TimeType > >( propagatorSettings ) != nullptr )
    {
        accelerationModelList = getAccelerationModelsListForParameters(
                    std::dynamic_pointer_cast< propagators::MultiArcPropagatorSettings< StateScalarType, TimeType > >( propagatorSettings ),
                    parameterSettings );
    }
    else if( std::dynamic_pointer_cast< propagators::HybridArcPropagatorSettings< StateScalarType, TimeType > >( propagatorSettings ) != nullptr )
    {
        accelerationModelList = getAccelerationModelsListForParameters(
                    std::dynamic_pointer_cast< propagators::HybridArcPropagatorSettings< StateScalarType, TimeType > >( propagatorSettings ),
                    parameterSettings );
    }

    if( accelerationModelList.size( ) == 0 )
    {
        throw std::runtime_error( "Error when getting acceleration model for parameter " +
                                  std::to_string( parameterSettings->parameterType_.first ) + ", no acceleration model found." );
    }

    return accelerationModelList;
}

template< typename InitialStateParameterType = double, typename TimeType = double >
std::vector< std::shared_ptr< estimatable_parameters::EstimatableParameterSettings > > getInitialStateParameterSettings(
        const std::shared_ptr< propagators::PropagatorSettings< InitialStateParameterType > > propagatorSettings,
        const SystemOfBodies& bodies,
        const std::vector< double > arcStartTimes = std::vector< double >( ) );

template< typename InitialStateParameterType = double, typename TimeType = double >
std::vector< std::shared_ptr< estimatable_parameters::EstimatableParameterSettings > > getInitialMultiArcParameterSettings(
        const std::shared_ptr< propagators::MultiArcPropagatorSettings< InitialStateParameterType, TimeType > > propagatorSettings,
        const SystemOfBodies& bodies,
        const std::vector< double > arcStartTimes )
{
    using namespace estimatable_parameters;
    using namespace propagators;

    std::vector< std::shared_ptr< SingleArcPropagatorSettings< InitialStateParameterType, TimeType > > > singleArcSettings =
            propagatorSettings->getSingleArcSettings( );
    std::vector< std::shared_ptr< TranslationalStatePropagatorSettings< InitialStateParameterType, TimeType > > >
            singleArcTranslationalSettings;

    std::vector< std::string > propagatedBodies;
    std::vector< std::vector< std::string > > centralBodiesPerArc;
    std::vector< Eigen::Matrix< InitialStateParameterType, Eigen::Dynamic, 1 > > initialStates;

    for( unsigned int i = 0; i < singleArcSettings.size( ); i++ )
    {
        singleArcTranslationalSettings.push_back(
                    std::dynamic_pointer_cast< TranslationalStatePropagatorSettings< InitialStateParameterType, TimeType > >(
                        singleArcSettings.at( i ) ) );
        if( singleArcTranslationalSettings.at( i ) == nullptr )
        {
            throw std::runtime_error( "Only translational state supported when auto-creating multi-arc initial state settings" );
        }
        else
        {

            initialStates.push_back( singleArcTranslationalSettings.at( i )->getInitialStates( ) );
            centralBodiesPerArc.push_back( singleArcTranslationalSettings.at( i )->centralBodies_ );
            if( i == 0 )
            {
                propagatedBodies = singleArcTranslationalSettings.at( i )->bodiesToIntegrate_;
            }
            else
            {
                if( !( propagatedBodies == ( singleArcTranslationalSettings.at( i )->bodiesToIntegrate_ ) ) )
                {
                    throw std::runtime_error( "Only equal bodies per arc supported when auto-creating multi-arc initial state settings" );
                }
            }
        }
    }

    std::vector< std::vector< std::string > > centralBodiesPerBody;
    centralBodiesPerBody.resize( centralBodiesPerArc.at( 0 ).size( ) );

    for( unsigned int i = 0; i < centralBodiesPerArc.size( ); i++ )
    {
        for( unsigned int j = 0; j < centralBodiesPerArc.at( i ).size( ); j++ )
        {
            if( i == 0 )
            {
                centralBodiesPerBody.at( j ).resize( centralBodiesPerArc.size( ) );
            }
            centralBodiesPerBody.at( j ).at( i ) = centralBodiesPerArc.at( i ).at( j );
        }
    }

    std::vector< std::shared_ptr< estimatable_parameters::EstimatableParameterSettings > > arcwiseInitialStates;
    for( unsigned int i = 0; i < propagatedBodies.size( ); i++ )
    {
        Eigen::Matrix< InitialStateParameterType, Eigen::Dynamic, 1 > multiArcInitialStateValue =
                Eigen::Matrix< InitialStateParameterType, Eigen::Dynamic, 1 >::Zero( 6 * initialStates.size( ) );
        for( unsigned int j = 0; j < initialStates.size( ); j++ )
        {
            multiArcInitialStateValue.segment( j * 6, 6 ) = initialStates.at( j ).segment( i * 6, 6 );
        }
        arcwiseInitialStates.push_back(
                    std::make_shared<
                    ArcWiseInitialTranslationalStateEstimatableParameterSettings< InitialStateParameterType > >(
                        propagatedBodies.at( i ),
                        multiArcInitialStateValue,
                        arcStartTimes,
                        centralBodiesPerBody.at( i ),
                        bodies.getFrameOrientation( ) ) );
    }

    return arcwiseInitialStates;
}

template< typename InitialStateParameterType = double, typename TimeType = double >
std::vector< std::shared_ptr< estimatable_parameters::EstimatableParameterSettings > > getInitialHybridArcParameterSettings(
        const std::shared_ptr< propagators::HybridArcPropagatorSettings< InitialStateParameterType, TimeType > > propagatorSettings,
        const SystemOfBodies& bodies,
        const std::vector< double > arcStartTimes )
{
    std::vector< std::shared_ptr< estimatable_parameters::EstimatableParameterSettings > > multiArcParameters =
            getInitialMultiArcParameterSettings< InitialStateParameterType, TimeType >(
                propagatorSettings->getMultiArcPropagatorSettings( ), bodies, arcStartTimes );
    std::vector< std::shared_ptr< estimatable_parameters::EstimatableParameterSettings > > singleArcParameters =
            getInitialStateParameterSettings< InitialStateParameterType, TimeType >(
                propagatorSettings->getSingleArcPropagatorSettings( ), bodies );
    std::vector< std::shared_ptr< estimatable_parameters::EstimatableParameterSettings > > hybirdArcParameters = multiArcParameters;

    hybirdArcParameters.insert( hybirdArcParameters.end( ), singleArcParameters.begin( ), singleArcParameters.end( ) );
    return hybirdArcParameters;
}


template< typename InitialStateParameterType, typename TimeType >
std::vector< std::shared_ptr< estimatable_parameters::EstimatableParameterSettings > > getInitialStateParameterSettings(
        const std::shared_ptr< propagators::PropagatorSettings< InitialStateParameterType > > propagatorSettings,
        const SystemOfBodies& bodies,
        const std::vector< double > arcStartTimes )
{
    std::vector< std::shared_ptr< estimatable_parameters::EstimatableParameterSettings > > initialStateParameterSettings;

    using namespace propagators;

    // Process single-arc settings
    if( std::dynamic_pointer_cast< SingleArcPropagatorSettings< InitialStateParameterType, TimeType > >( propagatorSettings ) != nullptr )
    {
        std::shared_ptr< SingleArcPropagatorSettings< InitialStateParameterType, TimeType > > singleArcSettings =
                std::dynamic_pointer_cast< SingleArcPropagatorSettings< InitialStateParameterType, TimeType > >( propagatorSettings );
        switch( singleArcSettings->getStateType( ) )
        {
        case hybrid:
        {
            std::shared_ptr< MultiTypePropagatorSettings< InitialStateParameterType, TimeType > > multiTypePropagatorSettings =
                    std::dynamic_pointer_cast< MultiTypePropagatorSettings< InitialStateParameterType, TimeType > >( propagatorSettings );


            std::map< IntegratedStateType, std::vector< std::shared_ptr< SingleArcPropagatorSettings< InitialStateParameterType, TimeType > > > >
                    propagatorSettingsMap = multiTypePropagatorSettings->propagatorSettingsMap_;
            for( auto propIterator : propagatorSettingsMap )
            {
                for( unsigned int i = 0; i < propIterator.second.size( ); i++ )
                {
                    std::vector< std::shared_ptr< estimatable_parameters::EstimatableParameterSettings > >
                            singleTypeinitialStateParameterSettings =  getInitialStateParameterSettings< InitialStateParameterType, TimeType >(
                                propIterator.second.at( i ), bodies );
                    initialStateParameterSettings.insert(
                                initialStateParameterSettings.end( ),
                                singleTypeinitialStateParameterSettings.begin( ),
                                singleTypeinitialStateParameterSettings.end( ) );
                }
            }
            break;
        }
        case translational_state:
        {
            std::shared_ptr< TranslationalStatePropagatorSettings< InitialStateParameterType, TimeType > > translationalPropagatorSettings =
                    std::dynamic_pointer_cast< TranslationalStatePropagatorSettings< InitialStateParameterType, TimeType > >( propagatorSettings );

            // Retrieve estimated and propagated translational states, and check equality.
            std::vector< std::string > propagatedBodies = translationalPropagatorSettings->bodiesToIntegrate_;
            std::vector< std::string > centralBodies = translationalPropagatorSettings->centralBodies_;

<<<<<<< HEAD
            Eigen::Matrix< InitialStateParameterType, Eigen::Dynamic, 1 >  initialStates = translationalPropagatorSettings->getInitialStates( );
=======
            Eigen::Matrix< InitialStateParameterType, Eigen::Dynamic, 1 > initialStates =  translationalPropagatorSettings->getInitialStates( );
>>>>>>> 2e40f59f
            for( unsigned int i = 0; i < propagatedBodies.size( ); i++ )
            {
                initialStateParameterSettings.push_back(
                            std::make_shared< estimatable_parameters::InitialTranslationalStateEstimatableParameterSettings<
                            InitialStateParameterType > >(
                                propagatedBodies.at( i ), initialStates.segment( i * 6, 6 ), centralBodies.at( i ),
                                bodies.getFrameOrientation( ) ) );
            }
            break;

        }
        case rotational_state:
        {
            std::shared_ptr< RotationalStatePropagatorSettings< InitialStateParameterType, TimeType > > rotationalPropagatorSettings =
                    std::dynamic_pointer_cast< RotationalStatePropagatorSettings< InitialStateParameterType, TimeType > >( propagatorSettings );

            // Retrieve estimated and propagated translational states, and check equality.
            std::vector< std::string > propagatedBodies = rotationalPropagatorSettings->bodiesToIntegrate_;

            Eigen::Matrix< InitialStateParameterType, Eigen::Dynamic, 1 > initialStates =  rotationalPropagatorSettings->getInitialStates( );
            for( unsigned int i = 0; i < propagatedBodies.size( ); i++ )
            {
                initialStateParameterSettings.push_back(
                            std::make_shared< estimatable_parameters::InitialRotationalStateEstimatableParameterSettings<
                            InitialStateParameterType > >(
                                propagatedBodies.at( i ), initialStates.segment( i * 7, 7 ).template cast< InitialStateParameterType >( ), bodies.getFrameOrientation( ) ) );
            }
            break;
        }
        case body_mass_state:
        {
            std::shared_ptr< MassPropagatorSettings< InitialStateParameterType, TimeType > > massPropagatorSettings =
                    std::dynamic_pointer_cast< MassPropagatorSettings< InitialStateParameterType, TimeType > >( propagatorSettings );

            std::vector< std::string > propagatedBodies = massPropagatorSettings->bodiesWithMassToPropagate_;
            Eigen::Matrix< InitialStateParameterType, Eigen::Dynamic, 1 > initialStates =  massPropagatorSettings->getInitialStates( );
            for( unsigned int i = 0; i < propagatedBodies.size( ); i++ )
            {
                initialStateParameterSettings.push_back(
                            std::make_shared< estimatable_parameters::InitialMassEstimatableParameterSettings<
                            InitialStateParameterType > >(
                                propagatedBodies.at( i ), initialStates( i ) ) );
            }
            break;
        }
        case custom_state:
        {
            throw std::runtime_error( "Error, cannot estimate initial custom state" );
        }
        default:
            throw std::runtime_error( "Error, did not recognize single-arc state type when identifying propagator settings for estimatable parameter settings." );
        }
    }
    else if( std::dynamic_pointer_cast< MultiArcPropagatorSettings< InitialStateParameterType, TimeType > >( propagatorSettings ) != nullptr )
    {
        std::shared_ptr< MultiArcPropagatorSettings< InitialStateParameterType, TimeType > > multiArcSettings =
                std::dynamic_pointer_cast< MultiArcPropagatorSettings< InitialStateParameterType, TimeType > >( propagatorSettings ) ;
        if( arcStartTimes.size( ) == 0 )
        {
            throw std::runtime_error( "Error when parsing propagator settings for estimatable parameter settings; multi-arc settings found, but no arc times" );
        }
        initialStateParameterSettings = getInitialMultiArcParameterSettings(
                    multiArcSettings, bodies, arcStartTimes );
    }
    else if( std::dynamic_pointer_cast< HybridArcPropagatorSettings< InitialStateParameterType, TimeType > >( propagatorSettings ) != nullptr )
    {
        std::shared_ptr< HybridArcPropagatorSettings< InitialStateParameterType, TimeType > > hybridArcSettings =
                std::dynamic_pointer_cast< HybridArcPropagatorSettings< InitialStateParameterType, TimeType > >( propagatorSettings );
        if( arcStartTimes.size( ) == 0 )
        {
            throw std::runtime_error( "Error when parsing propagator settings for estimatable parameter settings; hybric-arc settings found, but no arc times" );
        }
        initialStateParameterSettings = getInitialHybridArcParameterSettings(
                    hybridArcSettings, bodies, arcStartTimes );
    }

    return initialStateParameterSettings;
}


//! Function to create interface object for estimating parameters representing an initial dynamical state.
/*!
 *  Function to create interface object for estimating parameters representing an initial dynamical state.
 *  \param bodies Map of body objects containing the fll simulation environment.
 *  \param parameterSettings Object defining the parameter interface that is to be created.
 *  \return Interface object for estimating an initial state.
 */
template< typename InitialStateParameterType = double >
std::shared_ptr< estimatable_parameters::EstimatableParameter< Eigen::Matrix
< InitialStateParameterType, Eigen::Dynamic, 1 > > > createInitialDynamicalStateParameterToEstimate(
        const SystemOfBodies& bodies,
        const std::shared_ptr< estimatable_parameters::EstimatableParameterSettings >& parameterSettings )
{
    using namespace tudat::estimatable_parameters;

    std::shared_ptr< EstimatableParameter< Eigen::Matrix< InitialStateParameterType, Eigen::Dynamic, 1 > > >
            initialStateParameterToEstimate;

    // Check consistency of input.
    if( !isParameterDynamicalPropertyInitialState( parameterSettings->parameterType_.first ) )
    {
        std::string errorMessage = "Error when requesting to make initial state parameter " +
                std::to_string( parameterSettings->parameterType_.first ) + " of " +
                parameterSettings->parameterType_.second.first +
                ", parameter is not an initial state parameter ";
        throw std::runtime_error( errorMessage );
    }
    else
    {
        // Identify state that is to be estimation
        switch( parameterSettings->parameterType_.first )
        {
        case initial_body_state:

            // Check consistency of input.
            if( std::dynamic_pointer_cast<
                    InitialTranslationalStateEstimatableParameterSettings< InitialStateParameterType > >(
                        parameterSettings ) == nullptr )
            {
                throw std::runtime_error( "Error when making body initial state parameter, settings type is incompatible" );
            }
            else
            {
                std::shared_ptr< InitialTranslationalStateEstimatableParameterSettings< InitialStateParameterType > >
                        initialStateSettings =
                        std::dynamic_pointer_cast<
                        InitialTranslationalStateEstimatableParameterSettings< InitialStateParameterType > >(
                            parameterSettings );

                Eigen::Matrix< InitialStateParameterType, Eigen::Dynamic, 1 > initialTranslationalState;

                // If initial time is not defined, use preset initial state
                if( ! ( initialStateSettings->initialTime_ == initialStateSettings->initialTime_  ) )
                {
                    initialTranslationalState = initialStateSettings->initialStateValue_;


                }
                // Compute initial state from environment
                else
                {
                    initialTranslationalState = propagators::getInitialStateOfBody
                            < double, InitialStateParameterType >(
                                initialStateSettings->parameterType_.second.first, initialStateSettings->centralBody_,
                                bodies, initialStateSettings->initialTime_ );

                }

                // Create translational state estimation interface object
                initialStateParameterToEstimate =
                        std::make_shared< InitialTranslationalStateParameter< InitialStateParameterType > >(
                            initialStateSettings->parameterType_.second.first, initialTranslationalState,
                            initialStateSettings->centralBody_,
                            initialStateSettings->frameOrientation_ );
            }
            break;
        case arc_wise_initial_body_state:
            if( std::dynamic_pointer_cast< ArcWiseInitialTranslationalStateEstimatableParameterSettings<
                    InitialStateParameterType > >( parameterSettings ) == nullptr )
            {
                throw std::runtime_error(
                            "Error when making body initial state parameter, settings type is incompatible" );
            }
            else
            {
                std::shared_ptr< ArcWiseInitialTranslationalStateEstimatableParameterSettings< InitialStateParameterType > >
                        initialStateSettings =  std::dynamic_pointer_cast<
                        ArcWiseInitialTranslationalStateEstimatableParameterSettings< InitialStateParameterType > >(
                            parameterSettings );

                if( initialStateSettings->isStateSet_ )
                {
                    initialStateParameterToEstimate = std::make_shared< ArcWiseInitialTranslationalStateParameter<
                            InitialStateParameterType > >(
                                initialStateSettings->parameterType_.second.first,
                                initialStateSettings->arcStartTimes_,
                                initialStateSettings->initialStateValue_,
                                initialStateSettings->centralBodies_,
                                initialStateSettings->frameOrientation_ );
                }
                else
                {
                    initialStateParameterToEstimate = std::make_shared< ArcWiseInitialTranslationalStateParameter<
                            InitialStateParameterType > >(
                                initialStateSettings->parameterType_.second.first, initialStateSettings->arcStartTimes_,
                                propagators::getInitialArcWiseStateOfBody< double, InitialStateParameterType >(
                                    initialStateSettings->parameterType_.second.first,
                                    initialStateSettings->centralBodies_, bodies,
                                    initialStateSettings->arcStartTimes_ ),
                                initialStateSettings->centralBodies_, initialStateSettings->frameOrientation_ );
                }
            }
            break;
        case initial_rotational_body_state:

            // Check consistency of input.
            if( std::dynamic_pointer_cast<
                    InitialRotationalStateEstimatableParameterSettings< InitialStateParameterType > >(
                        parameterSettings ) == nullptr )
            {
                throw std::runtime_error( "Error when making body initial state parameter, settings type is incompatible" );
            }
            else
            {
                std::shared_ptr< InitialRotationalStateEstimatableParameterSettings< InitialStateParameterType > >
                        initialStateSettings = std::dynamic_pointer_cast<
                        InitialRotationalStateEstimatableParameterSettings< InitialStateParameterType > >(
                            parameterSettings );

                Eigen::Matrix< InitialStateParameterType, Eigen::Dynamic, 1 > initialRotationalState;

                // If initial time is not defined, use preset initial state
                if( ! ( initialStateSettings->initialTime_ == initialStateSettings->initialTime_  ) )
                {
                    initialRotationalState = initialStateSettings->initialStateValue_;


                }
                // Compute initial state from environment
                else
                {
                    initialRotationalState = propagators::getInitialRotationalStateOfBody
                            < double, InitialStateParameterType >(
                                initialStateSettings->parameterType_.second.first, initialStateSettings->baseOrientation_,
                                bodies, initialStateSettings->initialTime_ );

                }

                // Create rotational state estimation interface object
                initialStateParameterToEstimate =
                        std::make_shared< InitialRotationalStateParameter< InitialStateParameterType > >(
                            initialStateSettings->parameterType_.second.first, initialRotationalState,
                            std::bind( &Body::getBodyInertiaTensor,
                                       bodies.at( initialStateSettings->parameterType_.second.first ) ),
                            initialStateSettings->baseOrientation_ );
            }
            break;
        case initial_mass_state:
        {
            // Check consistency of input.
            if( std::dynamic_pointer_cast<
                    InitialMassEstimatableParameterSettings< InitialStateParameterType > >(
                        parameterSettings ) == nullptr )
            {
                throw std::runtime_error( "Error when making body initial mass state parameter, settings type is incompatible" );
            }
            else
            {
                std::shared_ptr< InitialMassEstimatableParameterSettings< InitialStateParameterType > >
                        initialStateSettings = std::dynamic_pointer_cast<
                        InitialMassEstimatableParameterSettings< InitialStateParameterType > >(
                            parameterSettings );

                InitialStateParameterType initialMass = initialStateSettings->initialStateValue_;
                initialStateParameterToEstimate =
                        std::make_shared< InitialMassStateParameter< InitialStateParameterType > >(
                            initialStateSettings->parameterType_.second.first,
                            ( Eigen::Matrix< InitialStateParameterType, Eigen::Dynamic, 1 >( 1 ) << initialMass ).finished( ) );
            }
            break;
        }

        default:
            std::string errorMessage = "Error, could not create parameter for initial state of type " +
                    std::to_string( parameterSettings->parameterType_.first );
            throw std::runtime_error( errorMessage );
        }
    }

    if( parameterSettings->customPartialSettings_.size( ) != 0 )
    {
        initialStateParameterToEstimate->setCustomPartialSettings( parameterSettings->customPartialSettings_ );
    }

    return initialStateParameterToEstimate;
}

//! Function to create an interface object for estimating a parameter defined by a single double value
/*!
 * Function to create an interface object for estimating a parameter defined by a single double value
 * \param doubleParameterName Object defining the parameter interface that is to be created.
 * \param bodies Map of body objects containing the fll simulation environment.
 * \param propagatorSettings Object defining all settigns for the propagator; empty by default (only required for
 * selected parameters).
 * \return Interface object for estimating parameter.
 */
template< typename InitialStateParameterType, typename TimeType >
std::shared_ptr< estimatable_parameters::EstimatableParameter< double > > createDoubleParameterToEstimate(
        const std::shared_ptr< estimatable_parameters::EstimatableParameterSettings >& doubleParameterName,
        const SystemOfBodies& bodies, const std::shared_ptr< propagators::PropagatorSettings< InitialStateParameterType > > propagatorSettings =
        std::shared_ptr< propagators::PropagatorSettings< InitialStateParameterType > >( ) )
{
    using namespace simulation_setup;
    using namespace ephemerides;
    using namespace gravitation;
    using namespace estimatable_parameters;


    std::shared_ptr< EstimatableParameter< double > > doubleParameterToEstimate;

    // Check input consistency.
    if( isDoubleParameter( doubleParameterName->parameterType_.first ) != true )
    {
        std::string errorMessage = "Error when requesting to make double parameter " +
                std::to_string( doubleParameterName->parameterType_.first ) + " of " +
                doubleParameterName->parameterType_.second.first +
                ", parameter is not a double parameter ";
        throw std::runtime_error( errorMessage );
    }
    else
    {
        // Check if body associated with parameter exists.
        std::string currentBodyName = doubleParameterName->parameterType_.second.first;
        std::shared_ptr< Body > currentBody;

        if( ( currentBodyName != "global_metric" ) && ( currentBodyName != "" ) && ( bodies.count( currentBodyName ) == 0 ) )
        {
            std::string errorMessage = "Error when creating parameters to estimate, body " +
                    currentBodyName + "  not in system of bodies " +
                    std::to_string( doubleParameterName->parameterType_.first );
            throw std::runtime_error( errorMessage );
        }
        else if( ( currentBodyName != "" ) && ( currentBodyName != "global_metric" ) )
        {
            currentBody = bodies.at( currentBodyName );
        }

        // Identify parameter type.
        switch( doubleParameterName->parameterType_.first )
        {
        case gravitational_parameter:
        {
            if( currentBody->getGravityFieldModel( )== nullptr )
            {
                std::string errorMessage = "Error, body " +
                        currentBodyName + " has no gravity field, cannot estimate gravitational parameter.";
                throw std::runtime_error( errorMessage );
            }
            else
            {
                std::shared_ptr< GravityFieldModel > gravityFieldModel = currentBody->getGravityFieldModel( );
                doubleParameterToEstimate = std::make_shared< GravitationalParameter >
                        ( gravityFieldModel, currentBodyName );
            }
            break;
        }
        case radiation_pressure_coefficient:
        {
            if( currentBody->getRadiationPressureTargetModel( ) == nullptr )
            {
                std::string errorMessage = "Error, no radiation pressure target model found in body " +
                        currentBodyName + " when making Cr parameter.";
                throw std::runtime_error( errorMessage );
            }
            else if( std::dynamic_pointer_cast< electromagnetism::CannonballRadiationPressureTargetModel >( currentBody->getRadiationPressureTargetModel( ) ) == nullptr )
            {
                std::string errorMessage = "Error, no cannonball radiation pressure target model found in body " +
                                           currentBodyName + " when making Cr parameter.";
                throw std::runtime_error( errorMessage );
            }
            else
            {
                doubleParameterToEstimate = std::make_shared< RadiationPressureCoefficient >(
                    std::dynamic_pointer_cast< electromagnetism::CannonballRadiationPressureTargetModel >( currentBody->getRadiationPressureTargetModel( ) ),
                            currentBodyName );
            }
            break;
        }
        case constant_rotation_rate:
        {
            if( std::dynamic_pointer_cast< SimpleRotationalEphemeris >( currentBody->getRotationalEphemeris( ) ) == nullptr )
            {
                std::string errorMessage = "Warning, no simple rotational ephemeris present in body " + currentBodyName +
                        " when making constant rotation rate parameter";
                throw std::runtime_error( errorMessage );
            }
            else
            {
                doubleParameterToEstimate = std::make_shared< RotationRate >(
                            std::dynamic_pointer_cast< ephemerides::SimpleRotationalEphemeris >
                            ( currentBody->getRotationalEphemeris( ) ), currentBodyName );
            }
            break;
        }
        case constant_drag_coefficient:
        {
            if( currentBody->getAerodynamicCoefficientInterface( ) == nullptr )
            {
                std::string errorMessage = "Error, body " +
                        currentBodyName + " has no coefficient interface, cannot estimate constant drag coefficient.";
                throw std::runtime_error( errorMessage );
            }
            else if( std::dynamic_pointer_cast< aerodynamics::CustomAerodynamicCoefficientInterface >(
                         currentBody->getAerodynamicCoefficientInterface( ) ) == nullptr )
            {
                std::string errorMessage = "Error, body " +
                        currentBodyName + " has no custom coefficient interface, cannot estimate constant drag coefficient.";
                throw std::runtime_error( errorMessage );
            }
            else
            {
                doubleParameterToEstimate = std::make_shared< ConstantDragCoefficient >
                        ( std::dynamic_pointer_cast< aerodynamics::CustomAerodynamicCoefficientInterface >(
                              currentBody->getAerodynamicCoefficientInterface( ) ), currentBodyName );
            }
            break;
        }
        case ppn_parameter_gamma:
        {
            doubleParameterToEstimate = std::make_shared< PPNParameterGamma >( relativity::ppnParameterSet );
            break;
        }
        case ppn_parameter_beta:
        {
            doubleParameterToEstimate = std::make_shared< PPNParameterBeta >( relativity::ppnParameterSet );
            break;
        }
        case equivalence_principle_lpi_violation_parameter:
        {
            doubleParameterToEstimate = std::make_shared< EquivalencePrincipleLpiViolationParameter >( );
            break;
        }
        case direct_dissipation_tidal_time_lag:
        {
            if( propagatorSettings == nullptr )
            {
                throw std::runtime_error( "Error when creating direct_dissipation_tidal_time_lag parameter, no propagatorSettings provided." );
            }

            // Check input consistency
            std::shared_ptr< DirectTidalTimeLagEstimatableParameterSettings > dissipationTimeLagSettings =
                    std::dynamic_pointer_cast< DirectTidalTimeLagEstimatableParameterSettings >( doubleParameterName );
            if( dissipationTimeLagSettings == nullptr )
            {
                throw std::runtime_error( "Error, expected dissipation time lag parameter settings." );
            }
            else
            {
                std::vector< std::shared_ptr< basic_astrodynamics::AccelerationModel3d > > associatedAccelerationModels =
                        getAccelerationModelsListForParametersFromBase< InitialStateParameterType, TimeType >( propagatorSettings, doubleParameterName );
                std::vector< std::shared_ptr< DirectTidalDissipationAcceleration > > associatedTidalAccelerationModels;
                for( unsigned int i = 0; i < associatedAccelerationModels.size( ); i++ )
                {
                    // Create parameter object
                    if( std::dynamic_pointer_cast< DirectTidalDissipationAcceleration >( associatedAccelerationModels.at( i ) )
                            != nullptr )
                    {
                        associatedTidalAccelerationModels.push_back(
                                    std::dynamic_pointer_cast< DirectTidalDissipationAcceleration >( associatedAccelerationModels.at( i ) ) );
                    }
                    else
                    {
                        throw std::runtime_error(
                                    "Error, expected DirectTidalDissipationAcceleration in list when creating direct_dissipation_tidal_time_lag parameter" );
                    }
                }
                doubleParameterToEstimate = std::make_shared< DirectTidalTimeLag >(
                            associatedTidalAccelerationModels, currentBodyName, dissipationTimeLagSettings->deformingBodies_ );
            }
            break;
        }
        case mean_moment_of_inertia:
        {
            if( currentBody == nullptr )
            {
                std::string errorMessage = "Error, body is nullptr when making mean moment of inertia parameter.";
                throw std::runtime_error( errorMessage );
            }
            else if( std::dynamic_pointer_cast< SphericalHarmonicsGravityField >( currentBody->getGravityFieldModel( ) ) == nullptr )
            {
                std::string errorMessage = "Error, body gravity field is not spherical harmonic when making mean moment of inertia parameter.";
                throw std::runtime_error( errorMessage );
            }
            else
            {
                auto gravityFieldModel =
                        std::dynamic_pointer_cast< SphericalHarmonicsGravityField >( currentBody->getGravityFieldModel( ) );
                doubleParameterToEstimate = std::make_shared< MeanMomentOfInertiaParameter >
                        ( std::bind( &SphericalHarmonicsGravityField::getScaledMeanMomentOfInertia, gravityFieldModel ),
                          std::bind( &SphericalHarmonicsGravityField::setScaledMeanMomentOfInertia, gravityFieldModel, std::placeholders::_1 ),
                          currentBodyName );
            }
            break;
        }
        case core_factor:
        {
            if( std::dynamic_pointer_cast< PlanetaryRotationModel >( currentBody->getRotationalEphemeris( ) ) == nullptr )
            {
                std::string errorMessage = "Warning, no full planetary rotational ephemeris" + currentBodyName +
                        " when making free core parameter";
                throw std::runtime_error( errorMessage );
            }
            else
            {
                doubleParameterToEstimate = std::make_shared< CoreFactor >
                        ( std::dynamic_pointer_cast< PlanetaryRotationModel >( currentBody->getRotationalEphemeris( ) ),
                          currentBodyName );

            }
            break;
        }
        case free_core_nutation_rate:
        {
            if( std::dynamic_pointer_cast< PlanetaryRotationModel >( currentBody->getRotationalEphemeris( ) ) == nullptr )
            {
                std::string errorMessage = "Warning, no full planetary rotational ephemeris" + currentBodyName +
                        " when making free core nutation rate parameter";
                throw std::runtime_error( errorMessage );
            }
            else
            {
                doubleParameterToEstimate = std::make_shared< FreeCoreNutationRate >
                        ( std::dynamic_pointer_cast< PlanetaryRotationModel > ( currentBody->getRotationalEphemeris( ) ), currentBodyName);

            }
            break;
        }
        case scaled_longitude_libration_amplitude:
        {
            if( std::dynamic_pointer_cast< SynchronousRotationalEphemeris >( currentBody->getRotationalEphemeris( ) ) == nullptr )
            {
                std::string errorMessage = "Warning, no synchronous rotation model present in body " + currentBodyName +
                        " when making longitude libration parameter";
                throw std::runtime_error( errorMessage );
            }
            else
            {
                std::shared_ptr< LongitudeLibrationCalculator > longitudeLibrationCalculator =
                        std::dynamic_pointer_cast< SynchronousRotationalEphemeris >( currentBody->getRotationalEphemeris( ) )->
                        getLongitudeLibrationCalculator( );

                if( std::dynamic_pointer_cast< DirectLongitudeLibrationCalculator >( longitudeLibrationCalculator ) == nullptr )
                {
                    std::string errorMessage = "Warning, no direct libration model " + currentBodyName +
                            " when making scaled longitude libration parameter";
                    throw std::runtime_error( errorMessage );
                }
                else
                {

                    doubleParameterToEstimate = std::make_shared< ScaledLongitudeLibrationAmplitude >
                            ( std::dynamic_pointer_cast< DirectLongitudeLibrationCalculator >( longitudeLibrationCalculator ),
                              currentBodyName );
                }

            }
            break;
        }
        case constant_thrust_magnitude_parameter:
        {
            if( currentBody->getVehicleSystems( ) == nullptr )
            {
                throw std::runtime_error( "Error when creating constant thrust magnitude for body " + currentBodyName +
                                          ", body has no vehicle systems" );
            }
            else
            {
                if( currentBody->getVehicleSystems( )->getEngineModels( ).count(
                            doubleParameterName->parameterType_.second.second ) == 0 )
                {
                    throw std::runtime_error( "Error when creating constant thrust magnitude for engine " +
                                              doubleParameterName->parameterType_.second.second + " on body " +
                                              currentBodyName + ", engine does not exist" );
                }
                else
                {
                    std::shared_ptr< propulsion::ThrustMagnitudeWrapper > thrustWrapper =
                            currentBody->getVehicleSystems( )->getEngineModels( ).at(
                                                       doubleParameterName->parameterType_.second.second )->getThrustMagnitudeWrapper( );
                    if( thrustWrapper == nullptr )
                    {
                        throw std::runtime_error( "Error when creating constant thrust magnitude for engine " +
                                                  doubleParameterName->parameterType_.second.second + " on body " +
                                                  currentBodyName + ", engine does not have thrust magnitude model." );
                    }
                    else
                    {
                        if( std::dynamic_pointer_cast< propulsion::ConstantThrustMagnitudeWrapper >( thrustWrapper ) == nullptr )
                        {
                            throw std::runtime_error( "Error when creating constant thrust magnitude for engine " +
                                                      doubleParameterName->parameterType_.second.second + " on body " +
                                                      currentBodyName + ", engine thrust magnitude model does not support constant thrust." );
                        }
                        else
                        {
                            doubleParameterToEstimate = std::make_shared< ConstantThrustMagnitudeParameter >
                                    ( std::dynamic_pointer_cast< propulsion::ConstantThrustMagnitudeWrapper >( thrustWrapper ),
                                      currentBodyName, doubleParameterName->parameterType_.second.second );
                        }
                    }
                }
            }

            break;
        }
        case constant_specific_impulse:
        {
            if( currentBody->getVehicleSystems( ) == nullptr )
            {
                throw std::runtime_error( "Error when creating constant specific impulse for body " + currentBodyName +
                                          ", body has no vehicle systems" );
            }
            else
            {
                if( currentBody->getVehicleSystems( )->getEngineModels( ).count(
                            doubleParameterName->parameterType_.second.second ) == 0 )
                {
                    throw std::runtime_error( "Error when creating constant specific impulse for engine " +
                                              doubleParameterName->parameterType_.second.second + " on body " +
                                              currentBodyName + ", engine does not exist" );
                }
                else
                {
                    std::shared_ptr< propulsion::ThrustMagnitudeWrapper > thrustWrapper =
                            currentBody->getVehicleSystems( )->getEngineModels( ).at(
                                                       doubleParameterName->parameterType_.second.second )->getThrustMagnitudeWrapper( );
                    if( thrustWrapper == nullptr )
                    {
                        throw std::runtime_error( "Error when creating constant specific impulse for engine " +
                                                  doubleParameterName->parameterType_.second.second + " on body " +
                                                  currentBodyName + ", engine does not have thrust magnitude model." );
                    }
                    else
                    {
                        if( std::dynamic_pointer_cast< propulsion::ConstantThrustMagnitudeWrapper >( thrustWrapper ) == nullptr )
                        {
                            throw std::runtime_error( "Error when creating constant specific impulse for engine " +
                                                      doubleParameterName->parameterType_.second.second + " on body " +
                                                      currentBodyName + ", engine thrust magnitude model does not support constant thrust." );
                        }
                        else
                        {
                            doubleParameterToEstimate = std::make_shared< ConstantSpecificImpulseParameter< propulsion::ConstantThrustMagnitudeWrapper  > >
                                    ( std::dynamic_pointer_cast< propulsion::ConstantThrustMagnitudeWrapper >( thrustWrapper ),
                                      currentBodyName, doubleParameterName->parameterType_.second.second );
                        }
                    }
                }
            }

            break;
        }
        case inverse_tidal_quality_factor:
        {
            if( propagatorSettings == nullptr )
            {
                throw std::runtime_error( "Error when creating inverse_tidal_quality_factor parameter, no propagatorSettings provided." );
            }

            // Check input consistency
            std::shared_ptr< InverseTidalQualityFactorEstimatableParameterSettings > qualityFactorSettings =
                    std::dynamic_pointer_cast< InverseTidalQualityFactorEstimatableParameterSettings >( doubleParameterName );
            if( qualityFactorSettings == nullptr )
            {
                throw std::runtime_error( "Error, expected inverse tidal quality factor parameter settings." );
            }
            else
            {
                std::vector< std::shared_ptr< basic_astrodynamics::AccelerationModel3d > > associatedAccelerationModels =
                        getAccelerationModelsListForParametersFromBase< InitialStateParameterType, TimeType >( propagatorSettings, doubleParameterName );
                std::vector< std::shared_ptr< DirectTidalDissipationAcceleration > > associatedTidalAccelerationModels;
                for( unsigned int i = 0; i < associatedAccelerationModels.size( ); i++ )
                {
                    // Create parameter object
                    if( std::dynamic_pointer_cast< DirectTidalDissipationAcceleration >( associatedAccelerationModels.at( i ) )
                        != nullptr )
                    {
                        associatedTidalAccelerationModels.push_back(
                                std::dynamic_pointer_cast< DirectTidalDissipationAcceleration >( associatedAccelerationModels.at( i ) ) );
                    }
                    else
                    {
                        throw std::runtime_error(
                                "Error, expected DirectTidalDissipationAcceleration in list when creating inverse_tidal_quality_factor parameter" );
                    }
                }
                doubleParameterToEstimate = std::make_shared< InverseTidalQualityFactor >(
                        associatedTidalAccelerationModels, currentBodyName, qualityFactorSettings->deformingBodies_ );
            }
            break;
        }
        case yarkovsky_parameter:
        {
            if( propagatorSettings == nullptr )
            {
                throw std::runtime_error( "Error when creating yarkovsky_parameter parameter, no propagatorSettings provided." );
            }

            std::vector< std::shared_ptr< basic_astrodynamics::AccelerationModel3d > > associatedAccelerationModels =
                getAccelerationModelsListForParametersFromBase< InitialStateParameterType, TimeType >( propagatorSettings, doubleParameterName );
            std::vector< std::shared_ptr< electromagnetism::YarkovskyAcceleration > > associatedYarkovskyAccelerationModels;
            for( unsigned int i = 0; i < associatedAccelerationModels.size( ); i++ )
            {
                // Create parameter object
                if( std::dynamic_pointer_cast< electromagnetism::YarkovskyAcceleration >( associatedAccelerationModels.at( i ) )
                    != nullptr )
                {
                    associatedYarkovskyAccelerationModels.push_back(
                        std::dynamic_pointer_cast< electromagnetism::YarkovskyAcceleration >( associatedAccelerationModels.at( i ) ) );
                }
                else
                {
                    throw std::runtime_error(
                        "Error, expected YarkovskyAcceleration in list when creating yarkovsky_parameter parameter" );
                }
            }
            if( associatedYarkovskyAccelerationModels.size( ) != 1 )
            {
                throw std::runtime_error(
                    "Error, expected single YarkovskyAcceleration in list when creating yarkovsky_parameter parameter, found " +
                    std::to_string( associatedYarkovskyAccelerationModels.size( ) ) );
            }
            doubleParameterToEstimate = std::make_shared< YarkovskyParameter >(
                associatedYarkovskyAccelerationModels.at( 0 ), currentBodyName, doubleParameterName->parameterType_.second.second );
            break;
        }
        default:
            throw std::runtime_error( "Warning, this double parameter has not yet been implemented when making parameters" );
            break;
        }
    }

    if( doubleParameterName->customPartialSettings_.size( ) != 0 )
    {
        doubleParameterToEstimate->setCustomPartialSettings( doubleParameterName->customPartialSettings_ );
    }

    return doubleParameterToEstimate;
}

//! Function to create an interface object for estimating a parameter defined by a list of double values
/*!
 * Function to create an interface object for estimating a parameter defined by a list of single double values
 * \param vectorParameterName Object defining the parameter interface that is to be created.
 * \param bodies Map of body objects containing the fll simulation environment.
 * \param propagatorSettings Object defining all settigns for the propagator; empty by default (only required for
 * selected parameters).
 * \return Interface object for estimating parameter.
 */
template< typename InitialStateParameterType, typename TimeType >
std::shared_ptr< estimatable_parameters::EstimatableParameter< Eigen::VectorXd > > createVectorParameterToEstimate(
        const std::shared_ptr< estimatable_parameters::EstimatableParameterSettings >& vectorParameterName,
        const SystemOfBodies& bodies,
        const std::shared_ptr< propagators::PropagatorSettings< InitialStateParameterType > > propagatorSettings =
        std::shared_ptr< propagators::PropagatorSettings< InitialStateParameterType > >( ) )
{
    using namespace simulation_setup;
    using namespace ephemerides;
    using namespace gravitation;
    using namespace estimatable_parameters;

    std::shared_ptr< EstimatableParameter< Eigen::VectorXd > > vectorParameterToEstimate;

    // Check input consistency.
    if( isDoubleParameter( vectorParameterName->parameterType_.first ) != false )
    {
        std::string errorMessage = "Error when requesting to make vector parameter " +
                std::to_string( vectorParameterName->parameterType_.first ) +
                " of  " + std::string( vectorParameterName->parameterType_.second.first ) +
                ", parameter is not a vector parameter ";
        throw std::runtime_error( errorMessage );
    }
    else
    {
        // Check if body associated with parameter exists.
        std::string currentBodyName = vectorParameterName->parameterType_.second.first;
        std::shared_ptr< Body > currentBody;
        if( ( currentBodyName != "" ) && ( bodies.count( currentBodyName ) == 0 ) )
        {
            std::string errorMessage = "Warning when creating parameters to estimate, body " +
                    currentBodyName  + "not in system of bodies " + std::to_string( vectorParameterName->parameterType_.first );
            throw std::runtime_error( errorMessage );
        }
        else if( ( currentBodyName != "" ) )
        {
            currentBody = bodies.at( currentBodyName );
        }

        // Identify parameter type.
        switch( vectorParameterName->parameterType_.first )
        {
        case constant_additive_observation_bias:
        {
            std::shared_ptr< ConstantObservationBiasEstimatableParameterSettings > biasSettings =
                    std::dynamic_pointer_cast< ConstantObservationBiasEstimatableParameterSettings >( vectorParameterName );
            if( biasSettings == nullptr )
            {
                throw std::runtime_error( "Error when creating constant observation bias, input is inconsistent" );
            }
            else
            {
                vectorParameterToEstimate = std::make_shared< ConstantObservationBiasParameter >(
                            std::function< Eigen::VectorXd( ) >( ),
                            std::function< void( const Eigen::VectorXd& ) >( ),
                            biasSettings->linkEnds_.linkEnds_, biasSettings->observableType_, true );
            }
            break;
        }
        case constant_relative_observation_bias:
        {
            std::shared_ptr< ConstantObservationBiasEstimatableParameterSettings > biasSettings =
                    std::dynamic_pointer_cast< ConstantObservationBiasEstimatableParameterSettings >( vectorParameterName );
            if( biasSettings == nullptr )
            {
                throw std::runtime_error( "Error when creating constant observation bias, input is inconsistent" );
            }
            else
            {
                vectorParameterToEstimate = std::make_shared< ConstantObservationBiasParameter >(
                            std::function< Eigen::VectorXd( ) >( ),
                            std::function< void( const Eigen::VectorXd& ) >( ),
                            biasSettings->linkEnds_.linkEnds_, biasSettings->observableType_, false );
            }
            break;
        }
        case arcwise_constant_additive_observation_bias:
        {
            std::shared_ptr< ArcWiseConstantObservationBiasEstimatableParameterSettings > biasSettings =
                    std::dynamic_pointer_cast< ArcWiseConstantObservationBiasEstimatableParameterSettings >( vectorParameterName );
            if( biasSettings == nullptr )
            {
                throw std::runtime_error( "Error when creating arcwise constant observation bias, input is inconsistent" );
            }
            else
            {
                vectorParameterToEstimate = std::make_shared< ArcWiseObservationBiasParameter >(
                            biasSettings->arcStartTimes_,
                            std::function< std::vector< Eigen::VectorXd >( ) >( ),
                            std::function< void( const std::vector< Eigen::VectorXd >& ) >( ),
                            observation_models::getLinkEndIndicesForLinkEndTypeAtObservable(
                                biasSettings->observableType_, biasSettings->linkEndForTime_, biasSettings->linkEnds_.size( ) ).at( 0 ),
                            biasSettings->linkEnds_.linkEnds_, biasSettings->observableType_, true );
            }
            break;
        }
        case arcwise_constant_relative_observation_bias:
        {
            std::shared_ptr< ArcWiseConstantObservationBiasEstimatableParameterSettings > biasSettings =
                    std::dynamic_pointer_cast< ArcWiseConstantObservationBiasEstimatableParameterSettings >( vectorParameterName );
            if( biasSettings == nullptr )
            {
                throw std::runtime_error( "Error when creating arcwise constant relative observation bias, input is inconsistent" );
            }
            else
            {
                vectorParameterToEstimate = std::make_shared< ArcWiseObservationBiasParameter >(
                            biasSettings->arcStartTimes_,
                            std::function< std::vector< Eigen::VectorXd >( ) >( ),
                            std::function< void( const std::vector< Eigen::VectorXd >& ) >( ),
                            observation_models::getLinkEndIndicesForLinkEndTypeAtObservable(
                                biasSettings->observableType_, biasSettings->linkEndForTime_, biasSettings->linkEnds_.size( ) ).at( 0 ),
                            biasSettings->linkEnds_.linkEnds_, biasSettings->observableType_, false );
            }
            break;
        }
        case constant_time_drift_observation_bias:
        {
            std::shared_ptr< ConstantTimeDriftBiasEstimatableParameterSettings > biasSettings =
                    std::dynamic_pointer_cast< ConstantTimeDriftBiasEstimatableParameterSettings >( vectorParameterName );
            if( biasSettings == nullptr )
            {
                throw std::runtime_error( "Error when creating constant time drift bias, input is inconsistent" );
            }
            else
            {
                vectorParameterToEstimate = std::make_shared< ConstantTimeDriftBiasParameter >(
                        std::function< Eigen::VectorXd( ) >( ),
                        std::function< void( const Eigen::VectorXd& ) >( ),
                        observation_models::getLinkEndIndicesForLinkEndTypeAtObservable(
                                biasSettings->observableType_, biasSettings->linkEndForTime_, biasSettings->linkEnds_.size( ) ).at( 0 ),
                        biasSettings->linkEnds_, biasSettings->observableType_, biasSettings->referenceEpoch_ );
            }
            break;
        }
        case arc_wise_time_drift_observation_bias:
        {
            std::shared_ptr< ArcWiseTimeDriftBiasEstimatableParameterSettings > timeBiasSettings =
                    std::dynamic_pointer_cast< ArcWiseTimeDriftBiasEstimatableParameterSettings >( vectorParameterName );
            if( timeBiasSettings == nullptr )
            {
                throw std::runtime_error( "Error when creating arcwise time drift bias, input is inconsistent" );
            }
            else
            {
                vectorParameterToEstimate = std::make_shared< ArcWiseTimeDriftBiasParameter >(
                        timeBiasSettings->arcStartTimes_,
                        std::function< std::vector< Eigen::VectorXd >( ) >( ),
                        std::function< void( const std::vector< Eigen::VectorXd >& ) >( ),
                        observation_models::getLinkEndIndicesForLinkEndTypeAtObservable(
                                timeBiasSettings->observableType_, timeBiasSettings->linkEndForTime_, timeBiasSettings->linkEnds_.size( ) ).at( 0 ),
                        timeBiasSettings->linkEnds_, timeBiasSettings->observableType_, timeBiasSettings->referenceEpochs_ );
            }
            break;
        }
        case constant_time_observation_bias:
        {
            std::shared_ptr< ConstantTimeBiasEstimatableParameterSettings > biasSettings =
                    std::dynamic_pointer_cast< ConstantTimeBiasEstimatableParameterSettings >( vectorParameterName );
            if( biasSettings == nullptr )
            {
                throw std::runtime_error( "Error when creating constant time bias, input is inconsistent" );
            }
            else
            {
                vectorParameterToEstimate = std::make_shared< ConstantTimeBiasParameter >(
                        std::function< Eigen::VectorXd( ) >( ),
                        std::function< void( const Eigen::VectorXd& ) >( ),
                        observation_models::getLinkEndIndicesForLinkEndTypeAtObservable(
                                biasSettings->observableType_, biasSettings->linkEndForTime_, biasSettings->linkEnds_.size( ) ).at( 0 ),
                        biasSettings->linkEnds_, biasSettings->observableType_ );
            }
            break;
        }
        case arc_wise_time_observation_bias:
        {
            std::shared_ptr< ArcWiseTimeBiasEstimatableParameterSettings > timeBiasSettings =
                    std::dynamic_pointer_cast< ArcWiseTimeBiasEstimatableParameterSettings >( vectorParameterName );
            if( timeBiasSettings == nullptr )
            {
                throw std::runtime_error( "Error when creating arcwise time bias, input is inconsistent" );
            }
            else
            {
                vectorParameterToEstimate = std::make_shared< ArcWiseTimeBiasParameter >(
                        timeBiasSettings->arcStartTimes_,
                        std::function< std::vector< Eigen::VectorXd >( ) >( ),
                        std::function< void( const std::vector< Eigen::VectorXd >& ) >( ),
                        observation_models::getLinkEndIndicesForLinkEndTypeAtObservable(
                                timeBiasSettings->observableType_, timeBiasSettings->linkEndForTime_, timeBiasSettings->linkEnds_.size( ) ).at( 0 ),
                        timeBiasSettings->linkEnds_, timeBiasSettings->observableType_ );
            }
            break;
        }
        case rotation_pole_position:
            if( std::dynamic_pointer_cast< SimpleRotationalEphemeris >( currentBody->getRotationalEphemeris( ) ) == nullptr )
            {
                std::string errorMessage = "Warning, no simple rotational ephemeris present in body " + currentBodyName +
                        " when making constant rotation orientation parameter";
                throw std::runtime_error( errorMessage );
            }
            else
            {
                vectorParameterToEstimate = std::make_shared< ConstantRotationalOrientation >
                        ( std::dynamic_pointer_cast< ephemerides::SimpleRotationalEphemeris >
                          ( currentBody->getRotationalEphemeris( ) ), currentBodyName );

            }
            break;

        case spherical_harmonics_cosine_coefficient_block:
        {
            std::shared_ptr< GravityFieldModel > gravityField = currentBody->getGravityFieldModel( );
            std::shared_ptr< SphericalHarmonicsGravityField > shGravityField =
                    std::dynamic_pointer_cast< SphericalHarmonicsGravityField >( gravityField );
            if( shGravityField == nullptr )
            {
                std::string errorMessage = "Error, requested spherical harmonic cosine coefficient block parameter of " +
                        std::string( vectorParameterName->parameterType_.second.first ) +
                        ", but body does not have a spherical harmonic gravity field.";
                throw std::runtime_error( errorMessage );
            }
            else
            {
                // Check if spherical harmonic gravity field is static or time-dependent; set associated
                // functions accordingly
                std::shared_ptr< TimeDependentSphericalHarmonicsGravityField > timeDependentShField =
                        std::dynamic_pointer_cast< TimeDependentSphericalHarmonicsGravityField >( shGravityField );

                std::function< Eigen::MatrixXd( ) > getCosineCoefficientsFunction;
                std::function< void( Eigen::MatrixXd ) > setCosineCoefficientsFunction;

                if( timeDependentShField == nullptr )
                {
                    getCosineCoefficientsFunction = std::bind( &SphericalHarmonicsGravityField::getCosineCoefficients,
                                                               shGravityField );
                    setCosineCoefficientsFunction = std::bind( &SphericalHarmonicsGravityField::setCosineCoefficients,
                                                               shGravityField, std::placeholders::_1 );
                }
                else
                {
                    getCosineCoefficientsFunction = std::bind(
                                &TimeDependentSphericalHarmonicsGravityField::getNominalCosineCoefficients,
                                timeDependentShField );
                    setCosineCoefficientsFunction = std::bind(
                                &TimeDependentSphericalHarmonicsGravityField::setNominalCosineCoefficients,
                                timeDependentShField, std::placeholders::_1 );
                }

                // Create cosine coefficients estimation object.
                std::shared_ptr< SphericalHarmonicEstimatableParameterSettings > blockParameterSettings =
                        std::dynamic_pointer_cast< SphericalHarmonicEstimatableParameterSettings >( vectorParameterName );
                if( blockParameterSettings != nullptr )
                {
                    vectorParameterToEstimate = std::make_shared< SphericalHarmonicsCosineCoefficients >(
                                getCosineCoefficientsFunction,
                                setCosineCoefficientsFunction,
                                blockParameterSettings->blockIndices_,
                                vectorParameterName->parameterType_.second.first );
                }
                else
                {
                    throw std::runtime_error( "Error, expected SphericalHarmonicEstimatableParameterSettings for cosine coefficients" );
                }
            }
            break;
        }
        case spherical_harmonics_sine_coefficient_block:
        {
            std::shared_ptr< GravityFieldModel > gravityField = currentBody->getGravityFieldModel( );
            std::shared_ptr< SphericalHarmonicsGravityField > shGravityField =
                    std::dynamic_pointer_cast< SphericalHarmonicsGravityField >( gravityField );
            if( shGravityField == nullptr )
            {
                std::string errorMessage = "Error, requested spherical harmonic sine coefficient block parameter of " +
                        std::string( vectorParameterName->parameterType_.second.first ) +
                        ", but body does not have a spherical harmonic gravity field.";
                throw std::runtime_error( errorMessage );

            }
            else
            {
                std::shared_ptr< SphericalHarmonicEstimatableParameterSettings > blockParameterSettings =
                        std::dynamic_pointer_cast< SphericalHarmonicEstimatableParameterSettings >( vectorParameterName );

                // Check if spherical harmonic gravity field is static or time-dependent; set associated
                // functions accordingly
                std::function< Eigen::MatrixXd( ) > getSineCoefficientsFunction;
                std::function< void( Eigen::MatrixXd ) > setSineCoefficientsFunction;
                std::shared_ptr< TimeDependentSphericalHarmonicsGravityField > timeDependentShField =
                        std::dynamic_pointer_cast< TimeDependentSphericalHarmonicsGravityField >( shGravityField );

                if( timeDependentShField == nullptr )
                {
                    getSineCoefficientsFunction = std::bind( &SphericalHarmonicsGravityField::getSineCoefficients,
                                                             shGravityField );
                    setSineCoefficientsFunction = std::bind( &SphericalHarmonicsGravityField::setSineCoefficients,
                                                             shGravityField, std::placeholders::_1 );
                }
                else
                {
                    getSineCoefficientsFunction = std::bind(
                                &TimeDependentSphericalHarmonicsGravityField::getNominalSineCoefficients,
                                timeDependentShField );
                    setSineCoefficientsFunction = std::bind(
                                &TimeDependentSphericalHarmonicsGravityField::setNominalSineCoefficients,
                                timeDependentShField, std::placeholders::_1 );
                }

                // Create sine coefficients estimation object.
                if( blockParameterSettings != nullptr )
                {
                    vectorParameterToEstimate = std::make_shared< SphericalHarmonicsSineCoefficients >(
                                getSineCoefficientsFunction,
                                setSineCoefficientsFunction,
                                blockParameterSettings->blockIndices_,
                                vectorParameterName->parameterType_.second.first );
                }
                else
                {
                    throw std::runtime_error( "Error, expected SphericalHarmonicEstimatableParameterSettings for sine coefficients" );
                }
            }

            break;
        }
        case ground_station_position:
        {

            if( currentBody->getGroundStationMap( ).count( vectorParameterName->parameterType_.second.second ) == 0 )
            {
                std::string errorMessage =
                        "Error, requested ground station position parameter of "
                        + vectorParameterName->parameterType_.second.first + " "
                        + vectorParameterName->parameterType_.second.second + " , but ground station was not found";
                throw std::runtime_error( errorMessage );
            }
            else
            {
                std::shared_ptr< ground_stations::GroundStationState > groundStationState =
                        currentBody->getGroundStation( vectorParameterName->parameterType_.second.second )->
                        getNominalStationState( );
                if( groundStationState == nullptr )
                {
                    std::string errorMessage =
                            "Error, requested ground station position parameter of " +
                            vectorParameterName->parameterType_.second.first + " " +
                            vectorParameterName->parameterType_.second.second +
                            "  but nominal ground station state is nullptr";
                    throw std::runtime_error( errorMessage );
                }
                else
                {
                    vectorParameterToEstimate = std::make_shared< GroundStationPosition  >(
                                groundStationState, vectorParameterName->parameterType_.second.first,
                                vectorParameterName->parameterType_.second.second );
                }
            }
            break;
        }
        case empirical_acceleration_coefficients:
        {
            if( propagatorSettings == nullptr )
            {
                throw std::runtime_error( "Error when creating empirical_acceleration_coefficients parameter, no propagatorSettings provided." );
            }

            // Check input consistency
            std::shared_ptr< EmpiricalAccelerationEstimatableParameterSettings > empiricalAccelerationSettings =
                    std::dynamic_pointer_cast< EmpiricalAccelerationEstimatableParameterSettings >( vectorParameterName );
            if( empiricalAccelerationSettings == nullptr )
            {
                throw std::runtime_error(
                            "Error when trying to make constant empirical acceleration coefficients parameter, settings type inconsistent" );
            }
            else
            {

                std::vector< std::shared_ptr< basic_astrodynamics::AccelerationModel3d > > associatedAccelerationModels =
                        getAccelerationModelsListForParametersFromBase< InitialStateParameterType, TimeType >( propagatorSettings, vectorParameterName );
                std::vector< std::shared_ptr< basic_astrodynamics::EmpiricalAcceleration > > empiricalAccelerations;
                for( unsigned int i = 0; i < associatedAccelerationModels.size( ); i++ )
                {
                    // Create parameter object
                    if( std::dynamic_pointer_cast< basic_astrodynamics::EmpiricalAcceleration >( associatedAccelerationModels.at( i ) )
                            != nullptr )
                    {
                        empiricalAccelerations.push_back(
                                    std::dynamic_pointer_cast< basic_astrodynamics::EmpiricalAcceleration >( associatedAccelerationModels.at( i ) ) );
                    }
                    else
                    {
                        throw std::runtime_error(
                                    "Error, expected EmpiricalAcceleration in list when creating empirical_acceleration_coefficients parameter" );
                    }
                }

                // Create empirical acceleration parameter
                vectorParameterToEstimate = std::make_shared< EmpiricalAccelerationCoefficientsParameter >(
                            empiricalAccelerations,
                            empiricalAccelerationSettings->parameterType_.second.first,
                            empiricalAccelerationSettings->parameterType_.second.second,
                            empiricalAccelerationSettings->componentsToEstimate_ );


            }
            break;
        }
        case arc_wise_radiation_pressure_coefficient:
        {
            // Check input consistency
            std::shared_ptr< ArcWiseRadiationPressureCoefficientEstimatableParameterSettings > radiationPressureCoefficientSettings =
                    std::dynamic_pointer_cast< ArcWiseRadiationPressureCoefficientEstimatableParameterSettings >( vectorParameterName );
            if( radiationPressureCoefficientSettings == nullptr )
            {
                throw std::runtime_error(
                            "Error when trying to make arc-wise radiation pressure coefficients parameter, settings type inconsistent" );
            }
            else
            {
                if( currentBody->getRadiationPressureTargetModel( ) == nullptr )
                {
                    std::string errorMessage = "Error, no radiation pressure interfaces found in body " +
                            currentBodyName + " when making arcwise Cr parameter.";
                    throw std::runtime_error( errorMessage );
                }
                else if( std::dynamic_pointer_cast< electromagnetism::CannonballRadiationPressureTargetModel >( currentBody->getRadiationPressureTargetModel( ) ) == nullptr )
                {
                    std::string errorMessage = "Error, no cannonball radiation pressure target model found in body " +
                                               currentBodyName + " when making arcwise Cr parameter.";
                    throw std::runtime_error( errorMessage );
                }
                else
                {
                    vectorParameterToEstimate = std::make_shared< ArcWiseRadiationPressureCoefficient >(
                        std::dynamic_pointer_cast< electromagnetism::CannonballRadiationPressureTargetModel >( currentBody->getRadiationPressureTargetModel( ) ),
                        radiationPressureCoefficientSettings->arcStartTimeList_,
                        currentBodyName );
                }
                break;
            }
            break;
        }
        case arc_wise_constant_drag_coefficient:
        {
            // Check input consistency
            std::shared_ptr< ArcWiseDragCoefficientEstimatableParameterSettings > dragCoefficientSettings =
                    std::dynamic_pointer_cast< ArcWiseDragCoefficientEstimatableParameterSettings >( vectorParameterName );
            if( dragCoefficientSettings == nullptr )
            {
                throw std::runtime_error(
                            "Error when trying to make arc-wise radiation pressure coefficients parameter, settings type inconsistent" );
            }
            else
            {
                if( currentBody->getAerodynamicCoefficientInterface( ) == nullptr )
                {
                    std::string errorMessage = "Error, no aerodynamic coefficient interfaces found in body " +
                            currentBodyName + " when making arcwise Cd parameter.";
                    throw std::runtime_error( errorMessage );
                }
                else if( std::dynamic_pointer_cast< aerodynamics::CustomAerodynamicCoefficientInterface >(
                             currentBody->getAerodynamicCoefficientInterface( ) ) == nullptr )
                {
                    std::string errorMessage = "Error, incompatible aerodynamic coefficient interfaces found in body " +
                            currentBodyName + " when making arcwise Cd parameter.";
                    throw std::runtime_error( errorMessage );
                }
                else
                {
                    vectorParameterToEstimate = std::make_shared< ArcWiseConstantDragCoefficient >(
                                std::dynamic_pointer_cast< aerodynamics::CustomAerodynamicCoefficientInterface >(
                                    currentBody->getAerodynamicCoefficientInterface( ) ),
                                dragCoefficientSettings->arcStartTimeList_,
                                currentBodyName );
                }
                break;
            }
            break;

        }
        case arc_wise_empirical_acceleration_coefficients:
        {
            if( propagatorSettings == nullptr )
            {
                throw std::runtime_error( "Error when creating arc_wise_empirical_acceleration_coefficients parameter, no propagatorSettings provided." );
            }

            // Check input consistency
            std::shared_ptr< ArcWiseEmpiricalAccelerationEstimatableParameterSettings > empiricalAccelerationSettings =
                    std::dynamic_pointer_cast< ArcWiseEmpiricalAccelerationEstimatableParameterSettings >( vectorParameterName );
            if( empiricalAccelerationSettings == nullptr )
            {
                throw std::runtime_error(
                            "Error when trying to make constant empirical acceleration coefficients parameter, settings type inconsistent" );
            }
            else
            {

                std::vector< std::shared_ptr< basic_astrodynamics::AccelerationModel3d > > associatedAccelerationModels =
                        getAccelerationModelsListForParametersFromBase< InitialStateParameterType, TimeType >( propagatorSettings, vectorParameterName );
                std::vector< std::shared_ptr< basic_astrodynamics::EmpiricalAcceleration > > empiricalAccelerations;
                for( unsigned int i = 0; i < associatedAccelerationModels.size( ); i++ )
                {
                    // Create parameter object
                    if( std::dynamic_pointer_cast< basic_astrodynamics::EmpiricalAcceleration >( associatedAccelerationModels.at( i ) )
                            != nullptr )
                    {
                        empiricalAccelerations.push_back(
                                    std::dynamic_pointer_cast< basic_astrodynamics::EmpiricalAcceleration >( associatedAccelerationModels.at( i ) ) );
                    }
                    else
                    {
                        throw std::runtime_error(
                                    "Error, expected EmpiricalAcceleration in list when creating arc_wise_empirical_acceleration_coefficients parameter" );
                    }
                }
                // Create arcwise empirical acceleration parameter
                vectorParameterToEstimate = std::make_shared< ArcWiseEmpiricalAccelerationCoefficientsParameter >(
                            empiricalAccelerations, empiricalAccelerationSettings->parameterType_.second.first,
                            empiricalAccelerationSettings->parameterType_.second.second,
                            empiricalAccelerationSettings->componentsToEstimate_, empiricalAccelerationSettings->arcStartTimeList_ );

            }

            break;
        }
        case full_degree_tidal_love_number:
        {
            // Check input consistency
            std::shared_ptr< FullDegreeTidalLoveNumberEstimatableParameterSettings > tidalLoveNumberSettings =
                    std::dynamic_pointer_cast< FullDegreeTidalLoveNumberEstimatableParameterSettings >( vectorParameterName );
            if( tidalLoveNumberSettings == nullptr )
            {
                throw std::runtime_error( "Error, expected tidal love number parameter settings." );
            }
            else
            {
                // Check consistency of body gravity field
                std::shared_ptr< GravityFieldModel > gravityField = currentBody->getGravityFieldModel( );
                std::shared_ptr< TimeDependentSphericalHarmonicsGravityField > timeDepGravityField =
                        std::dynamic_pointer_cast< TimeDependentSphericalHarmonicsGravityField >( gravityField );
                if( timeDepGravityField == nullptr )
                {
                    throw std::runtime_error(
                                "Error, requested tidal love number parameter of " +
                                vectorParameterName->parameterType_.second.first +
                                ", but body does not have a time dependent spherical harmonic gravity field." );
                }
                else if( currentBody->getGravityFieldVariationSet( ) == nullptr )
                {
                    throw std::runtime_error( "Error, requested tidal love number parameter of " +
                                              vectorParameterName->parameterType_.second.first +
                                              ", but body does not have gravity field variations" );
                }
                else
                {

                    // Get associated gravity field variation
                    std::shared_ptr< gravitation::BasicSolidBodyTideGravityFieldVariations > gravityFieldVariation =
                            std::dynamic_pointer_cast< gravitation::BasicSolidBodyTideGravityFieldVariations >(
                                currentBody->getGravityFieldVariationSet( )->getDirectTidalGravityFieldVariation(
                                    tidalLoveNumberSettings->deformingBodies_ ) );

                    // Create parameter object
                    if( gravityFieldVariation != nullptr )
                    {
                        vectorParameterToEstimate = std::make_shared< FullDegreeTidalLoveNumber >(
                                    gravityFieldVariation, currentBodyName, tidalLoveNumberSettings->degree_,
                                    tidalLoveNumberSettings->useComplexValue_ );
                    }
                    else
                    {
                        throw std::runtime_error(
                                    "Error, expected BasicSolidBodyTideGravityFieldVariations for tidal love number" );
                    }
                }
            }
            break;
        }
        case single_degree_variable_tidal_love_number:
        {
            // Check input consistency
            std::shared_ptr< SingleDegreeVariableTidalLoveNumberEstimatableParameterSettings > tidalLoveNumberSettings =
                    std::dynamic_pointer_cast< SingleDegreeVariableTidalLoveNumberEstimatableParameterSettings >( vectorParameterName );
            if( tidalLoveNumberSettings == nullptr )
            {
                throw std::runtime_error( "Error, expected variable tidal love number parameter settings " );
            }
            else
            {
                // Check consistency of body gravity field
                std::shared_ptr< TimeDependentSphericalHarmonicsGravityField > timeDepGravityField =
                        std::dynamic_pointer_cast< TimeDependentSphericalHarmonicsGravityField >(
                            currentBody->getGravityFieldModel( ) );
                if( timeDepGravityField == nullptr )
                {
                    throw std::runtime_error(
                                "Error, requested variable tidal love number parameter of " +
                                vectorParameterName->parameterType_.second.first +
                                ", but body does not have a time dependent spherical harmonic gravity field." );
                }
                else if( currentBody->getGravityFieldVariationSet( ) == nullptr )
                {
                    throw std::runtime_error( "Error, requested variable tidal love number parameter of " +
                                              vectorParameterName->parameterType_.second.first +
                                              ", but body does not have gravity field variations" );
                }
                else
                {
                    // Get associated gravity field variation
                    std::shared_ptr< gravitation::BasicSolidBodyTideGravityFieldVariations > gravityFieldVariation =
                            std::dynamic_pointer_cast< gravitation::BasicSolidBodyTideGravityFieldVariations >(
                                currentBody->getGravityFieldVariationSet( )->getDirectTidalGravityFieldVariation(
                                    tidalLoveNumberSettings->deformingBodies_ ) );

                    // Create parameter object
                    if( gravityFieldVariation != nullptr )
                    {
                        std::vector< int > orders = tidalLoveNumberSettings->orders_;
                        if( std::find( orders.begin( ), orders.end( ), 0 ) != orders.end( ) &&
                                tidalLoveNumberSettings->useComplexValue_ )
                        {
                            std::cerr << "Warning, creating parameter to estimate complex Love number at order 0, but imaginary part has no influence on dynamcis" << std::endl;
                        }
                        vectorParameterToEstimate = std::make_shared< SingleDegreeVariableTidalLoveNumber >(
                                    gravityFieldVariation, currentBodyName, tidalLoveNumberSettings->degree_,
                                    tidalLoveNumberSettings->orders_, tidalLoveNumberSettings->useComplexValue_ );
                    }
                    else
                    {
                        throw std::runtime_error(
                                    "Error, expected BasicSolidBodyTideGravityFieldVariations for variable tidal love number" );
                    }
                }
            }
            break;
        }
        case desaturation_delta_v_values:
        {
            if( propagatorSettings == nullptr )
            {
                throw std::runtime_error( "Error when creating desaturation_delta_v_values parameter, no propagatorSettings provided." );
            }
            // Check input consistency.
            std::string acceleratedBody = vectorParameterName->parameterType_.second.first;

            // Retrieve acceleration model.
            std::vector< std::shared_ptr< basic_astrodynamics::AccelerationModel< Eigen::Vector3d > > > desaturationAccelerationModels =
                    getAccelerationModelsListForParametersFromBase< InitialStateParameterType, TimeType >( propagatorSettings, vectorParameterName );

            if( desaturationAccelerationModels.size( ) == 0 )
            {
                throw std::runtime_error( "Error when making desaturation Delta V parameter, no acceleration models found in list" );

            }
            else if( desaturationAccelerationModels.size( ) > 1 )
            {
                throw std::runtime_error( "Error when making desaturation Delta V parameter, multiple acceleration models found in list" );

            }
            else
            {
                // Create desaturation deltaV values parameter.
                vectorParameterToEstimate = std::make_shared< DesaturationDeltaV >(
                            std::dynamic_pointer_cast< propulsion::MomentumWheelDesaturationThrustAcceleration >(
                                desaturationAccelerationModels.at( 0 ) ), acceleratedBody );
            }

            break;
        }
        case periodic_spin_variation:
        {
            if( std::dynamic_pointer_cast< PlanetaryRotationModel >( currentBody->getRotationalEphemeris( ) ) == nullptr )
            {
                std::string errorMessage = "Warning, no full planetary rotational ephemeris" + currentBodyName +
                        " when making periodic spin variation parameter";
                throw std::runtime_error( errorMessage );
            }
            else
            {

                vectorParameterToEstimate = std::make_shared< PeriodicSpinVariation >
                        ( std::dynamic_pointer_cast< PlanetaryRotationModel > ( currentBody->getRotationalEphemeris( ) ), currentBodyName);

            }
            break;
        }
        case polar_motion_amplitude:
        {
            if( std::dynamic_pointer_cast< PlanetaryRotationModel >( currentBody->getRotationalEphemeris( ) ) == nullptr )
            {
                std::string errorMessage = "Warning, no full planetary rotational ephemeris" + currentBodyName +
                        " when making polar motion amplitude parameter";
                throw std::runtime_error( errorMessage );
            }
            else
            {
                vectorParameterToEstimate = std::make_shared< PolarMotionAmplitude >
                        ( std::dynamic_pointer_cast< PlanetaryRotationModel > ( currentBody->getRotationalEphemeris( ) ), currentBodyName);
            }
            break;
        }
<<<<<<< HEAD
            case global_polynomial_clock_corrections:
            {
                std::shared_ptr< GlobalPolynomialClockCorrectionsParameterSettings > polynomialClockParameterSettings =
                        std::dynamic_pointer_cast< GlobalPolynomialClockCorrectionsParameterSettings >( vectorParameterName );
                if( polynomialClockParameterSettings == NULL )
                {
                    std::cerr<<"Error, expected global polynomial clock variation settings "<<std::endl;
                }
                else
                {
                    std::shared_ptr< system_models::TimingSystem > timingSystem =
                            getTimingSystem( polynomialClockParameterSettings->parameterType_.second, bodies );
                    if( timingSystem == NULL )
                    {
                        std::cerr<<"Error when making global polynomial clock variation parameter, could not find timing system of:  "<<
                                 polynomialClockParameterSettings->parameterType_.second.first<<" "<<
                                 polynomialClockParameterSettings->parameterType_.second.second<<std::endl;
                    }
                    else
                    {
                        vectorParameterToEstimate = std::make_shared< GlobalPolynomialClockCorrections >(
                                timingSystem, polynomialClockParameterSettings->correctionPowers_,
                                polynomialClockParameterSettings->parameterType_.second.first,
                                polynomialClockParameterSettings->parameterType_.second.second );
                    }
                }
                break;
            }
            case arc_wise_polynomial_clock_corrections:
            {
                std::shared_ptr< MultiArcPolynomialClockCorrectionsParameterSettings > polynomialClockParameterSettings =
                        std::dynamic_pointer_cast< MultiArcPolynomialClockCorrectionsParameterSettings >( vectorParameterName );
                if( polynomialClockParameterSettings == NULL )
                {
                    std::cerr<<"Error, expected multi-arc polynomial clock variation settings "<<std::endl;
                }
                else
                {
                    std::shared_ptr< system_models::TimingSystem > timingSystem =
                            getTimingSystem( polynomialClockParameterSettings->parameterType_.second, bodies );
                    if( timingSystem == NULL )
                    {
                        std::cerr<<"Error when making multi-arc polynomial clock variation parameter, could not find timing system of:  "<<
                                 polynomialClockParameterSettings->parameterType_.second.first<<" "<<
                                 polynomialClockParameterSettings->parameterType_.second.second<<std::endl;
                    }
                    else
                    {
                        vectorParameterToEstimate = std::make_shared< MultiArcClockCorrections >(
                                timingSystem, polynomialClockParameterSettings->correctionPowers_,
                                polynomialClockParameterSettings->arcIndices_,
                                polynomialClockParameterSettings->parameterType_.second.first,
                                polynomialClockParameterSettings->parameterType_.second.second );
                    }
                }
                break;
            }
=======
        case custom_estimated_parameter:
        {
            std::shared_ptr< CustomEstimatableParameterSettings > customParameterSettings =
                std::dynamic_pointer_cast< CustomEstimatableParameterSettings >( vectorParameterName );
            if( customParameterSettings == nullptr )
            {
                throw std::runtime_error( "Error, expected variable custom parameter settings " );
            }
            else
            {
                vectorParameterToEstimate = std::make_shared< CustomEstimatableParameter >
                    ( customParameterSettings->parameterType_.second.second,
                      customParameterSettings->parameterSize_,
                      customParameterSettings->getParameterFunction_,
                      customParameterSettings->setParameterFunction_ );
            }
            break;
        }
>>>>>>> 2e40f59f
        default:
            std::string errorMessage = "Warning, this vector parameter (" +
                    std::to_string( vectorParameterName->parameterType_.first ) +
                    ") has not yet been implemented when making parameters";
            throw std::runtime_error( errorMessage );

            break;
        }
    }

    if( vectorParameterName->customPartialSettings_.size( ) != 0 )
    {
        vectorParameterToEstimate->setCustomPartialSettings( vectorParameterName->customPartialSettings_ );
    }

    return vectorParameterToEstimate;
}


//! Function checking whether the direct tidal parameters to be estimated are not incompatible
//! Tidal time lag and inverse of tidal quality factor cannot be simultaneously estimated for the same body and deforming bodies.
template< typename InitialStateParameterType = double >
bool checkCompatibilityDirectTidalParameters(
        const std::vector< std::shared_ptr< estimatable_parameters::EstimatableParameterSettings > >& parameterNames )
{
    using namespace tudat::estimatable_parameters;

    bool compatibleParameters = true;
    for ( unsigned int i = 0; i < parameterNames.size( ); i++ )
    {
        if ( parameterNames[ i ]->parameterType_.first == direct_dissipation_tidal_time_lag )
        {
            std::string associatedBody = parameterNames[ i ]->parameterType_.second.first;
            std::vector< std::string > deformingBodies = std::dynamic_pointer_cast< DirectTidalTimeLagEstimatableParameterSettings >( parameterNames[ i ] )->deformingBodies_;

            for ( unsigned int j = 0 ; j < parameterNames.size( ) ; j++ )
            {
                if ( i != j )
                {
                    if ( parameterNames[ j ]->parameterType_.first == inverse_tidal_quality_factor )
                    {
                        std::string associatedBody2 = parameterNames[ j ]->parameterType_.second.first;
                        std::vector< std::string > deformingBodies2 =
                                std::dynamic_pointer_cast< InverseTidalQualityFactorEstimatableParameterSettings >( parameterNames[ j ] )->deformingBodies_;

                        if ( ( associatedBody == associatedBody2 ) && ( deformingBodies == deformingBodies2 ) )
                        {
                            compatibleParameters = false;
                        }
                    }
                }
            }
        }
    }
    return compatibleParameters;
}

//! Function to create the interface object for estimating any number/type of parameters.
/*!
 *  Function to create the interface object for estimating any number/type of parameters. This can include both
 *  environmental parameters and initial dynamical states. The types of parameters are defined by the parameterNames m
 *  input variables
 *  \param parameterNames List of objects defining the parameters that are to be estimated.
 *  \param bodies Map of body objects containing the fll simulation environment.
 * \param propagatorSettings Object defining all settigns for the propagator; empty by default (only required for
 * selected parameters).
 *  \return Interface object for estimating a set of parameters.
 */
template< typename InitialStateParameterType = double, typename TimeType = double >
std::shared_ptr< estimatable_parameters::EstimatableParameterSet< InitialStateParameterType > > createParametersToEstimate(
        const std::vector< std::shared_ptr< estimatable_parameters::EstimatableParameterSettings > >& parameterNames,
        const SystemOfBodies& bodies,
        const std::shared_ptr< propagators::PropagatorSettings< InitialStateParameterType > > propagatorSettings =
        std::shared_ptr< propagators::PropagatorSettings< InitialStateParameterType > >( ),
        const std::vector< std::shared_ptr< estimatable_parameters::EstimatableParameterSettings > >& considerParameterNames =
                std::vector< std::shared_ptr< estimatable_parameters::EstimatableParameterSettings > >( ) )

{
    using namespace tudat::estimatable_parameters;

    std::vector< std::shared_ptr< EstimatableParameter< Eigen::Matrix< InitialStateParameterType, Eigen::Dynamic, 1 > > > >
            initialDynamicalParametersToEstimate;
    std::vector< std::shared_ptr< EstimatableParameter< double > > > doubleParametersToEstimate;
    std::vector< std::shared_ptr< EstimatableParameter< Eigen::VectorXd > > > vectorParametersToEstimate;

    // Check that tidal parameters are not inconsistent
    if ( !checkCompatibilityDirectTidalParameters( parameterNames ) )
    {
        throw std::runtime_error( "Error, tidal time lag and inverse tidal quality factor cannot be simultaneously estimated"
                                  " for the same bodies." );
    }

    // Iterate over all parameters.
    bool vectorParameterIsFound = 0;
    bool parameterOrderWarningPrinted = 0;

    for( unsigned int i = 0; i < parameterNames.size( ); i++ )
    {
        // Create initial dynamical parameters.
        if( isParameterDynamicalPropertyInitialState( parameterNames.at( i )->parameterType_.first ) )
        {
            initialDynamicalParametersToEstimate.push_back(
                        createInitialDynamicalStateParameterToEstimate< InitialStateParameterType >(
                            bodies, parameterNames.at( i ) ) );
        }
        // Create parameters defined by single double value
        else if( isDoubleParameter( parameterNames[ i ]->parameterType_.first ) == true )
        {
            doubleParametersToEstimate.push_back( createDoubleParameterToEstimate< InitialStateParameterType, TimeType >(
                                                      parameterNames[ i ], bodies, propagatorSettings ) );
            if( vectorParameterIsFound == true && parameterOrderWarningPrinted == false )
            {
                std::cerr<<"Warning when creating estimated parameters. The parameters will be ordered such that all parameters (excluding initial states) "<<
                           "defined by a single variable will be stored before those represented by a list of variables. "<<
                           "The parameter order will be different than those in your parameter settings. It is recommended that you "<<
                           "check the parameter order by calling the print_parameter_names(Python)/printEstimatableParameterEntries(C++) function"<<std::endl;
                parameterOrderWarningPrinted = true;
            }
        }
        // Create parameters defined by list of double values
        else if( isDoubleParameter( parameterNames[ i ]->parameterType_.first ) == false )
        {
            vectorParametersToEstimate.push_back( createVectorParameterToEstimate< InitialStateParameterType, TimeType >(
                                                      parameterNames[ i ], bodies, propagatorSettings ) );
            vectorParameterIsFound = true;
        }
        else
        {
            std::string errorMessage = "Error, parameter type of  " +
                    std::string( parameterNames[ i ]->parameterType_.second.first ) + "of " +
                    std::to_string( parameterNames[ i ]->parameterType_.first ) +
                    "not recognized when making estimatable parameter set.";

            throw std::runtime_error( errorMessage );
        }
    }

    std::shared_ptr< EstimatableParameterSet< InitialStateParameterType > > considerParameters;
    if ( !considerParameterNames.empty( ) )
    {
        considerParameters = createParametersToEstimate( considerParameterNames, bodies, propagatorSettings );
    }

    return std::make_shared< EstimatableParameterSet< InitialStateParameterType > >(
                doubleParametersToEstimate, vectorParametersToEstimate, initialDynamicalParametersToEstimate, considerParameters );
}

//! Function to get the multi-arc parameter equivalent of a single-arc initial state parameter
/*!
 *  Function to get the multi-arc parameter equivalent of a single-arc initial state parameter. The initial state arcs are
 *  provided as input to this function.
 *  \param singleArcParameter Single-arc parameter object for which the multi-arc equivalent is to be created.
 *  \param arcStartTimes Vector of start times for separate arcs.
 *  \return Multi-arc parameter equivalent of single-arc initial state parameter input
 */
template< typename StateScalarType >
std::shared_ptr< estimatable_parameters::EstimatableParameter< Eigen::Matrix< StateScalarType, Eigen::Dynamic, 1 > > >
getAssociatedMultiArcParameter(
        const std::shared_ptr< estimatable_parameters::EstimatableParameter<
        Eigen::Matrix< StateScalarType, Eigen::Dynamic, 1 > > > singleArcParameter,
        const std::vector< double >& arcStartTimes )
{
    std::shared_ptr< estimatable_parameters::EstimatableParameter<
            Eigen::Matrix< StateScalarType, Eigen::Dynamic, 1 > > >  multiArcParameter;

    // Check state type
    switch( singleArcParameter->getParameterName( ).first )
    {
    case estimatable_parameters::initial_body_state:
    {
        // Check input consistency
        std::shared_ptr< estimatable_parameters::InitialTranslationalStateParameter< StateScalarType > >
                singleArcTranslationalStateParameter =
                std::dynamic_pointer_cast< estimatable_parameters::InitialTranslationalStateParameter< StateScalarType > >(
                    singleArcParameter );
        if( singleArcTranslationalStateParameter == nullptr )
        {
            throw std::runtime_error(
                        "Error when getting multi-arc parameter from single-arc equivalent, single-arc translational state is inconsistent " );
        }

        // Retrieve single-arc initial state
        Eigen::Matrix< StateScalarType, Eigen::Dynamic, 1 > singleArcInitialState =
                singleArcTranslationalStateParameter->getParameterValue( );

        // Create multi-arc initial states. First arc initial state is taken from single-arc, other initial states set to zero.
        Eigen::Matrix< StateScalarType, Eigen::Dynamic, 1 > multiArcInitialStates =
                Eigen::Matrix< StateScalarType, Eigen::Dynamic, 1 >::Zero( 6 * arcStartTimes.size( ) );
        multiArcInitialStates.segment( 0, 6 ) = singleArcInitialState;

        // Creater multi-arc parameter
        std::vector< std::string > centralBodyList;
        for( unsigned int i = 0; i < arcStartTimes.size( ); i++ )
        {
            centralBodyList.push_back( singleArcTranslationalStateParameter->getCentralBody( ) );
        }
        multiArcParameter = std::make_shared< estimatable_parameters::ArcWiseInitialTranslationalStateParameter<
                StateScalarType > >(
                    singleArcTranslationalStateParameter->getParameterName( ).second.first,
                    arcStartTimes,
                    multiArcInitialStates,
                    centralBodyList,
                    singleArcTranslationalStateParameter->getFrameOrientation( ) );
        break;
    }
    default:
        throw std::runtime_error( "Error when getting multi-arc parameter from single-arc equivalent, parameter type " +
                                          getParameterTypeString( singleArcParameter->getParameterName( ).first ) +
                                  " not recognized." );
    }
    return multiArcParameter;
}


//! Function to get initial state vector of estimated dynamical states.
/*!
 *  Function to get initial state vector of estimated dynamical states (i.e. presently estimated state at propagation
 *  start time.
 *  \param estimatableParameters Object containing all parameters that are to be estimated.
 *  \param propagatorSettings Object containing propagation settings to be used
 *  \return State vector of estimated dynamics at propagation start time.
 */
template< typename InitialStateParameterType = double, typename TimeType = double >
void setInitialStateVectorFromParameterSet(
        const std::shared_ptr< estimatable_parameters::EstimatableParameterSet< InitialStateParameterType > > estimatableParameters,
        const std::shared_ptr< propagators::PropagatorSettings< InitialStateParameterType > > propagatorSettings )
{
    typedef Eigen::Matrix< InitialStateParameterType, Eigen::Dynamic, 1 > VectorType;

    // Retrieve initial dynamical parameters.
    std::vector< std::shared_ptr< estimatable_parameters::EstimatableParameter<
            Eigen::Matrix< InitialStateParameterType, Eigen::Dynamic, 1 > > > > initialDynamicalParameters =
            estimatableParameters->getEstimatedInitialStateParameters( );

    // Initialize state vector.
    Eigen::Matrix< InitialStateParameterType, Eigen::Dynamic, 1 > initialStateVector =
            Eigen::Matrix< InitialStateParameterType, Eigen::Dynamic, 1 >::Zero(
                estimatableParameters->getInitialDynamicalStateParameterSize( ), 1 );

    if( std::dynamic_pointer_cast< propagators::SingleArcPropagatorSettings< InitialStateParameterType, TimeType  > >( propagatorSettings ) != nullptr )
    {
        int vectorSize = 0;
        // Iterate over list of bodies of which the partials of the accelerations acting on them are required.
        for( unsigned int i = 0; i < initialDynamicalParameters.size( ); i++ )
        {
            if( isParameterDynamicalPropertyInitialState( initialDynamicalParameters.at( i )->getParameterName( ).first ) )
            {
                int currentParameterSize = initialDynamicalParameters.at( i )->getParameterSize( );
                initialStateVector.block( vectorSize, 0, currentParameterSize, 1 ) = initialDynamicalParameters.at( i )->getParameterValue( );

                vectorSize += currentParameterSize;
            }
        }

        propagatorSettings->resetInitialStates( initialStateVector.block( 0, 0, vectorSize, 1 ) );
    }
    else if( std::dynamic_pointer_cast< propagators::MultiArcPropagatorSettings< InitialStateParameterType, TimeType > >( propagatorSettings ) )
    {
        std::shared_ptr< propagators::MultiArcPropagatorSettings< InitialStateParameterType, TimeType > > multiArcSettings =
                std::dynamic_pointer_cast< propagators::MultiArcPropagatorSettings< InitialStateParameterType, TimeType > >(
                    propagatorSettings );

        std::vector< std::shared_ptr< propagators::SingleArcPropagatorSettings< InitialStateParameterType, TimeType > > >
                singleArcSettings = multiArcSettings->getSingleArcSettings( );
        int numberOfArcs = singleArcSettings.size( );

        // Counting in how many arcs each body has already been propagated/estimated.
        std::map< propagators::IntegratedStateType, std::map< std::string, unsigned int > > initialStatesBodiesCounter;

        for( int i = 0; i < numberOfArcs; i++ )
        {
            std::map< propagators::IntegratedStateType, std::map< std::pair< std::string, std::string >, VectorType > > currentArcInitialStates;

            std::shared_ptr< propagators::TranslationalStatePropagatorSettings< InitialStateParameterType, TimeType > > singleArcTranslationalStatePropagatorSettings
            = std::dynamic_pointer_cast< propagators::TranslationalStatePropagatorSettings< InitialStateParameterType, TimeType > >( singleArcSettings.at( i ) );

            if ( singleArcTranslationalStatePropagatorSettings == nullptr )
            {
                throw std::runtime_error( "Propagator settings for arc " + std::to_string( i ) + " are not translational state propagator settings. "
                                                                            " Other propagator settings not supported (yet) for multi-arc propagation." );
            }
            else
            {

                for ( unsigned int j = 0; j < initialDynamicalParameters.size( ); j++ ) {
                    VectorType currentParameterValue = initialDynamicalParameters.at(j)->getParameterValue();
                    int currentParameterSize = initialDynamicalParameters.at(j)->getParameterSize();
                    std::pair<std::string, std::string> bodyIdentifier = initialDynamicalParameters.at(j)->getParameterName().second;
//                    std::cout << "body identifier: " << bodyIdentifier.first << " & " << bodyIdentifier.second << "\n\n";

                    auto itr = std::find( singleArcTranslationalStatePropagatorSettings->bodiesToIntegrate_.begin( ),
                                                                          singleArcTranslationalStatePropagatorSettings->bodiesToIntegrate_.end( ), bodyIdentifier.first );
                    if ( itr != singleArcTranslationalStatePropagatorSettings->bodiesToIntegrate_.cend( ) )
                    {
//                        std::cout << "body " << bodyIdentifier.first << " - detected for arc " << i << "\n\n";


                        switch ( initialDynamicalParameters.at( j )->getParameterName( ).first )
                        {
                            case estimatable_parameters::arc_wise_initial_body_state:
                            {
//                                std::cout << "current parameter size: " << currentParameterSize << "\n\n";

                                if ( ( initialStatesBodiesCounter.count( propagators::translational_state )  == 0 )
                                || initialStatesBodiesCounter.at( propagators::translational_state ).count( bodyIdentifier.first ) == 0 )
                                {
                                    initialStatesBodiesCounter[ propagators::translational_state ][ bodyIdentifier.first ] = 0;
                                }
                                int index = initialStatesBodiesCounter.at( propagators::translational_state ).at( bodyIdentifier.first );
//                                std::cout << "index: " << index << "\n\n";


//                                if ( currentParameterSize / numberOfArcs != 6 )
//                                {
//                                    throw std::runtime_error("Error when moving initial states from parameters to propagator settings. Incompatible multi-arc translational state size found");
//                                }
//                                std::cout << "full parameters values: " << currentParameterValue.transpose( ) << "\n\n";
//                                std::cout << "subset parameters values: " << currentParameterValue.segment( index * 6, 6 ).transpose( ) << "\n\n";
                                currentArcInitialStates[ propagators::translational_state ][ bodyIdentifier ] = currentParameterValue.segment( index * 6, 6 );

                                // update counter of propagated/estimated bodies
                                initialStatesBodiesCounter.at( propagators::translational_state ).at( bodyIdentifier.first ) ++;

                                break;
                            }
                            default:
                                throw std::runtime_error("Error when moving initial states from parameters to propagator settings. Multi-arc parameter type not recognized");
                        }
                    }
                }
            }
            propagators::resetSingleArcInitialStates( singleArcSettings.at( i ), currentArcInitialStates );
            multiArcSettings->updateInitialStateFromConsituentSettings( );
        }
    }
    else if( std::dynamic_pointer_cast< propagators::HybridArcPropagatorSettings< InitialStateParameterType, TimeType > >( propagatorSettings ) )
    {
        std::shared_ptr< propagators::HybridArcPropagatorSettings< InitialStateParameterType, TimeType > > hybridArcSettings =
                std::dynamic_pointer_cast< propagators::HybridArcPropagatorSettings< InitialStateParameterType, TimeType > >( propagatorSettings );

        std::shared_ptr< propagators::SingleArcPropagatorSettings< InitialStateParameterType, TimeType > > singleArcSettings =
                hybridArcSettings->getSingleArcPropagatorSettings( );
        std::shared_ptr< propagators::MultiArcPropagatorSettings< InitialStateParameterType, TimeType > > multiArcSettings =
                hybridArcSettings->getMultiArcPropagatorSettings( );

        setInitialStateVectorFromParameterSet< InitialStateParameterType, TimeType >(
                    std::make_shared< estimatable_parameters::EstimatableParameterSet< InitialStateParameterType > >(
                        std::vector< std::shared_ptr< estimatable_parameters::EstimatableParameter< double > > >( ),
                        std::vector< std::shared_ptr< estimatable_parameters::EstimatableParameter< Eigen::VectorXd > > >( ),
                        estimatableParameters->getEstimatedSingleArcInitialStateParameters( ) ), singleArcSettings );
        setInitialStateVectorFromParameterSet< InitialStateParameterType, TimeType >(
                    std::make_shared< estimatable_parameters::EstimatableParameterSet< InitialStateParameterType > >(
                        std::vector< std::shared_ptr< estimatable_parameters::EstimatableParameter< double > > >( ),
                        std::vector< std::shared_ptr< estimatable_parameters::EstimatableParameter< Eigen::VectorXd > > >( ),
                        estimatableParameters->getEstimatedMultiArcInitialStateParameters( ) ), multiArcSettings );

        hybridArcSettings->setInitialStatesFromConstituents( );

    }
    else
    {
        throw std::runtime_error( "Error when setting initial state vector from parameter set; type not identified" );
    }

}

} // namespace simulation_setup

} // namespace tudat

#endif // TUDAT_CREATEESTIMATABLEPARAMETERS_H<|MERGE_RESOLUTION|>--- conflicted
+++ resolved
@@ -520,11 +520,7 @@
             std::vector< std::string > propagatedBodies = translationalPropagatorSettings->bodiesToIntegrate_;
             std::vector< std::string > centralBodies = translationalPropagatorSettings->centralBodies_;
 
-<<<<<<< HEAD
-            Eigen::Matrix< InitialStateParameterType, Eigen::Dynamic, 1 >  initialStates = translationalPropagatorSettings->getInitialStates( );
-=======
             Eigen::Matrix< InitialStateParameterType, Eigen::Dynamic, 1 > initialStates =  translationalPropagatorSettings->getInitialStates( );
->>>>>>> 2e40f59f
             for( unsigned int i = 0; i < propagatedBodies.size( ); i++ )
             {
                 initialStateParameterSettings.push_back(
@@ -1967,65 +1963,63 @@
             }
             break;
         }
-<<<<<<< HEAD
-            case global_polynomial_clock_corrections:
-            {
-                std::shared_ptr< GlobalPolynomialClockCorrectionsParameterSettings > polynomialClockParameterSettings =
-                        std::dynamic_pointer_cast< GlobalPolynomialClockCorrectionsParameterSettings >( vectorParameterName );
-                if( polynomialClockParameterSettings == NULL )
-                {
-                    std::cerr<<"Error, expected global polynomial clock variation settings "<<std::endl;
+        case global_polynomial_clock_corrections:
+        {
+            std::shared_ptr< GlobalPolynomialClockCorrectionsParameterSettings > polynomialClockParameterSettings =
+                    std::dynamic_pointer_cast< GlobalPolynomialClockCorrectionsParameterSettings >( vectorParameterName );
+            if( polynomialClockParameterSettings == NULL )
+            {
+                std::cerr<<"Error, expected global polynomial clock variation settings "<<std::endl;
+            }
+            else
+            {
+                std::shared_ptr< system_models::TimingSystem > timingSystem =
+                        getTimingSystem( polynomialClockParameterSettings->parameterType_.second, bodies );
+                if( timingSystem == NULL )
+                {
+                    std::cerr<<"Error when making global polynomial clock variation parameter, could not find timing system of:  "<<
+                             polynomialClockParameterSettings->parameterType_.second.first<<" "<<
+                             polynomialClockParameterSettings->parameterType_.second.second<<std::endl;
                 }
                 else
                 {
-                    std::shared_ptr< system_models::TimingSystem > timingSystem =
-                            getTimingSystem( polynomialClockParameterSettings->parameterType_.second, bodies );
-                    if( timingSystem == NULL )
-                    {
-                        std::cerr<<"Error when making global polynomial clock variation parameter, could not find timing system of:  "<<
-                                 polynomialClockParameterSettings->parameterType_.second.first<<" "<<
-                                 polynomialClockParameterSettings->parameterType_.second.second<<std::endl;
-                    }
-                    else
-                    {
-                        vectorParameterToEstimate = std::make_shared< GlobalPolynomialClockCorrections >(
-                                timingSystem, polynomialClockParameterSettings->correctionPowers_,
-                                polynomialClockParameterSettings->parameterType_.second.first,
-                                polynomialClockParameterSettings->parameterType_.second.second );
-                    }
-                }
-                break;
-            }
-            case arc_wise_polynomial_clock_corrections:
-            {
-                std::shared_ptr< MultiArcPolynomialClockCorrectionsParameterSettings > polynomialClockParameterSettings =
-                        std::dynamic_pointer_cast< MultiArcPolynomialClockCorrectionsParameterSettings >( vectorParameterName );
-                if( polynomialClockParameterSettings == NULL )
-                {
-                    std::cerr<<"Error, expected multi-arc polynomial clock variation settings "<<std::endl;
+                    vectorParameterToEstimate = std::make_shared< GlobalPolynomialClockCorrections >(
+                            timingSystem, polynomialClockParameterSettings->correctionPowers_,
+                            polynomialClockParameterSettings->parameterType_.second.first,
+                            polynomialClockParameterSettings->parameterType_.second.second );
+                }
+            }
+            break;
+        }
+        case arc_wise_polynomial_clock_corrections:
+        {
+            std::shared_ptr< MultiArcPolynomialClockCorrectionsParameterSettings > polynomialClockParameterSettings =
+                    std::dynamic_pointer_cast< MultiArcPolynomialClockCorrectionsParameterSettings >( vectorParameterName );
+            if( polynomialClockParameterSettings == NULL )
+            {
+                std::cerr<<"Error, expected multi-arc polynomial clock variation settings "<<std::endl;
+            }
+            else
+            {
+                std::shared_ptr< system_models::TimingSystem > timingSystem =
+                        getTimingSystem( polynomialClockParameterSettings->parameterType_.second, bodies );
+                if( timingSystem == NULL )
+                {
+                    std::cerr<<"Error when making multi-arc polynomial clock variation parameter, could not find timing system of:  "<<
+                             polynomialClockParameterSettings->parameterType_.second.first<<" "<<
+                             polynomialClockParameterSettings->parameterType_.second.second<<std::endl;
                 }
                 else
                 {
-                    std::shared_ptr< system_models::TimingSystem > timingSystem =
-                            getTimingSystem( polynomialClockParameterSettings->parameterType_.second, bodies );
-                    if( timingSystem == NULL )
-                    {
-                        std::cerr<<"Error when making multi-arc polynomial clock variation parameter, could not find timing system of:  "<<
-                                 polynomialClockParameterSettings->parameterType_.second.first<<" "<<
-                                 polynomialClockParameterSettings->parameterType_.second.second<<std::endl;
-                    }
-                    else
-                    {
-                        vectorParameterToEstimate = std::make_shared< MultiArcClockCorrections >(
-                                timingSystem, polynomialClockParameterSettings->correctionPowers_,
-                                polynomialClockParameterSettings->arcIndices_,
-                                polynomialClockParameterSettings->parameterType_.second.first,
-                                polynomialClockParameterSettings->parameterType_.second.second );
-                    }
-                }
-                break;
-            }
-=======
+                    vectorParameterToEstimate = std::make_shared< MultiArcClockCorrections >(
+                            timingSystem, polynomialClockParameterSettings->correctionPowers_,
+                            polynomialClockParameterSettings->arcIndices_,
+                            polynomialClockParameterSettings->parameterType_.second.first,
+                            polynomialClockParameterSettings->parameterType_.second.second );
+                }
+            }
+            break;
+        }
         case custom_estimated_parameter:
         {
             std::shared_ptr< CustomEstimatableParameterSettings > customParameterSettings =
@@ -2044,7 +2038,6 @@
             }
             break;
         }
->>>>>>> 2e40f59f
         default:
             std::string errorMessage = "Warning, this vector parameter (" +
                     std::to_string( vectorParameterName->parameterType_.first ) +
