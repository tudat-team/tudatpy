/*    Copyright (c) 2010-2019, Delft University of Technology
 *    All rigths reserved
 *
 *    This file is part of the Tudat. Redistribution and use in source and
 *    binary forms, with or without modification, are permitted exclusively
 *    under the terms of the Modified BSD license. You should have received
 *    a copy of the license with this file. If not, please or visit:
 *    http://tudat.tudelft.nl/LICENSE.
 */


#ifndef TUDAT_ENVIRONMENTUPDATETYPES_H
#define TUDAT_ENVIRONMENTUPDATETYPES_H

#include <string>
#include <vector>
#include <map>

namespace tudat
{

namespace propagators
{

//! Enum defining types of environment model updates that can be done.
enum EnvironmentModelsToUpdate
{
    body_translational_state_update = 0,
    body_rotational_state_update = 1,
<<<<<<< HEAD
    body_mass_update = 2,
    spherical_harmonic_gravity_field_update = 3,
    vehicle_flight_conditions_update = 4,
    radiation_pressure_interface_update = 5,
    radiation_source_model_update = 6,
    radiation_pressure_target_model_update = 7
=======
    spherical_harmonic_gravity_field_update = 2,
    body_mass_update = 3,
    body_mass_distribution_update = 4,
    vehicle_flight_conditions_update = 5,
    radiation_pressure_interface_update = 6
>>>>>>> d03fbe44
};

//! Function to extend existing list of required environment update types
/*!
 * Function to extend existing list of required environment update types
 * \param environmentUpdateList List of environment updates to extend
 * (passed by reference and modified by function)
 * \param updatesToAdd List of environment updates that are to be added to environmentUpdateList
 */
void addEnvironmentUpdates(
        std::map< propagators::EnvironmentModelsToUpdate, std::vector< std::string > >&
        environmentUpdateList,
        const std::map< propagators::EnvironmentModelsToUpdate, std::vector< std::string > >
        updatesToAdd );

} // namespace propagators

} // namespace tudat
#endif // TUDAT_ENVIRONMENTUPDATETYPES_H<|MERGE_RESOLUTION|>--- conflicted
+++ resolved
@@ -27,20 +27,13 @@
 {
     body_translational_state_update = 0,
     body_rotational_state_update = 1,
-<<<<<<< HEAD
-    body_mass_update = 2,
-    spherical_harmonic_gravity_field_update = 3,
-    vehicle_flight_conditions_update = 4,
-    radiation_pressure_interface_update = 5,
-    radiation_source_model_update = 6,
-    radiation_pressure_target_model_update = 7
-=======
     spherical_harmonic_gravity_field_update = 2,
     body_mass_update = 3,
     body_mass_distribution_update = 4,
     vehicle_flight_conditions_update = 5,
-    radiation_pressure_interface_update = 6
->>>>>>> d03fbe44
+    radiation_pressure_interface_update = 6,
+    radiation_source_model_update = 6,
+    radiation_pressure_target_model_update = 7
 };
 
 //! Function to extend existing list of required environment update types
