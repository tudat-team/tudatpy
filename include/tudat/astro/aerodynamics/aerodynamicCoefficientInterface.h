/*    Copyright (c) 2010-2019, Delft University of Technology
 *    All rigths reserved
 *
 *    This file is part of the Tudat. Redistribution and use in source and
 *    binary forms, with or without modification, are permitted exclusively
 *    under the terms of the Modified BSD license. You should have received
 *    a copy of the license with this file. If not, please or visit:
 *    http://tudat.tudelft.nl/LICENSE.
 *
 *    Notes
 *      The computeCoefficients() function is not yet implemented in any derived classes and is
 *      therefore not pure virtual in this base class.
 *
 */

#ifndef TUDAT_AERODYNAMIC_COEFFICIENT_INTERFACE_H
#define TUDAT_AERODYNAMIC_COEFFICIENT_INTERFACE_H

#include <vector>
#include <map>

#include <memory>
#include <Eigen/Core>

#include "tudat/astro/aerodynamics/controlSurfaceAerodynamicCoefficientInterface.h"
#include "tudat/astro/aerodynamics/aerodynamics.h"
#include "tudat/basics/utilities.h"

namespace tudat
{
namespace aerodynamics
{

//! Base class to hold an aerodynamic coefficient interface.
/*!
 * This interface can, for instance, be a database of coefficients or an aerodynamic analysis code
 * which generates coefficients. The aerodynamic coefficients are defined as a function of any number of independent
 * variables, the physical meaning of which is stored in the coefficient interface.
 */
class AerodynamicCoefficientInterface
{
public:

    //! Constructor.
    /*!
     *  Constructor, sets quantities common to all derived class aerodynamic coefficient interfaces.
     *  \param referenceLength Reference length with which aerodynamic moments
     *  (about x- and z- axes) are non-dimensionalized.
     *  \param referenceArea Reference area with which aerodynamic forces and moments are
     *  non-dimensionalized.
     *  \param lateralReferenceLength Reference length with which aerodynamic moments (about y-axis)
     *  is non-dimensionalized.
     *  \param momentReferencePoint Point w.r.t. aerodynamic moment is calculated
     *  \param independentVariableNames Vector with identifiers the physical meaning of each
     *  independent variable of the aerodynamic coefficients.
     *  \param areCoefficientsInAerodynamicFrame Boolean to define whether the aerodynamic
     *  coefficients are defined in the aerodynamic frame (drag, side, lift force) or in the body
     *  frame (typically denoted as Cx, Cy, Cz) (default true).
     *  \param areCoefficientsInNegativeAxisDirection Boolean to define whether the aerodynamic
     *  coefficients are positive along tyhe positive axes of the body or aerodynamic frame
     *  (see areCoefficientsInAerodynamicFrame). Note that for (drag, side, lift force), the
     *  coefficients are typically defined in negative direction (default true).
     */
    AerodynamicCoefficientInterface(
            const double referenceLength,
            const double referenceArea,
            const double lateralReferenceLength,
            const Eigen::Vector3d& momentReferencePoint,
            const std::vector< AerodynamicCoefficientsIndependentVariables >
            independentVariableNames,
            const bool areCoefficientsInAerodynamicFrame = true,
            const bool areCoefficientsInNegativeAxisDirection = true ):
        referenceLength_( referenceLength ),
        referenceArea_( referenceArea ),
        lateralReferenceLength_( lateralReferenceLength ),
        momentReferencePoint_( momentReferencePoint ),
        independentVariableNames_( independentVariableNames ),
        areCoefficientsInAerodynamicFrame_( areCoefficientsInAerodynamicFrame ),
        areCoefficientsInNegativeAxisDirection_( areCoefficientsInNegativeAxisDirection )\
    {
        numberOfIndependentVariables_ = independentVariableNames.size( );
        referenceLengths_ << referenceLength_, lateralReferenceLength_, referenceLength_;
    }

    //! Default destructor.
    virtual ~AerodynamicCoefficientInterface( ) { }

    //! Get reference area.
    /*!
     * Returns reference area used to non-dimensionalize aerodynamic forces and moments.
     * \return Aerodynamic reference area.
     */
    double getReferenceArea( ) { return referenceArea_; }

    //! Get reference length.
    /*!
     * Returns reference length used to non-dimensionalize aerodynamic moments.
     * \return Aerodynamic reference length.
     */
    double getReferenceLength( ) { return referenceLength_; }

    //! Get lateral reference length.
    /*!
     * Returns lateral reference length used to non-dimensionalize aerodynamic moments.
     * \return Aerodynamic lateral reference length.
     */
    double getLateralReferenceLength( ) { return lateralReferenceLength_; }

    //! Get reference lengths.
    /*!
     * Returns the all reference lengths used to non-dimensionalize aerodynamic moments.
     * \return Aerodynamic reference lengths.
     */
    Eigen::Vector3d getReferenceLengths( ) { return referenceLengths_; }

    //! Get moment reference point.
    /*!
     * Returns the point w.r.t. which the arm of the aerodynamic moment on a vehicle panel is
     * determined.
     * \return Aerodynamic reference point.
     */
    Eigen::VectorXd getMomentReferencePoint( ) { return momentReferencePoint_; }

    //! Compute the aerodynamic coefficients of the body itself (without control surfaces) at current flight condition.
    /*!
     *  Computes the current force and moment coefficients of the body itself (without control surfaces) and is to be
     *  implemented in derived classes. Input is a set of independent variables
     *  (doubles) which represent the variables from which the coefficients are calculated
     *  \param independentVariables Independent variables of force and moment coefficient
     *  determination implemented by derived class
     *  \param currentTime Time to which coefficients are to be updated
     */
    virtual void updateCurrentCoefficients(
            const std::vector< double >& independentVariables,
            const double currentTime = TUDAT_NAN ) = 0;

    //! Compute the aerodynamic coefficients for a single control surface, and add to full configuration coefficients.
    /*!
     *  Compures the aerodynamic coefficients for a single control surface at the current flight conditions, and adds these
     *  to the coefficients of the full configuration, stored in class instance by currentForceCoefficients_ and
     *  currentMomentCoefficients_ variables.
     *  \param currentControlSurface Name of control surface that is to be updated.
     *  \param controlSurfaceIndependentVariables Current values of independent variables of force and moment coefficient
     *  of given control surface.
     */
    void updateCurrentControlSurfaceCoefficientsCoefficients(
            const std::string& currentControlSurface,
            std::vector< double > controlSurfaceIndependentVariables )
    {
        if( controlSurfaceIncrementInterfaces_.count( currentControlSurface ) == 0 )
        {
            throw std::runtime_error( "Error when updating coefficients, could not fid control surface " + currentControlSurface );
        }
        controlSurfaceIncrementInterfaces_.at( currentControlSurface )->updateCurrentCoefficients(
                    controlSurfaceIndependentVariables );
        currentForceCoefficients_ +=
                controlSurfaceIncrementInterfaces_.at( currentControlSurface )->getCurrentForceCoefficients( );
        currentMomentCoefficients_ +=
                controlSurfaceIncrementInterfaces_.at( currentControlSurface )->getCurrentMomentCoefficients( );
    }

    //! Function to update the aerodynamic coefficients of the full body with control surfaces
    /*!
     *  Function to update the aerodynamic coefficients of the full body with control surfaces. The full body coefficients
     *  are cimputed first, after which the control surfaces are updated and the results added to the full coefficients.
     *  \param independentVariables Independent variables of force and moment coefficient of body without control surfaces
     *  \param controlSurfaceIndependentVariables Map of independent variables of force and moment coefficient of
     *  control surfaces, with map key denoting the control surface identifier.
     *  \param currentTime Time to which coefficients are to be updated.
     */
    void updateFullCurrentCoefficients(
            const std::vector< double >& independentVariables,
            const std::map< std::string, std::vector< double > >& controlSurfaceIndependentVariables =
            std::map< std::string, std::vector< double > > ( ),
            const double currentTime = TUDAT_NAN )
    {
        updateCurrentCoefficients( independentVariables, currentTime );

        for( std::map< std::string, std::vector< double > >::const_iterator controlSurfaceIterator =
             controlSurfaceIndependentVariables.begin( ); controlSurfaceIterator != controlSurfaceIndependentVariables.end( );
             controlSurfaceIterator++ )
        {
            updateCurrentControlSurfaceCoefficientsCoefficients(
                        controlSurfaceIterator->first, controlSurfaceIterator->second );
        }
    }

    //! Function for calculating and returning aerodynamic force coefficients
    /*!
     *  Function for calculating and returning aerodynamic force coefficients.
     *  \return Force coefficients at current independent variables
     */
    Eigen::Vector3d getCurrentForceCoefficients( )
    {
        return currentForceCoefficients_;
    }

<<<<<<< HEAD
    Eigen::Vector3d& getCurrentForceCoefficientsReference( )
    {
        return currentForceCoefficients_;
    }



    //! Pure virtual function for calculating and returning aerodynamic moment coefficients
=======
    //! Function for calculating and returning aerodynamic moment coefficients
>>>>>>> 90ee3654
    /*!
     *  Function for calculating and returning aerodynamic moment coefficients.
     *  \return Moment coefficients at current independent variables
     */
    Eigen::Vector3d getCurrentMomentCoefficients( )
    {
        return currentMomentCoefficients_;
    }

    //! Function for calculating and returning aerodynamic force and moment coefficients
    /*!
     *  Function for calculating and returning aerodynamic force and moment coefficients
     *  \return Force and moment coefficients at given independent variables
     */
    Eigen::Vector6d getCurrentAerodynamicCoefficients(  )
    {
        Eigen::Vector6d coefficients;
        coefficients.segment( 0, 3 ) = getCurrentForceCoefficients( );
        coefficients.segment( 3, 3 ) = getCurrentMomentCoefficients( );
        return coefficients;
    }

    //! Function to return the identifiers of the physical meaning of each independent variable.
    /*!
     *  Function to return the identifiers of the physical meaning of each independent variable
     *  of the aerodynamic coefficient interface.
     *  \return A vector with the identifiers of the physical meaning of each independent variable.
     */
    std::vector< AerodynamicCoefficientsIndependentVariables > getIndependentVariableNames( )
    {
        return independentVariableNames_;
    }

    //! Function to return a single identifier of the physical meaning of one independent variable.
    /*!
     *  Function to return a single identifier of the physical meaning of one of the independent
     *  independent variable of the coefficient interface. The index of the variable is defined
     *  by the input variable.
     *  \param index Index of list of identfiers to return
     *  \return The identifiers of the physical meaning of the independent variable at the position
     *  of the input variable.
     */
    AerodynamicCoefficientsIndependentVariables getIndependentVariableName(
            const unsigned int index )
    {
        if( index >= numberOfIndependentVariables_ )
        {
            throw std::runtime_error(
                        std::string( "Error when retrieving aerodynamic coefficient interface " ) +
                        ( " variable name, requested variable index " ) +
                        std::to_string( index ) +
                        ", but only " + std::to_string(
                            numberOfIndependentVariables_ ) + " variables available." );
        }

        return independentVariableNames_.at( index );
    }

    //! Function to return the number of independent variables upon which the coeficients depend.
    /*!
     *  Function to return the number of independent variables upon which the coeficients depend.
     *  The size of the vector used as input for updateCurrentCoefficients should always have the
     *  size returned by this variable.
     *  \return Number of independent variables upon which the coeficients depend
     */
    unsigned int getNumberOfIndependentVariables( )
    {
        return numberOfIndependentVariables_;
    }

    //! Function that returns whether the coefficients are given in aerodynamic frame.
    /*!
     * Function that returns whether the coefficients are given in aerodynamic frame (given in body)
     * frame if false.
     * \return Boolean whether coefficients are in aerodynamic frame
     */
    bool getAreCoefficientsInAerodynamicFrame( )
    {
        return areCoefficientsInAerodynamicFrame_;
    }

    //! Function that returns whether the coefficients are positive in positive axes directions.
    /*!
     * Function that returns whether the coefficients are positive in positive axes directions, i.e.
     * if positive force (in given frame) gives positive coefficients.
     * \return Boolean whether coefficients are in positive direction.
     */
    bool getAreCoefficientsInNegativeAxisDirection( )
    {
        return areCoefficientsInNegativeAxisDirection_;
    }

    //! Function to set the list of control surface aerodynamic coefficient interfaces
    /*!
     * Function to set the list of control surface aerodynamic coefficient interfaces
     * \param controlSurfaceIncrementInterfaces Map of ControlSurfaceIncrementAerodynamicInterface pointers, wach pointer
     * denoting the coefficient interface of a single control sureface, where the map key denotes the surface's name.
     */
    void setControlSurfaceIncrements(
            const std::map< std::string, std::shared_ptr< ControlSurfaceIncrementAerodynamicInterface > >
            controlSurfaceIncrementInterfaces )
    {
        controlSurfaceIncrementInterfaces_ = controlSurfaceIncrementInterfaces;
        controlSurfaceNames_ = utilities::createVectorFromMapKeys( controlSurfaceIncrementInterfaces_ );
    }

    //! Function to get control surface name at given index in list of control surfaces
    /*!
     * Function to get control surface name at given index in list of control surfaces
     * \param index Index in list of control surfaces (controlSurfaceNames_)
     * \return Name of requested control surfaces.
     */
    std::string getControlSurfaceName( const int index )
    {
        return controlSurfaceNames_.at( index );
    }

    //! Function to return the number of control surfaces in current coefficient interface.
    /*!
     * Function to return the number of control surfaces in current coefficient interface.
     * \return Number of control surfaces in current coefficient interface.
     */
    unsigned int getNumberOfControlSurfaces( )
    {
        return controlSurfaceIncrementInterfaces_.size( );
    }

    //! Function to return the number of independent variables for a given control surface.
    /*!
     * Function to return the number of independent variables for a given control surface.
     * \param controlSurface Name of control surface for which the number of independent variables is to be retrieved.
     * \return Number of independent variables for selected control surface.
     */
    unsigned int getNumberOfControlSurfaceIndependentVariables( const std::string controlSurface )
    {
        return controlSurfaceIncrementInterfaces_.at( controlSurface )->getNumberOfIndependentVariables( );
    }

    //! Function to get the list of independent variables for all control surfaces
    /*!
     * Function to get the list of independent variables for all control surfaces
     * \return List of independent variables for all control surfaces, with map key denoting control surface identifier
     */
    std::map< std::string, std::vector< AerodynamicCoefficientsIndependentVariables > >
    getControlSurfaceIndependentVariables( )
    {
        std::map< std::string, std::vector< AerodynamicCoefficientsIndependentVariables > >
                controlSurfaceIndependentVariables;
        for( std::map< std::string, std::shared_ptr< ControlSurfaceIncrementAerodynamicInterface > >::iterator
             contolSurfaceIterator = controlSurfaceIncrementInterfaces_.begin( );
             contolSurfaceIterator != controlSurfaceIncrementInterfaces_.end( ); contolSurfaceIterator++ )
        {
            controlSurfaceIndependentVariables[ contolSurfaceIterator->first ] =
                    contolSurfaceIterator->second->getIndependentVariableNames( );
        }

        return controlSurfaceIndependentVariables;
    }

    //! Function to get the identifier for a single independent variable for a single control surface
    /*!
     * Function to get the identifier for a single independent variable for a single control surface
     * \param controlSurface Control surface identifier.
     * \param index Index of independent variable of control surface
     * \return  Identifier for a requested independent variable for requested control surface
     */
    AerodynamicCoefficientsIndependentVariables getControlSurfaceIndependentVariableName(
            const std::string& controlSurface,
            const unsigned int index )
    {
        if( controlSurfaceIncrementInterfaces_.count( controlSurface ) == 0 )
        {
            throw std::runtime_error(
                        std::string( "Error when retrieving control surface aerodynamic coefficient interface variable name, requested surface " ) +
                        controlSurface + " , requested surface not found." );
        }
        else
        {
            return controlSurfaceIncrementInterfaces_.at( controlSurface )->getIndependentVariableName(
                        index );
        }
    }


protected:

    //! The current force coefficients.
    /*!
     * The force coefficients at the current flight condition.
     */
    Eigen::Vector3d currentForceCoefficients_;

    //! The current moment coefficients.
    /*!
     * The moment coefficients at the current flight condition.
     */
    Eigen::Vector3d currentMomentCoefficients_;

    //! Aerodynamic reference length.
    /*!
     * Reference length with which aerodynamic moments are non-dimensionalized.
     */
    double referenceLength_;

    //! Aerodynamic reference area.
    /*!
     * Reference area with which aerodynamic forces and moments are non-dimensionalized.
     */
    double referenceArea_;

    //! Lateral aerodynamic reference length.
    /*!
     * Lateral reference length with which aerodynamic moments are non-dimensionalized.
     */
    double lateralReferenceLength_;

    //! Aerodynamic reference lengths.
    /*!
     * All reference lengths with which aerodynamic moments are non-dimensionalized.
     */
    Eigen::Vector3d referenceLengths_;

    //! Aerodynamic moment reference point.
    /*!
     * Point w.r.t. which the arm of the moment on a vehicle panel is determined.
     */
    Eigen::Vector3d momentReferencePoint_;

    //! Vector with identifiers for the physical meaning of each independent variable of the
    //! aerodynamic coefficients.
    std::vector< AerodynamicCoefficientsIndependentVariables > independentVariableNames_;

    //! Number of independent variables upon which the force and moment coefficients depend.
    /*!
     *  Number of independent variables upon which the force and moment coefficients depend, i.e.
     *  the length of the vectors that should be used as input to updateCurrentCoefficients
     */
    unsigned int numberOfIndependentVariables_;

    //! Boolean to denote whether coefficients are defined in aerodynamic or body frame
    /*! Boolean to define whether the aerodynamic
     *  coefficients are defined in the aerodynamic frame (drag, side, lift force) or in the body
     *  frame (typically denoted as Cx, Cy, Cz).
     */
    bool areCoefficientsInAerodynamicFrame_;

    //! Boolean to denote whether coefficients are positive along frame axes
    /*! Boolean to define whether the aerodynamic coefficients are
      *  positive along tyhe positive axes of the body or aerodynamic frame
      *  (see areCoefficientsInAerodynamicFrame). Note that for (drag, side, lift force), the
      *  coefficients are typically defined in negative direction.
     */
    bool areCoefficientsInNegativeAxisDirection_;

    //! List of control surface aerodynamic coefficient interfaces
    std::map< std::string, std::shared_ptr< ControlSurfaceIncrementAerodynamicInterface > >
    controlSurfaceIncrementInterfaces_;

    //! Explicit list of control surface names, in same order as iterator over controlSurfaceIncrementInterfaces_
    std::vector< std::string > controlSurfaceNames_;

private:
};

class ScaledAerodynamicCoefficientInterface: public AerodynamicCoefficientInterface
{
public:
    ScaledAerodynamicCoefficientInterface(
            const std::shared_ptr< AerodynamicCoefficientInterface > baseCoefficientInterface,
            const std::function< Eigen::Vector3d( const double ) > forceCoefficientScalingFunction,
            const std::function< Eigen::Vector3d( const double ) > momentCoefficientScalingFunction,
            const bool isScalingRelative = true ):
        AerodynamicCoefficientInterface(
            baseCoefficientInterface->getReferenceLength( ),
            baseCoefficientInterface->getReferenceArea( ),
            baseCoefficientInterface->getLateralReferenceLength( ),
            baseCoefficientInterface->getMomentReferencePoint( ),
            baseCoefficientInterface->getIndependentVariableNames( ),
            baseCoefficientInterface->getAreCoefficientsInAerodynamicFrame( ),
            baseCoefficientInterface->getAreCoefficientsInNegativeAxisDirection( ) ),
    baseCoefficientInterface_( baseCoefficientInterface ),
    forceCoefficientScalingFunction_( forceCoefficientScalingFunction ),
    momentCoefficientScalingFunction_( momentCoefficientScalingFunction ),
    isScalingRelative_( isScalingRelative){ }

    void updateCurrentCoefficients(
            const std::vector< double >& independentVariables,
            const double currentTime = TUDAT_NAN )
    {
        baseCoefficientInterface_->updateCurrentCoefficients( independentVariables, currentTime );

        currentForceCoefficients_ = baseCoefficientInterface_->getCurrentForceCoefficients( );
        currentMomentCoefficients_ = baseCoefficientInterface_->getCurrentMomentCoefficients( );

        if( isScalingRelative_ )
        {
            currentForceCoefficients_.array() *= forceCoefficientScalingFunction_( currentTime ).array();
            currentMomentCoefficients_.array() *= momentCoefficientScalingFunction_( currentTime ).array();
        }
        else
        {
            currentForceCoefficients_ += forceCoefficientScalingFunction_( currentTime );
            currentMomentCoefficients_ += momentCoefficientScalingFunction_( currentTime );
        }

    }

private:

    std::shared_ptr< AerodynamicCoefficientInterface > baseCoefficientInterface_;

    std::function< Eigen::Vector3d( const double ) > forceCoefficientScalingFunction_;

    std::function< Eigen::Vector3d( const double ) > momentCoefficientScalingFunction_;

    bool isScalingRelative_;

};

//! Typedef for shared-pointer to AerodynamicCoefficientInterface object.
typedef std::shared_ptr< AerodynamicCoefficientInterface >
AerodynamicCoefficientInterfacePointer;

} // namespace aerodynamics

} // namespace tudat

#endif // TUDAT_AERODYNAMIC_COEFFICIENT_INTERFACE_H<|MERGE_RESOLUTION|>--- conflicted
+++ resolved
@@ -195,18 +195,13 @@
         return currentForceCoefficients_;
     }
 
-<<<<<<< HEAD
     Eigen::Vector3d& getCurrentForceCoefficientsReference( )
     {
         return currentForceCoefficients_;
     }
 
 
-
-    //! Pure virtual function for calculating and returning aerodynamic moment coefficients
-=======
     //! Function for calculating and returning aerodynamic moment coefficients
->>>>>>> 90ee3654
     /*!
      *  Function for calculating and returning aerodynamic moment coefficients.
      *  \return Moment coefficients at current independent variables
