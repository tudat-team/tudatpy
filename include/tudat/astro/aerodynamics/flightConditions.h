/*    Copyright (c) 2010-2019, Delft University of Technology
 *    All rigths reserved
 *
 *    This file is part of the Tudat. Redistribution and use in source and
 *    binary forms, with or without modification, are permitted exclusively
 *    under the terms of the Modified BSD license. You should have received
 *    a copy of the license with this file. If not, please or visit:
 *    http://tudat.tudelft.nl/LICENSE.
 */

#ifndef TUDAT_FLIGHTCONDITIONS_H
#define TUDAT_FLIGHTCONDITIONS_H

#include <vector>

#include <functional>


#include "tudat/astro/aerodynamics/trimOrientation.h"
#include "tudat/astro/aerodynamics/aerodynamicCoefficientInterface.h"
#include "tudat/astro/aerodynamics/atmosphereModel.h"
#include "tudat/astro/basic_astro/bodyShapeModel.h"
#include "tudat/astro/reference_frames/aerodynamicAngleCalculator.h"
#include "tudat/basics/basicTypedefs.h"



namespace tudat
{

namespace aerodynamics
{

//! Class for calculating aerodynamic flight characteristics of a vehicle during numerical
//! integration, in the absence of an atmosphere.
/*!
 *  Class for calculating aerodynamic flight characteristics of a vehicle during numerical
 *  integration, in the absence of an atmosphere. Class is used to ensure that dependent variables such as altitude, etc.
 *  are only calculated once during each numerical integration step. The get functions of this class are linked to the various
 *  models in the code that subsequently require these values. In the case of atmospheric flight, the AtmosphericFlightConditions
 *  derived class should be used.
 */
class FlightConditions
{
protected:

    //! List of variables that can be computed by flight condition
    enum FlightConditionVariables
    {
        altitude_flight_condition = 0,
        density_flight_condition = 1,
        pressure_flight_condition = 2,
        temperature_flight_condition = 3,
        latitude_flight_condition = 4,
        longitude_flight_condition = 5,
        mach_number_flight_condition = 6,
        speed_of_sound_flight_condition = 7,
        airspeed_flight_condition = 8,
        geodetic_latitude_condition = 9,
        dynamic_pressure_condition = 10,
        aerodynamic_heat_rate = 11
    };

public:

    //! Constructor, sets objects and functions from which relevant environment and state variables are retrieved.
    /*!
     *  Constructor, sets objects and functions from which relevant environment and state variables
     *  are retrieved.
     *  \param shapeModel Model describing the shape of the body w.r.t. which the flight is taking place.
     *  \param aerodynamicAngleCalculator Object from which the aerodynamic/trajectory angles
     *  of the vehicle are calculated.
     */
    FlightConditions( const std::shared_ptr< basic_astrodynamics::BodyShapeModel > shapeModel,
                      const std::string& centralBodyName,
                      const std::shared_ptr< reference_frames::AerodynamicAngleCalculator > aerodynamicAngleCalculator =
            std::shared_ptr< reference_frames::AerodynamicAngleCalculator >( ) );

    //! Destructor
    virtual ~FlightConditions( ){ }

    std::string getCentralBody( )
    {
        return centralBody_;
    }

    //! Function to update all flight conditions.
    /*!
     *  Function to update all flight conditions (altitude, etc.) to
     *  current state of vehicle and central body.
     *  \param currentTime Time to which conditions are to be updated.
     */
    virtual void updateConditions( const double currentTime );

    //! Function to retrieve (and compute if necessary) the current altitude
    /*!
     * Function to retrieve (and compute if necessary) the current altitude
     * \return Current altitude
     */
    double getCurrentAltitude( )
    {
        if( isScalarFlightConditionComputed_.at( altitude_flight_condition ) == 0 )
        {
            computeAltitude( );
        }
        return scalarFlightConditions_.at( altitude_flight_condition );
    }

    //! Function to retrieve (and compute if necessary) the current longitude
    /*!
     * Function to retrieve (and compute if necessary) the current longitude
     * \return Current longitude
     */
    double getCurrentLongitude( )
    {
        if( isScalarFlightConditionComputed_.at( longitude_flight_condition ) == 0 )
        {
            computeLatitudeAndLongitude( );
        }
        return scalarFlightConditions_.at( longitude_flight_condition );
    }

    double getCurrentLatitude( )
    {
        if( isScalarFlightConditionComputed_.at( latitude_flight_condition ) == 0 )
        {
            computeLatitudeAndLongitude( );
        }
        return scalarFlightConditions_.at( latitude_flight_condition );
    }

<<<<<<< HEAD

=======
>>>>>>> 09c11499
    //! Function to retrieve (and compute if necessary) the current geodetic latitude
    /*!
     * Function to retrieve (and compute if necessary) the current geodetic latitude
     * \return Current geodetic latitude
     */
    double getCurrentGeodeticLatitude( )
    {
        if( isScalarFlightConditionComputed_.at( geodetic_latitude_condition ) == 0 )
        {
            computeGeodeticLatitude( );
        }
        return scalarFlightConditions_.at( geodetic_latitude_condition );
    }

    //! Function to return the current time of the AtmosphericFlightConditions
    /*!
     *  Function to return the current time of the AtmosphericFlightConditions.
     *  \return Current time of the AtmosphericFlightConditions
     */
    double getCurrentTime( )
    {
        return currentTime_;
    }

    //! Function to (re)set aerodynamic angle calculator object
    /*!
     *  Function to (re)set aerodynamic angle calculator object
     *  \param aerodynamicAngleCalculator Aerodynamic angle calculator object to set.
     */
    void setAerodynamicAngleCalculator(
            const std::shared_ptr< reference_frames::AerodynamicAngleCalculator >
            aerodynamicAngleCalculator )
    {
        aerodynamicAngleCalculator_ = aerodynamicAngleCalculator;
        bodyCenteredPseudoBodyFixedStateFunction_ = std::bind(
                    &reference_frames::AerodynamicAngleCalculator::getCurrentAirspeedBasedBodyFixedState, aerodynamicAngleCalculator_ );
    }

    //! Function to return aerodynamic angle calculator object
    /*!
     *  Function to return aerodynamic angle calculator object
     *  \return Aerodynamic angle calculator object
     */
    std::shared_ptr< reference_frames::AerodynamicAngleCalculator >
    getAerodynamicAngleCalculator( )
    {
        return aerodynamicAngleCalculator_;
    }

    //! Function to reset the current time of the flight conditions.
    /*!
     *  Function to reset the current time of the flight conditions. This function is typically sused to set the current time
     *  to NaN, indicating the need to recompute all quantities for the next time computation.
     * \param currentTime
     */
    virtual void resetCurrentTime( )
    {
        currentTime_ = TUDAT_NAN;
        isScalarFlightConditionComputed_ = allScalarFlightConditionsUncomputed;
        aerodynamicAngleCalculator_->resetCurrentTime( );
    }

    //! Function to return current central body-fixed state of vehicle.
    /*!
     *  Function to return central body-fixed state of vehicle.
     *  \return Current central body-fixed state of vehicle.
     */
    Eigen::Vector6d getCurrentBodyCenteredBodyFixedState( )
    {
        return currentBodyCenteredAirspeedBasedBodyFixedState_;
    }

protected:

    //! Function to compute and set the current latitude and longitude
    void computeLatitudeAndLongitude( )
    {
        scalarFlightConditions_[ latitude_flight_condition ] = aerodynamicAngleCalculator_->getAerodynamicAngle(
                    reference_frames::latitude_angle );
        if( currentTime_ == currentTime_ )
        {
            isScalarFlightConditionComputed_[ latitude_flight_condition ] = true;
        }

        scalarFlightConditions_[ longitude_flight_condition ] = aerodynamicAngleCalculator_->getAerodynamicAngle(
                    reference_frames::longitude_angle );
        if( currentTime_ == currentTime_ )
        {
            isScalarFlightConditionComputed_[ longitude_flight_condition ] = true;
        }
    }

    //! Function to compute and set the current altitude
    void computeAltitude( )
    {
        scalarFlightConditions_[ altitude_flight_condition ] =
                shapeModel_->getAltitude( currentBodyCenteredAirspeedBasedBodyFixedState_.segment( 0, 3 ) );
        if( currentTime_ == currentTime_ )
        {
            isScalarFlightConditionComputed_[ altitude_flight_condition ] = true;
        }
    }

    //! Function to compute and set the current geodetic latitude.
    void computeGeodeticLatitude( )
    {
        if( !( geodeticLatitudeFunction_ == nullptr ) )
        {
            scalarFlightConditions_[ geodetic_latitude_condition ] = geodeticLatitudeFunction_(
                        currentBodyCenteredAirspeedBasedBodyFixedState_.segment( 0, 3 ) );
        }
        else
        {
            if( isScalarFlightConditionComputed_.at( latitude_flight_condition ) == 0 )
            {
                computeLatitudeAndLongitude( );
            }
            scalarFlightConditions_[ geodetic_latitude_condition ] = scalarFlightConditions_[ latitude_flight_condition ] ;
        }
        if( currentTime_ == currentTime_ )
        {
            isScalarFlightConditionComputed_[ geodetic_latitude_condition ] = true;
        }
    }

    //! Model describing the shape of the body w.r.t. which the flight is taking place.
    const std::shared_ptr< basic_astrodynamics::BodyShapeModel > shapeModel_;
    
    //! Name of central body (i.e. body with the atmosphere)
    std::string centralBody_;

    //! Object from which the aerodynamic/trajectory angles of the vehicle are calculated.
    std::shared_ptr< reference_frames::AerodynamicAngleCalculator > aerodynamicAngleCalculator_;

    //! Function to return the current state of the vehicle in a body-fixed frame.
    std::function< Eigen::Vector6d( ) > bodyCenteredPseudoBodyFixedStateFunction_;

    //! Current state of vehicle in base frame for Body objects.
    Eigen::Vector6d currentBodyCenteredState_;

    //! Current state of vehicle in body-fixed frame.
    Eigen::Vector6d currentBodyCenteredAirspeedBasedBodyFixedState_;

    //! Current time of propagation.
    double currentTime_;

    //! List of atmospheric/flight properties computed at current time step.
    std::vector< double > scalarFlightConditions_;

    std::vector< bool > isScalarFlightConditionComputed_;

    const std::vector< bool > allScalarFlightConditionsUncomputed = std::vector< bool >( 12, false );

    //! Function from which to compute the geodetic latitude as function of body-fixed position (empty if equal to
    //! geographic latitude).
    std::function< double( const Eigen::Vector3d& ) > geodeticLatitudeFunction_;

};

//! Class for calculating aerodynamic flight characteristics of a vehicle during numerical
//! integration.
/*!
 *  Class for calculating aerodynamic flight characteristics of a vehicle during numerical
 *  integration. Class is used to ensure that dependent variables such as density, altitude, etc.
 *  are only calculated once during each numerical integration step. The get functions of this class
 *  are linked to the various models in the code that subsequently require these values.
 */
class AtmosphericFlightConditions: public FlightConditions
{

public:

    //! Constructor, sets objects and functions from which relevant environment and state variables are retrieved.
    /*!
     *  Constructor, sets objects and functions from which relevant environment and state variables
     *  are retrieved.
     *  \param atmosphereModel Atmosphere model of atmosphere through which vehicle is flying
     *  \param shapeModel Model describing the shape of the body w.r.t. which the flight is taking place.
     *  \param aerodynamicCoefficientInterface Class from which the aerodynamic (force and moment)
     *  coefficients are retrieved
     *  \param aerodynamicAngleCalculator Object from which the aerodynamic/trajectory angles
     *  of the vehicle are calculated.
     *  \param controlSurfaceDeflectionFunction Function returning control surface deflection, with input the control
     *  surface identifier.
     */
    AtmosphericFlightConditions( const std::shared_ptr< aerodynamics::AtmosphereModel > atmosphereModel,
                                 const std::shared_ptr< basic_astrodynamics::BodyShapeModel > shapeModel,
                                 const std::shared_ptr< AerodynamicCoefficientInterface >
                                 aerodynamicCoefficientInterface,
                                 const std::shared_ptr< reference_frames::AerodynamicAngleCalculator >
                                 aerodynamicAngleCalculator,
                                 const std::string centralBodyName,
                                 const std::function< double( const std::string& )> controlSurfaceDeflectionFunction =
            std::function< double( const std::string& )>( ) );


    //! Function to update all flight conditions.
    /*!
     *  Function to update all flight conditions (altitude, density, force coefficients) to
     *  current state of vehicle and central body.
     *  \param currentTime Time to which conditions are to be updated.
     */
    void updateConditions( const double currentTime );

    //! Function to retrieve (and compute if necessary) the current freestream density
    /*!
     * Function to retrieve (and compute if necessary) the current freestream density
     * \return Current freestream density
     */
    double getCurrentDensity( )
    {
        if( isScalarFlightConditionComputed_.at( density_flight_condition ) == 0 )
        {
            computeDensity( );
        }
        return scalarFlightConditions_.at( density_flight_condition );
    }

    //! Function to retrieve (and compute if necessary) the current freestream temperature
    /*!
     * Function to retrieve (and compute if necessary) the current freestream temperature
     * \return Current freestream temperature
     */
    double getCurrentFreestreamTemperature( )
    {
        if( isScalarFlightConditionComputed_.at( temperature_flight_condition ) == 0 )
        {
            computeTemperature( );
        }
        return scalarFlightConditions_.at( temperature_flight_condition );
    }

    //! Function to retrieve (and compute if necessary) the current freestream dynamic pressure
    /*!
     * Function to retrieve (and compute if necessary) the current freestream dynamic pressure
     * \return Current freestream dynamic pressure
     */
    double getCurrentDynamicPressure( )
    {
        if( isScalarFlightConditionComputed_.at( dynamic_pressure_condition ) == 0 )
        {
            computeDynamicPressure( );
        }
        return scalarFlightConditions_.at( dynamic_pressure_condition );
    }

    //! Function to retrieve (and compute if necessary) the current aerodynamic heat rate
    /*!
     * Function to retrieve (and compute if necessary) the current aerodynamic heat rate
     * \return Current aerodynamic heat rate
     */
    double getCurrentAerodynamicHeatRate( )
    {
        if( isScalarFlightConditionComputed_.at( aerodynamic_heat_rate ) == 0 )
        {
            computeAerodynamicHeatRate( );
        }
        return scalarFlightConditions_.at( aerodynamic_heat_rate );
    }

    //! Function to retrieve (and compute if necessary) the current freestream pressure
    /*!
     * Function to retrieve (and compute if necessary) the current freestream pressure
     * \return Current freestream dynamic pressure
     */
    double getCurrentPressure( )
    {
        if( isScalarFlightConditionComputed_.at( pressure_flight_condition ) == 0 )
        {
            computeFreestreamPressure( );
        }
        return scalarFlightConditions_.at( pressure_flight_condition );
    }

    /*!
     * Function to retrieve (and compute if necessary) the current airspeed
     * \return Current airspeed
     */
    double getCurrentAirspeed( )
    {
        if( isScalarFlightConditionComputed_.at( airspeed_flight_condition ) == 0 )
        {
            computeAirspeed( );
        }
        return scalarFlightConditions_.at( airspeed_flight_condition );
    }

    //! Function to retrieve (and compute if necessary) the current speed of sound
    /*!
     * Function to retrieve (and compute if necessary) the current speed of sound
     * \return Current speed of sound
     */
    double getCurrentSpeedOfSound( )
    {
        if( isScalarFlightConditionComputed_.at( speed_of_sound_flight_condition ) == 0 )
        {
            computeSpeedOfSound( );
        }
        return scalarFlightConditions_.at( speed_of_sound_flight_condition );
    }

    //! Function to retrieve (and compute if necessary) the current Mach number
    /*!
     * Function to retrieve (and compute if necessary) the current Mach number
     * \return Current Mach number
     */
    double getCurrentMachNumber( )
    {
        if( isScalarFlightConditionComputed_.at( mach_number_flight_condition ) == 0 )
        {
            computeMachNumber( );
        }
        return scalarFlightConditions_.at( mach_number_flight_condition );
    }

    //! Function to return atmosphere model object
    /*!
     *  Function to return atmosphere model object
     *  \return Atmosphere model object
     */
    std::shared_ptr< aerodynamics::AtmosphereModel > getAtmosphereModel( ) const
    {
        return atmosphereModel_;
    }

    //! Function to set custom dependency of aerodynamic coefficients
    /*!
     * Function to set custom dependency of aerodynamic coefficients. If needed, the
     * AerodynamicCoefficientsIndependentVariables enum may be expanded to include e.g. control surface deflections, the
     * values of which will then be retrieved from the function set here
     * \param independentVariable Identifier of independent variable
     * \param coefficientDependency Function returning the current value of the independent variable.
     */
    void setAerodynamicCoefficientsIndependentVariableFunction(
            const AerodynamicCoefficientsIndependentVariables independentVariable,
            const std::function< double( ) > coefficientDependency );

    //! Function to return current central body-fixed velocity of vehicle.
    /*!
     *  Function to return central body-fixed velocity of vehicle.
     *  \return Current central body-fixed velocity of vehicle.
     */
    Eigen::Vector3d getCurrentAirspeedBasedVelocity( )
    {
        return currentBodyCenteredAirspeedBasedBodyFixedState_.segment( 3, 3 );
    }

    //! Function to return object from which the aerodynamic coefficients are obtained.
    /*!
     *  Function to return object from which the aerodynamic coefficients are obtained.
     *  \return Object from which the aerodynamic coefficients are obtained.
     */
    std::shared_ptr< AerodynamicCoefficientInterface > getAerodynamicCoefficientInterface( )
    {
        return aerodynamicCoefficientInterface_;
    }

    //! Function to return list of independent variables of the aerodynamic coefficient interface
    /*!
     *  Function to return list of independent variables of the aerodynamic coefficient interface
     *  \return List of independent variables of the aerodynamic coefficient interface
     */
    std::vector< double > getAerodynamicCoefficientIndependentVariables( )
    {
        if( aerodynamicCoefficientInterface_ == nullptr )
        {
            throw std::runtime_error(
                        "Error when getting aerodynamic coefficient independent variables, no coefficient interface is defined" );
        }

        if( aerodynamicCoefficientIndependentVariables_.size( ) !=
                aerodynamicCoefficientInterface_->getNumberOfIndependentVariables( ) )
        {
            updateAerodynamicCoefficientInput( );
        }

        return aerodynamicCoefficientIndependentVariables_;
    }

    //! Function to return list of independent variables of the control surface aerodynamic coefficient interface
    /*!
     *  Function to return list of independent variables of the control surface aerodynamic coefficient interface
     *  \return List of independent variables of the control surface aerodynamic coefficient interface, with map key
     *  the control surface identifiers.
     */
    std::map< std::string, std::vector< double > > getControlSurfaceAerodynamicCoefficientIndependentVariables( )
    {
        if( aerodynamicCoefficientInterface_ == nullptr )
        {
            throw std::runtime_error(
                        "Error when getting control surface aerodynamic coefficient independent variables, no coefficient interface is defined" );
        }

        if( controlSurfaceAerodynamicCoefficientIndependentVariables_.size( ) !=
                aerodynamicCoefficientInterface_->getNumberOfControlSurfaces( ) )
        {
            updateAerodynamicCoefficientInput( );
        }

        return controlSurfaceAerodynamicCoefficientIndependentVariables_;
    }

    //! Function to reset the current time of the flight conditions.
    /*!
     *  Function to reset the current time of the flight conditions. This function is typically sused to set the current time
     *  to NaN, indicating the need to recompute all quantities for the next time computation.
     * \param currentTime
     */
    void resetCurrentTime( )
    {
        currentTime_ = TUDAT_NAN;

        isScalarFlightConditionComputed_ = allScalarFlightConditionsUncomputed;
        aerodynamicAngleCalculator_->resetCurrentTime( );
        aerodynamicCoefficientIndependentVariables_.clear( );
        controlSurfaceAerodynamicCoefficientIndependentVariables_.clear( );
    }

    void resetAerodynamicCoefficientInterface( const std::shared_ptr< AerodynamicCoefficientInterface > coefficientInterface )
    {
        aerodynamicCoefficientInterface_ = coefficientInterface;
    }

private:

    //! Function to (compute and) retrieve the value of an independent variable of aerodynamic coefficients
    /*!
     * Function to (compute and) retrieve the value of an independent variable of aerodynamic coefficients
     * \param independentVariableType Identifier for type of independent variable
     * \param secondaryIdentifier String used as secondary identifier of independent variable (e.g. control surface name).
     * \return Current value of requested independent variable.
     */
    double getAerodynamicCoefficientIndependentVariable(
            const AerodynamicCoefficientsIndependentVariables independentVariableType,
            const std::string& secondaryIdentifier = "" );

    //! Function to update input to atmosphere model (altitude, as well as latitude and longitude if needed).
    void updateAtmosphereInput( );

    //! Function to compute and set the current freestream density
    void computeDensity( )
    {
        updateAtmosphereInput( );
        scalarFlightConditions_[ density_flight_condition ] =
                atmosphereModel_->getDensity(
                    scalarFlightConditions_.at( altitude_flight_condition ),
                    scalarFlightConditions_.at( longitude_flight_condition ),
                    scalarFlightConditions_.at( latitude_flight_condition ), currentTime_ );
        if( currentTime_ == currentTime_ )
        {
            isScalarFlightConditionComputed_[ density_flight_condition ] = true;
        }
    }

    //! Function to compute and set the current freestream temperature
    void computeTemperature( )
    {
        updateAtmosphereInput( );
        scalarFlightConditions_[ temperature_flight_condition ] =
                atmosphereModel_->getTemperature(
                    scalarFlightConditions_.at( altitude_flight_condition ),
                    scalarFlightConditions_.at( longitude_flight_condition ),
                    scalarFlightConditions_.at( latitude_flight_condition ), currentTime_ );
        if( currentTime_ == currentTime_ )
        {
            isScalarFlightConditionComputed_[ temperature_flight_condition ] = true;
        }
    }

    //! Function to compute and set the current freestream pressure.
    void computeFreestreamPressure( )
    {
        updateAtmosphereInput( );
        scalarFlightConditions_[ pressure_flight_condition ] =
                atmosphereModel_->getPressure(
                    scalarFlightConditions_.at( altitude_flight_condition ),
                    scalarFlightConditions_.at( longitude_flight_condition ),
                    scalarFlightConditions_.at( latitude_flight_condition ), currentTime_ );
        if( currentTime_ == currentTime_ )
        {
            isScalarFlightConditionComputed_[ pressure_flight_condition ] = true;
        }
    }


    //! Function to compute and set the current speed of sound
    void computeSpeedOfSound( )
    {
        updateAtmosphereInput( );
        scalarFlightConditions_[ speed_of_sound_flight_condition ]  =
                atmosphereModel_->getSpeedOfSound(
                    scalarFlightConditions_.at( altitude_flight_condition ),
                    scalarFlightConditions_.at( longitude_flight_condition ),
                    scalarFlightConditions_.at( latitude_flight_condition ), currentTime_ );
        if( currentTime_ == currentTime_ )
        {
            isScalarFlightConditionComputed_[ speed_of_sound_flight_condition ] = true;
        }
    }

    //! Function to compute and set the current airspeed
    void computeAirspeed( )
    {
        scalarFlightConditions_[ airspeed_flight_condition ] = currentBodyCenteredAirspeedBasedBodyFixedState_.segment( 3, 3 ).norm( );
        if( currentTime_ == currentTime_ )
        {
            isScalarFlightConditionComputed_[ airspeed_flight_condition ] = true;
        }
    }

    //! Function to compute and set the current freestream dynamic pressure.
    void computeDynamicPressure( )
    {
        double currentAirspeed = getCurrentAirspeed( );
        scalarFlightConditions_[ dynamic_pressure_condition ] = 0.5 *
                getCurrentDensity( ) * currentAirspeed * currentAirspeed;
        if( currentTime_ == currentTime_ )
        {
            isScalarFlightConditionComputed_[ dynamic_pressure_condition ] = true;
        }
    }

    //! Function to compute and set the current aerodynamic heat rate.
    void computeAerodynamicHeatRate( )
    {
        double currentAirspeed = getCurrentAirspeed( );
        scalarFlightConditions_[ aerodynamic_heat_rate ] = 0.5 *
                getCurrentDensity( ) * currentAirspeed * currentAirspeed * currentAirspeed;
        if( currentTime_ == currentTime_ )
        {
            isScalarFlightConditionComputed_[ aerodynamic_heat_rate ] = true;
        }
    }

    //! Function to compute and set the current Mach number.
    void computeMachNumber( )
    {
        scalarFlightConditions_[ mach_number_flight_condition ] =
                getCurrentAirspeed( ) / getCurrentSpeedOfSound( );
        if( currentTime_ == currentTime_ )
        {
            isScalarFlightConditionComputed_[ mach_number_flight_condition ] = true;
        }
    }

    //! Function to update the independent variables of the aerodynamic coefficient interface
    void updateAerodynamicCoefficientInput( );


    //! Atmosphere model of atmosphere through which vehicle is flying
    std::shared_ptr< aerodynamics::AtmosphereModel > atmosphereModel_;

    //! Object from which the aerodynamic coefficients are obtained.
    std::shared_ptr< AerodynamicCoefficientInterface > aerodynamicCoefficientInterface_;

    //! Function returning control surface deflection, with input the control surface identifier.
    std::function< double( const std::string& ) > controlSurfaceDeflectionFunction_;


    //! List of custom functions for aerodynamic coefficient dependencies.
    std::map< AerodynamicCoefficientsIndependentVariables, std::function< double( ) > > customCoefficientDependencies_;


    //! Current list of independent variables of the aerodynamic coefficient interface
    std::vector< double > aerodynamicCoefficientIndependentVariables_;

    //! List of independent variables of the control surface aerodynamic coefficient interface, with map key
    //! control surface identifiers.
    std::map< std::string, std::vector< double > > controlSurfaceAerodynamicCoefficientIndependentVariables_;
};

} // namespace aerodynamics

} // namespace tudat

#endif // TUDAT_FLIGHTCONDITIONS_H<|MERGE_RESOLUTION|>--- conflicted
+++ resolved
@@ -129,10 +129,6 @@
         return scalarFlightConditions_.at( latitude_flight_condition );
     }
 
-<<<<<<< HEAD
-
-=======
->>>>>>> 09c11499
     //! Function to retrieve (and compute if necessary) the current geodetic latitude
     /*!
      * Function to retrieve (and compute if necessary) the current geodetic latitude
