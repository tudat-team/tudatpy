--- conflicted
+++ resolved
@@ -60,19 +60,7 @@
                                                                                           const double meanCosineForcing = 0.0,
                                                                                           const double meanSineForcing = 0.0 );
 
-<<<<<<< HEAD
-
-
-// Handle default values of mean tidal forcing terms when calculateSolidBodyTideSingleCoefficientSetCorrectionFromAmplitude function is called with love numbers as map
-    // this call is only happening in unit tests (as far as I can tell) and the aux function below is thus also only called in unit test application
-void massageMeanTermsIfDefault( std::map< int, std::vector< double > >& input,
-                                const std::map< int, std::vector< std::complex< double > > >& loveNumbersReference);
-
-
-// This function takes the map of kind key=degree, vector = values at degree, order and maps it onto a nxn matrix
-Eigen::MatrixXd convertSHMapToMatrix(const std::map<int, std::vector<double>>& inputMap, int n);
-
-=======
+
 // Handle default values of mean tidal forcing terms when calculateSolidBodyTideSingleCoefficientSetCorrectionFromAmplitude function is
 // called with love numbers as map this call is only happening in unit tests (as far as I can tell) and the aux function below is thus also
 // only called in unit test application
@@ -82,7 +70,6 @@
 // This function takes the map of kind key=degree, vector = values of spherical harmonic coefficients at degree, order and maps it onto a
 // matirix of nxn (with n the maximumDegree + 1 )
 Eigen::MatrixXd convertSphericalHarmonicCoefficientMapToMatrix( const std::map< int, std::vector< double > >& inputMap, int maximumDegree );
->>>>>>> 9c39f806
 
 //! Function to calculate solid body tide gravity field variations due to single body at single degree and order directly
 //! from perturbing body's Cartesian state.
@@ -136,13 +123,8 @@
         const Eigen::Vector3d& relativeBodyFixedPosition,
         const int maximumDegree,
         const int maximumOrder,
-<<<<<<< HEAD
-        std::map< int, std::vector< double > > meanCosineForcing = { {0, {0.0}} },
-        std::map< int, std::vector< double > > meanSineForcing = { {0, {0.0}} });
-=======
         std::map< int, std::vector< double > > meanCosineForcing = { },
         std::map< int, std::vector< double > > meanSineForcing = { } );
->>>>>>> 9c39f806
 
 class SolidBodyTideGravityFieldVariations : public GravityFieldVariations
 {
@@ -509,13 +491,8 @@
             const std::vector< std::function< double( ) > > deformingBodyMasses,
             const std::map< int, std::vector< std::complex< double > > > loveNumbers,
             const std::vector< std::string > deformingBodies,
-<<<<<<< HEAD
-            std::map<int, std::vector<double>> meanForcingCosineTerms = { },
-            std::map<int, std::vector<double>> meanForcingSineTerms = { } ):
-=======
             std::map< int, std::vector< double > > meanForcingCosineTerms = { },
             std::map< int, std::vector< double > > meanForcingSineTerms = { } ):
->>>>>>> 9c39f806
         // LOVE NUMBERS TODO: FIX MIN/MAX STUFF
         SolidBodyTideGravityFieldVariations( deformedBodyStateFunction,
                                              deformedBodyOrientationFunction,
@@ -534,24 +511,6 @@
                                                   std::placeholders::_1,
                                                   std::placeholders::_2 ) );
 
-<<<<<<< HEAD
-        // if cosine mean forcing terms are empty map (default), set map values to zero
-        if (meanForcingCosineTerms.empty()){
-            for (const auto& [key, vec] : loveNumbers_) {
-                // Create a vector<double> of the same size, all zero-initialized
-                meanForcingCosineTerms_[key] = std::vector<double>(vec.size(), 0.0);
-            }
-        }
-
-        // if sine mean forcing terms are empty map (default), set map values to zero
-        if (meanForcingSineTerms.empty()){
-            for (const auto& [key, vec] : loveNumbers_) {
-                // Create a vector<double> of the same size, all zero-initialized
-                meanForcingSineTerms_[key] = std::vector<double>(vec.size(), 0.0);
-            }
-        }
-
-=======
         // If cosine mean forcing terms are empty map (default), set map values to zero
         if( meanForcingCosineTerms_.empty( ) )
         {
@@ -573,7 +532,6 @@
                 meanForcingSineTerms_[ degree ] = std::vector< double >( numberOfOrders, 0.0 );
             }
         }
->>>>>>> 9c39f806
     }
 
     //! Destructor
@@ -637,22 +595,14 @@
     }
 
     // getter function for the mean tidal forcing cosine terms
-<<<<<<< HEAD
-    std::map<int, std::vector<double>> getMeanForcingCosineTerms( ){
-=======
     std::map< int, std::vector< double > > getMeanForcingCosineTerms( )
     {
->>>>>>> 9c39f806
         return meanForcingCosineTerms_;
     }
 
     // getter function for the mean tidal forcing sine terms
-<<<<<<< HEAD
-    std::map<int, std::vector<double>> getMeanForcingSineTerms( ){
-=======
     std::map< int, std::vector< double > > getMeanForcingSineTerms( )
     {
->>>>>>> 9c39f806
         return meanForcingSineTerms_;
     }
 
@@ -682,18 +632,10 @@
     std::map< int, std::vector< std::complex< double > > > loveNumbers_;
 
     //! Map with mean cosine forcing terms per degree [key] and order [vector position]
-<<<<<<< HEAD
-    std::map<int, std::vector<double>> meanForcingCosineTerms_;
-
-    //! Map with mean sine forcing terms per degree [key] and order [vector position]
-    std::map<int, std::vector<double>> meanForcingSineTerms_;
-
-=======
     std::map< int, std::vector< double > > meanForcingCosineTerms_;
 
     //! Map with mean sine forcing terms per degree [key] and order [vector position]
     std::map< int, std::vector< double > > meanForcingSineTerms_;
->>>>>>> 9c39f806
 };
 
 int getModeCoupledMaximumResponseDegree( const std::map< std::pair< int, int >, std::map< std::pair< int, int >, double > >& loveNumbers );
