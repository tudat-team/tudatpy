--- conflicted
+++ resolved
@@ -148,13 +148,13 @@
         const Eigen::Vector3d& positionOfBodySubjectToAcceleration,
         const double gravitationalParameter,
         const double equatorialRadius,
-<<<<<<< HEAD
         const CoefficientBlock& cosineHarmonicCoefficients,
         const CoefficientBlock& sineHarmonicCoefficients,
-        std::shared_ptr< basic_mathematics::SphericalHarmonicsCache > sphericalHarmonicsCache,
+        basic_mathematics::SphericalHarmonicsCache& sphericalHarmonicsCache,
         std::map< std::pair< int, int >, Eigen::Vector3d >& accelerationPerTerm,
         const bool saveSeparateTerms = 0,
-        const Eigen::Matrix3d& accelerationRotation = Eigen::Matrix3d::Identity( ) )
+        const Eigen::Matrix3d& accelerationRotation = Eigen::Matrix3d::Identity( ),
+        const bool checkSphericalHarmonicsConsistency = true )
 {
     // Set highest degree and order.
     const int highestDegree = cosineHarmonicCoefficients.rows( );
@@ -167,12 +167,13 @@
         mathematical_constants::PI / 2.0 - sphericalpositionOfBodySubjectToAcceleration( 1 );
 
     double sineOfAngle = std::sin( sphericalpositionOfBodySubjectToAcceleration( 1 ) );
-    sphericalHarmonicsCache->update( sphericalpositionOfBodySubjectToAcceleration( 0 ),
-                                     sineOfAngle,
-                                     sphericalpositionOfBodySubjectToAcceleration( 2 ),
-                                     equatorialRadius );
-
-    std::shared_ptr< basic_mathematics::LegendreCache > legendreCacheReference = sphericalHarmonicsCache->getLegendreCache( );
+    sphericalHarmonicsCache.update( sphericalpositionOfBodySubjectToAcceleration( 0 ),
+                                    sineOfAngle,
+                                    sphericalpositionOfBodySubjectToAcceleration( 2 ),
+                                    equatorialRadius,
+                                    checkSphericalHarmonicsConsistency );
+
+    const basic_mathematics::LegendreCache& legendreCacheReference = sphericalHarmonicsCache.getLegendreCache( );
 
     // Compute gradient premultiplier.
     const double preMultiplier = gravitationalParameter / equatorialRadius;
@@ -184,16 +185,28 @@
         coordinate_conversions::getSphericalToCartesianGradientMatrix( positionOfBodySubjectToAcceleration );
 
     // Loop through all degrees.
+    double legendrePolynomial = TUDAT_NAN, legendrePolynomialDerivative = TUDAT_NAN;
     for( int degree = 0; degree < highestDegree; degree++ )
     {
         // Loop through all orders.
         for( int order = 0; ( order <= degree ) && ( order < highestOrder ); order++ )
         {
-            // Compute geodesy-normalized Legendre polynomials.
-            const double legendrePolynomial = legendreCacheReference->getLegendrePolynomial( degree, order );
-
-            // Compute geodesy-normalized Legendre polynomial derivative.
-            const double legendrePolynomialDerivative = legendreCacheReference->getLegendrePolynomialDerivative( degree, order );
+            if( checkSphericalHarmonicsConsistency )
+            {
+                // Compute geodesy-normalized Legendre polynomials.
+                legendrePolynomial = legendreCacheReference.getLegendrePolynomial( degree, order );
+
+                // Compute geodesy-normalized Legendre polynomial derivative.
+                legendrePolynomialDerivative = legendreCacheReference.getLegendrePolynomialDerivative( degree, order );
+            }
+            else
+            {
+                // Compute geodesy-normalized Legendre polynomials.
+                legendrePolynomial = legendreCacheReference.getLegendrePolynomialWithoutCheck( degree, order );
+
+                // Compute geodesy-normalized Legendre polynomial derivative.
+                legendrePolynomialDerivative = legendreCacheReference.getLegendrePolynomialDerivativeWithoutCheck( degree, order );
+            }
 
 
             // Compute the potential gradient of a single spherical harmonic term.
@@ -233,15 +246,9 @@
     // return the resulting acceleration vector.
     return accelerationRotation * ( transformationToCartesianCoordinates * sphericalGradient );
 }
-=======
-        const Eigen::MatrixXd& cosineHarmonicCoefficients,
-        const Eigen::MatrixXd& sineHarmonicCoefficients,
-        basic_mathematics::SphericalHarmonicsCache& sphericalHarmonicsCache,
-        std::map< std::pair< int, int >, Eigen::Vector3d >& accelerationPerTerm,
-        const bool saveSeparateTerms = 0,
-        const Eigen::Matrix3d& accelerationRotation = Eigen::Matrix3d::Identity( ),
-        const bool checkSphericalHarmonicsConsistency = true );
->>>>>>> 69d1b6fe
+
+
+
 
 //! Compute gravitational acceleration due to single spherical harmonics term.
 /*!
@@ -316,15 +323,9 @@
         const Eigen::Vector3d& bodyFixedPosition,
         const double gravitationalParameter,
         const double referenceRadius,
-<<<<<<< HEAD
         const CoefficientBlock& cosineCoefficients,
         const CoefficientBlock& sineCoefficients,
-        std::shared_ptr< basic_mathematics::SphericalHarmonicsCache > sphericalHarmonicsCache,
-=======
-        const Eigen::MatrixXd& cosineCoefficients,
-        const Eigen::MatrixXd& sineCoefficients,
         basic_mathematics::SphericalHarmonicsCache& sphericalHarmonicsCache,
->>>>>>> 69d1b6fe
         const int minimumumDegree = 0,
         const int minimumumOrder = 0 )
 {
@@ -356,7 +357,7 @@
         ratioToPowerDegree *= basic_mathematics::raiseToIntegerPower< double >( radiusRatio, startDegree - 1 );
     }
 
-    basic_mathematics::LegendreCache& legendreCacheReference = *sphericalHarmonicsCache->getLegendreCache( );
+    basic_mathematics::LegendreCache& legendreCacheReference = sphericalHarmonicsCache.getLegendreCache( );
     legendreCacheReference.update( std::sin( latitude ) );
 
     // Iterate over all degrees
