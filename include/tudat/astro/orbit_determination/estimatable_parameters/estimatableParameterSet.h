--- conflicted
+++ resolved
@@ -67,10 +67,6 @@
         initialDynamicalSingleArcStateParameterSize_ = 0;
         initialDynamicalMultiArcStateParameterSize_ = 0;
 
-<<<<<<< HEAD
-
-=======
->>>>>>> bcdccfba
         //! List of initial single-arc dynamical states that are to be estimated.
         std::vector< std::shared_ptr< EstimatableParameter< Eigen::Matrix< InitialStateParameterType, Eigen::Dynamic, 1 > > > >
                 estimateSingleArcInitialStateParameters;
@@ -95,13 +91,8 @@
         std::vector< std::shared_ptr< EstimatableParameter< Eigen::Matrix< InitialStateParameterType, Eigen::Dynamic, 1 > > > >
                 estimateInitialStateParametersOrdered = estimateSingleArcInitialStateParameters;
         estimateInitialStateParametersOrdered.insert( estimateInitialStateParametersOrdered.end( ),
-<<<<<<< HEAD
-                                                estimateMultiArcInitialStateParameters.begin( ),
-                                                estimateMultiArcInitialStateParameters.end( ) );
-=======
                                                       estimateMultiArcInitialStateParameters.begin( ),
                                                       estimateMultiArcInitialStateParameters.end( ) );
->>>>>>> bcdccfba
 
         for( unsigned int i = 0; i < estimateSingleArcInitialStateParameters.size( ); i++ )
         {
@@ -140,47 +131,18 @@
             estimatedParameterSetSize_++;
         }
 
-        totalParameterSetSize_ = estimatedParameterSetSize_;
-
         // Iterate over all vector parameter, add to total number of parameters and set indices in parameterIndices_
         for( unsigned int i = 0; i < estimatedVectorParameters.size( ); i++ )
         {
-<<<<<<< HEAD
-            vectorParameters_[ totalParameterSetSize_ ] = estimatedVectorParameters[ i ];
-            totalConstraintSize_ += estimatedVectorParameters[ i ]->getConstraintSize( );
-
-            parameterIndices_.push_back(
-                    std::make_pair( totalParameterSetSize_, estimatedVectorParameters[ i ]->getParameterSize( ) ) );
-            totalParameterSetSize_ += estimatedVectorParameters[ i ]->getParameterSize( );
-        }
-
-        // Iterate over all double consider parameters and add to parameter size and set indices in parameterIndices_
-        std::vector< std::shared_ptr< EstimatableParameter< double > > > considerDoubleParameters;
-        for( unsigned int i = 0; i < considerDoubleParameters.size( ); i++ )
-        {
-            doubleParameters_[ totalParameterSetSize_ ] = considerDoubleParameters[ i ];
-            parameterIndices_.push_back( std::make_pair( totalParameterSetSize_, 1 ) );
-            totalParameterSetSize_++;
-        }
-
-        // Iterate over all vector consider parameters, add to total number of parameters and set indices in parameterIndices_
-        std::vector< std::shared_ptr< EstimatableParameter< Eigen::VectorXd > > > considerVectorParameters;
-        for( unsigned int i = 0; i < considerVectorParameters.size( ); i++ )
-        {
-            vectorParameters_[ totalParameterSetSize_ ] = considerVectorParameters[ i ];
-            parameterIndices_.push_back(
-                    std::make_pair( totalParameterSetSize_, considerVectorParameters[ i ]->getParameterSize( ) ) );
-            totalParameterSetSize_ += considerVectorParameters[ i ]->getParameterSize( );
-=======
             vectorParameters_[ estimatedParameterSetSize_ ] = estimatedVectorParameters[ i ];
             totalConstraintSize_ += estimatedVectorParameters[ i ]->getConstraintSize( );
 
             parameterIndices_.push_back(
                     std::make_pair( estimatedParameterSetSize_, estimatedVectorParameters[ i ]->getParameterSize( ) ) );
             estimatedParameterSetSize_ += estimatedVectorParameters[ i ]->getParameterSize( );
->>>>>>> bcdccfba
-        }
-
+        }
+
+        totalParameterSetSize_ = estimatedParameterSetSize_;
 
         if( considerParameters_ != nullptr )
         {
@@ -265,7 +227,6 @@
      * Function to return the total number of non-dynamical state parameters that are estimated.
      * \return Total number of estimated parameters that are NOT initial dynamical state parameters
      */
-    // TODO CONSIDER CHECK ALL USAGES
     int getNonDynamicalStateParameterSize( )
     {
         return totalParameterSetSize_ - initialDynamicalStateParameterSize_;
@@ -339,14 +300,8 @@
             //            std::cout << "before reset initial state parameters" << "\n\n";
             for( auto it : initialStateParameters_ )
             {
-<<<<<<< HEAD
-                it.second->setParameterValue(
-                        newParameterValues.segment( it.first, it.second->getParameterSize( ) )
-                                .template cast< InitialStateParameterType >( ) );
-=======
                 it.second->setParameterValue( newParameterValues.segment( it.first, it.second->getParameterSize( ) )
                                                       .template cast< InitialStateParameterType >( ) );
->>>>>>> bcdccfba
             }
             //            std::cout << "after reset initial state parameters" << "\n\n";
 
