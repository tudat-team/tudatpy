/*    Copyright (c) 2010-2019, Delft University of Technology
 *    All rigths reserved
 *
 *    This file is part of the Tudat. Redistribution and use in source and
 *    binary forms, with or without modification, are permitted exclusively
 *    under the terms of the Modified BSD license. You should have received
 *    a copy of the license with this file. If not, please or visit:
 *    http://tudat.tudelft.nl/LICENSE.
 */

#ifndef TUDAT_ESTIMATABLEPARAMETERS_H
#define TUDAT_ESTIMATABLEPARAMETERS_H

#include <iostream>
#include <vector>
#include <string>
#include <vector>
#include <map>

#include <type_traits>
#include <memory>
#include <Eigen/Geometry>

#include "tudat/astro/basic_astro/accelerationModelTypes.h"
#include "tudat/astro/basic_astro/accelerationModel.h"
#include "tudat/astro/propagators/singleStateTypeDerivative.h"

namespace tudat
{

namespace estimatable_parameters
{

//! List of parameters that can be estimated by the orbit determination code.
enum EstimatebleParametersEnum {
    arc_wise_initial_body_state,
    initial_body_state,
    initial_rotational_body_state,
    initial_mass_state,
    gravitational_parameter,
    constant_drag_coefficient,
    radiation_pressure_coefficient,
    arc_wise_radiation_pressure_coefficient,
    spherical_harmonics_cosine_coefficient_block,
    spherical_harmonics_sine_coefficient_block,
    constant_rotation_rate,
    rotation_pole_position,
    constant_additive_observation_bias,
    arcwise_constant_additive_observation_bias,
    constant_relative_observation_bias,
    arcwise_constant_relative_observation_bias,
    ppn_parameter_gamma,
    ppn_parameter_beta,
    ground_station_position,
    equivalence_principle_lpi_violation_parameter,
    empirical_acceleration_coefficients,
    arc_wise_empirical_acceleration_coefficients,
    full_degree_tidal_love_number,
    single_degree_variable_tidal_love_number,
    direct_dissipation_tidal_time_lag,
    mean_moment_of_inertia,
    arc_wise_constant_drag_coefficient,
    periodic_spin_variation,
    polar_motion_amplitude,
    core_factor,
    free_core_nutation_rate,
    desaturation_delta_v_values,
    scaled_longitude_libration_amplitude,
    constant_thrust_magnitude_parameter,
    constant_specific_impulse,
    constant_time_drift_observation_bias,
    arc_wise_time_drift_observation_bias,
<<<<<<< HEAD
    constant_time_observation_bias,
    arc_wise_time_observation_bias,
    global_polynomial_clock_corrections,
    arc_wise_polynomial_clock_corrections,
    inverse_tidal_quality_factor,
    yarkovsky_parameter,
    custom_estimated_parameter,
    reference_point_position,
    polynomial_gravity_field_variation_amplitudes,
    periodic_gravity_field_variation_amplitudes,
    source_direction_radiation_pressure_scaling_factor,
    source_perpendicular_direction_radiation_pressure_scaling_factor,
    specular_reflectivity,
    diffuse_reflectivity,
    mode_coupled_tidal_love_numbers
=======
    nominal_rotation_pole_position,
    rotation_pole_position_rate
>>>>>>> 9e4150c4
};

std::string getParameterTypeString( const EstimatebleParametersEnum parameterType );

//! Function to determine whether the given parameter represents an initial dynamical state, or a static parameter.
/*!
 * Function to determine whether the given parameter represents an initial dynamical state, or a static parameter.
 * \param parameterType Parameter identifier.
 * \return True if parameter is an initial dynamical state.
 */
bool isParameterDynamicalPropertyInitialState( const EstimatebleParametersEnum parameterType );

//! Function to determine whether the given (non-dynamical) parameter is a double or vector parameter.
/*!
 * Function to determine whether the given (non-dynamical) parameter is a double or vector parameter.
 * \param parameterType Parameter identifier.
 * \return True if parameter is a double parameter.
 */
bool isDoubleParameter( const EstimatebleParametersEnum parameterType );

//! Function to determine whether the given (non-dynamical) parameter influences a body's orientation.
/*!
 * Function to determine whether the given (non-dynamical) parameter influences a body's orientation.
 * \param parameterType Parameter identifier.
 * \return True if parameter is a property of rotation model
 */
bool isParameterRotationMatrixProperty( const EstimatebleParametersEnum parameterType );

//! Function to determine whether the given parameter influences an observation link directly
/*!
 * Function to determine whether the given parameter influences an observation link directly, such as observation biases or
 * clock parameters
 * \param parameterType Parameter identifier.
 * \return True if parameter is a property of an observation link
 */
bool isParameterObservationLinkProperty( const EstimatebleParametersEnum parameterType );

//! Function to determine whether the given parameter influences an observation time directly
/*!
 * Function to determine whether the given parameter influences an observation time directly, such as clock parameters
 * \param parameterType Parameter identifier.
 * \return True if parameter is a time property of an observation link
 */
bool isParameterObservationLinkTimeProperty( const EstimatebleParametersEnum parameterType );

//! Function to determine whether the given parameter influences a body's tidal gravity field variations.
/*!
 * Function to determine whether the given parameter influences a body's tidal gravity field variations.
 * \param parameterType Parameter identifier.
 * \return True if parameter influences a body's tidal gravity field variations.
 */
bool isParameterTidalProperty( const EstimatebleParametersEnum parameterType );

//! Function to determine whether the given parameter influences a body's non-tidal gravity field variations.
bool isParameterNonTidalGravityFieldVariationProperty( const EstimatebleParametersEnum parameterType );

//! Function to determine whether the given parameter represents an arc-wise initial dynamical state.
/*!
 * Function to determine whether the given parameter represents an arc-wise initial dynamical state.
 * \param parameterType Parameter identifier.
 * \return True if parameter is an arc-wise initial dynamical state.
 */
bool isParameterArcWiseInitialStateProperty( const EstimatebleParametersEnum parameterType );

bool isParameterClockProperty( const EstimatebleParametersEnum parameterType );

//! Typedef for full parameter identifier.
typedef std::pair< EstimatebleParametersEnum, std::pair< std::string, std::string > > EstimatebleParameterIdentifier;

class CustomAccelerationPartialSettings
{
public:
    CustomAccelerationPartialSettings( const std::string bodyUndergoingAcceleration,
                                       const std::string bodyExertingAcceleration,
                                       const basic_astrodynamics::AvailableAcceleration accelerationType ):
        bodyUndergoingAcceleration_( bodyUndergoingAcceleration ), bodyExertingAcceleration_( bodyExertingAcceleration ),
        accelerationType_( accelerationType )
    { }

    virtual ~CustomAccelerationPartialSettings( ) { }

    std::string bodyUndergoingAcceleration_;

    std::string bodyExertingAcceleration_;

    basic_astrodynamics::AvailableAcceleration accelerationType_;

    bool accelerationMatches( const std::string bodyUndergoingAcceleration,
                              const std::string bodyExertingAcceleration,
                              const basic_astrodynamics::AvailableAcceleration accelerationType )
    {
        return ( accelerationType_ == accelerationType ) && ( bodyUndergoingAcceleration_ == bodyUndergoingAcceleration ) &&
                ( bodyExertingAcceleration_ == bodyExertingAcceleration );
    }
};

class NumericalAccelerationPartialSettings : public CustomAccelerationPartialSettings
{
public:
    NumericalAccelerationPartialSettings(
            const Eigen::VectorXd& parameterPerturbation,
            const std::string bodyUndergoingAcceleration,
            const std::string bodyExertingAcceleration,
            const basic_astrodynamics::AvailableAcceleration accelerationType,
            const std::map< propagators::EnvironmentModelsToUpdate, std::vector< std::string > >& environmentUpdateSettings =
                    std::map< propagators::EnvironmentModelsToUpdate, std::vector< std::string > >( ) ):
        CustomAccelerationPartialSettings( bodyUndergoingAcceleration, bodyExertingAcceleration, accelerationType ),
        parameterPerturbation_( parameterPerturbation ), environmentUpdateSettings_( environmentUpdateSettings )
    { }

    Eigen::VectorXd parameterPerturbation_;

    std::map< propagators::EnvironmentModelsToUpdate, std::vector< std::string > > environmentUpdateSettings_;
};

class AnalyticalAccelerationPartialSettings : public CustomAccelerationPartialSettings
{
public:
    AnalyticalAccelerationPartialSettings(
            const std::function< Eigen::MatrixXd( const double, const Eigen::Vector3d& ) > accelerationPartialFunction,
            const std::string bodyUndergoingAcceleration,
            const std::string bodyExertingAcceleration,
            const basic_astrodynamics::AvailableAcceleration accelerationType ):
        CustomAccelerationPartialSettings( bodyUndergoingAcceleration, bodyExertingAcceleration, accelerationType ),
        accelerationPartialFunction_( accelerationPartialFunction )
    { }

    std::function< Eigen::MatrixXd( const double, const Eigen::Vector3d& ) > accelerationPartialFunction_;
};

inline std::shared_ptr< CustomAccelerationPartialSettings > analyticalAccelerationPartialSettings(
        const std::function< Eigen::MatrixXd( const double, const Eigen::Vector3d& ) > accelerationPartialFunction,
        const std::string bodyUndergoingAcceleration,
        const std::string bodyExertingAcceleration,
        const basic_astrodynamics::AvailableAcceleration accelerationType )
{
    return std::make_shared< AnalyticalAccelerationPartialSettings >(
            accelerationPartialFunction, bodyUndergoingAcceleration, bodyExertingAcceleration, accelerationType );
}

inline std::shared_ptr< CustomAccelerationPartialSettings > numericalAccelerationPartialSettings(
        const Eigen::VectorXd& parameterPerturbation,
        const std::string bodyUndergoingAcceleration,
        const std::string bodyExertingAcceleration,
        const basic_astrodynamics::AvailableAcceleration accelerationType,
        const std::map< propagators::EnvironmentModelsToUpdate, std::vector< std::string > >& environmentUpdateSettings =
                std::map< propagators::EnvironmentModelsToUpdate, std::vector< std::string > >( ) )
{
    return std::make_shared< NumericalAccelerationPartialSettings >(
            parameterPerturbation, bodyUndergoingAcceleration, bodyExertingAcceleration, accelerationType, environmentUpdateSettings );
}

//! Base class for a parameter that is to be estimated.
/*!
 *  Base class for a parameter that is to be estimated. A separate derived class is to be made for each type of parameter
 *  (i.e. gravitational parameter, initial translational state, etc. ).
 */
template< typename ParameterType >
class EstimatableParameter
{
public:
    //! Constructor.
    /*!
     *  Constructor taking parameter name and associated body. All parameters are identified by a these two variables.
     *  Any additional information that may be required for uniquely defining a parameter is to be defined in the derived class.
     *  \param parameterName Enum value defining the type of the parameter.
     *  \param associatedBody Name of body associated with patameters
     *  \param pointOnBodyId Reference point on body associated with parameter (empty by default).
     */
    EstimatableParameter( const EstimatebleParametersEnum parameterName,
                          const std::string& associatedBody,
                          const std::string& pointOnBodyId = "" ):
        parameterName_( std::make_pair( parameterName, std::make_pair( associatedBody, pointOnBodyId ) ) )
    { }

    //! Virtual destructor.
    virtual ~EstimatableParameter( ) { }

    //! Pure virtual function to retrieve the value of the parameter
    /*!
     *  Pure virtual function to retrieve the value of the parameter
     *  \return Current value of parameter.
     */
    virtual ParameterType getParameterValue( ) = 0;

    //! Pure virtual function to (re)set the value of the parameter.
    /*!
     *  Pure virtual function to (re)set the value of the parameter.
     *  \param parameterValue to which the parameter is to be set.
     */
    virtual void setParameterValue( const ParameterType parameterValue ) = 0;

    //! Function to retrieve the type and associated body of the parameter.
    /*!
     *  Function to retrieve the type and associated body of the parameter.
     *  \return Identifier of parameter as a pair of parameter type and body of which parameter is a property.
     */
    EstimatebleParameterIdentifier getParameterName( )
    {
        return parameterName_;
    }

    virtual std::string getParameterDescription( )
    {
        std::string parameterDescription = getParameterTypeString( parameterName_.first ) + "of (" + parameterName_.second.first;
        if( parameterName_.second.second == "" )
        {
            parameterDescription += ").";
        }
        else
        {
            parameterDescription += ", " + parameterName_.second.second + ").";
        }
        return parameterDescription;
    }

    //! Function to retrieve the size of the parameter
    /*!
     *  Pure virtual function to retrieve the size of the parameter (i.e. 1 for double parameters)
     *  \return Size of parameter value.
     */
    virtual int getParameterSize( ) = 0;

    //! Function to return additional identifier for parameter
    /*!
     *  Function to return additional identifier for parameter, beyond information stored in parameterName_, default
     *  none.
     *  \return Additional identifier for parameter (default empty string).
     */
    virtual std::string getSecondaryIdentifier( )
    {
        return "";
    }

    //! Function to retrieve size of constraint to be applied on parameter
    /*!
     * Function to retrieve size of constraint to be applied on parameter, zero by default. Can be overridden in derived class
     * \return Size of constraint to be applied on parameter
     */
    virtual int getConstraintSize( )
    {
        return 0;
    }

    //! Function to retrieve multiplier for parameter linear constraint
    /*!
     * Function to retrieve multiplier for parameter linear constraint, empty by default. Can be overridden in derived class
     * \return Multiplier for parameter linear constraint
     */
    virtual Eigen::MatrixXd getConstraintStateMultipler( )
    {
        return Eigen::MatrixXd::Zero( 0, 0 );
    }

    //! Function to retrieve right-hand side for parameter linear constraint
    /*!
     * Function to retrieve right-hand side for parameter linear constraint, empty by default. Can be overridden in derived class
     * \return Right-hand side for parameter linear constraint
     */
    virtual Eigen::VectorXd getConstraintRightHandSide( )
    {
        return Eigen::VectorXd::Zero( 0 );
    }

    virtual void throwExceptionIfNotFullyDefined( ) { }

    std::vector< std::shared_ptr< CustomAccelerationPartialSettings > > getCustomPartialSettings( )
    {
        return customPartialSettings_;
    }

    bool hasCustomAccelerationPartialSettings( const std::string bodyUndergoingAcceleration,
                                               const std::string bodyExertingAcceleration,
                                               const basic_astrodynamics::AvailableAcceleration accelerationType )
    {
        bool hasCustomSettings = false;
        for( unsigned int i = 0; i < customPartialSettings_.size( ); i++ )
        {
            if( customPartialSettings_.at( i )->accelerationMatches(
                        bodyUndergoingAcceleration, bodyExertingAcceleration, accelerationType ) == true )
            {
                hasCustomSettings = true;
            }
        }
        return hasCustomSettings;
    }

    void addCustomPartialSettings( const std::shared_ptr< CustomAccelerationPartialSettings > customPartialSettings )
    {
        customPartialSettings_.push_back( customPartialSettings );
        checkCustomPartialSettings( );
    }

    void setCustomPartialSettings( const std::vector< std::shared_ptr< CustomAccelerationPartialSettings > > customPartialSettings )
    {
        customPartialSettings_ = customPartialSettings;
        checkCustomPartialSettings( );
    }

protected:
    //! Identifier of parameter.
    EstimatebleParameterIdentifier parameterName_;

    std::vector< std::shared_ptr< CustomAccelerationPartialSettings > > customPartialSettings_;

    void checkCustomPartialSettings( )
    {
        for( unsigned int i = 0; i < customPartialSettings_.size( ); i++ )
        {
            for( unsigned int j = i + 1; j < customPartialSettings_.size( ); j++ )
            {
                if( customPartialSettings_.at( i )->accelerationMatches( customPartialSettings_.at( j )->bodyUndergoingAcceleration_,
                                                                         customPartialSettings_.at( j )->bodyExertingAcceleration_,
                                                                         customPartialSettings_.at( j )->accelerationType_ ) )
                {
                    throw std::runtime_error(
                            "Error, found multiple custom partials for acceleration on (" +
                            customPartialSettings_.at( j )->bodyUndergoingAcceleration_ + ") due to (" +
                            customPartialSettings_.at( j )->bodyExertingAcceleration_ + ") of type: " +
                            basic_astrodynamics::getAccelerationModelName( customPartialSettings_.at( j )->accelerationType_ ) );
                }
            }
        }
    }
};

class CustomEstimatableParameter : public EstimatableParameter< Eigen::VectorXd >
{
public:
    //! Constructor.
    /*!
     *  Constructor taking parameter name and associated body. All parameters are identified by a these two variables.
     *  Any additional information that may be required for uniquely defining a parameter is to be defined in the derived class.
     *  \param parameterName Enum value defining the type of the parameter.
     *  \param associatedBody Name of body associated with patameters
     *  \param pointOnBodyId Reference point on body associated with parameter (empty by default).
     */
    CustomEstimatableParameter( const std::string& customId,
                                const int parameterSize,
                                const std::function< Eigen::VectorXd( ) > getParameterFunction,
                                const std::function< void( const Eigen::VectorXd& ) > setParameterFunction ):
        EstimatableParameter< Eigen::VectorXd >( custom_estimated_parameter, "", customId ), parameterSize_( parameterSize ),
        getParameterFunction_( getParameterFunction ), setParameterFunction_( setParameterFunction )
    { }

    //! Virtual destructor.
    ~CustomEstimatableParameter( ) { }

    //! Pure virtual function to retrieve the value of the parameter
    /*!
     *  Pure virtual function to retrieve the value of the parameter
     *  \return Current value of parameter.
     */
    Eigen::VectorXd getParameterValue( )
    {
        Eigen::VectorXd currentParameter = getParameterFunction_( );
        if( currentParameter.rows( ) != parameterSize_ )
        {
            throw std::runtime_error( "Error, when getting cutom parameter value, size is incompatible " +
                                      std::to_string( currentParameter.rows( ) ) + ", " + std::to_string( parameterSize_ ) );
        }
        return currentParameter;
    }

    //! Pure virtual function to (re)set the value of the parameter.
    /*!
     *  Pure virtual function to (re)set the value of the parameter.
     *  \param parameterValue to which the parameter is to be set.
     */
    void setParameterValue( const Eigen::VectorXd parameterValue )
    {
        if( parameterValue.rows( ) != parameterSize_ )
        {
            throw std::runtime_error( "Error, when getting cutom parameter value, size is incompatible " +
                                      std::to_string( parameterValue.rows( ) ) + ", " + std::to_string( parameterSize_ ) );
        }
        setParameterFunction_( parameterValue );
    }

    //! Function to retrieve the size of the parameter
    /*!
     *  Pure virtual function to retrieve the size of the parameter (i.e. 1 for double parameters)
     *  \return Size of parameter value.
     */
    int getParameterSize( )
    {
        return parameterSize_;
    }

protected:
    int parameterSize_;

    std::function< Eigen::VectorXd( ) > getParameterFunction_;

    std::function< void( const Eigen::VectorXd& ) > setParameterFunction_;
};

class CustomAccelerationPartialCalculator
{
public:
    CustomAccelerationPartialCalculator( ) { }

    virtual ~CustomAccelerationPartialCalculator( ) { }

    virtual Eigen::MatrixXd computePartial( const double currentTime,
                                            const Eigen::Vector3d& currentAcceleration,
                                            const std::shared_ptr< basic_astrodynamics::AccelerationModel3d > accelerationModel ) = 0;

protected:
    //    std::string bodyUndergoingAcceleration_;
    //
    //    std::string bodyExertingAcceleration_;
    //
    //    basic_astrodynamics::AvailableAcceleration accelerationType_;
};

class NumericalAccelerationPartialWrtStateCalculator : public CustomAccelerationPartialCalculator
{
public:
    NumericalAccelerationPartialWrtStateCalculator( const Eigen::VectorXd& bodyStatePerturbations,
                                                    const std::function< Eigen::Vector6d( ) > bodyStateGetFunction,
                                                    const std::function< void( const Eigen::Vector6d& ) > bodyStateSetFunction,
                                                    const std::function< void( const double ) > environmentUpdateFunction ):
        bodyStatePerturbations_( bodyStatePerturbations ), bodyStateGetFunction_( bodyStateGetFunction ),
        bodyStateSetFunction_( bodyStateSetFunction ), environmentUpdateFunction_( environmentUpdateFunction )
    {
        if( bodyStatePerturbations_.rows( ) != 6 )
        {
            throw std::runtime_error(
                    "Error when making numerical acceleration partial for initial state parameter, sizes are inconsistent: " +
                    std::to_string( bodyStatePerturbations_.rows( ) ) + ", " + std::to_string( 6 ) );
        }
        currentPartial_ = Eigen::MatrixXd::Zero( 3, 6 );
    }

    Eigen::MatrixXd computePartial( const double currentTime,
                                    const Eigen::Vector3d& currentAcceleration,
                                    const std::shared_ptr< basic_astrodynamics::AccelerationModel3d > accelerationModel )
    {
        currentPartial_.setZero( );

        Eigen::Vector6d nominalState = bodyStateGetFunction_( );
        Eigen::Vector6d perturbedState;

        // Compute state partial by numerical difference
        Eigen::Vector3d upperturbedAcceleration, downperturbedAcceleration;
        for( unsigned int i = 0; i < 6; i++ )
        {
            // Perturb state upwards
            perturbedState = nominalState;
            perturbedState( i ) += bodyStatePerturbations_( i );

            // Update environment/acceleration to perturbed state.
            accelerationModel->resetCurrentTime( );
            bodyStateSetFunction_( perturbedState );
            environmentUpdateFunction_( currentTime );
            accelerationModel->updateMembers( currentTime );

            // Retrieve perturbed acceleration.
            upperturbedAcceleration = accelerationModel->getAcceleration( );

            // Perturb state downwards
            perturbedState = nominalState;
            perturbedState( i ) -= bodyStatePerturbations_( i );

            // Update environment/acceleration to perturbed state.
            accelerationModel->resetCurrentTime( );
            bodyStateSetFunction_( perturbedState );
            environmentUpdateFunction_( currentTime );
            accelerationModel->updateMembers( currentTime );

            // Retrieve perturbed acceleration.
            downperturbedAcceleration = accelerationModel->getAcceleration( );

            // Compute partial
            currentPartial_.block( 0, i, 3, 1 ) =
                    ( upperturbedAcceleration - downperturbedAcceleration ) / ( 2.0 * bodyStatePerturbations_( i ) );
        }
        return currentPartial_;
    }

protected:
    Eigen::VectorXd bodyStatePerturbations_;

    const std::function< Eigen::Vector6d( ) > bodyStateGetFunction_;

    const std::function< void( const Eigen::Vector6d& ) > bodyStateSetFunction_;

    std::function< void( const double ) > environmentUpdateFunction_;

    Eigen::Matrix< double, 3, 6 > currentPartial_;
};

class AnalyticalAccelerationPartialCalculator : public CustomAccelerationPartialCalculator
{
public:
    AnalyticalAccelerationPartialCalculator(
            const std::function< Eigen::MatrixXd( const double, const Eigen::Vector3d& ) > accelerationPartialFunction,
            const int parameterSize,
            const std::string parameterName ):
        accelerationPartialFunction_( accelerationPartialFunction ), parameterSize_( parameterSize ), parameterName_( parameterName )
    { }

    Eigen::MatrixXd computePartial( const double currentTime,
                                    const Eigen::Vector3d& currentAcceleration,
                                    const std::shared_ptr< basic_astrodynamics::AccelerationModel3d > accelerationModel )
    {
        Eigen::MatrixXd currentAccelerationPartial = accelerationPartialFunction_( currentTime, currentAcceleration );
        if( currentAccelerationPartial.cols( ) != parameterSize_ )
        {
            throw std::runtime_error( "Error when making numerical acceleration partial for parameter " + parameterName_ +
                                      ", sizes are inconsistent: " + std::to_string( currentAccelerationPartial.cols( ) ) + ", " +
                                      std::to_string( parameterSize_ ) );
        }
        return currentAccelerationPartial;
    }

protected:
    std::function< Eigen::MatrixXd( const double, const Eigen::Vector3d& ) > accelerationPartialFunction_;

    int parameterSize_;

    std::string parameterName_;
};

class CustomSingleAccelerationPartialCalculatorSet
{
public:
    CustomSingleAccelerationPartialCalculatorSet( ) { }

    std::map< estimatable_parameters::EstimatebleParameterIdentifier,
              std::shared_ptr< estimatable_parameters::CustomAccelerationPartialCalculator > >
            customInitialStatePartials_;

    std::map< estimatable_parameters::EstimatebleParameterIdentifier,
              std::shared_ptr< estimatable_parameters::CustomAccelerationPartialCalculator > >
            customDoubleParameterPartials_;

    std::map< estimatable_parameters::EstimatebleParameterIdentifier,
              std::shared_ptr< estimatable_parameters::CustomAccelerationPartialCalculator > >
            customVectorParameterPartials_;

    int getNumberOfCustomPartials( )
    {
        return customInitialStatePartials_.size( ) + customDoubleParameterPartials_.size( ) + customVectorParameterPartials_.size( );
    }
};

//! Function to determine if an initial state parameter is a single- or multi-arc parameter
/*!
 *  Function to determine if an initial state parameter is a single- or multi-arc parameter. Function throws an error, if
 *  input is not an initial state parameter
 *  \param parameterToCheck Parameter object for which the check is to be performed.
 *  \return True of parameter is single-arc, false if multi-arc
 */
template< typename ParameterType >
bool isDynamicalParameterSingleArc(
        const std::shared_ptr< EstimatableParameter< Eigen::Matrix< ParameterType, Eigen::Dynamic, 1 > > > parameterToCheck )
{
    bool flag = -1;
    switch( parameterToCheck->getParameterName( ).first )
    {
        case arc_wise_initial_body_state: {
            flag = false;
            break;
        }
        case initial_body_state: {
            flag = true;
            break;
        }
        case initial_rotational_body_state: {
            flag = true;
            break;
        }
        case initial_mass_state: {
            flag = true;
            break;
        }
        default:
            throw std::runtime_error( "Error when checking single/multi-arc dynamical parameter, parameter not identified" );
    }
    return flag;
}

}  // namespace estimatable_parameters

}  // namespace tudat

#endif  // TUDAT_ESTIMATABLEPARAMETERS_H<|MERGE_RESOLUTION|>--- conflicted
+++ resolved
@@ -70,7 +70,6 @@
     constant_specific_impulse,
     constant_time_drift_observation_bias,
     arc_wise_time_drift_observation_bias,
-<<<<<<< HEAD
     constant_time_observation_bias,
     arc_wise_time_observation_bias,
     global_polynomial_clock_corrections,
@@ -85,11 +84,9 @@
     source_perpendicular_direction_radiation_pressure_scaling_factor,
     specular_reflectivity,
     diffuse_reflectivity,
-    mode_coupled_tidal_love_numbers
-=======
+    mode_coupled_tidal_love_numbers,
     nominal_rotation_pole_position,
     rotation_pole_position_rate
->>>>>>> 9e4150c4
 };
 
 std::string getParameterTypeString( const EstimatebleParametersEnum parameterType );
