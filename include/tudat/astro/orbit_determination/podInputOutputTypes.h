--- conflicted
+++ resolved
@@ -919,46 +919,6 @@
         return considerCovarianceContribution_;
     }
 
-<<<<<<< HEAD
-    std::vector< std::vector< std::map< TimeType, Eigen::VectorXd > > > getDependentVariableHistory( )
-    {
-        if( dependentVariableHistoryPerIteration_.size( ) == 0 )
-        {
-            throw std::runtime_error( "Error when retrieving dependent variable histories from estimation, no dependent variable histories set." );
-        }
-        return dependentVariableHistoryPerIteration_;
-    }
-
-    std::vector< std::vector< std::map< TimeType, Eigen::Matrix< ObservationScalarType, Eigen::Dynamic, 1 > > > > getDynamicsHistory( )
-    {
-        if( dynamicsHistoryPerIteration_.size( ) == 0 )
-        {
-            throw std::runtime_error( "Error when retrieving dynamics histories from estimation, no dynamics results set." );
-        }
-        return dynamicsHistoryPerIteration_;
-    }
-
-    std::vector< std::map< TimeType, Eigen::VectorXd > > getFinalDependentVariableHistory( )
-    {
-        if( dependentVariableHistoryPerIteration_.size( ) == 0 )
-        {
-            throw std::runtime_error( "Error when retrieving final dependent variable histories from estimation, no dependent variable histories set." );
-        }
-        return dependentVariableHistoryPerIteration_.at( dependentVariableHistoryPerIteration_.size( ) - 1 );
-    }
-
-    std::vector< std::map< TimeType, Eigen::Matrix< ObservationScalarType, Eigen::Dynamic, 1 > > > getFinalDynamicsHistory( )
-    {
-        if( dynamicsHistoryPerIteration_.size( ) == 0 )
-        {
-            throw std::runtime_error( "Error when retrieving final dynamics histories from estimation, no dynamics results set." );
-        }
-        return dynamicsHistoryPerIteration_.at( dynamicsHistoryPerIteration_.size( ) - 1 );
-    }
-
-
-    Eigen::MatrixXd getNormalizedWeightedInformationMatrix( )
-=======
     Eigen::MatrixXd getNormalizedCovarianceWithConsiderParameters( )
     {
         return normalizedCovarianceWithConsiderParameters_;
@@ -970,7 +930,6 @@
     }
 
     Eigen::MatrixXd getNormalizedDesignMatrixConsiderParameters( )
->>>>>>> 09333b6a
     {
         return normalizedDesignMatrixConsiderParameters_;
     }
