/*    Copyright (c) 2010-2019, Delft University of Technology
 *    All rigths reserved
 *
 *    This file is part of the Tudat. Redistribution and use in source and
 *    binary forms, with or without modification, are permitted exclusively
 *    under the terms of the Modified BSD license. You should have received
 *    a copy of the license with this file. If not, please or visit:
 *    http://tudat.tudelft.nl/LICENSE.
 */

#ifndef TUDAT_TIDALLOVENUMBERPARTIALINTERFACE_H
#define TUDAT_TIDALLOVENUMBERPARTIALINTERFACE_H

#include <boost/math/special_functions/factorials.hpp>

#include "tudat/astro/gravitation/sphericalHarmonicsGravityModel.h"

#include "tudat/astro/gravitation/basicSolidBodyTideGravityFieldVariations.h"
#include "tudat/astro/orbit_determination/acceleration_partials/sphericalHarmonicPartialFunctions.h"
#include "tudat/astro/orbit_determination/estimatable_parameters/tidalLoveNumber.h"

namespace tudat
{

namespace orbit_determination
{

void getMaximumUsedDegreeAndOrder( const int maximumDegree,
                                   const int maximumOrder,
                                   const int evaluationDegree,
                                   int& maximumUsedDegree,
                                   int& maximumUsedOrder );

//! (Base) class for calculating the partial of a spherical harmonic acceleration w.r.t. a tidal love number.
/*!
 *  (Base) class for calculating the partial of a spherical harmonic acceleration w.r.t. a tidal love number. These calculations
 *  are implemented separately from the SphericalHarmonicsGravityPartial class as its functionality is quite specific and only
 *  used by the SphericalHarmonicsGravityPartial for certain cases. Also, this architecture allows different implementations for
 *  different tidal models. This base class assumes no direct tidal lag in the calculations, i.e. state and rotation functions are
 *  all evaluated at same time and lag is implemented by the possibility of complex love numbers (for non-zonal terms).
 */
class TidalLoveNumberPartialInterface
{
public:
    //! Constructor from objects.
    /*!
     *  Constructor from objects.
     *  \param gravityFieldVariations Gravity field variation object which calculates spherical harmonic coefficient variations
     *  due to considered love number(s).
     *  \param deformedBodyPositionFunction Function to retrieve current state of body being tidally deformed
     *  \param deformingBodyStateFunctions Functions for retrieving states at current time of bodies causing deformation.
     *  \param rotationToDeformedBodyFrameFrameFunction Function returning the rotation from inertial to body-fixed frame of
     *  deformed body.
     *  \param deformedBody Name of body being tidally deformed.
     */
    TidalLoveNumberPartialInterface( const std::shared_ptr< gravitation::SolidBodyTideGravityFieldVariations > gravityFieldVariations,
                                     const std::function< Eigen::Vector3d( ) > deformedBodyPositionFunction,
                                     const std::vector< std::function< Eigen::Vector3d( ) > > deformingBodyStateFunctions,
                                     const std::function< Eigen::Quaterniond( ) > rotationToDeformedBodyFrameFrameFunction,
                                     const std::string& deformedBody ):
        deformedBodyPositionFunction_( deformedBodyPositionFunction ), deformingBodyStateFunctions_( deformingBodyStateFunctions ),
        rotationToDeformedBodyFrameFrameFunction_( rotationToDeformedBodyFrameFrameFunction ), deformedBody_( deformedBody )
    {
        // Get members from input objects.
        deformingBodyGravitationalParameters_ = gravityFieldVariations->getDeformingBodyMasses( );
        positionsOfDeformingBodies_.resize( deformingBodyStateFunctions_.size( ) );
        deformedBodyReferenceRadius_ = gravityFieldVariations->getDeformedBodyReferenceRadius( );
        deformedBodyGravitationalParameterFunction_ = gravityFieldVariations->getDeformedBodyMassFunction( );
        deformingBodies_ = gravityFieldVariations->getDeformingBodies( );

        // useful only if tidal model is BasicSolidBodyTideGravityFieldVariations, else nullptr
<<<<<<< HEAD
        gravityFieldVariationsCast_ = std::dynamic_pointer_cast < gravitation::BasicSolidBodyTideGravityFieldVariations >( gravityFieldVariations);
=======
        gravityFieldVariationsCast_ =
                std::dynamic_pointer_cast< gravitation::BasicSolidBodyTideGravityFieldVariations >( gravityFieldVariations );
>>>>>>> 9c39f806

        realLoveNumberScaler_ =
                std::make_pair( ( Eigen::Vector2d( ) << 1.0, 0.0 ).finished( ), ( Eigen::Vector2d( ) << 0.0, 1.0 ).finished( ) );
        complexLoveNumberScaler_ = std::make_pair( ( Eigen::Matrix2d( ) << 1.0, 0.0, 0.0, -1.0 ).finished( ),
                                                   ( Eigen::Matrix2d( ) << 0.0, 1.0, 1.0, 0.0 ).finished( ) );
        for( unsigned int i = 0; i < deformingBodyStateFunctions_.size( ); i++ )
        {
            allDeformingBodyIndices_.push_back( i );
        }
    }

    //! Destructor
    virtual ~TidalLoveNumberPartialInterface( ) {}

    //! Function to obtain the indices of given list of body names in deformingBodies_ member vector
    /*!
     * Function to obtain the indices of given list of body names in deformingBodies_ member vector. Function throws an
     * exception if the input vector contains names of bodies not contained in the deformingBodies_ vector
     * \param selectedBodyNames List of bodies for which the indices in the deformingBodies_ vector are to be obtained
     * \return The indices of given list of body names in deformingBodies_ member vector
     */
    std::vector< int > getSelectedDeformingBodyIds( const std::vector< std::string >& selectedBodyNames );

    //! Function to calculate the partial of spherical harmonic acceleration w.r.t. complex tidal love numbers.
    /*!
     *  Function to calculate the partial of spherical harmonic acceleration w.r.t. complex tidal love numbers at a single degree.
     *  The orders of the love numbers w.r.t. which the partials to be taken are required as input.
     *  \param degree Degree of love numbers w.r.t. which partials are to be taken
     *  \param orders Spherical harmonic orders in current degree at which the partials are to be taken.
     *  \param deformingBodyIndices Indices of deforming bodies (in deformingBodies_ member vector) due to which the deformation
     *  is to be taken into account
     *  \param maximumDegree Maximum degree of the acceleration for which the partial derivatives are to be calculated.
     *  \param maximumOrder Maximum order of the acceleration for which the partial derivatives are to be calculated.
     *  \return Partial derivatives of spherical harmonic coefficients. Stl vector entries denote values at requested orders,
     *  Eigen vector rows denote C and S coefficient, respectively; columns denote real and complex tidal Love number components.
     */
    std::vector< Eigen::Matrix< double, 2, Eigen::Dynamic > > calculateSphericalHarmonicCoefficientsPartialWrtComplexTidalLoveNumbers(
            const int degree,
            const std::vector< int >& orders,
            const std::vector< int >& deformingBodyIndices,
            const int maximumDegree,
            const int maximumOrder );

    //! Function to calculate the partial of spherical harmonic acceleration w.r.t. complex tidal love numbers.
    /*!
     *  Function to calculate the partial of spherical harmonic acceleration w.r.t. complex tidal love numbers at all orders of
     *  a single degree.
     *  \param degree Degree of love numbers w.r.t. which partials are to be taken
     *  \param deformingBodyIndices Indices of deforming bodies (in deformingBodies_ member vector) due to which the deformation
     *  is to be taken into account
     *  \param maximumDegree Maximum degree of the acceleration for which the partial derivatives are to be calculated.
     *  \param maximumOrder Maximum order of the acceleration for which the partial derivatives are to be calculated.
     *  \return Partial derivatives of spherical harmonic coefficients. Stl vector entries denote values at all orders at degree,
     *  Eigen vector rows denote C and S coefficient, respectively; columns denote real and complex tidal Love number components.
     */
    std::vector< Eigen::Matrix< double, 2, Eigen::Dynamic > > calculateSphericalHarmonicCoefficientsPartialWrtComplexTidalLoveNumber(
            const int degree,
            const std::vector< int >& deformingBodyIndices,
            const int maximumDegree,
            const int maximumOrder )
    {
        return calculateSphericalHarmonicCoefficientsPartialWrtComplexTidalLoveNumbers(
                degree, estimatable_parameters::fullDegreeOrders[ degree - 2 ], deformingBodyIndices, maximumDegree, maximumOrder );
    }

    //! Function to calculate the partial of spherical harmonic acceleration w.r.t. real tidal love numbers.
    /*!
     *  Function to calculate the partial of spherical harmonic acceleration w.r.t. real tidal love numbers at a single degree.
     *  The orders of the love numbers w.r.t. which the partials to be taken are required as input.
     *  \param degree Degree of love numbers w.r.t. which partials are to be taken
     *  \param orders Spherical harmonic orders in current degree at which the partials are to be taken.
     *  \param deformingBodyIndices Indices of deforming bodies (in deformingBodies_ member vector) due to which the deformation
     *  is to be taken into account
     *  \param maximumDegree Maximum degree of the acceleration for which the partial derivatives are to be calculated.
     *  \param maximumOrder Maximum order of the acceleration for which the partial derivatives are to be calculated.
     *  \return Partial derivatives of spherical harmonic coefficients. Stl vector entries denote values at requested orders,
     *  Eigen vector rows denote C and S coefficient, respectively; Eigen vector has one column, denoting real part of tidal
     *  Love number.
     */
    virtual std::vector< Eigen::Matrix< double, 2, Eigen::Dynamic > > calculateSphericalHarmonicCoefficientsPartialWrtRealTidalLoveNumbers(
            const int degree,
            const std::vector< int >& orders,
            const std::vector< int >& deformingBodyIndices,
            const int maximumDegree,
            const int maximumOrder );

    std::vector< Eigen::Matrix< double, 2, Eigen::Dynamic > > calculateSphericalHarmonicCoefficientsPartialWrtModeCoupledTidalLoveNumbers(
            const std::vector< std::pair< int, int > > parameterDegreeAndOrderIndices,
            const std::map< int, std::vector< int > >& ordersPerDegree,
            const std::vector< int >& deformingBodyIndices,
            const int maximumDegree,
            const int maximumOrder );

    //! Function to calculate the partial of spherical harmonic acceleration w.r.t. real tidal love numbers.
    /*!
     *  Function to calculate the partial of spherical harmonic acceleration w.r.t. real tidal love numbers at all orders of
     *  a single degree.
     *  \param degree Degree of love numbers w.r.t. which partials are to be taken
     *  \param deformingBodyIndices Indices of deforming bodies (in deformingBodies_ member vector) due to which the deformation
     *  is to be taken into account
     *  \param maximumDegree Maximum degree of the acceleration for which the partial derivatives are to be calculated.
     *  \param maximumOrder Maximum order of the acceleration for which the partial derivatives are to be calculated.
     *  \return Partial derivatives of spherical harmonic coefficients. Stl vector entries denote values at all orders at degree,
     *  Eigen vector rows denote C and S coefficient, respectively; Eigen vector has one column, denoting real part of tidal
     *  Love number.
     */
    virtual std::vector< Eigen::Matrix< double, 2, Eigen::Dynamic > > calculateSphericalHarmonicCoefficientsPartialWrtRealTidalLoveNumber(
            const int degree,
            const std::vector< int >& deformingBodyIndices,
            const int maximumDegree,
            const int maximumOrder )
    {
        return calculateSphericalHarmonicCoefficientsPartialWrtRealTidalLoveNumbers(
                degree, estimatable_parameters::fullDegreeOrders[ degree - 2 ], deformingBodyIndices, maximumDegree, maximumOrder );
    }

    //! Update tidal Love number interface to current time
    /*!
     *  Update tidal Love number interface to current time. NOTE: This function currently has very limited functionality,
     *  resulting in reduced computational efficiency of the class.
     *  \param currentTime Current time to which interface is to be set.
     */
    void update( const double currentTime )
    {
        currentTime_ = currentTime;
        rotationToTidallyDeformedBody_ = rotationToDeformedBodyFrameFrameFunction_( );
    }

    //! Reset current time of tidal Love number interface.
    /*!
     *  Reset current time of tidal Love number interface, typically used to set NaN time, signalling that an update of the object
     *  is required
     *  \param currentTime Current time to which interface is to be set.
     */
    void resetCurrentTime( )
    {
        currentDoubleParameterPartials_.clear( );
        currentVectorParameterPartials_.clear( );
        currentTime_ = TUDAT_NAN;
    }

    //! Function to update the values of the partial derivatives to current state and time.
    /*!
     *  Function to update the values of the partial derivatives to current state and time. The list of functions computing the
     *  partial derivatives is determined by the calls to the setParameterPartialFunction functions of this class.
     */
    void updateParameterPartials( )
    {
        // Update double parameters
        for( parameterDoublePartialFunctionIterator_ = parameterDoublePartialFunctions_.begin( );
             parameterDoublePartialFunctionIterator_ != parameterDoublePartialFunctions_.end( );
             parameterDoublePartialFunctionIterator_++ )
        {
            if( currentDoubleParameterPartials_.count( parameterDoublePartialFunctionIterator_->first ) == 0 )
            {
                currentDoubleParameterPartials_[ parameterDoublePartialFunctionIterator_->first ] =
                        parameterDoublePartialFunctionIterator_->second( );
            }
        }

        // Update vector parameters
        for( parameterVectorPartialFunctionIterator_ = parameterVectorPartialFunctions_.begin( );
             parameterVectorPartialFunctionIterator_ != parameterVectorPartialFunctions_.end( );
             parameterVectorPartialFunctionIterator_++ )
        {
            if( currentVectorParameterPartials_.count( parameterVectorPartialFunctionIterator_->first ) == 0 )
            {
                currentVectorParameterPartials_[ parameterVectorPartialFunctionIterator_->first ] =
                        parameterVectorPartialFunctionIterator_->second( );
            }
        }
    }

    //! Function to set a dependency of this partial object w.r.t. a given double parameter.
    /*!
     *  Function to set a dependency of this partial object w.r.t. a given double parameter. If a dependency exists, the given
     *  partial is recomputed on every call of updateParameterPartials.
     *  \param parameter Partial w.r.t. which dependency is to be checked and set.
     *  \param maximumDegree Maximum degree of the acceleration for which the partial derivatives are to be calculated.
     *  \param maximumOrder Maximum order of the acceleration for which the partial derivatives are to be calculated.
     *  \return Pair, with first: Size (number of columns) of parameter partial. Zero if no dependency, 1 otherwise. Pair second:
     *  maximum degree and order of gravity field that are affected by the partials (NaN if no dependency).
     */
    virtual std::pair< int, std::pair< int, int > > setParameterPartialFunction(
            const std::shared_ptr< estimatable_parameters::EstimatableParameter< double > > parameter,
            const int maximumDegree,
            const int maximumOrder );

    //! Function to set a dependency of this partial object w.r.t. a given vector parameter.
    /*!
     *  Function to set a dependency of this partial object w.r.t. a given vector parameter. If a dependency exists, the given
     *  partial is recomputed on every call of updateParameterPartials.
     *  \param parameter Partial w.r.t. which dependency is to be checked and set.
     *  \param maximumDegree Maximum degree of the acceleration for which the partial derivatives are to be calculated.
     *  \param maximumOrder Maximum order of the acceleration for which the partial derivatives are to be calculated.
     *  \return Pair, with first: Size (number of columns) of parameter partial. Zero if no dependency. Pair second:
     *  maximum degree and order of gravity field that are affected by the partials (NaN if no dependency).
     */
    virtual std::pair< int, std::pair< int, int > > setParameterPartialFunction(
            const std::shared_ptr< estimatable_parameters::EstimatableParameter< Eigen::VectorXd > > parameter,
            const int maximumDegree,
            const int maximumOrder );

    //! Function to retrieve a partial w.r.t. a double parameter
    /*!
     * Function to retrieve a partial w.r.t. a double parameter. An error is thrown if there is no dependency w.r.t.
     * the requested parameter. A warning is printed if the dependency exists, but has not yet been computed for the
     * current time step.
     * \param parameter Partial w.r.t. which a parameter is to be computed
     * \param maximumDegreeAndOrder Maximum degree and order that are to be used.
     * \return Partial of state derivative w.r.t. given parameter
     */
    std::vector< Eigen::Matrix< double, 2, Eigen::Dynamic > >& getCurrentParameterPartial(
            const std::shared_ptr< estimatable_parameters::EstimatableParameter< double > > parameter,
            const std::pair< int, int > maximumDegreeAndOrder )
    {
        if( currentDoubleParameterPartials_.count( std::make_pair( parameter, maximumDegreeAndOrder ) ) == 0 )
        {
            if( parameterDoublePartialFunctions_.count( std::make_pair( parameter, maximumDegreeAndOrder ) ) == 0 )
            {
                std::string errorMessage = "Parameter of type " + std::to_string( parameter->getParameterName( ).first ) + ", " +
                        parameter->getParameterName( ).second.first + ", " + parameter->getParameterName( ).second.second +
                        " not found in list of existing partials";
                throw std::runtime_error( errorMessage );
            }
            else
            {
                std::cerr << "Warning, double partial should already be calculatedz in Love number interface" << std::endl;
                currentDoubleParameterPartials_[ std::make_pair( parameter, maximumDegreeAndOrder ) ] =
                        parameterDoublePartialFunctions_.at( std::make_pair( parameter, maximumDegreeAndOrder ) )( );
            }
        }
        return currentDoubleParameterPartials_.at( std::make_pair( parameter, maximumDegreeAndOrder ) );
    }

    //! Function to retrieve a partial w.r.t. a double parameter
    /*!
     * Function to retrieve a partial w.r.t. a double parameter. An error is thrown if there is no dependency w.r.t.
     * the requested parameter. A warning is printed if the dependency exists, but has not yet been computed for the
     * current time step.
     * \param parameter Partial w.r.t. which a parameter is to be computed
     * \param maximumDegreeAndOrder Maximum degree and order that are to be used.
     * \return Partial of state derivative w.r.t. given parameter
     */
    std::vector< Eigen::Matrix< double, 2, Eigen::Dynamic > >& getCurrentDoubleParameterPartial(
            const std::shared_ptr< estimatable_parameters::EstimatableParameter< double > > parameter,
            const std::pair< int, int > maximumDegreeAndOrder )
    {
        return getCurrentParameterPartial( parameter, maximumDegreeAndOrder );
    }

    //! Function to retrieve a partial w.r.t. a vector parameter
    /*!
     * Function to retrieve a partial w.r.t. a vector parameter. An error is thrown if there is no dependency w.r.t.
     * the requested parameter. A warning is printed if the dependency exists, but has not yet been computed for the
     * current time step.
     * \param parameter Partial w.r.t. which a parameter is to be computed
     * \param maximumDegreeAndOrder Maximum degree and order that are to be used.
     * \return Partial of state derivative w.r.t. given parameter
     */
    std::vector< Eigen::Matrix< double, 2, Eigen::Dynamic > >& getCurrentParameterPartial(
            const std::shared_ptr< estimatable_parameters::EstimatableParameter< Eigen::VectorXd > > parameter,
            const std::pair< int, int > maximumDegreeAndOrder )
    {
        if( currentVectorParameterPartials_.count( std::make_pair( parameter, maximumDegreeAndOrder ) ) == 0 )
        {
            if( parameterVectorPartialFunctions_.count( std::make_pair( parameter, maximumDegreeAndOrder ) ) == 0 )
            {
                std::string errorMessage = "Parameter of type " + std::to_string( parameter->getParameterName( ).first ) + ", " +
                        parameter->getParameterName( ).second.first + ", " + parameter->getParameterName( ).second.second +
                        " not found in list of existing partials";
                throw std::runtime_error( errorMessage );
            }
            else
            {
                std::cerr << "Warning, vector partial should already be calculated in Love number interface" << std::endl;
                currentVectorParameterPartials_[ std::make_pair( parameter, maximumDegreeAndOrder ) ] =
                        parameterVectorPartialFunctions_.at( std::make_pair( parameter, maximumDegreeAndOrder ) )( );
            }
        }

        return currentVectorParameterPartials_.at( std::make_pair( parameter, maximumDegreeAndOrder ) );
    }

    //! Function to retrieve a partial w.r.t. a vector parameter
    /*!
     * Function to retrieve a partial w.r.t. a vector parameter. An error is thrown if there is no dependency w.r.t.
     * the requested parameter. A warning is printed if the dependency exists, but has not yet been computed for the
     * current time step.
     * \param parameter Partial w.r.t. which a parameter is to be computed
     * \param maximumDegreeAndOrder Maximum degree and order that are to be used.
     * \return Partial of state derivative w.r.t. given parameter
     */
    std::vector< Eigen::Matrix< double, 2, Eigen::Dynamic > >& getCurrentVectorParameterPartial(
            const std::shared_ptr< estimatable_parameters::EstimatableParameter< Eigen::VectorXd > > parameter,
            const std::pair< int, int > maximumDegreeAndOrder )
    {
        return getCurrentParameterPartial( parameter, maximumDegreeAndOrder );
    }

    //! Name of body being deformed
    std::string getDeformedBody( )
    {
        return deformedBody_;
    }

    std::vector< std::string > getDeformingBodies( )
    {
        return deformingBodies_;
    }

protected:
    //! Function to compute Love number partials from pre-computed partials and provided scaling values
    /*!
     * Function to compute Love number partials from pre-computed partials and provided scaling values. This function is
     * used to compute, for instance, the partials of complex Love numbers from the partials of the real components, which
     * are obtained from a simple sclaing
     * \param coefficientPartialsPerOrder Partial derivatives of C and S coefficients (row 0 and 1) that are to be scaled by
     * coefficientPartialScalers.
     * \param coefficientPartialScalers Pair of values by which to scale C and S coefficients (first and second of pair,
     * respectively).
     * \return Love number partials obtained from pre-computed partials and provided scaling values
     */
    std::vector< Eigen::Matrix< double, 2, Eigen::Dynamic > > calculateSphericalHarmonicCoefficientPartialMatrix(
            const std::vector< Eigen::Vector2d >& coefficientPartialsPerOrder,
            const std::pair< Eigen::Matrix< double, 2, Eigen::Dynamic >, Eigen::Matrix< double, 2, Eigen::Dynamic > >&
                    coefficientPartialScalers );

    //! Function to calculate the partial of spherical harmonic coefficients w.r.t. real part of tidal love numbers.
    /*!
     *  Function to calculate the partial of spherical harmonic coefficients w.r.t. real part of tidal love numbers.
     *  Partials at a single degree are calculated,  with the desired orders required as input.
     *  \param degree Spherical harmonic degree at which partials are to be taken.
     *  \param orders Spherical harmonic orders at given degree at which partials are to be taken (if vector is empty,
     *  all orders at given degree are used,  in ascending order).
     *  \param deformingBodyIndices Indices of deforming bodies (in deformingBodies_ member vector) due to which the deformation
     *  is to be taken into account
     *  \param maximumDegree Maximum degree of the acceleration for which the partial derivatives are to be calculated.
     *  \param maximumOrder Maximum order of the acceleration for which the partial derivatives are to be calculated.
     *  \return Vector of partials of Spherical harmonic coefficients ([C_{nm};S_{nm}]). w.r.t. real part of tidal love number
     *  Entries of return vector correspond to orders given by corresponding entry in orders vector.
     */
    std::vector< Eigen::Vector2d > calculateCoefficientPartialWrtRealTidalLoveNumber( const int degree,
                                                                                      const std::vector< int >& orders,
                                                                                      const std::vector< int >& deformingBodyIndices,
                                                                                      const int maximumDegree,
                                                                                      const int maximumOrder );

    //! Function to pre-calculate all states of bodies involved.
    /*!
     *  Function to pre-calculate all states of bodies involved.
     *  Implemented here assuming no time lag, derived classes could provide modified implementations.
     *  \param deformingBodiesToUpdate Indices of deforming bodies (in deformingBodies_ member vector) due to which the
     *  deformationis to be taken into accountused.
     */
    virtual void updateCurrentTidalBodyStates( const std::vector< int >& deformingBodiesToUpdate );

    //! Function to set current state of single body and derived quantities
    /*!
     *  Function to set current state of single body and derived quantities
     *  Sets the variables used in calculation loop from pre-calculations of updateCurrentTidalBodyStates function.
     *  \param body Index of body for which variables are to be computed.
     *  \param order Degree of field at which updated is to be performed (not used; may be used in derived class function)
     *  \param degree Degree of field at which updated is to be performed (not used; may be used in derived class function)
     */
    virtual void setCurrentTidalBodyStates( const int degree, const int order, const int body );

    //! Reference radius used by tidal deformation model.
    double deformedBodyReferenceRadius_;

    //! Function to retrieve current state of body being tidally deformed
    /*!
     *  Function to retrieve current state of  body being tidally deformed. Typically linked to spherical harmonic acceleration
     *  model. Function is also used for tidal spherical harmonic variation calculations in case of no tidal time delay.
     */
    std::function< Eigen::Vector3d( ) > deformedBodyPositionFunction_;

    //! Function to retrieve current state of body being accelerated.
    std::function< Eigen::Vector3d( ) > acceleratingBodyPositionFunction_;

    //! Function to retrieve current gravitational parameter of body being deformed.
    std::function< double( ) > deformedBodyGravitationalParameterFunction_;

    //! Current gravitational parameter of body being deformed.
    double deformedBodyGravitationalParameter_;

    //! Vector of function to retrieve current gravitational parameters of bodies causing deformation.
    std::vector< std::function< double( ) > > deformingBodyGravitationalParameters_;

    //! Functions for retrieving states at current time of bodies causing deformation.
    std::vector< std::function< Eigen::Vector3d( ) > > deformingBodyStateFunctions_;

    //! Function returning the rotation from inertial to body-fixed frame of deformed body.
    std::function< Eigen::Quaterniond( ) > rotationToDeformedBodyFrameFrameFunction_;

    //! Current time to which object has been updated.
    double currentTime_;

    //! Current relative position in inertial frame of body causing deformation, as set by setCurrentTidalBodyStates function
    Eigen::Vector3d relativeDeformingBodyPosition_;

    //! Current relative position of body causing deformation in body-fixed frame of deformed body, as set by
    //! setCurrentTidalBodyStates function
    Eigen::Vector3d relativeDeformingBodySphericalPosition_;

    //! Current mass ratio of body causing, w.r.t. body undergoing, deformation, as set by setCurrentTidalBodyStates function
    double massRatio_;

    //! Current radius ratio of body causing, w.r.t. body undergoing, deformation, as set by setCurrentTidalBodyStates function
    double radiusRatio_;

    //! Current sine of latitude of body causing deformation, in frame fixed to body being deformed, as set by
    //! setCurrentTidalBodyStates function
    double sineOfLatitude_;

    //! Current sine of longitude of body causing deformation, in frame fixed to body being deformed, times i (sqrt(-1)) as set by
    //! setCurrentTidalBodyStates function
    std::complex< double > iLongitude_;

    //! Values used to scale real Love number partials to themselves (trivial, but required for interface)
    std::pair< Eigen::Matrix< double, 2, 1 >, Eigen::Matrix< double, 2, 1 > > realLoveNumberScaler_;

    //! Values used to scale real Love number partials to complex Love number partials
    std::pair< Eigen::Matrix< double, 2, 2 >, Eigen::Matrix< double, 2, 2 > > complexLoveNumberScaler_;

    std::vector< int > allDeformingBodyIndices_;

    //! Name of body being deformed
    std::string deformedBody_;

    //! List of bodies causing deformation
    std::vector< std::string > deformingBodies_;

    //! Current rotation from inertial frame to body-fixed frame of deformed body
    Eigen::Quaterniond rotationToTidallyDeformedBody_;

    //! Current position of deformed body
    Eigen::Vector3d positionOfTidallyDeformedBody_;

    //! List of current positions of bodies causing deformation
    std::vector< Eigen::Vector3d > positionsOfDeformingBodies_;

    //! SolidBodyTideGravityFieldVariations cast to BasicSolidBodyTideGravityFieldVariations - if cast successful, members are used for computation of partials, accounting for offset of possible mean forcing values
    std::shared_ptr< gravitation::BasicSolidBodyTideGravityFieldVariations > gravityFieldVariationsCast_;

    //! List of functions to compute values of partials w.r.t. double parameter partials
    std::map< std::pair< std::shared_ptr< estimatable_parameters::EstimatableParameter< double > >, std::pair< int, int > >,
              std::vector< Eigen::Matrix< double, 2, Eigen::Dynamic > > >
            currentDoubleParameterPartials_;

    //! List of functions to compute values of partials w.r.t. double parameter partials
    std::map< std::pair< std::shared_ptr< estimatable_parameters::EstimatableParameter< double > >, std::pair< int, int > >,
              std::function< std::vector< Eigen::Matrix< double, 2, Eigen::Dynamic > >( ) > >
            parameterDoublePartialFunctions_;

    //! Iterator over list of functions to compute values of partials w.r.t. double parameter partials
    std::map< std::pair< std::shared_ptr< estimatable_parameters::EstimatableParameter< double > >, std::pair< int, int > >,
              std::function< std::vector< Eigen::Matrix< double, 2, Eigen::Dynamic > >( ) > >::iterator
            parameterDoublePartialFunctionIterator_;

    //! List of current values of partials w.r.t. double parameter values (emptied at beginning of every time step).
    std::map< std::pair< std::shared_ptr< estimatable_parameters::EstimatableParameter< Eigen::VectorXd > >, std::pair< int, int > >,
              std::vector< Eigen::Matrix< double, 2, Eigen::Dynamic > > >
            currentVectorParameterPartials_;

    //! List of functions to compute values of partials w.r.t. vector parameter partials
    std::map< std::pair< std::shared_ptr< estimatable_parameters::EstimatableParameter< Eigen::VectorXd > >, std::pair< int, int > >,
              std::function< std::vector< Eigen::Matrix< double, 2, Eigen::Dynamic > >( ) > >
            parameterVectorPartialFunctions_;

    //! Iterator over list of functions to compute values of partials w.r.t. vector parameter partials
    std::map< std::pair< std::shared_ptr< estimatable_parameters::EstimatableParameter< Eigen::VectorXd > >, std::pair< int, int > >,
              std::function< std::vector< Eigen::Matrix< double, 2, Eigen::Dynamic > >( ) > >::iterator
            parameterVectorPartialFunctionIterator_;
};

}  // namespace orbit_determination

}  // namespace tudat

#endif  // TUDAT_TIDALLOVENUMBERPARTIALINTERFACE_H<|MERGE_RESOLUTION|>--- conflicted
+++ resolved
@@ -69,12 +69,8 @@
         deformingBodies_ = gravityFieldVariations->getDeformingBodies( );
 
         // useful only if tidal model is BasicSolidBodyTideGravityFieldVariations, else nullptr
-<<<<<<< HEAD
-        gravityFieldVariationsCast_ = std::dynamic_pointer_cast < gravitation::BasicSolidBodyTideGravityFieldVariations >( gravityFieldVariations);
-=======
         gravityFieldVariationsCast_ =
                 std::dynamic_pointer_cast< gravitation::BasicSolidBodyTideGravityFieldVariations >( gravityFieldVariations );
->>>>>>> 9c39f806
 
         realLoveNumberScaler_ =
                 std::make_pair( ( Eigen::Vector2d( ) << 1.0, 0.0 ).finished( ), ( Eigen::Vector2d( ) << 0.0, 1.0 ).finished( ) );
