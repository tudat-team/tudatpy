/*    Copyright (c) 2010-2023, Delft University of Technology
 *    All rigths reserved
 *
 *    This file is part of the Tudat. Redistribution and use in source and
 *    binary forms, with or without modification, are permitted exclusively
 *    under the terms of the Modified BSD license. You should have received
 *    a copy of the license with this file. If not, please or visit:
 *    http://tudat.tudelft.nl/LICENSE.
 *
 *    References:
 *          T. Moyer (2000), Formulation for Observed and Computed Values of Deep Space Network Data Types for Navigation,
 *              DEEP SPACE COMMUNICATIONS AND NAVIGATION SERIES, JPL/NASA
 */

#ifndef TUDAT_DSNNWAYAVERAGEDDOPPLEROBSERVATIONMODEL_H
#define TUDAT_DSNNWAYAVERAGEDDOPPLEROBSERVATIONMODEL_H

#include <stdexcept>
#include <string>

#include "tudat/simulation/simulation.h"

#include "tudat/astro/observation_models/observableTypes.h"
#include "tudat/astro/observation_models/observationFrequencies.h"
#include "tudat/astro/observation_models/nWayRangeObservationModel.h"

namespace tudat
{

namespace observation_models
{

/*! Calculate the scaling factor for computing partials via DifferencedObservablePartial.
 *
 * Calculate the scaling factor for computing partials via DifferencedObservablePartial, for DSN n-way Doppler
 * observations. The scaling factor are selected according to eq. 13-59 of Moyer(2000).
 * The scaling factor depends on whether it is the first or the second partial being calculated. In
 * DifferencedObservablePartial, the first partial is multiplied by -1, hence here corresponds to the start of the
 * integration interval. The second partial is multiplied by +1, hence here corresponds to the end of the
 * integration interval.
 *
 * @param bodies System of bodies
 * @param linkEnds Map of the linkEnds defining the observation model
 * @param referenceLinkEnd Link end at which given time is valid, i.e. link end for which associated time
 *      is kept constant (to input value)
 * @param linkEndStates List of states at each link end during observation.
 * @param linkEndTimes List of times at each link end during observation.
 * @param ancillarySettings Observation ancillary simulation settings.
 * @param isFirstPartial Boolean indicating whether the scaling factor should be computed for the first (true) or
 *      second (false) partial.
 * @return Scaling factor
 */
inline double getDsnNWayAveragedDopplerScalingFactor(
        const std::function< double ( std::vector< FrequencyBands > frequencyBands, double time ) > receivedFrequencyFunction,
        const observation_models::LinkEndType referenceLinkEnd,
        const std::vector< Eigen::Vector6d >& linkEndStates,
        const std::vector< double >& linkEndTimes,
        const std::shared_ptr< ObservationAncilliarySimulationSettings > ancillarySettings,
        const bool isFirstPartial )
{
    double integrationTime;
    std::vector< FrequencyBands > frequencyBands;
    try
    {
        integrationTime = ancillarySettings->getAncilliaryDoubleData( doppler_integration_time );
        frequencyBands = convertDoubleVectorToFrequencyBands( ancillarySettings->getAncilliaryDoubleVectorData( frequency_bands ) );
    }
    catch( std::runtime_error& caughtException )
    {
        throw std::runtime_error(
                "Error when retrieving integration ancillary settings for DSN N-way averaged Doppler observable: " +
                std::string( caughtException.what( ) ) );
    }

    double transmissionTime;
    if ( referenceLinkEnd == receiver )
    {
        if ( isFirstPartial )
        {
            transmissionTime = linkEndTimes.at( 0 );
        }
        else
        {
            transmissionTime = linkEndTimes.at( 4 );
        }
    }
//    else if ( referenceLinkEnd == transmitter )
//    {
//        if ( isFirstPartial )
//        {
//            transmissionTime = linkEndTimes.at( 3 );
//        }
//        else
//        {
//            transmissionTime = linkEndTimes.at( 7 );
//        }
//    }
    else
    {
        throw std::runtime_error(
                "Error when getting DSN N-way Doppler partials scaling factor: the selected reference link end (" +
                getLinkEndTypeString( referenceLinkEnd ) + ") is not valid." );
    }

    double frequency = receivedFrequencyFunction( frequencyBands, transmissionTime );

    // Moyer (2000), eq. 13-59
    return frequency / integrationTime / physical_constants::getSpeedOfLight< double >( );
}

template< typename ObservationScalarType = double, typename TimeType = Time >
class DsnNWayAveragedDopplerObservationModel: public ObservationModel< 1, ObservationScalarType, TimeType >
{
public:
    typedef Eigen::Matrix< ObservationScalarType, 6, 1 > StateType;

    /*! Constructor.
     *
     * @param linkEnds Map of the linkEnds defining the observation model
     * @param arcStartObservationModel N-way range observation model associated with the start of the Doppler integration time.
     * @param arcEndObservationModel N-way range observation model associated with the end of the Doppler integration time.
     * @param bodyWithGroundStations Body object where the ground stations are located.
     * @param observationBiasCalculator Object for calculating (system-dependent) errors in the
     *  observable, i.e. deviations from the physically ideal observable between reference points (default none).
     */
    DsnNWayAveragedDopplerObservationModel(
            const LinkEnds& linkEnds,
            const std::shared_ptr< NWayRangeObservationModel< ObservationScalarType, TimeType > > arcStartObservationModel,
            const std::shared_ptr< NWayRangeObservationModel< ObservationScalarType, TimeType > > arcEndObservationModel,
            const std::shared_ptr< ground_stations::StationFrequencyInterpolator > transmittingFrequencyCalculator,
            const std::function< double ( observation_models::FrequencyBands uplinkBand,
                    observation_models::FrequencyBands downlinkBand ) >& turnaroundRatio,
            const std::shared_ptr< ObservationBias< 1 > > observationBiasCalculator = nullptr,
<<<<<<< HEAD
            const std::shared_ptr< ground_stations::GroundStationState > groundStationState = nullptr ):
=======
            const bool subtractDopplerSignature = true ):
>>>>>>> 299b136a
        ObservationModel< 1, ObservationScalarType, TimeType >( dsn_n_way_averaged_doppler , linkEnds, observationBiasCalculator),
        arcStartObservationModel_( arcStartObservationModel ),
        arcEndObservationModel_( arcEndObservationModel ),
        numberOfLinkEnds_( linkEnds.size( ) ),
        transmittingFrequencyCalculator_( transmittingFrequencyCalculator ),
        turnaroundRatio_( turnaroundRatio ),
<<<<<<< HEAD
        groundStationState_( groundStationState )
=======
        subtractDopplerSignature_( subtractDopplerSignature )
>>>>>>> 299b136a
    {
        if( !std::is_same< Time, TimeType >::value )
        {
//            std::cerr<<
//                    "Warning when defining DSN N-way averaged Doppler observation model: the selected time type "
//                    "is not valid, using it would lead to large numerical errors."<<std::endl;
        }

        if ( numberOfLinkEnds_ != 3 )
        {
            throw std::runtime_error(
                    "Error when defining DSN N-way averaged Doppler observation model: model allows exactly 3 link ends, " +
                    std::to_string( numberOfLinkEnds_ ) + "were selected.");
        }

        terrestrialTimeScaleConverter_ = earth_orientation::createDefaultTimeConverter( );
    }

    //! Destructor
    ~DsnNWayAveragedDopplerObservationModel( ) { }

    /*! Function to compute DSN n-way Doppler observation at given time.
     *
     * Function to compute DSN n-way Doppler observation at given time. Only implemented for receiver as the
     * linkEndAssociatedWithTime. Computes the observable according to section 13.3.2.2 of Moyer (2000).
     *
     * @param time Time at which observable is to be evaluated.
     * @param linkEndAssociatedWithTime Link end at which given time is valid, i.e. link end for which associated time
     *  is kept constant (to input value)
     * @param linkEndTimes List of times at each link end during observation.
     * @param linkEndStates List of states at each link end during observation.
     * @param ancillarySettings Observation ancillary simulation settings.
     * @return Observation value.
     */
    Eigen::Matrix< ObservationScalarType, 1, 1 > computeIdealObservationsWithLinkEndData(
            const TimeType time,
            const LinkEndType linkEndAssociatedWithTime,
            std::vector< double >& linkEndTimes,
            std::vector< Eigen::Matrix< double, 6, 1 > >& linkEndStates,
            const std::shared_ptr< ObservationAncilliarySimulationSettings > ancillarySettings = nullptr )
    {
        // Check if selected reference link end is valid
        if ( linkEndAssociatedWithTime != receiver )
        {
            throw std::runtime_error(
                "Error when computing DSN N-way Doppler observables: the selected reference link end (" +
                getLinkEndTypeString( linkEndAssociatedWithTime ) + ") is not valid." );
        }
        // Check if ancillary settings were provided
        if( ancillarySettings == nullptr )
        {
            throw std::runtime_error(
                    "Error when simulating n-way DSN averaged Doppler observable; no ancillary settings found. " );
        }

        std::vector< double > arcStartLinkEndTimes;
        std::vector< Eigen::Matrix< double, 6, 1 > > arcStartLinkEndStates;
        std::vector< double > arcEndLinkEndTimes;
        std::vector< Eigen::Matrix< double, 6, 1 > > arcEndLinkEndStates;

        TimeType integrationTime;
        ObservationScalarType referenceFrequency;
        std::vector< FrequencyBands > frequencyBands;
        FrequencyBands referenceUplinkBand;
        try
        {
            integrationTime = ancillarySettings->getAncilliaryDoubleData( doppler_integration_time );
            referenceFrequency = ancillarySettings->getAncilliaryDoubleData( doppler_reference_frequency );
            frequencyBands = convertDoubleVectorToFrequencyBands( ancillarySettings->getAncilliaryDoubleVectorData( frequency_bands ) );
            referenceUplinkBand = convertDoubleToFrequencyBand( ancillarySettings->getAncilliaryDoubleData( reception_reference_frequency_band ) );
        }
        catch( std::runtime_error& caughtException )
        {
            throw std::runtime_error(
                    "Error when retrieving ancillary settings for DSN N-way averaged Doppler observable: " +
                    std::string( caughtException.what( ) ) );
        }

        if ( frequencyBands.size( ) != numberOfLinkEnds_ - 1 )
        {
            throw std::runtime_error(
                    "Error when retrieving frequency bands ancillary settings for DSN N-way averaged Doppler observable: "
                    "size (" + std::to_string( frequencyBands.size( ) ) + ") is inconsistent with number of links (" +
                    std::to_string( numberOfLinkEnds_ - 1 ) + ")." );
        }
        FrequencyBands uplinkBand = frequencyBands.at( 0 );
        FrequencyBands downlinkBand = frequencyBands.at( 1 );

        TimeType utcTime = terrestrialTimeScaleConverter_->getCurrentTime< TimeType >(
                basic_astrodynamics::tdb_scale, basic_astrodynamics::utc_scale, time, groundStationState_->getNominalCartesianPosition( ) );

        TimeType receptionUtcStartTime = utcTime - integrationTime / 2.0;
        TimeType receptionUtcEndTime = utcTime + integrationTime / 2.0;

        TimeType receptionTdbStartTime = terrestrialTimeScaleConverter_->getCurrentTime< TimeType >(
                basic_astrodynamics::utc_scale, basic_astrodynamics::tdb_scale, receptionUtcStartTime, groundStationState_->getNominalCartesianPosition( ) );
        TimeType receptionTdbEndTime = terrestrialTimeScaleConverter_->getCurrentTime< TimeType >(
                basic_astrodynamics::utc_scale, basic_astrodynamics::tdb_scale, receptionUtcEndTime, groundStationState_->getNominalCartesianPosition( ) );

        TimeType startLightTime = arcStartObservationModel_->computeIdealObservationsWithLinkEndData(
                receptionTdbStartTime, linkEndAssociatedWithTime, arcStartLinkEndTimes, arcStartLinkEndStates,
                ancillarySettings )( 0, 0 ) / physical_constants::getSpeedOfLight< ObservationScalarType >( );
        TimeType endLightTime = arcEndObservationModel_->computeIdealObservationsWithLinkEndData(
                receptionTdbEndTime, linkEndAssociatedWithTime, arcEndLinkEndTimes, arcEndLinkEndStates,
                ancillarySettings )( 0, 0 ) / physical_constants::getSpeedOfLight< ObservationScalarType >( );

        // Moyer (2000), eqs. 13-52 and 13-53
        TimeType transmissionTdbStartTime = receptionTdbStartTime - startLightTime;
        TimeType transmissionTdbEndTime = receptionTdbEndTime - endLightTime;

        TimeType transmissionUtcStartTime = terrestrialTimeScaleConverter_->getCurrentTime< TimeType >(
                basic_astrodynamics::tdb_scale, basic_astrodynamics::utc_scale, transmissionTdbStartTime, groundStationState_->getNominalCartesianPosition( ) );
        TimeType transmissionUtcEndTime = terrestrialTimeScaleConverter_->getCurrentTime< TimeType >(
                basic_astrodynamics::tdb_scale, basic_astrodynamics::utc_scale, transmissionTdbEndTime, groundStationState_->getNominalCartesianPosition( ) );

        ObservationScalarType transmitterFrequencyIntegral =
                transmittingFrequencyCalculator_->template getTemplatedFrequencyIntegral< ObservationScalarType, TimeType >(
                        transmissionUtcStartTime, transmissionUtcEndTime );

        // Moyer (2000), eq. 13-54
        Eigen::Matrix< ObservationScalarType, 1, 1 > observation = ( Eigen::Matrix< ObservationScalarType, 1, 1 >( ) <<
                turnaroundRatio_( referenceUplinkBand, downlinkBand ) * referenceFrequency +
                ( subtractDopplerSignature_ ? mathematical_constants::getFloatingInteger< ObservationScalarType >( -1.0 ) :
                    mathematical_constants::getFloatingInteger< ObservationScalarType >( -1.0 ) ) *
                turnaroundRatio_( uplinkBand, downlinkBand ) / static_cast< ObservationScalarType >( integrationTime ) *
                transmitterFrequencyIntegral ).finished( );

        linkEndTimes.clear( );
        linkEndStates.clear( );
        linkEndTimes.resize( 4 * ( numberOfLinkEnds_ - 1 ) );
        linkEndStates.resize( 4 * ( numberOfLinkEnds_ - 1 ) );

        for( unsigned int i = 0; i < 2 * ( numberOfLinkEnds_ - 1 ) ; i++ )
        {
            linkEndTimes[ i ] = arcStartLinkEndTimes[ i ];
            linkEndTimes[ i + 2 * ( numberOfLinkEnds_ - 1 ) ] = arcEndLinkEndTimes[ i ];

            linkEndStates[ i ] = arcStartLinkEndStates[ i ];
            linkEndStates[ i + 2 * ( numberOfLinkEnds_ - 1 ) ] = arcEndLinkEndStates[ i ];
        }

        return observation;
    }

    // Function to retrieve the arc end observation model
    std::shared_ptr< NWayRangeObservationModel< ObservationScalarType, TimeType > > getArcEndObservationModel( )
    {
        return arcEndObservationModel_;
    }

    // Function to retrieve the arc start observation model
    std::shared_ptr< NWayRangeObservationModel< ObservationScalarType, TimeType > > getArcStartObservationModel( )
    {
        return arcStartObservationModel_;
    }

private:

    // N-way range observation model associated with the start of the Doppler integration time.
    std::shared_ptr< NWayRangeObservationModel< ObservationScalarType, TimeType > > arcStartObservationModel_;

    // N-way range observation model associated with the end of the Doppler integration time.
    std::shared_ptr< NWayRangeObservationModel< ObservationScalarType, TimeType > > arcEndObservationModel_;

    // Number of link ends
    unsigned int numberOfLinkEnds_;

    // Object returning the transmitted frequency as the transmitting link end
    std::shared_ptr< ground_stations::StationFrequencyInterpolator > transmittingFrequencyCalculator_;

    // Function returning the turnaround ratio for given uplink and downlink bands
    std::function< double ( FrequencyBands uplinkBand, FrequencyBands downlinkBand ) > turnaroundRatio_;

<<<<<<< HEAD
    std::shared_ptr< earth_orientation::TerrestrialTimeScaleConverter > terrestrialTimeScaleConverter_;

    std::shared_ptr< ground_stations::GroundStationState > groundStationState_;
=======
    bool subtractDopplerSignature_;
>>>>>>> 299b136a
};



} // namespace observation_models

} // namespace tudat


#endif //TUDAT_DSNNWAYAVERAGEDDOPPLEROBSERVATIONMODEL_H<|MERGE_RESOLUTION|>--- conflicted
+++ resolved
@@ -131,22 +131,16 @@
             const std::function< double ( observation_models::FrequencyBands uplinkBand,
                     observation_models::FrequencyBands downlinkBand ) >& turnaroundRatio,
             const std::shared_ptr< ObservationBias< 1 > > observationBiasCalculator = nullptr,
-<<<<<<< HEAD
             const std::shared_ptr< ground_stations::GroundStationState > groundStationState = nullptr ):
-=======
             const bool subtractDopplerSignature = true ):
->>>>>>> 299b136a
         ObservationModel< 1, ObservationScalarType, TimeType >( dsn_n_way_averaged_doppler , linkEnds, observationBiasCalculator),
         arcStartObservationModel_( arcStartObservationModel ),
         arcEndObservationModel_( arcEndObservationModel ),
         numberOfLinkEnds_( linkEnds.size( ) ),
         transmittingFrequencyCalculator_( transmittingFrequencyCalculator ),
         turnaroundRatio_( turnaroundRatio ),
-<<<<<<< HEAD
-        groundStationState_( groundStationState )
-=======
+        groundStationState_( groundStationState ),
         subtractDopplerSignature_( subtractDopplerSignature )
->>>>>>> 299b136a
     {
         if( !std::is_same< Time, TimeType >::value )
         {
@@ -320,13 +314,11 @@
     // Function returning the turnaround ratio for given uplink and downlink bands
     std::function< double ( FrequencyBands uplinkBand, FrequencyBands downlinkBand ) > turnaroundRatio_;
 
-<<<<<<< HEAD
     std::shared_ptr< earth_orientation::TerrestrialTimeScaleConverter > terrestrialTimeScaleConverter_;
 
     std::shared_ptr< ground_stations::GroundStationState > groundStationState_;
-=======
+
     bool subtractDopplerSignature_;
->>>>>>> 299b136a
 };
 
 
