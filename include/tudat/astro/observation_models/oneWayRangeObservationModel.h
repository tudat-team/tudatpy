/*    Copyright (c) 2010-2019, Delft University of Technology
 *    All rigths reserved
 *
 *    This file is part of the Tudat. Redistribution and use in source and
 *    binary forms, with or without modification, are permitted exclusively
 *    under the terms of the Modified BSD license. You should have received
 *    a copy of the license with this file. If not, please or visit:
 *    http://tudat.tudelft.nl/LICENSE.
 */

#ifndef TUDAT_ONEWAYRANGEOBSERVATIONMODEL_H
#define TUDAT_ONEWAYRANGEOBSERVATIONMODEL_H

#include <map>

#include <functional>

#include <Eigen/Geometry>

#include "tudat/astro/basic_astro/physicalConstants.h"

#include "tudat/astro/ephemerides/simpleRotationalEphemeris.h"
#include "tudat/astro/observation_models/observationModel.h"
#include "tudat/astro/observation_models/lightTimeSolution.h"
#include "tudat/astro/observation_models/transmissionFrequencyInterface.h"

namespace tudat
{

namespace observation_models
{


//! Class for simulating one-way range observables.
/*!
 *  Class for simulating one-way range, based on light-time and light-time corrections.
 *  The one-way range is defined as the light time multiplied by speed of light.
 *  The user may add observation biases to model system-dependent deviations between measured and true observation.
 */
template< typename ObservationScalarType = double, typename TimeType = double >
class OneWayRangeObservationModel : public ObservationModel< 1, ObservationScalarType, TimeType >
{
public:
    typedef Eigen::Matrix< ObservationScalarType, 6, 1 > StateType;
    typedef Eigen::Matrix< ObservationScalarType, 3, 1 > PositionType;

    //! Constructor.
    /*!
     *  Constructor,
     *  \param lightTimeCalculator Object to compute the light-time (including any corrections w.r.t. Euclidean case)
     *  \param observationBiasCalculator Object for calculating system-dependent errors in the
     *  observable, i.e. deviations from the physically ideal observable between reference points (default none).
     */
    OneWayRangeObservationModel(
            const LinkEnds& linkEnds,
            const std::shared_ptr< observation_models::LightTimeCalculator< ObservationScalarType, TimeType > > lightTimeCalculator,
            const std::shared_ptr< ObservationBias< 1 > > observationBiasCalculator = nullptr ):
        ObservationModel< 1, ObservationScalarType, TimeType >( one_way_range, linkEnds, observationBiasCalculator ),
        lightTimeCalculator_( lightTimeCalculator ), frequencyInterpolator_( nullptr )
    {  }

    //! Destructor
    ~OneWayRangeObservationModel( ) { }

    //! Function to compute one-way range observable without any corrections.
    /*!
     *  Function to compute one-way range  observable without any corrections, i.e. the true physical range as computed
     *  from the defined link ends. Note that this observable does include light-time
     *  corrections, which represent physically true corrections. It does not include e.g. system-dependent measurement
     *  errors, such as biases or clock errors.
     *  The times and states of the link ends are also returned in full precision (determined by class template
     *  arguments). These states and times are returned by reference.
     *  \param time Time at which observable is to be evaluated.
     *  \param linkEndAssociatedWithTime Link end at which given time is valid, i.e. link end for which associated time
     *  is kept constant (to input value)
     *  \param linkEndTimes List of times at each link end during observation.
     *  \param linkEndStates List of states at each link end during observation.
     *  \return Ideal one-way range observable.
     */
    Eigen::Matrix< ObservationScalarType, 1, 1 > computeIdealObservationsWithLinkEndData(
            const TimeType time,
            const LinkEndType linkEndAssociatedWithTime,
            std::vector< double >& linkEndTimes,
            std::vector< Eigen::Matrix< double, 6, 1 > >& linkEndStates,
            const std::shared_ptr< ObservationAncilliarySimulationSettings > ancilliarySetings = nullptr )
    {
        linkEndTimes.clear( );
        linkEndStates.clear( );

        std::shared_ptr< ObservationAncilliarySimulationSettings > ancilliarySetingsToUse;
        setFrequencyProperties( time, linkEndAssociatedWithTime, ancilliarySetings, ancilliarySetingsToUse );

        ObservationScalarType observation = TUDAT_NAN;
        TimeType transmissionTime = TUDAT_NAN, receptionTime = TUDAT_NAN;

<<<<<<< HEAD

=======
        // if( ancilliarySetings != nullptr )
        //{
        //     throw std::runtime_error( "Error, calling one-way range observable with ancilliary settings, but none are supported." );
        // }
>>>>>>> c2864c56

        // Check link end associated with input time and compute observable
        switch( linkEndAssociatedWithTime )
        {
            case receiver:
                observation = lightTimeCalculator_->calculateLightTimeWithLinkEndsStates(
                        receiverState, transmitterState, time, 1, ancilliarySetingsToUse );
                transmissionTime = time - observation;
                receptionTime = time;
                break;

            case transmitter:
                observation = lightTimeCalculator_->calculateLightTimeWithLinkEndsStates(
                        receiverState, transmitterState, time, 0, ancilliarySetingsToUse );
                transmissionTime = time;
                receptionTime = time + observation;
                break;
            default:
                std::string errorMessage =
                        "Error, cannot have link end type: " + std::to_string( linkEndAssociatedWithTime ) + "for one-way range";
                throw std::runtime_error( errorMessage );
        }


        // Convert light time to range.
        observation *= physical_constants::getSpeedOfLight< ObservationScalarType >( );

        // Set link end states and times.
        linkEndTimes.push_back( static_cast< double >( transmissionTime ) );
        linkEndTimes.push_back( static_cast< double >( receptionTime ) );

        linkEndStates.push_back( transmitterState.template cast< double >( ) );
        linkEndStates.push_back( receiverState.template cast< double >( ) );

        return ( Eigen::Matrix< ObservationScalarType, 1, 1 >( ) << observation ).finished( );
    }

    //! Function to get the object to calculate light time.
    /*!
     * Function to get the object to calculate light time.
     * \return Object to calculate light time.
     */
    std::shared_ptr< observation_models::LightTimeCalculator< ObservationScalarType, TimeType > > getLightTimeCalculator( )
    {
        return lightTimeCalculator_;
    }

    void setFrequencyInterpolator( std::shared_ptr< ground_stations::StationFrequencyInterpolator > frequencyInterpolator )
    {
        frequencyInterpolator_ = frequencyInterpolator;
        timeScaleConverter_ = earth_orientation::createDefaultTimeConverter( );
    }

private:

    bool setFrequencyProperties(
        const TimeType time,
        const LinkEndType linkEndAssociatedWithTime,
        const std::shared_ptr< ObservationAncilliarySimulationSettings > inputAncilliarySetings,
        std::shared_ptr< ObservationAncilliarySimulationSettings >& ancilliarySetingsToUse )
    {
        if( frequencyInterpolator_ != nullptr )
        {
            if ( linkEndAssociatedWithTime != receiver )
            {
                throw std::runtime_error(
                    "Error when computing one-way range, frequency interpolator use is only compatible with transmitter reference frrquency at present" );
            }
            else
            {
                if( inputAncilliarySetings == nullptr )
                {
                    ancilliarySetingsToUse = std::make_shared< ObservationAncilliarySimulationSettings >( );
                }
                else
                {
                    ancilliarySetingsToUse = inputAncilliarySetings;
                }
                setTransmissionFrequency(
                    lightTimeCalculator_, timeScaleConverter_, frequencyInterpolator_, time, linkEndAssociatedWithTime, ancilliarySetingsToUse );
            }
            return true;
        }
        else
        {
            ancilliarySetingsToUse = inputAncilliarySetings;
            return false;
        }
    }
    //! Object to calculate light time.
    /*!
     *  Object to calculate light time, including possible corrections from troposphere, relativistic corrections, etc.
     */
    std::shared_ptr< observation_models::LightTimeCalculator< ObservationScalarType, TimeType > > lightTimeCalculator_;

    //! Pre-declared receiver state, to prevent many (de-)allocations
    StateType receiverState;

    //! Pre-declared transmitter state, to prevent many (de-)allocations
    StateType transmitterState;

    std::shared_ptr< ground_stations::StationFrequencyInterpolator > frequencyInterpolator_;

    std::shared_ptr< earth_orientation::TerrestrialTimeScaleConverter > timeScaleConverter_;
};

}  // namespace observation_models

}  // namespace tudat

#endif  // TUDAT_ONEWAYRANGEOBSERVATIONMODEL_H<|MERGE_RESOLUTION|>--- conflicted
+++ resolved
@@ -92,15 +92,6 @@
 
         ObservationScalarType observation = TUDAT_NAN;
         TimeType transmissionTime = TUDAT_NAN, receptionTime = TUDAT_NAN;
-
-<<<<<<< HEAD
-
-=======
-        // if( ancilliarySetings != nullptr )
-        //{
-        //     throw std::runtime_error( "Error, calling one-way range observable with ancilliary settings, but none are supported." );
-        // }
->>>>>>> c2864c56
 
         // Check link end associated with input time and compute observable
         switch( linkEndAssociatedWithTime )
