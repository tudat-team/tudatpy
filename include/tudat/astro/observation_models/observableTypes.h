--- conflicted
+++ resolved
@@ -174,15 +174,8 @@
         const LinkEnds& linkEnds,
         const LinkEndId linkEndToCheck );
 
-<<<<<<< HEAD
 std::vector< int > getLinkEndIndicesForLinkEndIdAtObservable(
         const ObservableType observableType, const LinkEnds& linkEnds, const LinkEndId linkEndToCheck );
-
-void checkObservationResidualDiscontinuities(
-        Eigen::Block< Eigen::VectorXd > observationBlock,
-        const ObservableType observableType );
-=======
->>>>>>> 5b421d99
 
 static const std::map< LinkEndType, int > oneWayLinkStateEntries = {
     { transmitter, 0 },
