/*    Copyright (c) 2010-2019, Delft University of Technology
 *    All rigths reserved
 *
 *    This file is part of the Tudat. Redistribution and use in source and
 *    binary forms, with or without modification, are permitted exclusively
 *    under the terms of the Modified BSD license. You should have received
 *    a copy of the license with this file. If not, please or visit:
 *    http://tudat.tudelft.nl/LICENSE.
 *
 *    References
 *      http://mathworld.wolfram.com/LagrangeInterpolatingPolynomial.html
 *
 */

#ifndef TUDAT_LAGRANGEINTERPOLATOR_H
#define TUDAT_LAGRANGEINTERPOLATOR_H

#include <iostream>

#include "tudat/math/basic/mathematicalConstants.h"

#include "tudat/math/interpolators/oneDimensionalInterpolator.h"
#include "tudat/math/interpolators/linearInterpolator.h"
#include "tudat/math/interpolators/cubicSplineInterpolator.h"
#include "tudat/math/interpolators/lookupScheme.h"

#include "tudat/basics/tudatExceptions.h"

namespace tudat
{

namespace interpolators
{

//! Enum defining the manner in which to handle the edges of the Lagrange interpolator
enum LagrangeInterpolatorBoundaryHandling {
    lagrange_cubic_spline_boundary_interpolation = 0,
    lagrange_cubic_spline_boundary_interpolation_with_warning = 1,
    lagrange_boundary_nan_interpolation = 2,
    lagrange_boundary_nan_interpolation_with_warning = 3,
    lagrange_no_boundary_interpolation = 4
};

//! Class to perform Lagrange polynomial interpolation
/*!
 *  Class to perform Lagrange polynomial interpolation from a set of independent and
 *  dependent values, as well as the order of the interpolation. Note that this class is optimized
 *  for many function calls to interpolate, since the denominators for
 *  the interpolations are pre-computed for all interpolation intervals.
 *  See e.g. http://mathworld.wolfram.com/LagrangeInterpolatingPolynomial.html for
 *  mathematical details.
 */
template< typename IndependentVariableType,
          typename DependentVariableType,
          typename ScalarType = typename scalar_type< IndependentVariableType >::value_type >
class LagrangeInterpolator : public OneDimensionalInterpolator< IndependentVariableType, DependentVariableType >
{
public:
    //! Using statements to prevent having to put 'this' everywhere in the code.
    using OneDimensionalInterpolator< IndependentVariableType, DependentVariableType >::dependentValues_;
    using OneDimensionalInterpolator< IndependentVariableType, DependentVariableType >::independentValues_;
    using OneDimensionalInterpolator< IndependentVariableType, DependentVariableType >::lookUpScheme_;
    using Interpolator< IndependentVariableType, DependentVariableType >::interpolate;

    //! Constructor from vectors of independent/dependent data.
    /*!
     *  This constructor initializes the interpolator from two vectors containing the independent
     *  variables and dependent variables. A look-up scheme can be provided to override the
     *  given default.
     *  \param independentVariables Vector of values of independent variables that are used, must be
     *      sorted in ascending order.
     *  \param dependentVariables Vector of values of dependent variables that are used.
     *  \param numberOfStages Number of data points that are used to calculate the interpolating
     *      polynomial (must be even).
     *  \param selectedLookupScheme Identifier of lookupscheme from enum. This algorithm is used
     *      to find the nearest lower data point in the independent variables when requesting
     *      interpolation.
     *  \param lagrangeBoundaryHandling Boundary handling does something.
     *  \param boundaryHandling Boundary handling method, in case the independent variable is outside the
     *      specified range.
     *  \param defaultExtrapolationValue Pair of default values to be used for extrapolation, in case
     *      of use_default_value or use_default_value_with_warning as methods for boundaryHandling.
     */
    LagrangeInterpolator(
            const std::vector< IndependentVariableType >& independentVariables,
            const std::vector< DependentVariableType >& dependentVariables,
            const int numberOfStages,
            const AvailableLookupScheme selectedLookupScheme = huntingAlgorithm,
            const LagrangeInterpolatorBoundaryHandling lagrangeBoundaryHandling = lagrange_cubic_spline_boundary_interpolation,
            const BoundaryInterpolationType boundaryHandling = extrapolate_at_boundary,
            const std::pair< DependentVariableType, DependentVariableType >& defaultExtrapolationValue =
                    std::make_pair( IdentityElement::getAdditionIdentity< DependentVariableType >( ),
                                    IdentityElement::getAdditionIdentity< DependentVariableType >( ) ) ):
        OneDimensionalInterpolator< IndependentVariableType, DependentVariableType >( boundaryHandling, defaultExtrapolationValue ),
        numberOfStages_( numberOfStages ), lagrangeBoundaryHandling_( lagrangeBoundaryHandling )
    {
        if( numberOfStages_ % 2 != 0 )
        {
            throw std::runtime_error( "Error: Lagrange interpolator currently only handles even orders." );
        }

        // Set data vectors.
        independentValues_ = std::move( independentVariables );
        dependentValues_ = std::move( dependentVariables );
        numberOfIndependentValues_ = static_cast< int >( independentValues_.size( ) );

        // Check if data is in ascending order
        if( !std::is_sorted( independentValues_.begin( ), independentValues_.end( ) ) )
        {
            throw std::runtime_error(
                    "Error when making lagrange interpolator, input vector with independent variables should be in ascending order" );
        }

        // Verify that the initialization variables are not empty.
        if( numberOfIndependentValues_ == 0 || dependentValues_.size( ) == 0 )
        {
            throw std::runtime_error( "Error: Vectors used in the Lagrange interpolator initialization are empty." );
        }

        // Check consistency of input data.
        if( static_cast< int >( dependentValues_.size( ) ) != numberOfIndependentValues_ )
        {
            throw std::runtime_error( "Error: indep. and dep. variables incompatible in Lagrange interpolator." );
        }

        // Define zero entry for dependent variable.
        zeroEntry_ = dependentValues_[ 0 ] - dependentValues_[ 0 ];
        if( zeroEntry_ != zeroEntry_ )
        {
            throw std::runtime_error( "Error: Lagrange interpolator cannot identify zero entry." );
        }

        // Create lookup scheme from independent variable values.
        this->makeLookupScheme( selectedLookupScheme );

        // Calculate denominators for each interval, to prevent recalculations dueint each
        // interpolation call.
        initializeDenominators( );
        initializeBoundaryInterpolators( selectedLookupScheme );

        // Pre-allocate cache vector for computational efficiency.
        independentVariableDifferenceCache.resize( 2 * offsetEntries_ + 2 );
    }

    //! Constructor from map of independent/dependent data.
    /*!
     *  This constructor initializes the interpolator from a map containing independent variables
     *  as key and dependent variables as value. A look-up scheme can be provided to override the
     *  given default.
     *  \param dataMap Map containing independent variables as key and dependent variables as
     *      value.
     *  \param numberOfStages Number of data points that are used to calculate the interpolating
     *      polynomial (must be even).
     *  \param selectedLookupScheme Identifier of lookupscheme from enum. This algorithm is used
     *      to find the nearest lower data point in the independent variables when requesting
     *      interpolation.
     *  \param lagrangeBoundaryHandling Boundary handling method specific to the Lagrange interpolator.
     *  \param boundaryHandling Boundary handling method, in case the independent variable is outside the
     *      specified range.
     *  \param defaultExtrapolationValue Pair of default values to be used for extrapolation, in case
     *      of use_default_value or use_default_value_with_warning as methods for boundaryHandling.
     */
    LagrangeInterpolator(
            const std::map< IndependentVariableType, DependentVariableType >& dataMap,
            const int numberOfStages,
            const AvailableLookupScheme selectedLookupScheme = huntingAlgorithm,
            const LagrangeInterpolatorBoundaryHandling lagrangeBoundaryHandling = lagrange_cubic_spline_boundary_interpolation,
            const BoundaryInterpolationType boundaryHandling = extrapolate_at_boundary,
            const std::pair< DependentVariableType, DependentVariableType >& defaultExtrapolationValue =
                    std::make_pair( IdentityElement::getAdditionIdentity< DependentVariableType >( ),
                                    IdentityElement::getAdditionIdentity< DependentVariableType >( ) ) ):
        OneDimensionalInterpolator< IndependentVariableType, DependentVariableType >( boundaryHandling, defaultExtrapolationValue ),
        numberOfStages_( numberOfStages ), lagrangeBoundaryHandling_( lagrangeBoundaryHandling )
    {
        if( numberOfStages_ % 2 != 0 )
        {
            throw std::runtime_error( "Error: Lagrange interpolator currently only handles even orders." );
        }

        if( dataMap.size( ) < static_cast< unsigned int >( numberOfStages_ ) )
        {
            throw std::runtime_error( "Error when creating Lagrange interpolator, input is of size " + std::to_string( dataMap.size( ) ) +
                                      ". This is smaller than the number of points needed for interpolator, which is " +
                                      std::to_string( numberOfStages_ ) );
        }

        numberOfIndependentValues_ = static_cast< int >( dataMap.size( ) );

        // Verify that the initialization variables are not empty.
        if( dataMap.size( ) == 0 )
        {
            throw std::runtime_error( "The vectors used in the lagrange interpolator initialization are empty" );
        }

        // Fill data vectors with data from map.
        for( typename std::map< IndependentVariableType, DependentVariableType >::const_iterator mapIterator = dataMap.begin( );
             mapIterator != dataMap.end( );
             mapIterator++ )
        {
            independentValues_.push_back( std::move( mapIterator->first ) );
            dependentValues_.push_back( std::move( mapIterator->second ) );
        }

        // Define zero entry for dependent variable.
        zeroEntry_ = dependentValues_[ 0 ] - dependentValues_[ 0 ];
        if( zeroEntry_ != zeroEntry_ )
        {
            throw std::runtime_error( "Error: Lagrange interpolator cannot identify zero entry." );
        }

        // Create lookup scheme from independent variable data points.
        this->makeLookupScheme( selectedLookupScheme );

        // Calculate denominators for each interval, to prevent recalculations dueint each
        // interpolation call.
        initializeDenominators( );
        initializeBoundaryInterpolators( selectedLookupScheme );

        independentVariableDifferenceCache.resize( 2 * offsetEntries_ + 2 );
    }

    //! Destructor.
    ~LagrangeInterpolator( ) { }

    // Using statement to prevent compiler warning.
    using OneDimensionalInterpolator< IndependentVariableType, DependentVariableType >::interpolate;

    //! Function interpolates dependent variable value at given independent variable value.
    /*!
     *  Function interpolates dependent variable value at given independent variable value.
     *  The polynomial centered on the requested interval is used for the interpolation.
     *  Note that the number of data points, not the values of the independent variables
     *  are used for determining the center (in case of a non-equispaced grid). If the required
     *  interpolating polynimial goes beyond the independent variable bondaries,
     *  a cubic spline with natural boundary conditions is used.
     *  \param targetIndependentVariableValue Value of independent variable at which interpolation
     *      is to take place.
     *  \return Interpolated value of dependent variable.
     */
    DependentVariableType interpolate( const IndependentVariableType targetIndependentVariableValue )
    {
        // Check whether boundary handling needs to be applied, if independent variable is beyond its defined range.
        DependentVariableType interpolatedValue = zeroEntry_;
        bool useValue = false;
        this->checkBoundaryCase( interpolatedValue, useValue, targetIndependentVariableValue );
        if( useValue )
        {
            return interpolatedValue;
        }

        // Determine the lower entry in the table corresponding to the target independent variable
        // value.
        int lowerEntry = lookUpScheme_->findNearestLowerNeighbour( targetIndependentVariableValue );

        // Check if requested interval is inside region in which centered lagrange interpolation
        // can be used.
<<<<<<< HEAD
        auto lowerReliableIntervalIndex = offsetEntries_;
        auto upperReliableIntervalIndex = numberOfIndependentValues_ - offsetEntries_ - 1;

        if( lowerEntry < lowerReliableIntervalIndex )
        {
            interpolatedValue = performLagrangeBoundaryInterpolation( beginInterpolator_,
                                                                      targetIndependentVariableValue,
                                                                      independentValues_[ lowerReliableIntervalIndex ],
                                                                      independentValues_[ upperReliableIntervalIndex ] );
        }
        else if( lowerEntry >= upperReliableIntervalIndex )
        {
            interpolatedValue = performLagrangeBoundaryInterpolation( endInterpolator_,
                                                                      targetIndependentVariableValue,
                                                                      independentValues_[ lowerReliableIntervalIndex ],
                                                                      independentValues_[ upperReliableIntervalIndex ] );
=======
        int lowerReliableIntervalIndex = offsetEntries_;
        int upperReliableIntervalIndex = numberOfIndependentValues_ - offsetEntries_ - 1;

        if( lowerEntry < lowerReliableIntervalIndex )
        {
            interpolatedValue = performLagrangeBoundaryInterpolation(
                    beginInterpolator_, targetIndependentVariableValue, lowerReliableIntervalIndex, upperReliableIntervalIndex );
        }
        else if( lowerEntry >= upperReliableIntervalIndex )
        {
            interpolatedValue = performLagrangeBoundaryInterpolation(
                    endInterpolator_, targetIndependentVariableValue, lowerReliableIntervalIndex, upperReliableIntervalIndex );
>>>>>>> fdc1b0fc
        }
        else
        {
            // Initialize repeated numerator to 1
            ScalarType repeatedNumerator = mathematical_constants::getFloatingInteger< ScalarType >( 1 );

            // Check if requested independent variable is equal to data point
            if( independentValues_[ lowerEntry ] == targetIndependentVariableValue )
            {
                interpolatedValue = dependentValues_[ lowerEntry ];
            }
            else if( independentValues_[ lowerEntry + 1 ] == targetIndependentVariableValue )
            {
                interpolatedValue = dependentValues_[ lowerEntry + 1 ];
            }
            else if( independentValues_[ lowerEntry - 1 ] == targetIndependentVariableValue )
            {
                interpolatedValue = dependentValues_[ lowerEntry - 1 ];
            }
            else
            {
                // Set up repeated numerator and cache of independent variable values from which
                // interpolant is created.
                int j = 0;
                for( int i = 0; i <= 2 * offsetEntries_ + 1; i++ )
                {
                    j = i + lowerEntry - offsetEntries_;
                    independentVariableDifferenceCache[ i ] =
                            static_cast< ScalarType >( targetIndependentVariableValue - independentValues_[ j ] );

                    repeatedNumerator *= independentVariableDifferenceCache[ i ];
                }

                // Evaluate interpolating polynomial at requested data point.
                for( int i = 0; i < numberOfStages_; i++ )
                {
                    j = i + lowerEntry - offsetEntries_;
                    interpolatedValue += dependentValues_[ j ] *
                            ( repeatedNumerator /
                              ( independentVariableDifferenceCache[ i ] * denominators[ lowerEntry ][ j - lowerEntry + offsetEntries_ ] ) );
                }
            }
        }

        return interpolatedValue;
    }

    //! Function to retrieve the number of stages of interpolator
    /*!
     *  Function to retrieve the number of stages of interpolator
     *  \return Number of stages of interpolator
     */
    int getNumberOfStages( )
    {
        return numberOfStages_;
    }

    InterpolatorTypes getInterpolatorType( )
    {
        return lagrange_interpolator;
    }

    LagrangeInterpolatorBoundaryHandling getLagrangeBoundaryHandling( )
    {
        return lagrangeBoundaryHandling_;
    }

protected:
private:
    DependentVariableType performLagrangeBoundaryInterpolation(
            const std::shared_ptr< OneDimensionalInterpolator< IndependentVariableType, DependentVariableType > > boundaryInterpolator,
            const IndependentVariableType& targetIndependentVariableValue,
<<<<<<< HEAD
            const IndependentVariableType& lowerBoundReliableInterval,
            const IndependentVariableType& upperBoundReliableInterval )
=======
            const int lowerReliableIntervalIndex,
            const int upperReliableIntervalIndex )
>>>>>>> fdc1b0fc
    {
        DependentVariableType interpolatedValue;

        IndependentVariableType lowerBoundReliableInterval = independentValues_[ lowerReliableIntervalIndex ];
        IndependentVariableType upperBoundReliableInterval = independentValues_[ upperReliableIntervalIndex ];

        switch( lagrangeBoundaryHandling_ )
        {
            case lagrange_cubic_spline_boundary_interpolation_with_warning:
                std::cerr << "Warning, calling Lagrange interpolator near boundary (at " << targetIndependentVariableValue
                          << " ), using cubic-spline interpolation. Reliable interval lower boundary: " << lowerBoundReliableInterval
                          << "; upper boundary: " << upperBoundReliableInterval << std::endl;
                interpolatedValue = boundaryInterpolator->interpolate( targetIndependentVariableValue );
                break;
            case lagrange_cubic_spline_boundary_interpolation:
                interpolatedValue = boundaryInterpolator->interpolate( targetIndependentVariableValue );
                break;
            case lagrange_boundary_nan_interpolation_with_warning:
                std::cerr << "Warning, calling Lagrange interpolator near boundary (at " << targetIndependentVariableValue
                          << " ), returning NaN. Reliable interval lower boundary: " << lowerBoundReliableInterval
                          << "; upper boundary: " << upperBoundReliableInterval << std::endl;
                interpolatedValue = IdentityElement::getNanIdentity< DependentVariableType >( zeroEntry_ );
                break;
            case lagrange_boundary_nan_interpolation:
                interpolatedValue = IdentityElement::getNanIdentity< DependentVariableType >( zeroEntry_ );
                break;
            case lagrange_no_boundary_interpolation:
                throw tudat::exceptions::LagrangeInterpolationOutOfBoundsError< IndependentVariableType >(
                        targetIndependentVariableValue, lowerBoundReliableInterval, upperBoundReliableInterval );
                break;
            default:
                throw std::runtime_error( "Error when handling Lagrange boundary case, option not implemented" );
        }
        return interpolatedValue;
    }

    //! Function called at initialization which pre-computes the denominators of the
    //! interpolants at each interval.
    /*!
     *  Function called at initialization which pre-computes the denominators of the interpolants
     *  at each interval, i.e. each interval between two subsequent independent variable values.
     */
    void initializeDenominators( )
    {
        // Check validity of requested number of stages"
        if( numberOfStages_ % 2 != 0 )
        {
            throw std::runtime_error( "Error, Lagrange interp. only implemented for even number of stages." );
        }
        if( numberOfStages_ < 2 )
        {
            throw std::runtime_error( "Error, Lagrange interplator number of stages must be greater than 2." );
        }

        // Determine offset from boundary of interpolation interval where interpolant is valid.
        offsetEntries_ = numberOfStages_ / 2 - 1;

        // Iterate over all intervals and calculate denominators
        int currentIterationStart;
        denominators.resize( numberOfIndependentValues_ );
        for( int i = offsetEntries_; i < numberOfIndependentValues_ - offsetEntries_ - 1; i++ )
        {
            // Determine start index in independent variables for current polynomial
            currentIterationStart = i - offsetEntries_;

            denominators[ i ].resize( 2 * offsetEntries_ + 2 );

            // Calculate all denominators for single interval.
            for( int j = 0; j < numberOfStages_; j++ )
            {
                denominators[ i ][ j ] = mathematical_constants::getFloatingInteger< ScalarType >( 1 );

                for( int k = 0; k < numberOfStages_; k++ )
                {
                    if( k != j )
                    {
                        denominators[ i ][ j ] *= static_cast< ScalarType >( independentValues_[ j + currentIterationStart ] -
                                                                             independentValues_[ k + currentIterationStart ] );
                    }
                }
            }
        }
    }

    //! Function called at initialization which creates the interpolators used at the boundaries
    //! of the interpolation domain.
    /*!
     *  Function called at initialization which creates the interpolators used at the boundaries
     *  of the interpolation domain.
     *  At the edges of the domain, there is no center interval available, so Runge's phenomenon
     *  can cause excessive interpolation errors, especially for higher order polynomials. In
     *  these regions, the interpolator applies any of a number of techniques, defined by the
     *  lagrangeBoundaryHandling_ variable.
     *  \param selectedLookupScheme Selected lookup scheme does something.
     */
    void initializeBoundaryInterpolators( const AvailableLookupScheme selectedLookupScheme = huntingAlgorithm )
    {
        // Create interpolators
        if( lagrangeBoundaryHandling_ == lagrange_cubic_spline_boundary_interpolation ||
            lagrangeBoundaryHandling_ == lagrange_cubic_spline_boundary_interpolation_with_warning )
        {
            // Ensure sufficient data points for spline.
            int cubicSplineInputSize = offsetEntries_;
            if( cubicSplineInputSize < 3 )
            {
                cubicSplineInputSize = 3;
            }

            if( dependentValues_.size( ) < static_cast< unsigned int >( cubicSplineInputSize ) )
            {
                throw std::runtime_error( "Error when creating Lagrange interpolator, input is of size " +
                                          std::to_string( dependentValues_.size( ) ) +
                                          ", which is too small co create cubic boundary interpolator" );
            }

            // Set input maps for interpolators
            std::map< IndependentVariableType, DependentVariableType > startMap;
            for( int i = 0; i <= cubicSplineInputSize; i++ )
            {
                startMap[ independentValues_.at( i ) ] = dependentValues_.at( i );
            }
            std::map< IndependentVariableType, DependentVariableType > endMap;
            for( int i = numberOfIndependentValues_ - cubicSplineInputSize - 1; i < numberOfIndependentValues_; i++ )
            {
                endMap[ independentValues_.at( i ) ] = dependentValues_.at( i );
            }

            // Create cubic spline interpolators
            beginInterpolator_ =
                    std::make_shared< CubicSplineInterpolator< IndependentVariableType, DependentVariableType, ScalarType > >( startMap );
            endInterpolator_ =
                    std::make_shared< CubicSplineInterpolator< IndependentVariableType, DependentVariableType, ScalarType > >( endMap );
        }
    }

    //! Pre-computed denominators to be used in interpolation
    std::vector< std::vector< ScalarType > > denominators;

    //! Zero entry for dependent variables
    /*!
     *  Zero entry for dependent variables, i.e. algebraic identity element for addition of
     *  dependent variables.
     */
    DependentVariableType zeroEntry_;

    //! Number of stages of interpolator
    /*!
     *  Number of stages of interpolator, i.e. order of interpolating polynomial/number of
     *  intervals used to create interpolant.
     */
    int numberOfStages_;

    //! Number of entries at edges of domain where Lagrange interpolation is not used directly.
    /*!
     *  Number of entries at edges of domain where Lagrange interpolation is not used directly.
     *  \sa initializeBoundaryInterpolators
     */
    int offsetEntries_;

    std::vector< ScalarType > independentVariableDifferenceCache;

    //! Interpolator to be used at beginning of domain.
    std::shared_ptr< OneDimensionalInterpolator< IndependentVariableType, DependentVariableType > > beginInterpolator_;

    //! Interpolator to be used at end of domain.
    std::shared_ptr< OneDimensionalInterpolator< IndependentVariableType, DependentVariableType > > endInterpolator_;

    //! Size of (in)dependent variable vector
    int numberOfIndependentValues_;

    //! Method to be used for handling boundaries of the interpolation domain.
    /*!
     *  Method to be used for handling boundaries of the interpolation domain.
     *  \sa initializeBoundaryInterpolators
     */
    LagrangeInterpolatorBoundaryHandling lagrangeBoundaryHandling_;
};

// extern template class LagrangeInterpolator< double, Eigen::VectorXd >;
// extern template class LagrangeInterpolator< double, Eigen::Vector6d >;
// extern template class LagrangeInterpolator< double, Eigen::MatrixXd >;

//! Typedef for LagrangeInterpolator with double as both its dependent and independent data type.
typedef LagrangeInterpolator< double, double > LagrangeInterpolatorDouble;

}  // namespace interpolators

}  // namespace tudat

#endif  // TUDAT_LAGRANGEINTERPOLATOR_H<|MERGE_RESOLUTION|>--- conflicted
+++ resolved
@@ -254,24 +254,6 @@
 
         // Check if requested interval is inside region in which centered lagrange interpolation
         // can be used.
-<<<<<<< HEAD
-        auto lowerReliableIntervalIndex = offsetEntries_;
-        auto upperReliableIntervalIndex = numberOfIndependentValues_ - offsetEntries_ - 1;
-
-        if( lowerEntry < lowerReliableIntervalIndex )
-        {
-            interpolatedValue = performLagrangeBoundaryInterpolation( beginInterpolator_,
-                                                                      targetIndependentVariableValue,
-                                                                      independentValues_[ lowerReliableIntervalIndex ],
-                                                                      independentValues_[ upperReliableIntervalIndex ] );
-        }
-        else if( lowerEntry >= upperReliableIntervalIndex )
-        {
-            interpolatedValue = performLagrangeBoundaryInterpolation( endInterpolator_,
-                                                                      targetIndependentVariableValue,
-                                                                      independentValues_[ lowerReliableIntervalIndex ],
-                                                                      independentValues_[ upperReliableIntervalIndex ] );
-=======
         int lowerReliableIntervalIndex = offsetEntries_;
         int upperReliableIntervalIndex = numberOfIndependentValues_ - offsetEntries_ - 1;
 
@@ -284,7 +266,6 @@
         {
             interpolatedValue = performLagrangeBoundaryInterpolation(
                     endInterpolator_, targetIndependentVariableValue, lowerReliableIntervalIndex, upperReliableIntervalIndex );
->>>>>>> fdc1b0fc
         }
         else
         {
@@ -357,13 +338,8 @@
     DependentVariableType performLagrangeBoundaryInterpolation(
             const std::shared_ptr< OneDimensionalInterpolator< IndependentVariableType, DependentVariableType > > boundaryInterpolator,
             const IndependentVariableType& targetIndependentVariableValue,
-<<<<<<< HEAD
-            const IndependentVariableType& lowerBoundReliableInterval,
-            const IndependentVariableType& upperBoundReliableInterval )
-=======
             const int lowerReliableIntervalIndex,
             const int upperReliableIntervalIndex )
->>>>>>> fdc1b0fc
     {
         DependentVariableType interpolatedValue;
 
