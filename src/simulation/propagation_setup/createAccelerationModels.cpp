--- conflicted
+++ resolved
@@ -1552,41 +1552,6 @@
     std::shared_ptr< system_models::VehicleSystems > vehicleSystems = bodies.at( nameOfBodyUndergoingThrust )->getVehicleSystems( );
     if( vehicleSystems == nullptr )
     {
-<<<<<<< HEAD
-        // Check input consisten
-        if( thrustAccelerationSettings->thrustFrame_ == reference_frames::unspecified_reference_frame )
-        {
-            throw std::runtime_error( "Error when creating thrust acceleration, input frame is inconsistent with interface" );
-        }
-        else if(thrustAccelerationSettings->thrustFrame_ != reference_frames::global_reference_frame )
-        {
-            // Create rotation function from thrust-frame to propagation frame.
-            if( thrustAccelerationSettings->thrustFrame_ == reference_frames::tnw_reference_frame ||
-                    thrustAccelerationSettings->thrustFrame_ == reference_frames::rsw_reference_frame  )
-            {
-                std::function< Eigen::Vector6d( ) > vehicleStateFunction =
-                        std::bind( &Body::getState, bodies.at( nameOfBodyUndergoingThrust ) );
-                std::function< Eigen::Vector6d( ) > centralBodyStateFunction;
-
-                if( ephemerides::isFrameInertial( thrustAccelerationSettings->centralBody_ ) )
-                {
-                    centralBodyStateFunction =  [ ]( ){ return Eigen::Vector6d::Zero( ); };
-                }
-                else
-                {
-                    if( bodies.count( thrustAccelerationSettings->centralBody_ ) == 0 )
-                    {
-                        throw std::runtime_error( "Error when creating thrust acceleration, input central body not found" );
-                    }
-                    centralBodyStateFunction =
-                            std::bind( &Body::getState, bodies.at( thrustAccelerationSettings->centralBody_ ) );
-                }
-                thrustAccelerationSettings->interpolatorInterface_->resetRotationFunction(
-                            [ = ]( ){ return reference_frames::getRotationBetweenSatelliteFrames(
-                                vehicleStateFunction( ) - centralBodyStateFunction( ),
-                                thrustAccelerationSettings->thrustFrame_,
-                                reference_frames::global_reference_frame ); } );
-=======
         throw std::runtime_error( "Error when creating thrust acceleration model for " + nameOfBodyUndergoingThrust +
                                   ", body has no systems" );
     }
@@ -1605,7 +1570,6 @@
             {
                 throw std::runtime_error( "Error when retrieving engine " + thrustAccelerationSettings->engineIds_.at( i ) +
                                           " for thrust acceleration. Engine with this name not found. " );
->>>>>>> 09333b6a
             }
             else
             {
