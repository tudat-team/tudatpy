/*    Copyright (c) 2010-2019, Delft University of Technology
 *    All rigths reserved
 *
 *    This file is part of the Tudat. Redistribution and use in source and
 *    binary forms, with or without modification, are permitted exclusively
 *    under the terms of the Modified BSD license. You should have received
 *    a copy of the license with this file. If not, please or visit:
 *    http://tudat.tudelft.nl/LICENSE.
 */

#include "tudat/astro/ephemerides/simpleRotationalEphemeris.h"
#include "tudat/astro/ephemerides/iauRotationModel.h"
#include "tudat/simulation/estimation_setup/createCartesianStatePartials.h"

namespace tudat
{

namespace observation_partials
{

//! Function to return partial(s) of position of ground station(s) w.r.t. state of a single body.
std::map< observation_models::LinkEndType, std::shared_ptr< CartesianStatePartial > > createCartesianStatePartialsWrtBodyState(
        const observation_models::LinkEnds& linkEnds,
        const simulation_setup::SystemOfBodies& bodies,
        const std::string bodyToEstimate )
{
    // Declare data map to return.
    std::map< observation_models::LinkEndType, std::shared_ptr< CartesianStatePartial > > partialMap;

    // Declare local variable to use in loop
    std::string currentBodyName;

    // Iterate over all like ends.
    for( observation_models::LinkEnds::const_iterator linkEndIterator = linkEnds.begin( ); linkEndIterator != linkEnds.end( );
         linkEndIterator++ )
    {
        // Check if current link end is on body that is requested.
        currentBodyName = linkEndIterator->second.bodyName_;
        if( bodyToEstimate == currentBodyName )
        {
            // Create partial
            partialMap[ linkEndIterator->first ] = std::make_shared< CartesianStatePartialWrtCartesianState >( );
        }
    }

    return partialMap;
}

//! Function to return partial(s) of position of ground station(s) w.r.t. rotational state of a single body.
std::map< observation_models::LinkEndType, std::shared_ptr< CartesianStatePartial > > createCartesianStatePartialsWrtBodyRotationalState(
        const observation_models::LinkEnds& linkEnds,
        const simulation_setup::SystemOfBodies& bodies,
        const std::string& bodyToEstimate )
{
    // Declare data map to return.
    std::map< observation_models::LinkEndType, std::shared_ptr< CartesianStatePartial > > partialMap;

    // Declare local variable to use in loop
    std::string currentBodyName;

    // Iterate over all like ends.
    for( observation_models::LinkEnds::const_iterator linkEndIterator = linkEnds.begin( ); linkEndIterator != linkEnds.end( );
         linkEndIterator++ )
    {
        // Check if current link end is on body that is requested.
        currentBodyName = linkEndIterator->second.bodyName_;
        if( bodyToEstimate == currentBodyName )
        {
            std::shared_ptr< simulation_setup::Body > currentBody = bodies.at( currentBodyName );

            if( currentBody->getGroundStationMap( ).count( linkEndIterator->second.stationName_ ) == 0 )
            {
                throw std::runtime_error( "Error when making cartesian state partial w.r.t. rotation parameter, ground station " +
                                          linkEndIterator->second.stationName_ + " not found on body " +
                                          linkEndIterator->second.bodyName_ );
            }

            // Set ground station position function
            std::function< Eigen::Vector3d( const double ) > groundStationPositionFunction =
                    std::bind( &ground_stations::GroundStationState::getCartesianPositionInTime,
                               currentBody->getGroundStation( linkEndIterator->second.stationName_ )->getNominalStationState( ),
                               std::placeholders::_1,
                               bodies.getFrameOrigin( ) );

            // Create partial
            partialMap[ linkEndIterator->first ] = std::make_shared< CartesianStatePartialWrtRotationMatrixParameter >(
                    std::make_shared< RotationMatrixPartialWrtRotationalState >(
                            std::bind( &ephemerides::RotationalEphemeris::getRotationToBaseFrame,
                                       currentBody->getRotationalEphemeris( ),
                                       std::placeholders::_1 ) ),
                    groundStationPositionFunction );
        }
    }

    return partialMap;
}

//! Function to return partial object(s) of position of reference point w.r.t. a (double) parameter.
std::map< observation_models::LinkEndType, std::shared_ptr< CartesianStatePartial > > createCartesianStatePartialsWrtParameter(
        const observation_models::LinkEnds linkEnds,
        const simulation_setup::SystemOfBodies& bodies,
        const std::shared_ptr< estimatable_parameters::EstimatableParameter< double > > parameterToEstimate )
{
    using namespace ephemerides;

    // Declare data map to return.
    std::map< observation_models::LinkEndType, std::shared_ptr< CartesianStatePartial > > partialMap;

    // Declare local variable to use in loop
    std::shared_ptr< simulation_setup::Body > currentBody;
    std::string currentBodyName;

    // Iterate over all like ends.
    for( observation_models::LinkEnds::const_iterator linkEndIterator = linkEnds.begin( ); linkEndIterator != linkEnds.end( );
         linkEndIterator++ )
    {
        // Check if current link end body corresponds to body with property to estimate.
        if( ( linkEndIterator->second.bodyName_ == parameterToEstimate->getParameterName( ).second.first ) &&
            ( linkEndIterator->second.stationName_ != "" ) )
        {
            // Set current body name and object.
            currentBodyName = linkEndIterator->second.bodyName_;
            currentBody = bodies.at( currentBodyName );

            // Check if parameter is a rotation model property, in which case a CartesianStatePartialWrtRotationMatrixParameter,
            // with the rotation matrix partial created from createRotationMatrixPartialsWrtParameter function.
            if( estimatable_parameters::isParameterRotationMatrixProperty( parameterToEstimate->getParameterName( ).first ) )
            {
                // Set ground station position function
                std::function< Eigen::Vector3d( const double ) > groundStationPositionFunction =
                        std::bind( &ground_stations::GroundStationState::getCartesianPositionInTime,
                                   ( currentBody )->getGroundStation( linkEndIterator->second.stationName_ )->getNominalStationState( ),
                                   std::placeholders::_1,
                                   bodies.getFrameOrigin( ) );

                // Create parameter partial object.
                partialMap[ linkEndIterator->first ] = std::make_shared< CartesianStatePartialWrtRotationMatrixParameter >(
                        createRotationMatrixPartialsWrtParameter( bodies, parameterToEstimate ), groundStationPositionFunction );
            }
            else
            {
                // Check which parameter is requested and create position partial if direct dependency between position and
                // parameter exists.
                switch( parameterToEstimate->getParameterName( ).first )
                {
                    case estimatable_parameters::gravitational_parameter:
                        break;
                    case estimatable_parameters::constant_drag_coefficient:
                        break;
                    case estimatable_parameters::radiation_pressure_coefficient:
                        break;
                    case estimatable_parameters::ppn_parameter_gamma:
                        break;
                    case estimatable_parameters::ppn_parameter_beta:
                        break;
                    case estimatable_parameters::equivalence_principle_lpi_violation_parameter:
                        break;
                    case estimatable_parameters::mean_moment_of_inertia:
                        break;
                    case estimatable_parameters::direct_dissipation_tidal_time_lag:
                        break;
                    case estimatable_parameters::inverse_tidal_quality_factor:
                        break;
                    case estimatable_parameters::source_direction_radiation_pressure_scaling_factor:
                        break;
                    case estimatable_parameters::source_perpendicular_direction_radiation_pressure_scaling_factor:
                        break;
                    default:

                        std::string errorMessage = "Parameter " + std::to_string( parameterToEstimate->getParameterName( ).first ) +
                                " not implemented when making position partial";
                        throw std::runtime_error( errorMessage );
                        break;
                }
            }
        }
    }

    return partialMap;
}

//! Function to return partial(s) of position of ground station(s) w.r.t. a (vector) parameter.
std::map< observation_models::LinkEndType, std::shared_ptr< CartesianStatePartial > > createCartesianStatePartialsWrtParameter(
        const observation_models::LinkEnds linkEnds,
        const simulation_setup::SystemOfBodies& bodies,
        const std::shared_ptr< estimatable_parameters::EstimatableParameter< Eigen::VectorXd > > parameterToEstimate )
{
    using namespace ephemerides;

    // Declare data map to return.
    std::map< observation_models::LinkEndType, std::shared_ptr< CartesianStatePartial > > partialMap;

    // Declare local variable to use in loop
    std::shared_ptr< simulation_setup::Body > currentBody;
    std::string currentBodyName;

    // Iterate over all like ends.
    for( observation_models::LinkEnds::const_iterator linkEndIterator = linkEnds.begin( ); linkEndIterator != linkEnds.end( );
         linkEndIterator++ )
    {
        // Check if current link end body corresponds to body with property to estimate.
        if( linkEndIterator->second.bodyName_ == parameterToEstimate->getParameterName( ).second.first &&
            linkEndIterator->second.stationName_ != "" )
        {
            // Set current body name and object.
            currentBodyName = linkEndIterator->second.bodyName_;
            currentBody = bodies.at( currentBodyName );

            // Check if parameter is a rotation model property, in which case a CartesianStatePartialWrtRotationMatrixParameter,
            // with the rotation matrix partial created from createRotationMatrixPartialsWrtParameter function.
            if( estimatable_parameters::isParameterRotationMatrixProperty( parameterToEstimate->getParameterName( ).first ) )
            {
                if( currentBody->getGroundStationMap( ).count( linkEndIterator->second.stationName_ ) == 0 )
                {
                    throw std::runtime_error( "Error when making cartesian state partial w.r.t. rotation parameter, ground station " +
                                              linkEndIterator->second.stationName_ + " not found on body " +
                                              linkEndIterator->second.bodyName_ );
                }

                // Set ground station position function
                std::function< Eigen::Vector3d( const double ) > groundStationPositionFunction =
                        std::bind( &ground_stations::GroundStationState::getCartesianPositionInTime,
                                   currentBody->getGroundStation( linkEndIterator->second.stationName_ )->getNominalStationState( ),
                                   std::placeholders::_1,
                                   bodies.getFrameOrigin( ) );

                // Create parameter partial object.
                partialMap[ linkEndIterator->first ] = std::make_shared< CartesianStatePartialWrtRotationMatrixParameter >(
                        createRotationMatrixPartialsWrtParameter( bodies, parameterToEstimate ), groundStationPositionFunction );
            }
            else
            {
                // Check which parameter is requested and create position partial if direct dependency between position and
                // parameter exists.
                switch( parameterToEstimate->getParameterName( ).first )
                {
                    case estimatable_parameters::spherical_harmonics_cosine_coefficient_block:
                        break;
                    case estimatable_parameters::spherical_harmonics_sine_coefficient_block:
                        break;
                    case estimatable_parameters::arc_wise_radiation_pressure_coefficient:
                        break;
                    case estimatable_parameters::arc_wise_constant_drag_coefficient:
                        break;
                    case estimatable_parameters::constant_additive_observation_bias:
                        break;
                    case estimatable_parameters::arcwise_constant_additive_observation_bias:
                        break;
                    case estimatable_parameters::constant_relative_observation_bias:
                        break;
                    case estimatable_parameters::arcwise_constant_relative_observation_bias:
                        break;
                    case estimatable_parameters::empirical_acceleration_coefficients:
                        break;
                    case estimatable_parameters::arc_wise_empirical_acceleration_coefficients:
                        break;
                    case estimatable_parameters::full_degree_tidal_love_number:
                        break;
                    case estimatable_parameters::single_degree_variable_tidal_love_number:
                        break;
                    case estimatable_parameters::desaturation_delta_v_values:
                        break;
                    case estimatable_parameters::ground_station_position: {
                        // Check if current link end station is same station as that of which position is to be estimated.
                        if( linkEndIterator->second.stationName_ == parameterToEstimate->getParameterName( ).second.second )
                        {
                            if( currentBody->getRotationalEphemeris( ) == nullptr )
                            {
                                throw std::runtime_error(
                                        "Warning, body's rotation model is not found when making position w.r.t. ground station position "
                                        "position partial" );
                            }
                            if( currentBody->getGroundStationMap( ).count( linkEndIterator->second.stationName_ ) == 0 )
                            {
                                std::runtime_error( "Warning, ground station " + linkEndIterator->second.stationName_ +
                                                    "not found when making ground station position position partial" );
                            }

                            // Create partial object.
                            partialMap[ linkEndIterator->first ] =
                                    std::make_shared< CartesianPartialWrtBodyFixedPosition >( currentBody->getRotationalEphemeris( ) );
                        }
                        break;
                    }
                    case estimatable_parameters::reference_point_position: {
                        // Check if current link end station is same station as that of which position is to be estimated.
                        if( linkEndIterator->second.stationName_ == parameterToEstimate->getParameterName( ).second.second )
                        {
                            if( currentBody->getRotationalEphemeris( ) == nullptr )
                            {
                                throw std::runtime_error( "Error, body's rotation model is not found in body " + currentBodyName +
                                                          " when making position w.r.t. reference point position partial" );
                            }

                            if( currentBody->getVehicleSystems( ) == nullptr )
                            {
                                throw std::runtime_error( "Error, vehicle system model is not found in body " + currentBodyName +
                                                          " when making position w.r.t. reference point position partial" );
                            }
                            else if( !currentBody->getVehicleSystems( )->doesReferencePointExist(
                                             parameterToEstimate->getParameterName( ).second.second ) )
                            {
                                throw std::runtime_error( "Error, reference point " +
                                                          parameterToEstimate->getParameterName( ).second.second +
                                                          " is not found when making position w.r.t. reference point position partial" );
                            }

                            // Create partial object.
                            partialMap[ linkEndIterator->first ] =
                                    std::make_shared< CartesianPartialWrtBodyFixedPosition >( currentBody->getRotationalEphemeris( ) );
                        }
                        break;
                    }
                    case estimatable_parameters::constant_time_drift_observation_bias:
                        break;
                    case estimatable_parameters::arc_wise_time_drift_observation_bias:
                        break;
                    case estimatable_parameters::constant_time_observation_bias:
                        break;
                    case estimatable_parameters::arc_wise_time_observation_bias:
                        break;
                    case estimatable_parameters::yarkovsky_parameter:
                        break;
                    case estimatable_parameters::custom_estimated_parameter:
                        break;
                    default:
                        std::string errorMessage = "Parameter " + std::to_string( parameterToEstimate->getParameterName( ).first ) +
                                " not implemented when making position partial";
                        throw std::runtime_error( errorMessage );
                        break;
                }
            }
        }
    }
    return partialMap;
}

//! Function to create partial object(s) of rotation matrix wrt translational state
std::shared_ptr< RotationMatrixPartial > createRotationMatrixPartialsWrtTranslationalState(
        const std::shared_ptr< simulation_setup::Body > currentBody )
{
    std::shared_ptr< RotationMatrixPartial > rotationMatrixPartial;
    if( std::dynamic_pointer_cast< ephemerides::SynchronousRotationalEphemeris >( currentBody->getRotationalEphemeris( ) ) != nullptr )
    {
        rotationMatrixPartial = std::make_shared< SynchronousRotationMatrixPartialWrtTranslationalState >(
                std::dynamic_pointer_cast< ephemerides::SynchronousRotationalEphemeris >( currentBody->getRotationalEphemeris( ) ) );
    }
    return rotationMatrixPartial;
}

//! Function to create partial object(s) of rotation matrix wrt a (double) parameter.
std::shared_ptr< RotationMatrixPartial > createRotationMatrixPartialsWrtParameter(
        const simulation_setup::SystemOfBodies& bodies,
        const std::shared_ptr< estimatable_parameters::EstimatableParameter< double > > parameterToEstimate )
{
    using namespace simulation_setup;
    using namespace ephemerides;

    // Declare return object.
    std::shared_ptr< RotationMatrixPartial > rotationMatrixPartial;

    // Get body for rotation of which partial is to be created.
    std::shared_ptr< Body > currentBody = bodies.at( parameterToEstimate->getParameterName( ).second.first );

    // Check for which rotation model parameter the partial object is to be created.
    switch( parameterToEstimate->getParameterName( ).first )
    {
        case estimatable_parameters::constant_rotation_rate:

            if( std::dynamic_pointer_cast< ephemerides::SimpleRotationalEphemeris >( currentBody->getRotationalEphemeris( ) ) == nullptr )
            {
                throw std::runtime_error(
                        "Warning, body's rotation model is not simple when making position w.r.t. constant rtoation rate partial" );
            }

            // Create rotation matrix partial object
            rotationMatrixPartial = std::make_shared< RotationMatrixPartialWrtConstantRotationRate >(
                    std::dynamic_pointer_cast< SimpleRotationalEphemeris >( currentBody->getRotationalEphemeris( ) ) );
            break;

        case estimatable_parameters::core_factor:

            if( std::dynamic_pointer_cast< ephemerides::PlanetaryRotationModel >( currentBody->getRotationalEphemeris( ) ) == nullptr )
            {
                std::string errorMessage =
                        "Warning, body's rotation model is not a full planetary rotational model when making"
                        "position w.r.t. core factor partial";
                throw std::runtime_error( errorMessage );
            }

            // Create rotation matrix partial object
            rotationMatrixPartial = std::make_shared< RotationMatrixPartialWrtCoreFactor >(
                    std::dynamic_pointer_cast< PlanetaryRotationModel >( currentBody->getRotationalEphemeris( ) ) );

            break;

        case estimatable_parameters::free_core_nutation_rate:

            if( std::dynamic_pointer_cast< ephemerides::PlanetaryRotationModel >( currentBody->getRotationalEphemeris( ) ) == nullptr )
            {
                std::string errorMessage =
                        "Warning, body's rotation model is not a full planetary rotational model when making"
                        "position w.r.t. polar motion amplitude partial";
                throw std::runtime_error( errorMessage );
            }

            // Create rotation matrix partial object
            rotationMatrixPartial = std::make_shared< RotationMatrixPartialWrtFreeCoreNutationRate >(
                    std::dynamic_pointer_cast< PlanetaryRotationModel >( currentBody->getRotationalEphemeris( ) ) );

            break;
        case estimatable_parameters::scaled_longitude_libration_amplitude:

            if( std::dynamic_pointer_cast< ephemerides::SynchronousRotationalEphemeris >( currentBody->getRotationalEphemeris( ) ) ==
                nullptr )
            {
                std::string errorMessage =
                        "Warning, body's rotation model is not a synchronous rotational model when making"
                        "position w.r.t. longitude libration amplitude partial";
                throw std::runtime_error( errorMessage );
            }

            // Create rotation matrix partial object
            rotationMatrixPartial = std::make_shared< RotationMatrixPartialWrtScaledLongitudeLibrationAmplitude >(
                    std::dynamic_pointer_cast< SynchronousRotationalEphemeris >( currentBody->getRotationalEphemeris( ) ) );

            break;
        default:
            std::string errorMessage = "Warning, rotation matrix partial not implemented for parameter " +
                    std::to_string( parameterToEstimate->getParameterName( ).first );
            throw std::runtime_error( errorMessage );

            break;
    }

    return rotationMatrixPartial;
}

//! Function to create partial object(s) of rotation matrix wrt a (vector) parameter.
std::shared_ptr< RotationMatrixPartial > createRotationMatrixPartialsWrtParameter(
        const simulation_setup::SystemOfBodies& bodies,
        const std::shared_ptr< estimatable_parameters::EstimatableParameter< Eigen::VectorXd > > parameterToEstimate )

{
    using namespace simulation_setup;
    using namespace ephemerides;

    // Declare return object.
    std::shared_ptr< RotationMatrixPartial > rotationMatrixPartial;

    // Get body for rotation of which partial is to be created.
    std::shared_ptr< Body > currentBody = bodies.at( parameterToEstimate->getParameterName( ).second.first );

    // Check for which rotation model parameter the partial object is to be created.
    switch( parameterToEstimate->getParameterName( ).first )
    {
        case estimatable_parameters::rotation_pole_position:

<<<<<<< HEAD
            if( std::dynamic_pointer_cast< ephemerides::SimpleRotationalEphemeris >( currentBody->getRotationalEphemeris( ) ) == nullptr )
            {
                std::string errorMessage = "Warning, body's rotation model is not simple when making position w.r.t. pole position partial";
                throw std::runtime_error( errorMessage );
=======
        // Create rotation matrix partial object
        rotationMatrixPartial = std::make_shared< RotationMatrixPartialWrtPoleOrientation >(
                    std::dynamic_pointer_cast< SimpleRotationalEphemeris>( currentBody->getRotationalEphemeris( ) ) );
        break;

    case estimatable_parameters::periodic_spin_variation:

        if( std::dynamic_pointer_cast< ephemerides::PlanetaryRotationModel >(
                    currentBody->getRotationalEphemeris() ) == nullptr ){
            std::string errorMessage = "Warning, body's rotation model is not a full planetary rotational model when making"
                                       "position w.r.t. periodic spin variation partial";
            throw std::runtime_error( errorMessage );
        }

        // Create rotation matrix partial object
        rotationMatrixPartial = std::make_shared< RotationMatrixPartialWrtPeriodicSpinVariations >(
                    std::dynamic_pointer_cast< PlanetaryRotationModel >( currentBody->getRotationalEphemeris() ));
        break;
    case estimatable_parameters::nominal_rotation_pole_position:

        if( std::dynamic_pointer_cast< ephemerides::IauRotationModel >(
                    currentBody->getRotationalEphemeris() ) == nullptr ){
            std::string errorMessage = "Warning, body's rotation model is not an IAU rotational model when making"
                                       "position w.r.t. nominal pole position partial";
            throw std::runtime_error( errorMessage );
        }

        // Create rotation matrix partial object
        rotationMatrixPartial = std::make_shared< RotationMatrixPartialWrtNominalPolePosition >(
                    std::dynamic_pointer_cast< IauRotationModel >( currentBody->getRotationalEphemeris() ));
        break;

    case estimatable_parameters::rotation_pole_position_rate:

        if( std::dynamic_pointer_cast< ephemerides::IauRotationModel >(
                    currentBody->getRotationalEphemeris() ) == nullptr ){
            std::string errorMessage = "Warning, body's rotation model is not an IAU rotational model when making"
                                       "position w.r.t. pole position rate partial";
            throw std::runtime_error( errorMessage );
        }

        // Create rotation matrix partial object
        rotationMatrixPartial = std::make_shared< RotationMatrixPartialWrtPolePositionRate >(
                    std::dynamic_pointer_cast< IauRotationModel >( currentBody->getRotationalEphemeris() ));
        break;

    case estimatable_parameters::polar_motion_amplitude:

        if( std::dynamic_pointer_cast< ephemerides::PlanetaryRotationModel >(
                    currentBody->getRotationalEphemeris() ) == nullptr ){
            std::string errorMessage = "Warning, body's rotation model is not a full planetary rotational model when making"
                                       "position w.r.t. polar motion amplitude partial";
            throw std::runtime_error( errorMessage );
        }
        else{

            if ( std::dynamic_pointer_cast< ephemerides::PlanetaryRotationModel >( currentBody->getRotationalEphemeris() )
                 ->getPlanetaryOrientationAngleCalculator()->getXpolarMotionCoefficients().size()
                 != std::dynamic_pointer_cast< ephemerides::PlanetaryRotationModel >( currentBody->getRotationalEphemeris() )
                 ->getPlanetaryOrientationAngleCalculator()->getYpolarMotionCoefficients().size() ){

                throw std::runtime_error( "Error, unconsistent sizes when comparing x and y polar motion"
                                          "amplitude coefficients." );
>>>>>>> 9e4150c4
            }

            // Create rotation matrix partial object
            rotationMatrixPartial = std::make_shared< RotationMatrixPartialWrtPoleOrientation >(
                    std::dynamic_pointer_cast< SimpleRotationalEphemeris >( currentBody->getRotationalEphemeris( ) ) );
            break;

        case estimatable_parameters::periodic_spin_variation:

            if( std::dynamic_pointer_cast< ephemerides::PlanetaryRotationModel >( currentBody->getRotationalEphemeris( ) ) == nullptr )
            {
                std::string errorMessage =
                        "Warning, body's rotation model is not a full planetary rotational model when making"
                        "position w.r.t. periodic spin variation partial";
                throw std::runtime_error( errorMessage );
            }

            // Create rotation matrix partial object
            rotationMatrixPartial = std::make_shared< RotationMatrixPartialWrtPeriodicSpinVariations >(
                    std::dynamic_pointer_cast< PlanetaryRotationModel >( currentBody->getRotationalEphemeris( ) ) );
            break;

        case estimatable_parameters::polar_motion_amplitude:

            if( std::dynamic_pointer_cast< ephemerides::PlanetaryRotationModel >( currentBody->getRotationalEphemeris( ) ) == nullptr )
            {
                std::string errorMessage =
                        "Warning, body's rotation model is not a full planetary rotational model when making"
                        "position w.r.t. polar motion amplitude partial";
                throw std::runtime_error( errorMessage );
            }
            else
            {
                if( std::dynamic_pointer_cast< ephemerides::PlanetaryRotationModel >( currentBody->getRotationalEphemeris( ) )
                            ->getPlanetaryOrientationAngleCalculator( )
                            ->getXpolarMotionCoefficients( )
                            .size( ) !=
                    std::dynamic_pointer_cast< ephemerides::PlanetaryRotationModel >( currentBody->getRotationalEphemeris( ) )
                            ->getPlanetaryOrientationAngleCalculator( )
                            ->getYpolarMotionCoefficients( )
                            .size( ) )
                {
                    throw std::runtime_error(
                            "Error, unconsistent sizes when comparing x and y polar motion"
                            "amplitude coefficients." );
                }

                // Create rotation matrix partial object
                rotationMatrixPartial = std::make_shared< RotationMatrixPartialWrtPolarMotionAmplitude >(
                        std::dynamic_pointer_cast< PlanetaryRotationModel >( currentBody->getRotationalEphemeris( ) ) );
            }

            break;
        default:
            std::string errorMessage = "Warning, rotation matrix partial not implemented for parameter " +
                    std::to_string( parameterToEstimate->getParameterName( ).first );
            throw std::runtime_error( errorMessage );
            break;
    }

    return rotationMatrixPartial;
}

}  // namespace observation_partials

}  // namespace tudat<|MERGE_RESOLUTION|>--- conflicted
+++ resolved
@@ -456,76 +456,10 @@
     {
         case estimatable_parameters::rotation_pole_position:
 
-<<<<<<< HEAD
             if( std::dynamic_pointer_cast< ephemerides::SimpleRotationalEphemeris >( currentBody->getRotationalEphemeris( ) ) == nullptr )
             {
                 std::string errorMessage = "Warning, body's rotation model is not simple when making position w.r.t. pole position partial";
                 throw std::runtime_error( errorMessage );
-=======
-        // Create rotation matrix partial object
-        rotationMatrixPartial = std::make_shared< RotationMatrixPartialWrtPoleOrientation >(
-                    std::dynamic_pointer_cast< SimpleRotationalEphemeris>( currentBody->getRotationalEphemeris( ) ) );
-        break;
-
-    case estimatable_parameters::periodic_spin_variation:
-
-        if( std::dynamic_pointer_cast< ephemerides::PlanetaryRotationModel >(
-                    currentBody->getRotationalEphemeris() ) == nullptr ){
-            std::string errorMessage = "Warning, body's rotation model is not a full planetary rotational model when making"
-                                       "position w.r.t. periodic spin variation partial";
-            throw std::runtime_error( errorMessage );
-        }
-
-        // Create rotation matrix partial object
-        rotationMatrixPartial = std::make_shared< RotationMatrixPartialWrtPeriodicSpinVariations >(
-                    std::dynamic_pointer_cast< PlanetaryRotationModel >( currentBody->getRotationalEphemeris() ));
-        break;
-    case estimatable_parameters::nominal_rotation_pole_position:
-
-        if( std::dynamic_pointer_cast< ephemerides::IauRotationModel >(
-                    currentBody->getRotationalEphemeris() ) == nullptr ){
-            std::string errorMessage = "Warning, body's rotation model is not an IAU rotational model when making"
-                                       "position w.r.t. nominal pole position partial";
-            throw std::runtime_error( errorMessage );
-        }
-
-        // Create rotation matrix partial object
-        rotationMatrixPartial = std::make_shared< RotationMatrixPartialWrtNominalPolePosition >(
-                    std::dynamic_pointer_cast< IauRotationModel >( currentBody->getRotationalEphemeris() ));
-        break;
-
-    case estimatable_parameters::rotation_pole_position_rate:
-
-        if( std::dynamic_pointer_cast< ephemerides::IauRotationModel >(
-                    currentBody->getRotationalEphemeris() ) == nullptr ){
-            std::string errorMessage = "Warning, body's rotation model is not an IAU rotational model when making"
-                                       "position w.r.t. pole position rate partial";
-            throw std::runtime_error( errorMessage );
-        }
-
-        // Create rotation matrix partial object
-        rotationMatrixPartial = std::make_shared< RotationMatrixPartialWrtPolePositionRate >(
-                    std::dynamic_pointer_cast< IauRotationModel >( currentBody->getRotationalEphemeris() ));
-        break;
-
-    case estimatable_parameters::polar_motion_amplitude:
-
-        if( std::dynamic_pointer_cast< ephemerides::PlanetaryRotationModel >(
-                    currentBody->getRotationalEphemeris() ) == nullptr ){
-            std::string errorMessage = "Warning, body's rotation model is not a full planetary rotational model when making"
-                                       "position w.r.t. polar motion amplitude partial";
-            throw std::runtime_error( errorMessage );
-        }
-        else{
-
-            if ( std::dynamic_pointer_cast< ephemerides::PlanetaryRotationModel >( currentBody->getRotationalEphemeris() )
-                 ->getPlanetaryOrientationAngleCalculator()->getXpolarMotionCoefficients().size()
-                 != std::dynamic_pointer_cast< ephemerides::PlanetaryRotationModel >( currentBody->getRotationalEphemeris() )
-                 ->getPlanetaryOrientationAngleCalculator()->getYpolarMotionCoefficients().size() ){
-
-                throw std::runtime_error( "Error, unconsistent sizes when comparing x and y polar motion"
-                                          "amplitude coefficients." );
->>>>>>> 9e4150c4
             }
 
             // Create rotation matrix partial object
@@ -579,6 +513,33 @@
             }
 
             break;
+        case estimatable_parameters::nominal_rotation_pole_position:
+
+            if( std::dynamic_pointer_cast< ephemerides::IauRotationModel >(
+                currentBody->getRotationalEphemeris() ) == nullptr ){
+                std::string errorMessage = "Warning, body's rotation model is not an IAU rotational model when making"
+                                           "position w.r.t. nominal pole position partial";
+                throw std::runtime_error( errorMessage );
+            }
+
+            // Create rotation matrix partial object
+            rotationMatrixPartial = std::make_shared< RotationMatrixPartialWrtNominalPolePosition >(
+                std::dynamic_pointer_cast< IauRotationModel >( currentBody->getRotationalEphemeris() ));
+            break;
+
+        case estimatable_parameters::rotation_pole_position_rate:
+
+            if( std::dynamic_pointer_cast< ephemerides::IauRotationModel >(
+                currentBody->getRotationalEphemeris() ) == nullptr ){
+                std::string errorMessage = "Warning, body's rotation model is not an IAU rotational model when making"
+                                           "position w.r.t. pole position rate partial";
+                throw std::runtime_error( errorMessage );
+            }
+
+            // Create rotation matrix partial object
+            rotationMatrixPartial = std::make_shared< RotationMatrixPartialWrtPolePositionRate >(
+                std::dynamic_pointer_cast< IauRotationModel >( currentBody->getRotationalEphemeris() ));
+            break;
         default:
             std::string errorMessage = "Warning, rotation matrix partial not implemented for parameter " +
                     std::to_string( parameterToEstimate->getParameterName( ).first );
