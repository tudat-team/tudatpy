--- conflicted
+++ resolved
@@ -560,42 +560,30 @@
                                                                                   planetaryRotationModelSettings->getTargetFrame( ) );
             }
 
-<<<<<<< HEAD
-            break;
-=======
-        break;
-    }
-    case iau_rotation_model:
-    {
-        std::shared_ptr< IauRotationModelSettings > iauRotationModelSettings =
+            break;
+        }
+        case iau_rotation_model:
+        {
+            std::shared_ptr< IauRotationModelSettings > iauRotationModelSettings =
                 std::dynamic_pointer_cast< IauRotationModelSettings >( rotationModelSettings );
-        if( iauRotationModelSettings == nullptr )
-        {
-            throw std::runtime_error( "Error, expected IAU rotation model settings for " + body );
-        }
-        else
-        {
-            rotationalEphemeris = std::make_shared< IauRotationModel >(
-                        iauRotationModelSettings->getOriginalFrame( ),
-                        iauRotationModelSettings->getTargetFrame( ),
-                        iauRotationModelSettings->nominalMeridian_,
-                        iauRotationModelSettings->nominalPole_,
-                        iauRotationModelSettings->rotationRate_,
-                        iauRotationModelSettings->polePrecession_,
-                        iauRotationModelSettings->meridianPeriodicTerms_,
-                        iauRotationModelSettings->polePeriodicTerms_ );
-        }
-
-        break;
-    }
-    case synchronous_rotation_model:
-    {
-        std::shared_ptr< SynchronousRotationModelSettings > synchronousRotationSettings =
-                std::dynamic_pointer_cast< SynchronousRotationModelSettings >( rotationModelSettings );
-        if( synchronousRotationSettings == NULL )
-        {
-            throw std::runtime_error( "Error, expected synchronous rotation model settings for " + body );
->>>>>>> 4a4be869
+            if( iauRotationModelSettings == nullptr )
+            {
+                throw std::runtime_error( "Error, expected IAU rotation model settings for " + body );
+            }
+            else
+            {
+                rotationalEphemeris = std::make_shared< IauRotationModel >(
+                    iauRotationModelSettings->getOriginalFrame( ),
+                    iauRotationModelSettings->getTargetFrame( ),
+                    iauRotationModelSettings->nominalMeridian_,
+                    iauRotationModelSettings->nominalPole_,
+                    iauRotationModelSettings->rotationRate_,
+                    iauRotationModelSettings->polePrecession_,
+                    iauRotationModelSettings->meridianPeriodicTerms_,
+                    iauRotationModelSettings->polePeriodicTerms_ );
+            }
+
+            break;
         }
         case synchronous_rotation_model: {
             std::shared_ptr< SynchronousRotationModelSettings > synchronousRotationSettings =
