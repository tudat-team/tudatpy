#include "tudat/math/basic/coordinateConversions.h"
#include "tudat/math/basic/mathematicalConstants.h"

/*    Copyright (c) 2010-2019, Delft University of Technology
 *    All rigths reserved
 *
 *    This file is part of the Tudat. Redistribution and use in source and
 *    binary forms, with or without modification, are permitted exclusively
 *    under the terms of the Modified BSD license. You should have received
 *    a copy of the license with this file. If not, please or visit:
 *    http://tudat.tudelft.nl/LICENSE.
 */

#include "tudat/astro/basic_astro/sphericalBodyShapeModel.h"
#include "tudat/astro/basic_astro/oblateSpheroidBodyShapeModel.h"
#include "tudat/astro/ground_stations/groundStationState.h"
#include "tudat/astro/reference_frames/referenceFrameTransformations.h"

namespace tudat
{

namespace ground_stations
{

//! Function to generate unit vectors of topocentric frame.
std::vector< Eigen::Vector3d > getGeocentricLocalUnitVectors(
            const Eigen::Matrix3d& toPlanetFixedFrameMatrix )
{
    std::vector< Eigen::Vector3d > geocentricUnitVectors;
    geocentricUnitVectors.reserve( 3 );
    geocentricUnitVectors[ 0 ] = toPlanetFixedFrameMatrix.block( 0, 0, 3, 1 );
    geocentricUnitVectors[ 1 ] = toPlanetFixedFrameMatrix.block( 0, 1, 3, 1 );
    geocentricUnitVectors[ 2 ] = toPlanetFixedFrameMatrix.block( 0, 2, 3, 1 );
    return geocentricUnitVectors;
}


//! Function to generate unit vectors of topocentric frame.
std::vector< Eigen::Vector3d > getGeocentricLocalUnitVectors(
        const double latitude, const double longitude )
{
    return getGeocentricLocalUnitVectors(
                Eigen::Matrix3d( reference_frames::getEnuLocalVerticalToRotatingPlanetocentricFrameTransformationQuaternion(
                                 longitude, latitude ) ) );
}

//! Constructor
GroundStationState::GroundStationState(
        const Eigen::Vector3d stationPosition,
        const coordinate_conversions::PositionElementTypes inputElementType,
        const std::shared_ptr< basic_astrodynamics::BodyShapeModel > bodySurface ):
    bodySurface_( bodySurface )
{
    resetGroundStationPositionAtEpoch( stationPosition, inputElementType );
}

//! Function to obtain the Cartesian state of the ground station in the local frame at a given time.
Eigen::Vector6d GroundStationState::getCartesianStateInTime(
        const double secondsSinceEpoch,
        const double inputReferenceEpoch )
{
    return ( Eigen::Vector6d( ) << cartesianPosition_, Eigen::Vector3d::Zero( ) ).finished( );
}

//! Function to (re)set the nominal state of the station
void GroundStationState::resetGroundStationPositionAtEpoch(
                const Eigen::Vector3d stationPosition,
                const coordinate_conversions::PositionElementTypes inputElementType )
{
    using namespace coordinate_conversions;
    using mathematical_constants::PI;

    // Set Cartesian and spherical position
    cartesianPosition_ = coordinate_conversions::convertPositionElements(
                stationPosition, inputElementType, coordinate_conversions::cartesian_position, bodySurface_ );
    sphericalPosition_ = coordinate_conversions::convertPositionElements(
                stationPosition, inputElementType, coordinate_conversions::spherical_position, bodySurface_ );

    // If possible, set geodetic position, otherwise, set to NaN.
    try
    {
        geodeticPosition = coordinate_conversions::convertPositionElements(
                    stationPosition, inputElementType, coordinate_conversions::geodetic_position, bodySurface_ );
    }
<<<<<<< HEAD
    catch( std::runtime_error& )
=======
    catch( std::runtime_error const& )

>>>>>>> b5aa6d04
    {
        geodeticPosition = Eigen::Vector3d::Constant( TUDAT_NAN );
    }

    setTransformationAndUnitVectors( );

}

//! Function to reset the rotation from the body-fixed to local topocentric frame, and associated unit vectors
void GroundStationState::setTransformationAndUnitVectors( )
{
    geocentricUnitVectors_ = getGeocentricLocalUnitVectors( getLongitude( ), getLatitude( ) );
    bodyFixedToTopocentricFrameRotation_ = getRotationQuaternionFromBodyFixedToTopocentricFrame(
                bodySurface_, getLatitude( ), getLongitude( ), cartesianPosition_  );
}

//! Function to calculate the rotation from a body-fixed to a topocentric frame.
Eigen::Quaterniond getRotationQuaternionFromBodyFixedToTopocentricFrame(
        const std::shared_ptr< basic_astrodynamics::BodyShapeModel > bodyShapeModel,
        const double geocentricLatitude,
        const double geocentricLongitude,
        const Eigen::Vector3d localPoint )
{
    // Declare unit vectors of topocentric frame, to be calculated.
    std::vector< Eigen::Vector3d > topocentricUnitVectors;

    bool isSurfaceModelRecognized = 1;

    // Identify type of body shape model
    if( std::dynamic_pointer_cast< basic_astrodynamics::SphericalBodyShapeModel >( bodyShapeModel ) != nullptr )
    {
        // For a sphere the topocentric and geocentric frames are equal.
        topocentricUnitVectors = getGeocentricLocalUnitVectors(
                    geocentricLatitude, geocentricLongitude );
    }
    else if( std::dynamic_pointer_cast< basic_astrodynamics::OblateSpheroidBodyShapeModel >( bodyShapeModel ) != nullptr )
    {
        std::shared_ptr< basic_astrodynamics::OblateSpheroidBodyShapeModel > oblateSphericalShapeModel =
                std::dynamic_pointer_cast< basic_astrodynamics::OblateSpheroidBodyShapeModel >( bodyShapeModel );

        // Calculate geodetic latitude.
        double flattening = oblateSphericalShapeModel->getFlattening( );
        double equatorialRadius = oblateSphericalShapeModel->getEquatorialRadius( );
        double geodeticLatitude = coordinate_conversions::calculateGeodeticLatitude(
                    localPoint, equatorialRadius, flattening, 1.0E-4 );

        // Calculte unit vectors of topocentric frame.
        topocentricUnitVectors = getGeocentricLocalUnitVectors( geodeticLatitude, geocentricLongitude );
    }
    else
    {
        isSurfaceModelRecognized = 0;
        throw std::runtime_error( "Error when making transformation to topocentric frame, shape model not recognized" );
    }

    // Create rotation matrix

    Eigen::Matrix3d bodyFixedToTopocentricFrame;

    if( isSurfaceModelRecognized == 1 )
    {
        bodyFixedToTopocentricFrame.block( 0, 0, 1, 3 ) = topocentricUnitVectors[ 0 ].transpose( );
        bodyFixedToTopocentricFrame.block( 1, 0, 1, 3 ) = topocentricUnitVectors[ 1 ].transpose( );
        bodyFixedToTopocentricFrame.block( 2, 0, 1, 3 ) = topocentricUnitVectors[ 2 ].transpose( );
    }
    else
    {
        bodyFixedToTopocentricFrame = Eigen::Matrix3d::Identity( );
    }



    // Convert to quaternion and return.
    return Eigen::Quaterniond( bodyFixedToTopocentricFrame );
}

}


}<|MERGE_RESOLUTION|>--- conflicted
+++ resolved
@@ -82,12 +82,7 @@
         geodeticPosition = coordinate_conversions::convertPositionElements(
                     stationPosition, inputElementType, coordinate_conversions::geodetic_position, bodySurface_ );
     }
-<<<<<<< HEAD
-    catch( std::runtime_error& )
-=======
     catch( std::runtime_error const& )
-
->>>>>>> b5aa6d04
     {
         geodeticPosition = Eigen::Vector3d::Constant( TUDAT_NAN );
     }
