--- conflicted
+++ resolved
@@ -672,40 +672,39 @@
     return sphericalPosition;
 }
 
-<<<<<<< HEAD
 Eigen::Matrix3d getRotationBetweenSatelliteFrames(
         const Eigen::Vector6d relativeInertialCartesianState,
         const SatelliteReferenceFrames originalFrame,
         const SatelliteReferenceFrames targetFrame )
 {
     Eigen::Matrix3d rotationMatrix;
-    if( !( originalFrame == global_reference_frame || targetFrame == global_reference_frame ) )
+    if ( !( originalFrame == global_reference_frame || targetFrame == global_reference_frame ))
     {
         rotationMatrix = getRotationBetweenSatelliteFrames(
-                    relativeInertialCartesianState, originalFrame, global_reference_frame ) *
-                getRotationBetweenSatelliteFrames(
-                    relativeInertialCartesianState, global_reference_frame, targetFrame );
-
-    }
-    else if( targetFrame == global_reference_frame )
+            relativeInertialCartesianState, originalFrame, global_reference_frame ) *
+                         getRotationBetweenSatelliteFrames(
+                             relativeInertialCartesianState, global_reference_frame, targetFrame );
+
+    }
+    else if ( targetFrame == global_reference_frame )
     {
         rotationMatrix = getRotationBetweenSatelliteFrames(
-                    relativeInertialCartesianState, targetFrame, originalFrame ).transpose( );
-    }
-    else if( originalFrame == global_reference_frame )
-    {
-        switch( targetFrame )
+            relativeInertialCartesianState, targetFrame, originalFrame ).transpose( );
+    }
+    else if ( originalFrame == global_reference_frame )
+    {
+        switch ( targetFrame )
         {
         case global_reference_frame:
             rotationMatrix = Eigen::Matrix3d::Identity( );
             break;
         case rsw_reference_frame:
             rotationMatrix = getInertialToRswSatelliteCenteredFrameRotationMatrix(
-                        relativeInertialCartesianState );
+                relativeInertialCartesianState );
             break;
         case tnw_reference_frame:
             rotationMatrix = getInertialToTnwRotation(
-                        relativeInertialCartesianState, true );
+                relativeInertialCartesianState, true );
             break;
         default:
             throw std::runtime_error( "Error when converting between satellite frames, target frame not recognized" );
@@ -716,8 +715,8 @@
         throw std::runtime_error( "Error when converting between satellite frames, could not parse frames." );
     }
     return rotationMatrix;
-
-=======
+}
+
 Eigen::Matrix3d getItrf2014ToArbitraryItrfRotationMatrix( const std::string& targetFrame )
 {
     double d = 0.0, r1 = 0.0, r2 = 0.0, r3 = 0.0;
@@ -1029,7 +1028,6 @@
     }
 
     return groundStationStateTargetFrame;
->>>>>>> 09333b6a
 }
 
 } // namespace reference_frames
