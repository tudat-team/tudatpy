/*    Copyright (c) 2010-2019, Delft University of Technology
 *    All rigths reserved
 *
 *    This file is part of the Tudat. Redistribution and use in source and
 *    binary forms, with or without modification, are permitted exclusively
 *    under the terms of the Modified BSD license. You should have received
 *    a copy of the license with this file. If not, please or visit:
 *    http://tudat.tudelft.nl/LICENSE.
 */

#include <boost/make_shared.hpp>
#include <memory>
#include <boost/bind/bind.hpp>
using namespace boost::placeholders;


#include "tudat/astro/aerodynamics/aerodynamics.h"
#include "tudat/astro/aerodynamics/flightConditions.h"
#include "tudat/astro/aerodynamics/standardAtmosphere.h"
#include "tudat/astro/basic_astro/oblateSpheroidBodyShapeModel.h"
#include "tudat/math/basic/mathematicalConstants.h"

namespace tudat
{

namespace aerodynamics
{


//! Constructor, sets objects and functions from which relevant environment and state variables are retrieved.
FlightConditions::FlightConditions( const std::shared_ptr< basic_astrodynamics::BodyShapeModel > shapeModel,
                  const std::shared_ptr< reference_frames::AerodynamicAngleCalculator >
                  aerodynamicAngleCalculator ):
    shapeModel_( shapeModel ),
    aerodynamicAngleCalculator_( aerodynamicAngleCalculator ),
    currentTime_( TUDAT_NAN )
{
    // Link body-state function.
    bodyCenteredPseudoBodyFixedStateFunction_ = std::bind(
                &reference_frames::AerodynamicAngleCalculator::getCurrentAirspeedBasedBodyFixedState, aerodynamicAngleCalculator_ );

    // Check if given body shape is an oblate spheroid and set geodetic latitude function if so
    if( std::dynamic_pointer_cast< basic_astrodynamics::OblateSpheroidBodyShapeModel >( shapeModel ) != nullptr )
    {
        geodeticLatitudeFunction_ = std::bind(
                    &basic_astrodynamics::OblateSpheroidBodyShapeModel::getGeodeticLatitude,
                    std::dynamic_pointer_cast< basic_astrodynamics::OblateSpheroidBodyShapeModel >( shapeModel ),
                    std::placeholders::_1, 1.0E-4 );
    }
    scalarFlightConditions_.resize( 12 );
    isScalarFlightConditionComputed_ = allScalarFlightConditionsUncomputed;
}

//! Function to update all flight conditions.
void FlightConditions::updateConditions( const double currentTime )
{

    if( !( currentTime == currentTime_ ) )
    {
        currentTime_ = currentTime;

        // Update aerodynamic angles (but not angles w.r.t. body-fixed frame).
        if( aerodynamicAngleCalculator_!= nullptr )
        {
            aerodynamicAngleCalculator_->update( currentTime, false );
        }

        // Calculate state of vehicle in global frame and corotating frame.
        currentBodyCenteredAirspeedBasedBodyFixedState_ = bodyCenteredPseudoBodyFixedStateFunction_( );

        // Update angles from aerodynamic to body-fixed frame (if relevant).
        if( aerodynamicAngleCalculator_!= nullptr )
        {
            aerodynamicAngleCalculator_->update( currentTime, true );
        }

    }
}


//! Constructor, sets objects and functions from which relevant environment and state variables are retrieved.
AtmosphericFlightConditions::AtmosphericFlightConditions(
        const std::shared_ptr< aerodynamics::AtmosphereModel > atmosphereModel,
        const std::shared_ptr< basic_astrodynamics::BodyShapeModel > shapeModel,
        const std::shared_ptr< AerodynamicCoefficientInterface > aerodynamicCoefficientInterface,
        const std::shared_ptr< reference_frames::AerodynamicAngleCalculator > aerodynamicAngleCalculator,
        const std::function< double( const std::string& ) > controlSurfaceDeflectionFunction ):
    FlightConditions( shapeModel, aerodynamicAngleCalculator ),
    atmosphereModel_( atmosphereModel ),
    aerodynamicCoefficientInterface_( aerodynamicCoefficientInterface ),
    controlSurfaceDeflectionFunction_( controlSurfaceDeflectionFunction )
{

    if(  aerodynamicAngleCalculator_== nullptr )
    {
        throw std::runtime_error( "Error when making flight conditions, angles are to be updated, but no calculator is set" );
    }
}

//! Function to set custom dependency of aerodynamic coefficients
void AtmosphericFlightConditions::setAerodynamicCoefficientsIndependentVariableFunction(
        const AerodynamicCoefficientsIndependentVariables independentVariable,
        const std::function< double( ) > coefficientDependency )
{
    if( ( independentVariable == mach_number_dependent ) ||
            ( independentVariable == angle_of_attack_dependent ) ||
            ( independentVariable == angle_of_sideslip_dependent )||
            ( independentVariable == altitude_dependent ) ||
            ( independentVariable == time_dependent ) )
    {
        throw std::runtime_error(
                    std::string( "Error when setting aerodynamic coefficient function dependency, value of parameter " ) +
                    std::to_string( independentVariable ) +
                    std::string(", will not  be used." ) );
    }
    else
    {
        customCoefficientDependencies_[ independentVariable ] = coefficientDependency;
    }
}

//! Function to update all flight conditions.
void AtmosphericFlightConditions::updateConditions( const double currentTime )
{
    if( !( currentTime == currentTime_ ) )
    {
        currentTime_ = currentTime;

        // Update aerodynamic angles (but not angles w.r.t. body-fixed frame).
        if( aerodynamicAngleCalculator_!= nullptr )
        {
            aerodynamicAngleCalculator_->update( currentTime, false );
        }

        // Calculate state of vehicle in global frame and corotating frame.
        currentBodyCenteredAirspeedBasedBodyFixedState_ = bodyCenteredPseudoBodyFixedStateFunction_( );

        updateAerodynamicCoefficientInput( );

        // Update angles from aerodynamic to body-fixed frame (if relevant).
        if( aerodynamicAngleCalculator_!= nullptr )
        {
            aerodynamicAngleCalculator_->update( currentTime, true );
            updateAerodynamicCoefficientInput( );
        }

        // Update aerodynamic coefficients.
        if( aerodynamicCoefficientInterface_ != nullptr )
        {
            aerodynamicCoefficientInterface_->updateFullCurrentCoefficients(
                        aerodynamicCoefficientIndependentVariables_, controlSurfaceAerodynamicCoefficientIndependentVariables_,
                        currentTime_ );
        }
    }
}


void AtmosphericFlightConditions::updateAtmosphereInput( )
{
    if( ( isScalarFlightConditionComputed_.at( latitude_flight_condition ) == 0 ||
          isScalarFlightConditionComputed_.at( longitude_flight_condition ) == 0 ) )
    {
        computeLatitudeAndLongitude( );
    }

    if( isScalarFlightConditionComputed_.at( altitude_flight_condition ) == 0 )
    {
        computeAltitude( );
    }
}


//! Function to (compute and) retrieve the value of an independent variable of aerodynamic coefficients
double AtmosphericFlightConditions::getAerodynamicCoefficientIndependentVariable(
        const AerodynamicCoefficientsIndependentVariables independentVariableType,
        const std::string& secondaryIdentifier )
{
    double currentIndependentVariable;
    switch( independentVariableType )
    {
    //Calculate Mach number if needed.
    case mach_number_dependent:
        currentIndependentVariable = getCurrentMachNumber( );
        break;
        //Get angle of attack if needed.
    case angle_of_attack_dependent:
        if( aerodynamicAngleCalculator_== nullptr )
        {
            throw std::runtime_error( "Error, aerodynamic angle calculator is nullptr, but require angle of attack" );
        }
        currentIndependentVariable = aerodynamicAngleCalculator_->getAerodynamicAngle(
                    reference_frames::angle_of_attack );
        break;
        //Get angle of sideslip if needed.
    case angle_of_sideslip_dependent:
        if( aerodynamicAngleCalculator_== nullptr )
        {
            throw std::runtime_error( "Error, aerodynamic angle calculator is nullptr, but require angle of sideslip" );
        }
        currentIndependentVariable = aerodynamicAngleCalculator_->getAerodynamicAngle(
                    reference_frames::angle_of_sideslip );
        break;
    case altitude_dependent:
        currentIndependentVariable = getCurrentAltitude( );
        break;
    case time_dependent:
        currentIndependentVariable = currentTime_;
        break;
    case control_surface_deflection_dependent:
    {
        try
        {
            currentIndependentVariable = controlSurfaceDeflectionFunction_( secondaryIdentifier );
        }
        catch( std::runtime_error const& )
        {
            throw std::runtime_error( "Error, control surface " + secondaryIdentifier + "not recognized when updating coefficients" );
        }
        break;
    }
    default:
        if( customCoefficientDependencies_.count( independentVariableType ) == 0 )
        {
            throw std::runtime_error( "Error, did not recognize aerodynamic coefficient dependency "
                                      + std::to_string( independentVariableType ) );
        }
        else
        {
            currentIndependentVariable = customCoefficientDependencies_.at( independentVariableType )( );
        }
    }

    return currentIndependentVariable;
}

//! Function to update the independent variables of the aerodynamic coefficient interface
void AtmosphericFlightConditions::updateAerodynamicCoefficientInput( )
{

    aerodynamicCoefficientIndependentVariables_.clear( );
    if( aerodynamicCoefficientInterface_ == nullptr )
    {
        throw std::runtime_error( "Error when calcualting aerodynamic coefficient input, no coefficient interface is defined" );
    }
    // Calculate independent variables for aerodynamic coefficients.
    for( unsigned int i = 0; i < aerodynamicCoefficientInterface_->getNumberOfIndependentVariables( ); i++ )
    {
        aerodynamicCoefficientIndependentVariables_.push_back(
                    getAerodynamicCoefficientIndependentVariable(
                        aerodynamicCoefficientInterface_->getIndependentVariableName( i ) ) );
    }

    controlSurfaceAerodynamicCoefficientIndependentVariables_.clear( );
    for( unsigned int i = 0; i < aerodynamicCoefficientInterface_->getNumberOfControlSurfaces( ); i++ )
    {
        std::string currentControlSurface = aerodynamicCoefficientInterface_->getControlSurfaceName( i );
        for( unsigned int j = 0; j < aerodynamicCoefficientInterface_->getNumberOfControlSurfaceIndependentVariables( currentControlSurface ); j++ )
        {
            controlSurfaceAerodynamicCoefficientIndependentVariables_[ currentControlSurface ].push_back(
                        getAerodynamicCoefficientIndependentVariable(
                            aerodynamicCoefficientInterface_->getControlSurfaceIndependentVariableName(
                                currentControlSurface, j ), currentControlSurface ) );
        }
    }
}

<<<<<<< HEAD

=======
>>>>>>> 2ae6c4bb
} // namespace aerodynamics

} // namespace tudat<|MERGE_RESOLUTION|>--- conflicted
+++ resolved
@@ -264,10 +264,6 @@
     }
 }
 
-<<<<<<< HEAD
-
-=======
->>>>>>> 2ae6c4bb
 } // namespace aerodynamics
 
 } // namespace tudat