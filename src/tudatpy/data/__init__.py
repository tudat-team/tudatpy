--- conflicted
+++ resolved
@@ -1,8 +1,5 @@
 from tudatpy.kernel.data import *
 from ._support import save2txt, save_time_history_to_file
 from .mission_data_downloader import LoadPDS
-<<<<<<< HEAD
 from .processTrk234 import Trk234Processor
-=======
-from . import horizons, mpc, sbdb
->>>>>>> dac6bf97
+from . import horizons, mpc, sbdb