import json
import getpass
import os
from collections import defaultdict
import numpy as np
from tudatpy.dynamics import environment, environment_setup, propagation_setup
from datetime import datetime, timedelta
import requests
import math

class SpaceTrackQuery:
    def __init__(self, username=None, password=None):
        if not username:
            username = input('space-track username: ')
        if not password:
            password = getpass.getpass('space-track password: ')

        self.username = username
        self.password = password
        self.spacetrack_url = 'https://www.space-track.org'
        self.download_tle = self.DownloadTle(self)  # Pass parent to subclass

    class DownloadTle:
        def __init__(self, parent):
            self.parent = parent  # Store reference to parent SpaceTrackQuery

            # Optionally prompt again if parent credentials aren't available
            if not self.parent.username:
                self.parent.username = input('space-track username: ')
            if not self.parent.password:
                self.parent.password = getpass.getpass('space-track password: ')

            self.username = self.parent.username
            self.password = self.parent.password
            self.spacetrack_url = self.parent.spacetrack_url

        def latest_on_orbit(self):

            """
            This function retrieves the newest propagable element set for all on-orbit objects (according to Space-Track.org)
            :return: dictionary corresponding to the downloaded json file
            """
            with requests.Session() as s:
                s.post(self.spacetrack_url+"/ajaxauth/login", json={'identity':self.username, 'password':self.password})
                response = s.get(os.path.join(self.spacetrack_url,'basicspacedata/query/class/gp/OBJECT_TYPE/PAYLOAD/decay_date/null-val/epoch/%3Enow-30/orderby/norad_cat_id/format/json'))
                json_name = "latest_on_orbit.json"

                if response.status_code == 200:
                    queried_data = response.json()
                    if os.path.exists(json_name):
                        os.remove(json_name)
                    json_data = queried_data
                    with open(json_name, "w") as json_file:
                        json.dump(json_data, json_file, indent=4)
                        print(f"Data downloaded to {json_name} file.")

                else:
                    print("Failed to retrieve data from the API. Status code:", response.status_code)

            return json_data

        def descending_epoch(self, N = None):

            """
            This function retrieves the general perturbations (GP) class
            (newest SGP4 keplerian element set for each man-made earth-orbiting object tracked by the 18th Space Defense Squadron)

            :param N: Number of first N objects (optional) to download. Default is None (full catalog is downloaded).
            :return: dictionary corresponding to the downloaded json data
            """
            with requests.Session() as s:
                s.post(self.spacetrack_url+"/ajaxauth/login", json={'identity':self.username, 'password':self.password})
                if N is not None and float(N):
                    json_name = f"gp_descending_{N}.json"
                    response = s.get(os.path.join(self.spacetrack_url,f'basicspacedata/query/class/gp/OBJECT_TYPE/PAYLOAD/orderby/epoch desc/limit/{N}/format/json'))
                else:
                    json_name = f"gp_descending.json"
                    response = s.get(os.path.join(self.spacetrack_url,f'basicspacedata/query/class/gp/OBJECT_TYPE/PAYLOAD/orderby/epoch desc/format/json'))

                if response.status_code == 200:
                    queried_data = response.json()
                    if os.path.exists(json_name):
                        os.remove(json_name)
                    json_data = queried_data
                    with open(json_name, "w") as json_file:
                        json.dump(json_data, json_file, indent=4)
<<<<<<< HEAD
                        print(f"Data downloaded to {json_name} file.")
=======

                    if N != 1:
                        filtered_values = self.parent.OMMUtils.filter_tles_keep_latest_creation_from_json(self, json_name)
                        parts_json_name = json_name.split('.')[0].split('_')
                        parts_json_name[-1] = f'{len(filtered_values)}'
                        new_name = '_'.join(parts_json_name) + '.json'
                        os.system(f'mv temp_filtered_tles.json {new_name}')

                        if new_name != json_name:
                            os.system(f'rm {json_name}')
                        print(f"Data downloaded to {new_name} file.")

                        print(f"Data downloaded to {json_name} file.")

>>>>>>> da1e342c
                else:
                    print("Failed to retrieve data from the API. Status code:", response.status_code)

            return json_data

        def single_norad_id(self, norad_id, N = 1):

            """
            This function retrieves the general perturbations (GP or GP history) class
            (newest SGP4 keplerian element set for each man-made earth-orbiting object tracked by the 18th Space Defense Squadron)

            :param N: Number of N TLEs (optional) to download. Default is 1.
            :return: dictionary corresponding to the downloaded json data
            """
            filtered_dict = None
            with requests.Session() as s:
                s.post(self.spacetrack_url+"/ajaxauth/login", json={'identity':self.username, 'password':self.password})
                if N is not None and float(N):
                    json_name = f"single_{norad_id}_{N}.json"
                    if N == 1:
                        response = s.get(os.path.join(self.spacetrack_url,f'basicspacedata/query/class/gp/NORAD_CAT_ID/{norad_id}/orderby/epoch desc/limit/{N}/format/json'))
                    else:
                        response = s.get(os.path.join(self.spacetrack_url,f'basicspacedata/query/class/gp_history/NORAD_CAT_ID/{norad_id}/orderby/epoch desc/limit/{N}/format/json'))

                if response.status_code == 200:
                    queried_data = response.json()
                    if os.path.exists(json_name):
                        os.remove(json_name)
                    json_data = queried_data
                    with open(json_name, "w") as json_file:
                        json.dump(json_data, json_file, indent=4)

                    # SOMETIMES, Duplicate TLE for a given EPOCH for a given OBJECT are found in the gp_history.
                    # The following function filters the .json created above, keeping only the latest TLEs
                    # among the duplicated ones (latest creation date)

                    if N != 1:
<<<<<<< HEAD
                        filtered_dict = self.OMMUtils.filter_tles_keep_latest_creation_from_json(self, json_name)
                        parts_json_name = json_name.split('.')[0].split('_')
                        parts_json_name[-1] = f'{len(filtered_dict.values())}'
=======
                        filtered_values = self.parent.OMMUtils.filter_tles_keep_latest_creation_from_json(self, json_name)
                        parts_json_name = json_name.split('.')[0].split('_')
                        parts_json_name[-1] = f'{len(filtered_values)}'
>>>>>>> da1e342c
                        new_name = '_'.join(parts_json_name) + '.json'
                        os.system(f'mv temp_filtered_tles.json {new_name}')

                        if new_name != json_name:
                            os.system(f'rm {json_name}')
                        print(f"Data downloaded to {new_name} file.")

                else:
                    print("Failed to retrieve data from the API. Status code:", response.status_code)

            if filtered_dict:
                return filtered_dict

            return json_data

        def filtered_by_oe_dict(self, filter_oe_dict, limit=100, output_file='filtered_results.json'):

            """
            :param filter_oe_dict: dictionary containing the orbital elements as keys and the list of min and max bounds as a value
            :param limit: optional, retrieves the first N = limit objects
            :param output_file: optional, name of output file
            :return: dictionary corresponding to the downloaded filtered data
            """
            base_url = "basicspacedata/query/class/gp/OBJECT_TYPE/PAYLOAD/"
            session = requests.Session()
            session.post(self.spacetrack_url + "/ajaxauth/login", json={'identity': self.username, 'password': self.password})

            all_results = None

            for oe, bounds in filter_oe_dict.items():
                min_val = bounds[0] if len(bounds) > 0 else None
                max_val = bounds[1] if len(bounds) > 1 else None

                results_min, results_max = [], []

                if min_val is not None:
                    url_min = f"{base_url}{oe}/>{min_val}/orderby/epoch desc/limit/{limit}/format/json/"
                    resp_min = session.get(os.path.join(self.spacetrack_url, url_min))
                    if resp_min.status_code == 200:
                        results_min = resp_min.json()

                if max_val is not None:
                    url_max = f"{base_url}{oe}/<{max_val}/orderby/epoch desc/limit/{limit}/format/json"
                    resp_max = session.get(os.path.join(self.spacetrack_url, url_max))
                    if resp_max.status_code == 200:
                        results_max = resp_max.json()

                if min_val is not None and max_val is not None:
                    ids_min = set(obj['NORAD_CAT_ID'] for obj in results_min)
                    ids_max = set(obj['NORAD_CAT_ID'] for obj in results_max)
                    common_ids = ids_min.intersection(ids_max)
                    filtered = [obj for obj in results_min if obj['NORAD_CAT_ID'] in common_ids]
                elif min_val is not None:
                    filtered = results_min
                else:
                    filtered = results_max

                if all_results is None:
                    all_results = filtered
                else:
                    current_ids = set(obj['NORAD_CAT_ID'] for obj in filtered)
                    all_results = [obj for obj in all_results if obj['NORAD_CAT_ID'] in current_ids]

            if not all_results:
                print('No object found satisfying all user-defined filters. Exiting...\n')
                exit()

            with open(output_file, 'w') as f_out:
                json.dump([all_results], f_out, indent=4)

            return all_results



    class OMMUtils:
        def __init__(self, parent):
            self.parent = parent  # Store reference to parent SpaceTrackQuery

            # Optionally prompt again if parent credentials aren't available
            if not self.parent.username:
                self.parent.username = input('space-track username: ')
            if not self.parent.password:
                self.parent.password = getpass.getpass('space-track password: ')

            self.username = self.parent.username
            self.password = self.parent.password
            self.spacetrack_url = self.parent.spacetrack_url

        def get_norad_id_name_map(self, limit=None):
            """
            This function gives a norad_cat_id - object_name mapping of the full satcat catalogue.
            Users only need to run it once.

            :param limit [optional], limits the numbers of considered satellites.
            :return: Returns norad_id to name mapping.
            """
            with requests.Session() as s:
                s.post(self.spacetrack_url+"/ajaxauth/login", json={'identity':self.username, 'password':self.password})
                # Download satcat data
                query = f"{self.spacetrack_url}/basicspacedata/query/class/satcat/orderby/NORAD_CAT_ID/format/json"
                if limit:
                    query = f"{self.spacetrack_url}/basicspacedata/query/class/satcat/orderby/NORAD_CAT_ID/limit/{limit}/format/json"

                response = s.get(query)
                if response.status_code != 200:
                    raise RuntimeError(f"Failed to fetch data: {response.status_code}")

                data = response.json()
                map = {int(obj['NORAD_CAT_ID']): obj['OBJECT_NAME'] for obj in data if obj['OBJECT_NAME']}
                # Create the dictionary mapping
                json_name = 'norad_id_to_name.json'
                with open(json_name, "w") as f:
                    json.dump(map, f, indent=4)
                    print(f"Saved {len(map)} entries to {json_name}.")

            return map

        def filter_tles_keep_latest_creation_from_json(self, json_filename):
            """
            Reads TLE data from a JSON file, filters duplicates by EPOCH keeping
            only the latest CREATION_DATE for each unique EPOCH,
            and returns the filtered list of TLE dictionaries.

            Used within the single_norad_id function.

            :param json_filename: path to JSON file
            :return: Dictionary corresponding to the newly created json
            """
            with open(json_filename, "r") as f:
                objects_list = json.load(f)

            filtered = {}
<<<<<<< HEAD
            for i, object_ in enumerate(objects_list[0]):
                epoch = object_['EPOCH']
=======
            for i, object_ in enumerate(objects_list):
                epoch = object_['EPOCH']

>>>>>>> da1e342c
                creation_date = datetime.fromisoformat(object_['CREATION_DATE'])

                if epoch not in filtered:
                    filtered[epoch] = object_
                else:
                    print(f'Number of TLEs in the JSON file for OBJECT {object_["NORAD_CAT_ID"]}: {len(objects_list[0])}')
                    print(f'Warning: Found Duplicate TLE for EPOCH {epoch} for OBJECT {object_["NORAD_CAT_ID"]}. Keeping only the latest one...')
                    print(f'Updating JSON file accordingly...')
                    existing_creation_date = datetime.fromisoformat(filtered[epoch]['CREATION_DATE'])
                    if creation_date > existing_creation_date:
                        filtered[epoch] = object_

            with open("temp_filtered_tles.json", "w") as f_out:
                json.dump([list(filtered.values())], f_out, indent=4)

            print(f'Number of Filtered TLEs in the JSON file for OBJECT {object_["NORAD_CAT_ID"]}: {len(filtered.values())}')

<<<<<<< HEAD
            return filtered

        def get_tles(self, json_dict):

            tle_dict = defaultdict(list)
            for i,object in enumerate(json_dict):
                norad_cat_id = object['NORAD_CAT_ID']
                tle_line_1 = object['TLE_LINE1']
                tle_line_2 = object['TLE_LINE2']

                tle_dict[norad_cat_id] = (tle_line_1, tle_line_2)
=======
            return filtered.values()

        def get_tles(self, json_dict):
            tle_dict = defaultdict(list)

            if type(json_dict) is list:
                for json in json_dict:
                    norad_cat_id = json['NORAD_CAT_ID']
                    tle_line_1 = json['TLE_LINE1']
                    tle_line_2 = json['TLE_LINE2']
                    tle_dict[norad_cat_id] = (tle_line_1, tle_line_2)

            return tle_dict

        def get_tudat_keplerian_element_set(self, json_dict):

            # retrieve orbital elements from json_dict
            a = float(json_dict[0]['SEMIMAJOR_AXIS'])*1e3 # [meters]
            e =float(json_dict[0]['ECCENTRICITY'])
            i = float(json_dict[0]['INCLINATION']) * math.pi/180 # [rad]
            omega = float(json_dict[0]['ARG_OF_PERICENTER']) * math.pi/180 # [rad]
            raan = float(json_dict[0]['RA_OF_ASC_NODE']) * math.pi/180 # [rad]
            mo = float(json_dict[0]['MEAN_ANOMALY']) * math.pi/180 # [rad]
>>>>>>> da1e342c

            # Compute true anomaly from mean anomaly via Kepler's equation
            true_anomaly = self.mean_to_true_anomaly(self,mo,e)
            
            return a,e,i,omega,raan,true_anomaly

        def tle_to_TleEphemeris_object(self, tle_line_1, tle_line_2):
            object_tle = environment.Tle(tle_line_1, tle_line_2)
            ephemeris_object = environment.TleEphemeris("Earth", "J2000", object_tle, False)
            return ephemeris_object

        def get_tudat_keplerian_element_set(self, json_dict):

            # retrieve orbital elements from json_dict
            a = float(json_dict[0]['SEMIMAJOR_AXIS'])*1e3 # [meters]
            e =float(json_dict[0]['ECCENTRICITY'])
            i = float(json_dict[0]['INCLINATION']) * math.pi/180 # [rad]
            omega = float(json_dict[0]['ARG_OF_PERICENTER']) * math.pi/180 # [rad]
            raan = float(json_dict[0]['RA_OF_ASC_NODE']) * math.pi/180 # [rad]
            mo = float(json_dict[0]['MEAN_ANOMALY']) * math.pi/180 # [rad]

            # Compute true anomaly from mean anomaly via Kepler's equation
            true_anomaly = self.mean_to_true_anomaly(self,mo,e)
            
            return a,e,i,omega,raan,true_anomaly

        def tle_to_TleEphemeris_object(self, tle_line_1, tle_line_2):
            object_tle = environment.Tle(tle_line_1, tle_line_2)
            ephemeris_object = environment.TleEphemeris("Earth", "J2000", object_tle, False)
            return ephemeris_object

        def plot_earth(self, ax, radius=6378, color='lightblue', alpha=0.5, resolution=50):
            """Plot Earth as a sphere in the 3D axes."""
            u = np.linspace(0, 2 * np.pi, resolution)
            v = np.linspace(0, np.pi, resolution)
            x = radius * np.outer(np.cos(u), np.sin(v))
            y = radius * np.outer(np.sin(u), np.sin(v))
            z = radius * np.outer(np.ones(np.size(u)), np.cos(v))
            ax.plot_surface(x, y, z, rstride=1, cstride=1, color=color, alpha=alpha, edgecolor='none')

        def get_tle_reference_epoch(self, tle_line_1):

            """
            Extracts and converts the epoch from TLE line 1 to a UTC datetime object.

            Parameters:
                tle_line1 (str): The first line of a TLE string.

            Returns:
                datetime: The epoch in UTC.
            """

            year_str = tle_line_1[18:20]
            day_str = tle_line_1[20:32]

            # Convert to full year
            year = int(year_str)
            year += 2000 if year < 57 else 1900

            # Convert fractional day to datetime
            day_of_year = float(day_str)

            # add n = day_of_year days to 1st of january of that year, then subtract one.
            epoch = datetime(year, 1, 1) + timedelta(days=day_of_year - 1)

            return epoch

        def mean_to_true_anomaly(self, mo, e, tol=1e-8, max_iter=100):
            """
            Convert mean anomaly M to true anomaly ν for elliptical orbits (solving Kepler's equation).

            Parameters:
                M : float
                    Mean anomaly (radians)
                e : float
                    Eccentricity (0 <= e < 1)
                tol : float
                    Tolerance for Newton-Raphson iteration
                max_iter : int
                    Maximum number of iterations

            Returns:
                ν : float
                    True anomaly (radians)
            """
            # Solve Kepler's Equation: M = E - e*sin(E)
            E = mo if e < 0.8 else np.pi  # Initial guess
            for _ in range(max_iter):
                f = E - e * np.sin(E) - mo
                f_prime = 1 - e * np.cos(E)
                E_new = E - f / f_prime
                if abs(E_new - E) < tol:
                    break
                E = E_new
            else:
                raise RuntimeError("Kepler's equation did not converge.")

            # Convert eccentric anomaly to true anomaly
            ν = 2 * np.arctan2(
                np.sqrt(1 + e) * np.sin(E / 2),
                np.sqrt(1 - e) * np.cos(E / 2)
            )
            return ν<|MERGE_RESOLUTION|>--- conflicted
+++ resolved
@@ -84,9 +84,6 @@
                     json_data = queried_data
                     with open(json_name, "w") as json_file:
                         json.dump(json_data, json_file, indent=4)
-<<<<<<< HEAD
-                        print(f"Data downloaded to {json_name} file.")
-=======
 
                     if N != 1:
                         filtered_values = self.parent.OMMUtils.filter_tles_keep_latest_creation_from_json(self, json_name)
@@ -101,7 +98,6 @@
 
                         print(f"Data downloaded to {json_name} file.")
 
->>>>>>> da1e342c
                 else:
                     print("Failed to retrieve data from the API. Status code:", response.status_code)
 
@@ -139,15 +135,9 @@
                     # among the duplicated ones (latest creation date)
 
                     if N != 1:
-<<<<<<< HEAD
-                        filtered_dict = self.OMMUtils.filter_tles_keep_latest_creation_from_json(self, json_name)
-                        parts_json_name = json_name.split('.')[0].split('_')
-                        parts_json_name[-1] = f'{len(filtered_dict.values())}'
-=======
                         filtered_values = self.parent.OMMUtils.filter_tles_keep_latest_creation_from_json(self, json_name)
                         parts_json_name = json_name.split('.')[0].split('_')
                         parts_json_name[-1] = f'{len(filtered_values)}'
->>>>>>> da1e342c
                         new_name = '_'.join(parts_json_name) + '.json'
                         os.system(f'mv temp_filtered_tles.json {new_name}')
 
@@ -280,14 +270,9 @@
                 objects_list = json.load(f)
 
             filtered = {}
-<<<<<<< HEAD
-            for i, object_ in enumerate(objects_list[0]):
-                epoch = object_['EPOCH']
-=======
             for i, object_ in enumerate(objects_list):
                 epoch = object_['EPOCH']
 
->>>>>>> da1e342c
                 creation_date = datetime.fromisoformat(object_['CREATION_DATE'])
 
                 if epoch not in filtered:
@@ -305,19 +290,6 @@
 
             print(f'Number of Filtered TLEs in the JSON file for OBJECT {object_["NORAD_CAT_ID"]}: {len(filtered.values())}')
 
-<<<<<<< HEAD
-            return filtered
-
-        def get_tles(self, json_dict):
-
-            tle_dict = defaultdict(list)
-            for i,object in enumerate(json_dict):
-                norad_cat_id = object['NORAD_CAT_ID']
-                tle_line_1 = object['TLE_LINE1']
-                tle_line_2 = object['TLE_LINE2']
-
-                tle_dict[norad_cat_id] = (tle_line_1, tle_line_2)
-=======
             return filtered.values()
 
         def get_tles(self, json_dict):
@@ -331,27 +303,6 @@
                     tle_dict[norad_cat_id] = (tle_line_1, tle_line_2)
 
             return tle_dict
-
-        def get_tudat_keplerian_element_set(self, json_dict):
-
-            # retrieve orbital elements from json_dict
-            a = float(json_dict[0]['SEMIMAJOR_AXIS'])*1e3 # [meters]
-            e =float(json_dict[0]['ECCENTRICITY'])
-            i = float(json_dict[0]['INCLINATION']) * math.pi/180 # [rad]
-            omega = float(json_dict[0]['ARG_OF_PERICENTER']) * math.pi/180 # [rad]
-            raan = float(json_dict[0]['RA_OF_ASC_NODE']) * math.pi/180 # [rad]
-            mo = float(json_dict[0]['MEAN_ANOMALY']) * math.pi/180 # [rad]
->>>>>>> da1e342c
-
-            # Compute true anomaly from mean anomaly via Kepler's equation
-            true_anomaly = self.mean_to_true_anomaly(self,mo,e)
-            
-            return a,e,i,omega,raan,true_anomaly
-
-        def tle_to_TleEphemeris_object(self, tle_line_1, tle_line_2):
-            object_tle = environment.Tle(tle_line_1, tle_line_2)
-            ephemeris_object = environment.TleEphemeris("Earth", "J2000", object_tle, False)
-            return ephemeris_object
 
         def get_tudat_keplerian_element_set(self, json_dict):
 
