--- conflicted
+++ resolved
@@ -534,13 +534,26 @@
            py::arg( "data_level" ) = "1b",
            R"doc(No documentation available.)doc" );
 
-<<<<<<< HEAD
-    m.def("set_estrack_weather_data_in_ground_stations",
-           py::overload_cast< tudat::simulation_setup::SystemOfBodies &,
-                  const std::vector< std::string > &,
-                  const std::string,
-                  std::shared_ptr< tudat::interpolators::InterpolatorSettings >,
-                  const std::string & >( &tio::setEstrackWeatherDataInGroundStation ),
+    m.def( "read_ifms_file",
+           &tio::readIfmsFile,
+           py::arg( "file_name" ),
+           py::arg( "apply_tropospheric_correction" ) = true,
+           R"doc(Load contents of IFMS file into object
+
+           The keys of the dictionary represent the different columns of the IFMS file, and their values are lists with all the values in the associated column as strings.
+
+           Two of the columns of an IFMS file contain, respectively, the Doppler averaged frequency and a tropospheric correction for the station. When the `apply_tropospheric_correction` option is set to true, the content of the first column is modified by subtracting the values in the second.
+
+           :param file_name: String representing the path to the file to be loaded
+           :param apply_tropospheric_correction: Whether to modify the averaged Doppler frequency as described above (Default: True)
+           :return ifms_contents: Dictionary with contents of the IFMS file as lists of strings
+           )doc" );
+    m.def( "set_estrack_weather_data_in_ground_stations",
+           py::overload_cast< tudat::simulation_setup::SystemOfBodies&,
+                              const std::vector< std::string >&,
+                              const std::string,
+                              std::shared_ptr< tudat::interpolators::InterpolatorSettings >,
+                              const std::string& >( &tio::setEstrackWeatherDataInGroundStation ),
 
            py::arg( "bodies" ),
            py::arg( "weather_file_names" ),
@@ -548,23 +561,6 @@
            py::arg( "interpolator_settings" ) = tudat::interpolators::cubicSplineInterpolation( ),
            py::arg( "body_with_ground_stations_name" ) = "Earth",
            R"doc(No documentation available.)doc" );
-
-=======
-    m.def( "read_ifms_file",
-           &tio::readIfmsFile,
-           py::arg( "file_name" ),
-           py::arg( "apply_tropospheric_correction" ) = true,
-           R"doc(Load contents of IFMS file into object
-
-           The keys of the dictionary represent the different columns of the IFMS file, and their values are lists with all the values in the associated column as strings.
-
-           Two of the columns of an IFMS file contain, respectively, the Doppler averaged frequency and a tropospheric correction for the station. When the `apply_tropospheric_correction` option is set to true, the content of the first column is modified by subtracting the values in the second.
-
-           :param file_name: String representing the path to the file to be loaded
-           :param apply_tropospheric_correction: Whether to modify the averaged Doppler frequency as described above (Default: True)
-           :return ifms_contents: Dictionary with contents of the IFMS file as lists of strings
-           )doc" );
->>>>>>> fcce60a3
 };
 
 }  // namespace data
