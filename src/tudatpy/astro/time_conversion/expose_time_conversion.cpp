--- conflicted
+++ resolved
@@ -140,54 +140,30 @@
  * Leap seconds as per the latest SOFA package
 
  )doc" )
-<<<<<<< HEAD
-            .def( "convert_time_object",
-                  &teo::TerrestrialTimeScaleConverter::getCurrentTime< TIME_TYPE >,
-=======
             .def( "convert_time",
                   &teo::TerrestrialTimeScaleConverter::getCurrentTime< double >,
->>>>>>> e61170a1
                   py::arg( "input_scale" ),
                   py::arg( "output_scale" ),
                   py::arg( "input_value" ),
                   py::arg( "earth_fixed_position" ) = Eigen::Vector3d::Zero( ) )
-<<<<<<< HEAD
-            .def(
-                    "convert_time",
-                    []( teo::TerrestrialTimeScaleConverter& converter,
-                        const tba::TimeScales input_scale,
-                        const tba::TimeScales output_scale,
-                        const TIME_TYPE& input_value,
-                        const Eigen::Vector3d& earth_fixed_position = Eigen::Vector3d::Zero( ) ) {
-                        // Call getCurrentTime and explicitly convert to double
-                        return static_cast< double >(
-                                converter.getCurrentTime< TIME_TYPE >( input_scale, output_scale, input_value, earth_fixed_position )
-                                        .getSeconds< double >( ) );
-                    },
-                    py::arg( "input_scale" ),
-                    py::arg( "output_scale" ),
-                    py::arg( "input_value" ),
-                    py::arg( "earth_fixed_position" ) = Eigen::Vector3d::Zero( ) )
-=======
-        .def( "convert_time_object",
-              &teo::TerrestrialTimeScaleConverter::getCurrentTime< Time >,
-              py::arg( "input_scale" ),
-              py::arg( "output_scale" ),
-              py::arg( "input_value" ),
-              py::arg( "earth_fixed_position" ) = Eigen::Vector3d::Zero( ) )
->>>>>>> e61170a1
+            .def( "convert_time_object",
+                  &teo::TerrestrialTimeScaleConverter::getCurrentTime< Time >,
+                  py::arg( "input_scale" ),
+                  py::arg( "output_scale" ),
+                  py::arg( "input_value" ),
+                  py::arg( "earth_fixed_position" ) = Eigen::Vector3d::Zero( ) )
             .def( "get_time_difference",
                   &teo::TerrestrialTimeScaleConverter::getCurrentTimeDifference< double >,
                   py::arg( "input_scale" ),
                   py::arg( "output_scale" ),
                   py::arg( "input_value" ),
                   py::arg( "earth_fixed_position" ) = Eigen::Vector3d::Zero( ) )
-        .def( "get_time_object_difference",
-              &teo::TerrestrialTimeScaleConverter::getCurrentTimeDifference< Time >,
-              py::arg( "input_scale" ),
-              py::arg( "output_scale" ),
-              py::arg( "input_value" ),
-              py::arg( "earth_fixed_position" ) = Eigen::Vector3d::Zero( ) );
+            .def( "get_time_object_difference",
+                  &teo::TerrestrialTimeScaleConverter::getCurrentTimeDifference< Time >,
+                  py::arg( "input_scale" ),
+                  py::arg( "output_scale" ),
+                  py::arg( "input_value" ),
+                  py::arg( "earth_fixed_position" ) = Eigen::Vector3d::Zero( ) );
 
     py::class_< tba::DateTime >( m, "DateTime", R"doc(
 
@@ -382,9 +358,9 @@
 
 
  )doc" )
-        .def( "epoch_time_object",
-              &tba::DateTime::epoch< tudat::Tudat >,
-              R"doc(
+            .def( "epoch_time_object",
+                  &tba::DateTime::epoch< tudat::Time >,
+                  R"doc(
 
  )doc" )
             .def( "to_epoch",
@@ -401,26 +377,9 @@
 
 
  )doc" )
-<<<<<<< HEAD
             .def( "to_epoch_time_object",
                   &tba::DateTime::epoch< Time >,
                   R"doc(
-
- Function to get the epoch in seconds since J2000 for the current date and time
-
-
- Returns
- -------
- Time
-     Current epoch in seconds since J2000 as numerical_simulation.Time object
-
-
-
-=======
-        .def( "to_epoch_time_object",
-              &tba::DateTime::epoch< Time >,
-              R"doc(
->>>>>>> e61170a1
 
 
  )doc" )
@@ -622,10 +581,10 @@
      print(dt) # prints 2025-01-01 00:00:00.000000000000000
                          
                          )doc" )
-        .def_static( "from_epoch_time_object",
-                     &tba::DateTime::fromTime< tudat::Time >,
-                     py::arg( "epoch" ),
-                     R"doc(
+            .def_static( "from_epoch_time_object",
+                         &tba::DateTime::fromTime< tudat::Time >,
+                         py::arg( "epoch" ),
+                         R"doc(
 
 
                          )doc" )
