/*    Copyright (c) 2010-2018, Delft University of Technology
 *    All rights reserved
 *
 *    This file is part of the Tudat. Redistribution and use in source and
 *    binary forms, with or without modification, are permitted exclusively
 *    under the terms of the Modified BSD license. You should have received
 *    a copy of the license with this file. If not, please or visit:
 *    http://tudat.tudelft.nl/LICENSE.
 */
#define PYBIND11_DETAILED_ERROR_MESSAGES
#include "expose_root_finders.h"

#include <pybind11/pybind11.h>

#include "tudat/math/root_finders.h"

namespace py = pybind11;
namespace trf = tudat::root_finders;

namespace tudatpy
{
namespace math
{

namespace root_finders
{

void expose_root_finders( py::module &m )
{
    /*
     *
     *
     *  root_finders
     *  ├── bisection.h
     *  ├── createRootFinder.h
     *  ├── halleyRootFinder.h
     *  ├── newtonRaphson.h
     *  ├── rootFinder.h
     *  ├── secantRootFinder.h
     *  └── terminationConditions.h
     *
     */

    py::enum_< trf::MaximumIterationHandling >( m,
                                                "MaximumIterationHandling",
                                                R"doc(

Enumeration of types of behaviour to be used when the convergence criterion on maximum number of iterations is reached.





      )doc" )
            .value( "accept_result",
                    trf::MaximumIterationHandling::accept_result,
                    R"doc(

The program will accept the root at the final iteration, without any additional output.

)doc" )
            .value( "accept_result_with_warning",
                    trf::MaximumIterationHandling::accept_result_with_warning,
                    R"doc(

The program will accept the root at the final iteration, but will print a warning to the terminal that the root finder may not have converged.

      )doc" )
            .value( "throw_exception",
                    trf::MaximumIterationHandling::throw_exception,
                    R"doc(
<<<<<<< HEAD
The program will not accept the root at the final iteration, and will throw a :class:`~tudatpy.exceptions.MaximumIterationsExceededError` error.
      )doc" )
=======

The program will not accept the root at the final iteration, and will throw an exception.

)doc" )
>>>>>>> 0869ade0
            .export_values( );

    py::class_< trf::RootFinder< double >, std::shared_ptr< trf::RootFinder< double > > >(
            m, "RootFinderCore" );

    py::class_< trf::NewtonRaphson< double >,
                std::shared_ptr< trf::NewtonRaphson< double > >,
                trf::RootFinder< double > >( m, "NewtonRaphsonCore" )
            .def( py::init< const double, const unsigned int >( ),
                  py::arg( "x_tol" ),
                  py::arg( "max_iter" ) );

    py::class_< trf::RootFinderSettings, std::shared_ptr< trf::RootFinderSettings > >(
            m,
            "RootFinderSettings",
            R"doc(

         Class to define settings for a root finder.





      )doc" );

    m.def( "bisection",
           &trf::bisectionRootFinderSettings,
           py::arg( "relative_variable_tolerance" ) = TUDAT_NAN,
           py::arg( "absolute_variable_tolerance" ) = TUDAT_NAN,
           py::arg( "root_function_tolerance" ) = TUDAT_NAN,
           py::arg( "maximum_iteration" ) = 1000,
           py::arg( "maximum_iteration_handling" ) = trf::throw_exception,
           R"doc(

 Function to create settings for a bisection root-finder.

 Function to create settings for a bisection root finder. This root finder approximates the root by initializing with
 two initial guesses :math:`x_{\downarrow,0}` and :math:`x_{\uparrow,0}`, for which it is required that
 :math:`f(x_{\downarrow,0}) < 0` and :math:`f(x_{\uparrow,0}) > 0`. At each iteration :math:`i`, the current guess of
 the root :math:`x_{i}` is:

 .. math::
    x_{i}=\begin{cases}
    x_{\downarrow,i}, & |f(x_{\downarrow,i})|<|f(x_{\uparrow,i})|\\
       x_{\uparrow,i}, & |f(x_{\downarrow,i})|\ge|f(x_{\uparrow,i})|
            \end{cases}

 The midpoint :math:`x_{m,i}` of :math:`x_{\downarrow,i}` and :math:`x_{\uparrow,i}` is then computed from :math:`x_{m,i}=(x_{\downarrow,i}-x_{\uparrow,i})/2`.
 Depending on the sign of :math:`f(x_{m,i})`, it then replaces either :math:`x_{\downarrow,i}` or :math:`x_{\uparrow,i}` (depending on whether
 its sign matches :math:`f(x_{\downarrow,i})` for iteration :math:`i+1` and :math:`f(x_{\uparrow,i})`), while the other point from iteration :math:`i` is retained.

 Although slow, the algorithm is ensured to converge to a root, if the two initial guesses indeed have opposite signs (if not, an exception is thrown).


 Parameters
 ----------
 relative_variable_tolerance : float, default = nan
     Relative tolerance :math:`\epsilon_{r}` (setting not used if nan)
 absolute_variable_tolerance : float, default = nan
     Relative absolute :math:`\epsilon_{a}` (setting not used if nan)
 root_function_tolerance : float, default = nan
     Root function tolerance :math:`\epsilon_{f}` (setting not used if nan)
 maximum_iteration : int, default = 1000
     Maximum number of iterations :math:`N`
 maximum_iteration_handling : MaximumIterationHandling, default = throw_exception
     Algorithm behaviour if maximum number of iterations :math:`N` is reached
 Returns
 -------
 RootFinderSettings
     Bisection root-finding settings object






     )doc" );

    m.def( "newton_raphson",
           &trf::newtonRaphsonRootFinderSettings,
           py::arg( "relative_variable_tolerance" ) = TUDAT_NAN,
           py::arg( "absolute_variable_tolerance" ) = TUDAT_NAN,
           py::arg( "root_function_tolerance" ) = TUDAT_NAN,
           py::arg( "maximum_iteration" ) = 1000,
           py::arg( "maximum_iteration_handling" ) = trf::throw_exception,
           R"doc(

 Function to create settings for a Newton-Raphson root-finder.

 Function to create settings for a bisection root finder. This root finder approximates the root by initializing with
 a single initial guesses :math:`x_{0}` and requires an analytical formulation for :math:`f(x)` and :math:`f'(x)=\frac{d}{dx}f(x)`.
 The algorithm uses the following equation to iterate:

 .. math::
    x_{i+1}=x_{i}-\frac{f(x_{i})}{f'(x_{i})}


 Parameters
 ----------
 relative_variable_tolerance : float, default = nan
     Relative tolerance :math:`\epsilon_{r}` (setting not used if nan)
 absolute_variable_tolerance : float, default = nan
     Relative absolute :math:`\epsilon_{a}` (setting not used if nan)
 root_function_tolerance : float, default = nan
     Root function tolerance :math:`\epsilon_{f}` (setting not used if nan)
 maximum_iteration : int, default = 1000
     Maximum number of iterations :math:`N`
 maximum_iteration_handling : MaximumIterationHandling, default = throw_exception
     Algorithm behaviour if maximum number of iterations :math:`N` is reached
 Returns
 -------
 RootFinderSettings
     Newton-Raphson root-finding settings object






     )doc" );

    m.def( "halley",
           &trf::halleyRootFinderSettings,
           py::arg( "relative_variable_tolerance" ) = TUDAT_NAN,
           py::arg( "absolute_variable_tolerance" ) = TUDAT_NAN,
           py::arg( "root_function_tolerance" ) = TUDAT_NAN,
           py::arg( "maximum_iteration" ) = 1000,
           py::arg( "maximum_iteration_handling" ) = trf::throw_exception,
           R"doc(

 Function to create settings for a Halley root-finder.

 Function to create settings for a Halley root finder. This root finder approximates the root by initializing with
 a single initial guesses :math:`x_{0}` and requires an analytical formulation for :math:`f(x)`, :math:`f'(x)=\frac{d}{dx}f(x)` and :math:`f''(x)=\frac{d^{2}}{dx^{2}}f(x)`.
 The algorithm uses the following equation to iterate:

 .. math::
    x_{i+1}=x_{i}-\frac{2f(x_{i})f'(x_{i})}{2(f'(x_{i}))^{2}-f(x_{i})f''(x_{i})}




 Parameters
 ----------
 relative_variable_tolerance : float, default = nan
     Relative tolerance :math:`\epsilon_{r}` (setting not used if nan)
 absolute_variable_tolerance : float, default = nan
     Relative absolute :math:`\epsilon_{a}` (setting not used if nan)
 root_function_tolerance : float, default = nan
     Root function tolerance :math:`\epsilon_{f}` (setting not used if nan)
 maximum_iteration : int, default = 1000
     Maximum number of iterations :math:`N`
 maximum_iteration_handling : MaximumIterationHandling, default = throw_exception
     Algorithm behaviour if maximum number of iterations :math:`N` is reached
 Returns
 -------
 RootFinderSettings
     Halley root-finding settings object






     )doc" );

    m.def( "secant",
           &trf::secantRootFinderSettings,
           py::arg( "relative_variable_tolerance" ) = TUDAT_NAN,
           py::arg( "absolute_variable_tolerance" ) = TUDAT_NAN,
           py::arg( "root_function_tolerance" ) = TUDAT_NAN,
           py::arg( "maximum_iteration" ) = 1000,
           py::arg( "maximum_iteration_handling" ) = trf::throw_exception,
           R"doc(

 Function to create settings for a secant method root-finder.

 Function to create settings for a root finder using the secant method. This root finder approximates the root by initializing with
 two initial guesses :math:`x_{0}` and :math:`x_{1}`. The algorithm uses the following equation to iterate:

 .. math::
    x_{i+1}=x_{i}-f(x_{i})\frac{x_{i}-x_{i-1}}{f(x_{i})-f(x_{i-1})}



 Parameters
 ----------
 relative_variable_tolerance : float, default = nan
     Relative tolerance :math:`\epsilon_{r}` (setting not used if nan)
 absolute_variable_tolerance : float, default = nan
     Relative absolute :math:`\epsilon_{a}` (setting not used if nan)
 root_function_tolerance : float, default = nan
     Root function tolerance :math:`\epsilon_{f}` (setting not used if nan)
 maximum_iteration : int, default = 1000
     Maximum number of iterations :math:`N`
 maximum_iteration_handling : MaximumIterationHandling, default = throw_exception
     Algorithm behaviour if maximum number of iterations :math:`N` is reached
 Returns
 -------
 RootFinderSettings
     Secant root-finding settings object






     )doc" );
}

}  // namespace root_finders
}  // namespace math

}  // namespace tudatpy<|MERGE_RESOLUTION|>--- conflicted
+++ resolved
@@ -69,15 +69,10 @@
             .value( "throw_exception",
                     trf::MaximumIterationHandling::throw_exception,
                     R"doc(
-<<<<<<< HEAD
+
 The program will not accept the root at the final iteration, and will throw a :class:`~tudatpy.exceptions.MaximumIterationsExceededError` error.
-      )doc" )
-=======
-
-The program will not accept the root at the final iteration, and will throw an exception.
 
 )doc" )
->>>>>>> 0869ade0
             .export_values( );
 
     py::class_< trf::RootFinder< double >, std::shared_ptr< trf::RootFinder< double > > >(
