import numpy as np
from tudatpy.math import interpolators
# from tudatpy.dynamics.propagation_setup import propagator
import os
from typing import Union, TYPE_CHECKING, Callable

# if TYPE_CHECKING:
#     from ..dynamics.propagation_setup import propagator


def result2array(result: dict[float, np.ndarray]):
    """Initial prototype function to convert dict result from DynamicsSimulator

    The `state_history` and `dependent_history` retrieved from classes
    deriving from the :class:`~tudatpy.dynamics.simulator.SingleArcSimulator`
    return these time series as a mapping illustrated by:

    .. code-block:: python

        state_history = {
            t[0]: np.array([pos_x[0], pos_y[0], pos_z[0], vel_x[0], vel_y[0], vel_z[0]]),
            t[1]: np.array([pos_x[1], pos_y[1], pos_z[1], vel_x[1], vel_y[1], vel_z[1]]),
            t[2]: np.array([pos_x[2], pos_y[2], pos_z[2], vel_x[2], vel_y[2], vel_z[2]]),
            # ... clipped
            t[-1]: np.array([pos_x[-1], pos_y[-1], pos_z[-1], vel_x[-1], vel_y[-1], vel_z[-1]]),
        }

    `result2array` is a utility function to convert the above into the
    more conventional :class:`numpy.ndarray` as illustrated by:

    .. code-block:: python

        states_array = np.array([
            [t[0], pos_x[0], pos_y[0], pos_z[0], vel_x[0], vel_y[0], vel_z[0]],
            [t[1], pos_x[1], pos_y[1], pos_z[1], vel_x[1], vel_y[1], vel_z[1]],
            [t[2], pos_x[2], pos_y[2], pos_z[2], vel_x[2], vel_y[2], vel_z[2]],
            # ... clipped
            [t[-1], pos_x[-1], pos_y[-1], pos_z[-1], vel_x[-1], vel_y[-1], vel_z[-1]],
        ])

    Parameters
    ----------
    result : Dict[float, numpy.ndarray]
        Dictionary mapping the simulation time steps to the propagated
        state time series.

    Returns
    -------
    array : numpy.ndarray
        Array of converted results. First column is time.

    """
    # Convert dict_values into list before stacking them.
    dict_values_list = list(result.values())

    # Stack to form m x 6 array of independent variables.
    independent_array = np.vstack(dict_values_list)

    # Get time list from dict.
    dict_keys_list = result.keys()

    # Convert time list to array and result to m X 1
    time_array = np.array(list(dict_keys_list)).reshape(-1, 1)

    # Stack horizontally and return.
    return np.hstack((time_array, independent_array))


def compare_results(
    baseline_results: dict[float, np.ndarray],
    new_results: dict[float, np.ndarray],
    difference_epochs: list[float],
):
    """Compare the results of a baseline simulation with the results of a new different simulation.

    This uses a 8th-order Lagrange interpolator to compute the difference in state of the two simulations at specified epochs.
    Alternatively, the dependent variables can be input instead of the states, to compute the difference in dependent variables at these epochs.

    Parameters
    ----------
    baseline_results : Dict[float, numpy.ndarray]
        Dictionary mapping the simulation time steps to the propagated state time series of the baseline simulation.
    new_results : Dict[float, numpy.ndarray]
        Dictionary mapping the simulation time steps to the propagated state time series of a new simulation different from the baseline.
    difference_epochs : numpy.array or list
        Array containing the epochs at which to compute the difference between the results from the distinct simulations.

    Returns
    -------
    results_comparison :  Dict[float, numpy.ndarray]
        Dictionary with difference_epochs as keys, and values corresponding to the difference between the baseline results and the new results.

    Examples
    --------
    .. code-block:: python

        # Create a first orbital simulation around Earth
        simulation_baseline = SingleArcSimulator(..., integrator_settings, ...)
        # Extract the simulation epochs for the baseline
        epochs_baseline = list(simulation_baseline.state_history.keys())

        # Create the same orbital simulation with a lower tolerance for the integrator
        simulation_faster = SingleArcSimulator(..., integrator_settings_lower_tolerance, ...)

        # Setup a list of epochs starting at the beginning of the baseline simulation and spanning 3 hours, with a timestep of 30 seconds
        compare_times = np.arange(epochs_baseline[0], epochs_baseline[0]+3*24*3600, 30)

        # Compute the difference between the two simulations
        simulations_difference = util.compare_results(simulation_baseline, simulation_faster, compare_times)
    """
    # Setup an 8th-order Lagrange interpolator
    interpolator_settings = interpolators.lagrange_interpolation(
        8, boundary_interpolation=interpolators.use_boundary_value
    )

    # Setup the interpolator for the baseline and the new simulations
    baseline_results_interpolator = (
        interpolators.create_one_dimensional_vector_interpolator(
            baseline_results, interpolator_settings
        )
    )
    new_results_interpolator = (
        interpolators.create_one_dimensional_vector_interpolator(
            new_results, interpolator_settings
        )
    )

    # Compute the different between the baseline and the new results
    results_comparison = {
        epoch: new_results_interpolator.interpolate(epoch)
        - baseline_results_interpolator.interpolate(epoch)
        for epoch in difference_epochs
    }

    # Return the difference between the results
    return results_comparison


class redirect_std:
    """Redirect any print that is sent by a noisy function by encapsulating it with this class.

    The print will successfully be redirected even if they are sent by a C++ function (or from other language).

    Exceptions that are raised will still show in the terminal as excepted.


    Parameters
    ----------
    redirect_file_path : None or string, optional, default=None
        If None, the prints are redirected to Dev Null, and are thus suppressed.
        Else, redirect_file specifies in what file the messages are saved to.
    redirect_out : Boolean, optional, default=True
        If True, redirect anything that is sent to the terminal trough the STD OUT method.
    redirect_err : Boolean, optional, default=True
        If True, redirect anything that is sent to the terminal trough the STD ERR method.

    Examples
    --------
    The following code will for instance run a single arc simulation with no print to the console.
    Any outputs that would normally be printed on the terminal are save in the file `C:/log/single_arc_log.txt`.

    .. code-block:: python

        with util.redirect_std(redirect_file_path="C:/log/single_arc_log.txt"):
            simulation_baseline = SingleArcSimulator(...)
    """

    # Class adapted from https://stackoverflow.com/q/11130156/11356694
    def __init__(
        self,
        redirect_file_path: Union[None, str] = None,
        redirect_out: bool = True,
        redirect_err: bool = True,
    ):
        # Create the file in Dev Null to dispose of the unwanted prints
        if redirect_file_path is None:
            self.null_files = os.open(os.devnull, os.O_RDWR)
        # Create the file at the specified path to redirect the print messages
        elif redirect_out or redirect_err:
            f = open(redirect_file_path, "w")
            f.close()
            self.null_files = os.open(redirect_file_path, os.O_RDWR)
        # Save the streams of the real STD OUT and STD ERR
        self.std_streams = [os.dup(1), os.dup(2)]
        # Save what STD method should be muted
        self.redirect_out, self.redirect_err = redirect_out, redirect_err

    def __enter__(self):
        # Link any print trough STD OUT to the Null pointer
        if self.redirect_out:
            os.dup2(self.null_files, 1)
        # Link any print trough STD ERR to the Null pointer
        if self.redirect_err:
            os.dup2(self.null_files, 2)

    def __exit__(self, *_):
        # Link STD OUT and ERR back to their real stream
        os.dup2(self.std_streams[0], 1), os.dup2(self.std_streams[1], 2)
        # Close all links
        for link in [self.null_files] + self.std_streams:
            os.close(link)


def pareto_optimums(
    _points: list, operator: Union[None, list[Callable]] = None
):
    """Compute Pareto optimums from a set of points.

    These points are all individually optimums, meaning that to be better in one dimension, they have to be worse in another one.

    This function also allows to specify wether each dimension (which can be seen as an optimisation objective), should be minimised or maximised.

    The set of points can indicate 2D or 3D coordinates, but can also extend to as many dimensions (and objectives) as one wants.

    Parameters
    ----------
    points : list or numpy.ndarray
        Multi-dimensional list that contains the set of points to compute Pareto optimums from.
        If the points are spread in 3D, this list should have 3 columns, and as many rows as there are points.
    operator : None or list[min or max], optional, default=None
        If None, it will be considered that the optimums are the minimums of each axis (dimension).
        Otherwise, a list of `min` or `max` functions can be passed in this input, to specify whether a point along a given dimension should be minimum or maximum to be considered optimum.

    Examples
    --------
    The following code defines a set of equispaced points in 3 dimensions, with spacing of 0.5, ranging from -0.5 to 1.

    Wether each of these points is a Pareto optimum is then computed, taking into account that an optimum is a minimum for x and y, and a maximum for z.

    Then, a 3D plot is made, showing the Pareto optimum points in green, and the other ones in red.
    The plot generated by this example code can be seen in the image below.

    .. image:: _static/pareto_optimums_test.png
       :width: 400
       :align: center

    .. code-block:: python

        # Define coordinates at which we want points
        coordinates = [-0.5, 0, 0.5, 1]
        # Assemble every possible combination of the coordinates to make the set of points
        points = np.asarray([[i, j, k] for i in coordinates for j in coordinates for k in coordinates])
        # Compute which points are Pareto Optimums, when taking the minimum for x and y, and maximum for z
        pareto_optimums = TU.pareto_optimums(points, operator=[min, min, max])
        # Create a matplotlib.pyplot figure
        fig = plt.figure()
        # Add axis with a 3D projection to the figure
        ax = fig.add_subplot(projection='3d')
        # Define a color green for the Pareto Optimums (computed as 'True'). Others are red
        color = ["green" if opti else "red" for opti in pareto_optimums]
        # Plot all points with their color
        ax.scatter(points[:,0], points[:,1], points[:,2], c=color)
        # Add axis labels
        ax.set_xlabel("x"), ax.set_ylabel("y"), ax.set_zlabel("z")
        # Show the plot
        plt.show()
    """
    points = np.asarray(_points)
    if operator is None:
        sign = np.ones(points.shape[1])
    else:
        if len(operator) != points.shape[1]:
            raise IndexError(
                "The length of the sign argument does not correspond with the number of points."
            )
        sign = np.asarray([1 if o == min else -1 for o in operator])
    points = np.asarray([p * sign for p in points])
    pareto_optimal = np.ones(points.shape[0], dtype=bool)
    for i, c in enumerate(points):
        if pareto_optimal[i]:
            pareto_optimal[pareto_optimal] = np.any(
                points[pareto_optimal] <= c, axis=1
            )
    return pareto_optimal

<<<<<<< HEAD

=======
#
>>>>>>> 8dd64356
# def split_history(
#     state_history: dict[float, np.ndarray],
#     propagator_settings: "propagator.PropagatorSettings",
# ):
#     """Split the state history into a distinct state histories for each body.
#
#     Creates a dictionnary of state histories based on the unified `state_history`
#     from the propagation of multiple bodies. Each dictionnary key contains the name of a propagated body,
#     and the value is the state history for the given propagated body.
#
#     Parameters
#     -----------
#     state_history : Dict[float, numpy.ndarray]
#         Dictionary mapping the simulation time steps to the propagated
#         state time series.
#
#     propagator_settings : tudatpy.dynamics.propagation_setup.propagator.PropagatorSettings
#         Settings used for the propagation.
#
#     Returns
#     -----------
#     state_history_book : Dict[str,[Dict[float, numpy.ndarray]]]
#         Dictionnary containing the name of the propagated body as key, and the state history as value.
#     """
#     # Get the propagated state types and names of the propagated bodies from the integrator settings.
#     integrated_type_and_body_list = (
#         propagator.get_integrated_type_and_body_list(
#             propagator_settings
#         )
#     )
#
#     # Extract the states and epochs from the state history.
#     states_list = np.asarray(list(state_history.values()))
#     epochs = list(state_history.keys())
#
#     # Loop trough the state types and bodies name to save them beforehand.
#     n_bodies, body_names = None, None
#     propagated_states_sizes = []
#     for state_type, body_list in integrated_type_and_body_list.items():
#         if n_bodies is None:
#             n_bodies = len(body_list)
#             body_names = [body_list[i][0] for i in range(n_bodies)]
#         # Get the state size for the current state type.
#         state_size = propagator.get_single_integration_size(
#             state_type
#         )
#         propagated_states_sizes.append(state_size)
#
#     # Create the empty state history book.
#     state_history_book = {
#         body_name: {epoch: [] for epoch in epochs} for body_name in body_names
#     }
#
#     # Loop through the epochs and states to fill the state history book.
#     for epoch, state in zip(epochs, states_list):
#         state_idx = 0
#         # Loop trough the state types by their propagated vector size.
#         for propagated_state_size in propagated_states_sizes:
#             # Loop trough the propagated bodies names.
#             for body_name in body_names:
#                 # Add the section of the state related to the current state type and body to the state history book.
#                 state_history_book[body_name][epoch].extend(
#                     state[state_idx : state_idx + propagated_state_size]
#                 )
#                 # Update the state index cursor.
#                 state_idx += propagated_state_size
#
#     # Return the state history book.
#     return state_history_book


def vector2matrix(flat_matrix: np.ndarray):
    """Convert a flattened matrix into a matrix.

    Following Tudat standards, a rotation matrix is returned as a nine-entry vector in the dependent variable output,
    where entry (i,j) of the matrix is stored in entry (3i+j) of the vector with i,j = 0,1,2.
    This is detailled in the :func:`~tudatpy.dynamics.propagation_setup.dependent_variable.inertial_to_body_fixed_rotation_frame` docs.

    Parameters
    -----------
    flat_matrix : numpy.ndarray
        Vector containing a flattened rotation matrix.

    Returns
    -----------
    rotation_matrix: numpy.ndarray
        Rotation matrix (3x3 orthogonal matrix).
    """
    return flat_matrix.reshape(3, 3)<|MERGE_RESOLUTION|>--- conflicted
+++ resolved
@@ -273,11 +273,6 @@
             )
     return pareto_optimal
 
-<<<<<<< HEAD
-
-=======
-#
->>>>>>> 8dd64356
 # def split_history(
 #     state_history: dict[float, np.ndarray],
 #     propagator_settings: "propagator.PropagatorSettings",
