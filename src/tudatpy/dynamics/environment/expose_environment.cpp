/*    Copyright (c) 2010-2019, Delft University of Technology
 *    All rights reserved
 *
 *    This file is part of the Tudat. Redistribution and use in source and
 *    binary forms, with or without modification, are permitted exclusively
 *    under the terms of the Modified BSD license. You should have received
 *    a copy of the license with this file. If not, please or visit:
 *    http://tudat.tudelft.nl/LICENSE.
 */
#define PYBIND11_DETAILED_ERROR_MESSAGES
#include "expose_environment.h"

#include <pybind11/chrono.h>
#include <pybind11/eigen.h>
#include <pybind11/functional.h>
#include <pybind11/numpy.h>
#include <pybind11/pybind11.h>
#include <pybind11/stl.h>

#include <tudat/astro/aerodynamics.h>
#include <tudat/astro/ephemerides.h>
#include <tudat/astro/gravitation.h>
#include <tudat/basics/deprecationWarnings.h>

#include "scalarTypes.h"

#include "tudat/astro/ground_stations/groundStation.h"
#include "tudat/simulation/environment_setup/body.h"
#include "tudat/simulation/environment_setup/createGroundStations.h"

namespace py = pybind11;
namespace tba = tudat::basic_astrodynamics;
namespace ta = tudat::aerodynamics;
namespace tr = tudat::reference_frames;
namespace te = tudat::ephemerides;
namespace teo = tudat::earth_orientation;
namespace tgs = tudat::ground_stations;
namespace tr = tudat::reference_frames;
namespace tg = tudat::gravitation;
namespace trf = tudat::reference_frames;
namespace tss = tudat::simulation_setup;
namespace ti = tudat::interpolators;
namespace tsm = tudat::system_models;
namespace tom = tudat::observation_models;
namespace tem = tudat::electromagnetism;

namespace tudat
{

namespace aerodynamics
{

double getTotalSurfaceArea( const std::shared_ptr< HypersonicLocalInclinationAnalysis > coefficientGenerator )
{
    double totalSurfaceArea = 0.0;
    for( int i = 0; i < coefficientGenerator->getNumberOfVehicleParts( ); i++ )
    {
        totalSurfaceArea += std::fabs( coefficientGenerator->getVehiclePart( i )->getTotalArea( ) );
    }
    return totalSurfaceArea;
}

//! Function that saves the vehicle mesh data used for a
//! HypersonicLocalInclinationAnalysis to a file
std::pair< std::vector< Eigen::Vector3d >, std::vector< Eigen::Vector3d > > getVehicleMesh(
        const std::shared_ptr< HypersonicLocalInclinationAnalysis > localInclinationAnalysis )
{
    std::vector< boost::multi_array< Eigen::Vector3d, 2 > > meshPoints = localInclinationAnalysis->getMeshPoints( );
    std::vector< boost::multi_array< Eigen::Vector3d, 2 > > meshSurfaceNormals = localInclinationAnalysis->getPanelSurfaceNormals( );

    //    boost::array< int, 3 > independentVariables;
    //    independentVariables[ 0 ] = 0;
    //    independentVariables[ 1 ] = 6;
    //    independentVariables[ 2 ] = 0;

    //    std::vector< std::vector< std::vector< double > > >
    //    pressureCoefficients =
    //            localInclinationAnalysis->getPressureCoefficientList(
    //            independentVariables );

    int counter = 0;
    std::vector< Eigen::Vector3d > meshPointsList;
    std::vector< Eigen::Vector3d > surfaceNormalsList;
    //    std::map< int, Eigen::Vector1d > pressureCoefficientsList;

    for( unsigned int i = 0; i < meshPoints.size( ); i++ )
    {
        for( unsigned int j = 0; j < meshPoints.at( i ).shape( )[ 0 ] - 1; j++ )
        {
            for( unsigned int k = 0; k < meshPoints.at( i ).shape( )[ 1 ] - 1; k++ )
            {
                meshPointsList.push_back( meshPoints[ i ][ j ][ k ] );
                surfaceNormalsList.push_back( meshSurfaceNormals[ i ][ j ][ k ] );
                //                pressureCoefficientsList[ counter ] =
                //                ( Eigen::Vector1d( ) <<
                //                pressureCoefficients[ i ][ j ][ k ]
                //                ).finished( );
                counter++;
            }
        }
    }

    return std::make_pair( meshPointsList, surfaceNormalsList );
}

}  // namespace aerodynamics

}  // namespace tudat

namespace tudatpy
{
namespace dynamics
{
namespace environment
{

void expose_environment( py::module& m )
{
    /*!
     **************   EPHEMERIDES  ******************
     */

    py::class_< te::Ephemeris, std::shared_ptr< te::Ephemeris > >( m, "Ephemeris", R"doc(

         Object that computes the state of a body as a function of time


         Object (typically stored inside a :class:`~Body` object) that computes the state of a body as a function of time,
         both outside of a propagation, and during a propagation if the given body's translational state is not propagated.
         Note that this object computes the state w.r.t. its own origin (defined by ``frame_origin``), which need not be the same as the global frame origin
         of the environment.





      )doc" )
            .def( "cartesian_state",
                  &te::Ephemeris::getCartesianState,
                  py::arg( "current_time" ),
                  R"doc(

         This function returns the Cartesian state (position and velocity) at the given time, w.r.t. the ``frame_origin``.


         Parameters
         ----------
         current_time : float
             Time (in seconds since J2000 in TDB time scale) at which the state is to be computed.

         Returns
         -------
         numpy.ndarray
             Requested Cartesian state





     )doc" )
            .def( "cartesian_position",
                  &te::Ephemeris::getCartesianPosition,
                  py::arg( "current_time" ),
                  R"doc(

         As ``cartesian_state``, but only the three position components


         Parameters
         ----------
         current_time : float
             Time (in seconds since J2000 in TDB time scale) at which the state is to be computed.

         Returns
         -------
         numpy.ndarray
             Requested Cartesian position





     )doc" )
            .def( "cartesian_velocity",
                  &te::Ephemeris::getCartesianVelocity,
                  py::arg( "current_time" ),
                  R"doc(

         As ``cartesian_state``, but only the three velocity components


         Parameters
         ----------
         current_time : float
             Time (in seconds since J2000 in TDB time scale) at which the state is to be computed.

         Returns
         -------
         numpy.ndarray
             Requested Cartesian velocity





     )doc" )
            .def_property_readonly( "frame_origin",
                                    &te::Ephemeris::getReferenceFrameOrigin,
                                    R"doc(

         **read-only**

         Name of the reference body/point w.r.t. which this object provides its states


         :type: str
      )doc" )
            .def_property_readonly( "frame_orientation",
                                    &te::Ephemeris::getReferenceFrameOrientation,
                                    R"doc(

         **read-only**

         Name of the frame orientation w.r.t which this object provides its states



         :type: str
      )doc" );

    py::class_< te::ConstantEphemeris, std::shared_ptr< te::ConstantEphemeris >, te::Ephemeris >( m,
                                                                                                  "ConstantEphemeris",
                                                                                                  R"doc(No documentation found.)doc" )
            .def( py::init< const std::function< Eigen::Vector6d( ) >,  //<pybind11/functional.h>,<pybind11/eigen.h>
                            const std::string&,
                            const std::string& >( ),
                  py::arg( "constant_state_function" ),
                  py::arg( "reference_frame_origin" ) = "SSB",
                  py::arg( "reference_frame_orientation" ) = "ECLIPJ2000" )
            .def( py::init< const Eigen::Vector6d,  //<pybind11/eigen.h>
                            const std::string&,
                            const std::string& >( ),
                  py::arg( "constant_state" ),
                  py::arg( "reference_frame_origin" ) = "SSB",
                  py::arg( "reference_frame_orientation" ) = "ECLIPJ2000" )
            .def( "update_constant_state",
                  &te::ConstantEphemeris::updateConstantState,
                  py::arg( "new_state" ),
                  R"doc(No documentation found.)doc" );

    py::class_< te::KeplerEphemeris, std::shared_ptr< te::KeplerEphemeris >, te::Ephemeris >( m, "KeplerEphemeris" );

    py::class_< te::MultiArcEphemeris, std::shared_ptr< te::MultiArcEphemeris >, te::Ephemeris >( m, "MultiArcEphemeris" )
            .def( py::init< const std::map< double, std::shared_ptr< te::Ephemeris > >&, const std::string&, const std::string& >( ),
                  py::arg( "single_arc_ephemerides" ),
                  py::arg( "reference_frame_origin" ) = "SSB",
                  py::arg( "reference_frame_orientation" ) = "ECLIPJ2000" );

    py::class_< te::TabulatedCartesianEphemeris< double, double >,
                std::shared_ptr< te::TabulatedCartesianEphemeris< double, double > >,
                te::Ephemeris >( m, "TabulatedEphemeris" )
            .def_property( "interpolator",
                           &te::TabulatedCartesianEphemeris< double, double >::getDynamicVectorSizeInterpolator,
                           py::overload_cast< const std::shared_ptr< ti::OneDimensionalInterpolator< double, Eigen::VectorXd > > >(
                                   &te::TabulatedCartesianEphemeris< double, double >::resetInterpolator ) );

    py::class_< te::Tle, std::shared_ptr< te::Tle > >( m, "Tle" )
            .def( py::init<  // ctor 1
                          const std::string& >( ),
                  py::arg( "lines" ) )
            .def( py::init<  // ctor 2
                          const std::string&,
                          const std::string& >( ),
                  py::arg( "line_1" ),
                  py::arg( "line_2" ) )
            .def( "get_epoch", &te::Tle::getEpoch )
            .def( "get_b_star", &te::Tle::getBStar )
            .def( "get_epoch", &te::Tle::getEpoch )
            .def( "get_inclination", &te::Tle::getInclination )
            .def( "get_right_ascension", &te::Tle::getRightAscension )
            .def( "get_eccentricity", &te::Tle::getEccentricity )
            .def( "get_arg_of_perigee", &te::Tle::getArgOfPerigee )
            .def( "get_mean_anomaly", &te::Tle::getMeanAnomaly )
            .def( "get_mean_motion", &te::Tle::getMeanMotion );

    py::class_< te::TleEphemeris, std::shared_ptr< te::TleEphemeris >, te::Ephemeris >( m, "TleEphemeris" )
            .def( py::init< const std::string&, const std::string&, const std::shared_ptr< te::Tle >, const bool >( ),
                  py::arg( "frame_origin" ) = "Earth",
                  py::arg( "frame_orientation" ) = "J2000",
                  py::arg( "tle" ) = nullptr,
                  py::arg( "use_sdp" ) = false );

    /*!
     **************   END EPHEMERIDES  ******************
     */

    py::class_< tudat::environment::IonosphereModel, std::shared_ptr< tudat::environment::IonosphereModel > >( m,
                                                                                                               "IonosphereModel",
                                                                                                               R"doc(
Base class for ionospheric models.

Provides the vertical total electron content (VTEC) in TECU (1 TECU = 1e16 e-/m²) based on geodetic position (latitude, longitude) and time.

This is the base class from which models like TabulatedIonosphereModel or GlobalIonosphereModelVtecCalculator retrieve electron content data. The model is typically stored
inside a `Body` instance and used in observation corrections or environmental queries.
)doc" );

    py::class_< ta::AtmosphereModel, std::shared_ptr< ta::AtmosphereModel > >( m,
                                                                               "AtmosphereModel",
                                                                               R"doc(

         Object that provides the atmospheric properties of the body.

         Object that provides the atmospheric properties of the body, as a function of altitude, latitude, longitude and time. Depending on the implementation, the
         this dependence may be limited to altitude-only (e.g. standard atmosphere models). This object can be accessed directly by the user to compute atmospheric properties
         outside the loop of the propagation by calling one of its member functions. During the propagation, each body undergoing aerodynamic forces has a :class:`AtmosphericFlightConditions`
         object associated with it (accessed from a boyd through :attr:`~Body.flight_condition`) that links the atmosphere model to the aerodynamic model.

     )doc" )
            .def( "get_density",
                  &ta::AtmosphereModel::getDensity,
                  py::arg( "altitude" ),
                  py::arg( "longitude" ),
                  py::arg( "latitude" ),
                  py::arg( "time" ),
                  R"doc(

         Function to compute the atmospheric freestream density at a given location.

         Parameters
         ----------
         altitude : float
             Local altitude above the body surface at which the property is to be computed
         latitude : float
             Geographic latitude (in the body-fixed frame of the body with the atmosphere) at which the property is to be computed
         longitude : float
             Geographic longitude (in the body-fixed frame of the body with the atmosphere) at which the property is to be computed
         time : astro.time_representation.Time
             Time object representing seconds since J2000 (TDB) at which the property is to be computed.

         Returns
         -------
         float
             Freestream density at the given time and location


     )doc" )
            .def( "get_pressure",
                  &ta::AtmosphereModel::getPressure,
                  py::arg( "altitude" ),
                  py::arg( "longitude" ),
                  py::arg( "latitude" ),
                  py::arg( "time" ),
                  R"doc(

         Function to compute the atmospheric freestream static pressure at a given location.

         Parameters
         ----------
         altitude : float
             Local altitude above the body surface at which the property is to be computed
         latitude : float
             Geographic latitude (in the body-fixed frame of the body with the atmosphere) at which the property is to be computed
         longitude : float
             Geographic longitude (in the body-fixed frame of the body with the atmosphere) at which the property is to be computed
         time : astro.time_representation.Time
             Time object representing seconds since J2000 (TDB) at which the property is to be computed.

         Returns
         -------
         float
             Freestream static pressure at the given time and location


     )doc" )
            .def( "get_temperature",
                  &ta::AtmosphereModel::getTemperature,
                  py::arg( "altitude" ),
                  py::arg( "longitude" ),
                  py::arg( "latitude" ),
                  py::arg( "time" ),
                  R"doc(

         Function to compute the atmospheric freestream temperature at a given location.

         Parameters
         ----------
         altitude : float
             Local altitude above the body surface at which the property is to be computed
         latitude : float
             Geographic latitude (in the body-fixed frame of the body with the atmosphere) at which the property is to be computed
         longitude : float
             Geographic longitude (in the body-fixed frame of the body with the atmosphere) at which the property is to be computed
         time : astro.time_representation.Time
             Time object representing seconds since J2000 (TDB) at which the property is to be computed.

         Returns
         -------
         float
             Freestream temperature at the given time and location


     )doc" )
            .def( "get_speed_of_sound",
                  &ta::AtmosphereModel::getSpeedOfSound,
                  py::arg( "altitude" ),
                  py::arg( "longitude" ),
                  py::arg( "latitude" ),
                  py::arg( "time" ),
                  R"doc(

         Function to compute the atmospheric freestream speed of sound at a given location.

         Parameters
         ----------
         altitude : float
             Local altitude above the body surface at which the property is to be computed
         latitude : float
             Geographic latitude (in the body-fixed frame of the body with the atmosphere) at which the property is to be computed
         longitude : float
             Geographic longitude (in the body-fixed frame of the body with the atmosphere) at which the property is to be computed
         time : astro.time_representation.Time
             Time object representing seconds since J2000 (TDB) at which the property is to be computed.

         Returns
         -------
         float
             Freestream speed of sound at the given time and location


     )doc" )
            .def( "get_number_density",
                  &ta::AtmosphereModel::getNumberDensity,
                  py::arg( "species" ),
                  py::arg( "altitude" ),
                  py::arg( "longitude" ),
                  py::arg( "latitude" ),
                  py::arg( "time" ),
                  R"doc(

         Function to compute the atmospheric freestream number density of a given specie at a given location.

         Parameters
         ----------
         species : AtmosphericCompositionSpecies
             Atmospheric species for which the number density is to be computed
         altitude : float
             Local altitude above the body surface at which the property is to be computed
         latitude : float
             Geographic latitude (in the body-fixed frame of the body with the atmosphere) at which the property is to be computed
         longitude : float
             Geographic longitude (in the body-fixed frame of the body with the atmosphere) at which the property is to be computed
         time : astro.time_representation.Time
             Time object representing seconds since J2000 (TDB) at which the property is to be computed.

         Returns
         -------
         float
             Freestream number density of the requested specie at the given time and location


     )doc" );

    py::class_< ta::AerodynamicCoefficientInterface, std::shared_ptr< ta::AerodynamicCoefficientInterface > >(
            m,
            "AerodynamicCoefficientInterface",
            R"doc(

         Base class for computing the current aerodynamic coefficients of the body


         Base class for computing the current aerodynamic coefficients of the body. The implementation of the computation
         depends on the choice of aerodynamic coefficient model (see :ref:`aerodynamic_coefficients` for available options).
         During the propagation, this object is automatically updated to the current state by the :class:`~AtmosphericFlightConditions` object.
         The user may override the current aerodynamic coefficients when using, for instance, a custom aerodynamic guidance model
         (see `here <https://docs.tudat.space/en/latest/_src_getting_started/_src_examples/notebooks/propagation/reentry_trajectory.html>`_ for an example).
         using the member functions of this class.





      )doc" )
            .def_property_readonly( "reference_area",
                                    &ta::AerodynamicCoefficientInterface::getReferenceArea,
                                    R"doc(

         **read-only**

         The aerodynamic reference area :math:`A` of the coefficients


         :type: float
      )doc" )
            .def_property_readonly( "current_force_coefficients",
                                    &ta::AerodynamicCoefficientInterface::getCurrentForceCoefficients,
                                    R"doc(

         **read-only**

         The current aerodynamic force coefficients, in the frame defined by the :attr:`~force_coefficient_frame` attribute,
         as computed by the last call to the :meth:`~update_coefficients` function.


         :type: numpy.ndarray
      )doc" )
            .def_property_readonly( "current_moment_coefficients",
                                    &ta::AerodynamicCoefficientInterface::getCurrentMomentCoefficients,
                                    R"doc(

         **read-only**

         The current aerodynamic moment coefficients, in the frame defined by the :attr:`~moment_coefficient_frame` attribute,
         as computed by the last call to the :meth:`~update_coefficients` function.


         :type: numpy.ndarray
      )doc" )
            .def_property_readonly( "current_coefficients",
                                    &ta::AerodynamicCoefficientInterface::getCurrentAerodynamicCoefficients,
                                    R"doc(

         **read-only**

         Concatenation of :attr:`~current_force_coefficients` and :attr:`~current_moment_coefficients`


         :type: numpy.ndarray
      )doc" )
            .def_property_readonly( "force_coefficient_frame",
                                    &ta::AerodynamicCoefficientInterface::getForceCoefficientsFrame,
                                    R"doc(

         **read-only**

         Reference frame in which the  :attr:`~current_force_coefficients` are defined


         :type: AerodynamicCoefficientFrames
      )doc" )
            .def_property_readonly( "moment_coefficient_frame",
                                    &ta::AerodynamicCoefficientInterface::getMomentCoefficientsFrame,
                                    R"doc(

         **read-only**

         Reference frame in which the  :attr:`~current_moment_coefficients` are defined


         :type: AerodynamicCoefficientFrames
      )doc" )
            .def_property_readonly( "independent_variable_names",
                                    &ta::AerodynamicCoefficientInterface::getIndependentVariableNames,
                                    R"doc(

         **read-only**

         List of independent variables from which the aerodynamic coefficients are computed (e.g. required input to :meth:`~update_coefficients` function).


         :type: list[AerodynamicCoefficientsIndependentVariables]
      )doc" )
            .def_property_readonly( "current_control_surface_free_force_coefficients",
                                    &ta::AerodynamicCoefficientInterface::getCurrentControlSurfaceFreeForceCoefficients,
                                    R"doc(

         **read-only**

         Same as :attr:`current_force_coefficients`, but without contribution (if any) from control surfaces


         :type: numpy.ndarray
      )doc" )
            .def_property_readonly( "current_control_surface_free_moment_coefficients",
                                    &ta::AerodynamicCoefficientInterface::getCurrentControlSurfaceFreeMomentCoefficients,
                                    R"doc(

         **read-only**

         Same as :attr:`current_moment_coefficients`, but without contribution (if any) from control surfaces


         :type: numpy.ndarray
      )doc" )
            .def_property_readonly( "control_surface_independent_variable_names",
                                    &ta::AerodynamicCoefficientInterface::getControlSurfaceIndependentVariables,
                                    R"doc(

         **read-only**

         List of independent variables from which the aerodynamic coefficients of each control surface are computed, with dictionary key being the control surface name (e.g. required input to :meth:`~update_full_coefficients` function).


         :type: dict[str,list[AerodynamicCoefficientsIndependentVariables]]
      )doc" )
            .def( "current_control_surface_force_coefficient_increment",
                  &ta::AerodynamicCoefficientInterface::getCurrentForceCoefficientIncrement,
                  py::arg( "control_surface_name" ),
                  R"doc(

         Function to get the contribution from a single control surface to the aerodynamic force coefficient, as compute by last call to :meth:`~update_full_coefficients`



         Parameters
         ----------
         control_surface_name : str
             The name of the control surface for which the contribution is to be retrieved

         Returns
         -------
         numpy.ndarray
             Contribution from the requested control surface to the aerodynamic force coefficient





     )doc" )
            .def( "current_control_surface_moment_coefficient_increment",
                  &ta::AerodynamicCoefficientInterface::getCurrentMomentCoefficientIncrement,
                  py::arg( "control_surface_name" ),
                  R"doc(

         Function to get the contribution from a single control surface to the aerodynamic moment coefficients, as compute by last call to :meth:`~update_full_coefficients`



         Parameters
         ----------
         control_surface_name : str
             The name of the control surface for which the contribution is to be retrieved

         Returns
         -------
         numpy.ndarray
             Contribution from the requested control surface to the aerodynamic moment coefficients





     )doc" )
            .def( "set_control_surface_increments",
                  &ta::AerodynamicCoefficientInterface::setControlSurfaceIncrements,
                  py::arg( "control_surface_list" ),
                  R"doc(No documentation found.)doc" )
            .def( "update_coefficients",
                  &ta::AerodynamicCoefficientInterface::updateCurrentCoefficients,
                  py::arg( "independent_variables" ),
                  py::arg( "time" ),
                  R"doc(

         Function to update the aerodynamic coefficients of the body only


         Function to update the aerodynamic coefficients of the body only (without the control surface contribution),
         based on the current state. This function may be called by the user, but will set *only* the
         :attr:`~current_force_coefficients` and :attr:`~current_moment_coefficients` (while leaving the
         :attr:`~current_control_surface_free_force_coefficients` and :attr:`~current_control_surface_free_moment_coefficients` unchanged)


         Parameters
         ----------
         independent_variables : list[float]
             List of inputs from which the aerodynamic coefficients are to be computed, with each entry corresponding to the
             value of the physical variable defined by the :attr:`independent_variable_names` attribute.

         time : astro.time_representation.Time
             Time object representing seconds since J2000 (TDB)

         Returns
         -------
         numpy.ndarray
             Contribution from the requested control surface to the aerodynamic moment coefficients





     )doc" )
            .def( "update_full_coefficients",
                  &ta::AerodynamicCoefficientInterface::updateFullCurrentCoefficients,
                  py::arg( "independent_variables" ),
                  py::arg( "control_surface_independent_variables" ),
                  py::arg( "time" ),
                  py::arg( "check_force_contribution" ) = true,
                  R"doc(

         Function to update the aerodynamic coefficients, from both the body and its control surfaces


         Function to update the aerodynamic coefficients of both the body and its control surfaces,
         based on the current state. This function will call the :meth:`~update_coefficients` function to update the body coefficients.
         This function may be called by the user, and will set the following attributes:
         :attr:`~current_force_coefficients`, :attr:`~current_moment_coefficients` ,
         :attr:`~current_control_surface_free_force_coefficients` and :attr:`~current_control_surface_free_moment_coefficients`.
         In addition, it will modify the coefficients returned by the :meth:`~current_control_surface_force_coefficient_increment` and
         :meth:`~current_control_surface_moment_coefficient_increment` functions


         Parameters
         ----------
         independent_variables : list[float]
             List of inputs from which the aerodynamic coefficients of the body are to be computed, with each entry corresponding to the
             value of the physical variable defined by the :attr:`independent_variable_names` attribute.

         control_surface_independent_variables : dict[str,list[float]]
             List of inputs from which the control surface aerodynamic coefficients are to be computed (with dictionary key the control surface name),
             with each entry corresponding to the
             value of the physical variable defined by the :attr:`control_surface_independent_variable_names` attribute.

         time : astro.time_representation.Time
             Time object representing seconds since J2000 (TDB)

         check_force_contribution : bool, default = True
             Boolean that determines if the force contribution to the aerodynamic moments should be added. Note that this input is
             only used if the :attr:`~tudatpy.dynamics.environment_setup.aerodynamic_coefficients.AerodynamicCoefficientSettings.add_force_contribution_to_moments` attribute is set to True.





     )doc" );

    py::class_< ta::AerodynamicCoefficientGenerator< 3, 6 >,
                std::shared_ptr< ta::AerodynamicCoefficientGenerator< 3, 6 > >,
                ta::AerodynamicCoefficientInterface >( m, "AerodynamicCoefficientGenerator36", "<no_doc, only_dec>" );

    py::class_< ta::HypersonicLocalInclinationAnalysis,
                std::shared_ptr< ta::HypersonicLocalInclinationAnalysis >,
                ta::AerodynamicCoefficientGenerator< 3, 6 > >( m, "HypersonicLocalInclinationAnalysis" )
            .def( py::init< const std::vector< std::vector< double > >&,
                            const std::shared_ptr< tudat::SurfaceGeometry >,
                            const std::vector< int >&,
                            const std::vector< int >&,
                            const std::vector< bool >&,
                            const std::vector< std::vector< int > >&,
                            const double,
                            const double,
                            const Eigen::Vector3d&,
                            const bool >( ),
                  py::arg( "independent_variable_points" ),
                  py::arg( "body_shape" ),
                  py::arg( "number_of_lines" ),
                  py::arg( "number_of_points" ),
                  py::arg( "invert_orders" ),
                  py::arg( "selected_methods" ),
                  py::arg( "reference_area" ),
                  py::arg( "reference_length" ),
                  py::arg( "moment_reference_point" ),
                  py::arg( "save_pressure_coefficients" ) = false,
                  R"doc(

         Class constructor, taking the shape of the vehicle, and various analysis options as input.


         Parameters
         ----------
         independent_variable_points : list[list[float]]
             List containing three lists, with each sublist containing the data points of each of the
             independent variables for the coefficient generation. The physical meaning of each of the
             three independent variables is: 0 = mach number, 1 = angle of attack, 2 = angle of sideslip.
             Each of the subvectors must be sorted in ascending order.

         body_shape : SurfaceGeometry
             Class that defines the shape of the vehicle as a continuous surface. The local inclination analysis
             discretizes the surface of the vehicle into quadrilateral panels, defined by the other inputs to
             this constructor. In case the :class:`tudat.geometry.SurfaceGeometry` object is made up of multiple
             sub-shapes, different settings may be used for each

         number_of_lines : List[ float ]
             Number of discretization points in the first independent surface variable of each of the subparts of body_shape.
             The size of this list should match the number of parts of which the body_shape is composed. The first independent
             variable of a subpart typically runs along the longitudinal vehicle direction

         number_of_points : List[ float ]
             Number of discretization points in the second independent surface variable of each of the subparts of body_shape.
             The size of this list should match the number of parts of which the body_shape is composed. The first independent
             variable of a subpart typically runs along the lateral vehicle direction

         invert_orders : List[ bool ]
             Booleans to denote whether the surface normals of the panels of each discretized body_shape subpart are to be inverted
             (i.e. inward-facing->outward facing or vice versa). The size of this list should match the number of parts of which the body_shape is composed.

         selected_methods : List[ List[ int ] ]
             Double list of selected local inclination methods, the first index (outer list) represents compression or expansion (0 and 1),
             the second index (inner list) denotes the vehicle part index. The size of this inner list should match the number of parts of which the body_shape is composed.
             The int defining the method type is interpreted as follows.
             For the compression methods, the following are available:
             *  0: Newtonian Method.
             *  1: Modified Newtonian.
             *  2 and 3: not available at this moment.
             *  4: Tangent-wedge method.
             *  5: Tangent-cone method.
             *  6: Modified Dahlem-Buck method.
             *  7: VanDyke unified pressure method.
             *  8: Smyth Delta Wing method.
             *  9: Hankey flat surface method
             The expansion method has the following options:
             *  0: Vacuum Pressure coefficient method.
             *  1: Zero Pressure function.
             *  4: High Mach base pressure method.
             *  3 or 5: Prandtl-Meyer method.
             *  6: ACM empirical pressure coefficient.

         reference_area : float
             Reference area used to non-dimensionalize aerodynamic forces and moments.

         moment_reference_point : numpy.ndarray
             Reference point wrt which aerodynamic moments are calculated.

         save_pressure_coefficients : bool
             Boolean denoting whether to save the pressure coefficients that are computed to files





     )doc" )
            .def( "clear_data", &ta::HypersonicLocalInclinationAnalysis::clearData );

    py::class_< ta::ControlSurfaceIncrementAerodynamicInterface, std::shared_ptr< ta::ControlSurfaceIncrementAerodynamicInterface > >(
            m, "ControlSurfaceIncrementAerodynamicInterface", "<no_doc, only_dec>" );

    py::class_< ta::CustomControlSurfaceIncrementAerodynamicInterface,
                std::shared_ptr< ta::CustomControlSurfaceIncrementAerodynamicInterface >,
                ta::ControlSurfaceIncrementAerodynamicInterface >(
            m, "CustomControlSurfaceIncrementAerodynamicInterface", "<no_doc, only_dec>" )
            .def( py::init< const std::function< Eigen::Vector6d( const std::vector< double >& ) >,
                            const std::vector< ta::AerodynamicCoefficientsIndependentVariables > >( ),
                  py::arg( "coefficient_function" ),
                  py::arg( "independent_variable_names" ) );

    m.def( "get_default_local_inclination_mach_points",
           &ta::getDefaultHypersonicLocalInclinationMachPoints,
           py::arg( "mach_regime" ) = "Full" );

    m.def( "get_default_local_inclination_angle_of_attack_points", &ta::getDefaultHypersonicLocalInclinationAngleOfAttackPoints );

    m.def( "get_default_local_inclination_sideslip_angle_points", &ta::getDefaultHypersonicLocalInclinationAngleOfSideslipPoints );

    m.def( "save_vehicle_mesh_to_file",
           &ta::saveVehicleMeshToFile,
           py::arg( "local_inclination_analysis_object" ),
           py::arg( "output_directory" ),
           py::arg( "output_file_prefix" ) = "",
           R"doc(

 Function to save the mesh used for a hypersonic local inclination analysis to a file.

 Function to save the mesh used for a hypersonic local inclination analysis to a file. This function saves
 two files to the specified directory, with filenames: "ShapeFile.dat" and "SurfaceNormalFile.dat", where these
 files names may be prefixed by an optional string (see below). The first of these files contains four columns defining
 the surface points that define mesh, with Column 0: point index; Column 1: x-position of point; Column 1: y-position of point;
 Column 2: z-position of point. The second file contains four columns with Column 0: point index; Column 1: x-component of surface normal;
 Column 1: y-position of surface normal; Column 2: z-position of surface normal.


 Parameters
 ----------
 local_inclination_analysis_object : HypersonicLocalInclinationAnalysis
     Object used to calculate the aerodynamics of the vehicle

 output_directory : str
     Directory to which the files are to be saved

 output_file_prefix : str, default=''
     Optional prefix of output file names






     )doc" );

    m.def( "get_local_inclination_total_vehicle_area", &ta::getTotalSurfaceArea, py::arg( "local_inclination_analysis_object" ) );

    m.def( "get_local_inclination_mesh", &ta::getVehicleMesh, py::arg( "local_inclination_analysis_object" ) );

    py::class_< tsm::VehicleSystems, std::shared_ptr< tsm::VehicleSystems > >( m, "VehicleSystems", R"doc(

         Object used to store physical (hardware) properties of a vehicle.






      )doc" )
            .def( py::init<>( ) )
            .def( "set_control_surface_deflection",
                  &tsm::VehicleSystems::setCurrentControlSurfaceDeflection,
                  py::arg( "control_surface_id" ),
                  py::arg( "deflection_angle" ),
                  R"doc(

         Function to set the current deflection of an aerodynamic control surface.


         Function to set the current deflection of an aerodynamic control surface,
         identified by its name. To set the control surface deflection, the control
         surface has to exist. A control surface is created whenever control surfaces are
         defined in a body's aerodynamic coefficient interface.


         Parameters
         ----------
         control_surface_id : str
             The identified (name) of the given control surface

         deflection_angle : float
             The deflection (in radians) that the control surface is to be set to. This will
             typically influence the aerodynamic coefficients of the vehicle





     )doc" )
            .def( "set_transponder_turnaround_ratio",
                  py::overload_cast< std::map< std::pair< tom::FrequencyBands, tom::FrequencyBands >, double >& >(
                          &tsm::VehicleSystems::setTransponderTurnaroundRatio ),
                  py::arg( "transponder_ratio_per_uplink_and_downlink_"
                           "frequency_band" ),
                  R"doc(No documentation found.)doc" )
            .def( "set_default_transponder_turnaround_ratio_function",
                  &tsm::VehicleSystems::setDefaultTransponderTurnaroundRatio,
<<<<<<< HEAD
                  R"doc(No documentation found.)doc" )
            .def( "set_transmitted_frequency_calculator",
                    &tsm::VehicleSystems::setTransmittedFrequencyCalculator,
                    py::arg("transmitted_frequency_calculator"),
                    R"doc(
                    Set the transmitted frequency calculator for the vehicle.
                    This function assigns a frequency calculator to the vehicle, which can be used
                    to determine the frequency transmitted by an onboard station or system.
                    Parameters
                    ----------
                    transmitted_frequency_calculator : StationFrequencyInterpolator
                        The frequency calculator object to be associated with the vehicle.
                    )doc"
                )
=======
                  R"doc(Retrieve standard, DSN turnaround ratios based on the frequency bands of the link)doc" )
>>>>>>> fcce60a3
            .def( "get_control_surface_deflection",
                  &tsm::VehicleSystems::getCurrentControlSurfaceDeflection,
                  py::arg( "control_surface_id" ),
                  R"doc(

         Function to retrieve the current deflection of an aerodynamic control surface.


         Function to retrieve the current deflection of an aerodynamic control surface,
         identified by its name. To extract the control surface deflection, the control
         surface has to exist. A control surface is created whenever control surfaces are
         defined in a body's aerodynamic coefficient interface.


         Parameters
         ----------
         control_surface_id : str
             The identified (name) of the given control surface

         Returns
         -------
         float
             Current deflection (in radians) that the control surface





     )doc" )
            .def( "set_reference_point",
                  py::overload_cast< const std::string, const Eigen::Vector3d&, const std::string, const std::string >(
                          &tsm::VehicleSystems::setReferencePointPosition ),
                  py::arg( "reference_point" ),
                  py::arg( "location" ),
                  py::arg( "frame_origin" ) = "",
                  py::arg( "frame_orientation" ) = "",
                  R"doc(No documentation found.)doc" )
            .def( "set_reference_point",
                  py::overload_cast< const std::string, std::shared_ptr< te::Ephemeris > >(
                          &tsm::VehicleSystems::setReferencePointPosition ),
                  py::arg( "reference_point" ),
                  py::arg( "ephemeris" ),
                  R"doc(No documentation found.)doc" )

            .def( "get_engine_model",
                  &tsm::VehicleSystems::getEngineModel,
                  py::arg( "engine_name" ),
                  R"doc(

         Function to retrieve an engine model from the vehicle



         Parameters
         ----------
         engine_name : str
             The identifier for the engine model that is to be retrieved

         Returns
         -------
         EngineModel
             Model for the engine that is requested





     )doc" )
            .def( "set_timing_system", &tsm::VehicleSystems::setTimingSystem, py::arg( "timing_system" ) );

    py::class_< tss::RigidBodyProperties, std::shared_ptr< tss::RigidBodyProperties > >( m, "RigidBodyProperties", R"doc(

         Object that defines the mass, center of mass, and inertia tensor as a function of time.

         Object that defines the mass, center of mass, and inertia tensor as a function of time, typically used for evaluation of torques and non-conservative forces
         in numerical state propagation. Note that this object does *not* define properties of a gravity field (it defines the inertial mass rather than the gravitational mass)

      )doc" )
            .def( "update",
                  &tss::RigidBodyProperties::update,
                  py::arg( "time" ),
                  R"doc(

         Function to update the body properties to the current time. This function is called automatically during a propagation loop.
         In case these properties are not time-dependent (e.g. when using the :func:`~tudatpy.dynamics.environment_setup.rigid_body.constant_rigid_body_properties` settings)
         this function does nothing (since no update is needed).

         Parameters
         ----------
         current_time : astro.time_representation.Time
             Time object representing seconds since J2000 (TDB) to which this object is to be updated

         Returns
         -------

      )doc" )
            .def_property_readonly( "current_mass",
                                    &tss::RigidBodyProperties::getCurrentMass,
                                    R"doc(

         Mass of the object, as set by the latest call to the ``update`` function of this object.
      )doc" )
            .def_property_readonly( "current_center_of_mass",
                                    &tss::RigidBodyProperties::getCurrentCenterOfMass,
                                    R"doc(

         Position of the center of mass of the object (in the body-centered, body-fixed frame), as set by the latest call to the ``update`` function of this object.

      )doc" )
            .def_property_readonly( "current_inertia_tensor",
                                    &tss::RigidBodyProperties::getCurrentInertiaTensor,
                                    R"doc(

        Inertia tensor of the object (with axes along those of the body-fixed frame), as set by the latest call to the ``update`` function of this object.

      )doc" );

    py::class_< tsm::TimingSystem, std::shared_ptr< tsm::TimingSystem > >( m,
                                                                           "TimingSystem",
                                                                           R"doc(No documentation found.)doc" )

            .def(  // ctor 1
                    py::init< const std::vector< tudat::Time >,
                              const std::vector< double >,
                              const std::function< std::function< double( const double ) >( const double, const double, const double ) >,
                              const double >( ),
                    py::arg( "arc_times" ),
                    py::arg( "all_arcs_polynomial_drift_coefficients" ) = std::vector< double >( ),
                    py::arg( "clock_noise_generation_function" ) = nullptr,
                    py::arg( "clock_noise_time_step" ) = 1.0E-3 )
            .def(  // ctor 2
                    py::init< const std::vector< tudat::Time >,
                              const std::vector< std::vector< double > >,
                              const std::function< std::function< double( const double ) >( const double, const double, const double ) >,
                              const double >( ),
                    py::arg( "arc_times" ),
                    py::arg( "polynomial_drift_coefficients" ),
                    py::arg( "clock_noise_generation_function" ) = nullptr,
                    py::arg( "clock_noise_time_step" ) = 1.0E-3 )
            .def(  // ctor 3
                    py::init< const std::vector< std::vector< double > >,
                              const std::vector< std::function< double( const double ) > >,
                              const std::vector< tudat::Time > >( ),
                    py::arg( "polynomial_drift_coefficients" ),
                    py::arg( "stochastic_clock_noise_functions" ),
                    py::arg( "arc_times" ) );

    py::class_< tsm::EngineModel, std::shared_ptr< tsm::EngineModel > >( m, "EngineModel" )
            .def_property_readonly( "thrust_magnitude_calculator", &tsm::EngineModel::getThrustMagnitudeWrapper );

    /*!
     **************   FLIGHT CONDITIONS AND ASSOCIATED FUNCTIONALITY
     *******************
     */

    py::class_< trf::AerodynamicAngleCalculator, std::shared_ptr< trf::AerodynamicAngleCalculator > >(
            m, "AerodynamicAngleCalculator", R"doc(

         Object to calculate (aerodynamic) orientation angles, and frame transformations,
         from current vehicle state.


         Object to calculate (aerodynamic) orientation angles (list given by the :class:`~AerodynamicsReferenceFrameAngles` enum)
         and transformations between frames (list given by the :class:`~AerodynamicsReferenceFrames` enum) from current vehicle state.





      )doc" )
            .def( "get_rotation_matrix_between_frames",
                  &trf::AerodynamicAngleCalculator::getRotationMatrixBetweenFrames,
                  py::arg( "original_frame" ),
                  py::arg( "target_frame" ),
                  R"doc(

         Function to get the rotation matrix between two frames.


         Function to get the rotation matrix between two frames. This function
         is meant to be used only *during* a numerical propagation, in particular
         for the definition of a custom (e.g. guidance) model.


         Parameters
         ----------
         original_frame : AerodynamicsReferenceFrames
             The frame :math:`A` from which the rotation matrix is to be calculated

         target_frame : AerodynamicsReferenceFrames
             The frame :math:`B` to which the rotation matrix is to be calculated

         Returns
         -------
         numpy.ndarray
             Rotation matrix :math:`\mathbf{R}^{B/A}` from frame :math:`A` to frame `B`





     )doc" )
            .def( "get_angle",
                  &trf::AerodynamicAngleCalculator::getAerodynamicAngle,
                  py::arg( "angle_type" ),
                  R"doc(

         Function to get a single orientation angle


         Function to get a single orientation angle. This function
         is meant to be used only *during* a numerical propagation, in particular
         for the definition of a custom (e.g. guidance) model.


         Parameters
         ----------
         original_frame : AerodynamicsReferenceFrameAngles
             The identifier for the angle that is to be returned

         Returns
         -------
         double
             Value of requested angle





     )doc" )
            // Function removed; error is shown
            .def( "set_body_orientation_angles",
                  &trf::AerodynamicAngleCalculator::setOrientationAngleFunctionsRemoved2,
                  py::arg( "angle_of_attack" ) = TUDAT_NAN,
                  py::arg( "angle_of_sideslip" ) = TUDAT_NAN,
                  py::arg( "bank_angle" ) = TUDAT_NAN,
                  py::arg( "silence_warnings" ) = false )
            // Function removed; error is shown
            .def( "set_body_orientation_angle_functions",
                  &trf::AerodynamicAngleCalculator::setOrientationAngleFunctionsRemoved1,
                  py::arg( "angle_of_attack_function" ) = std::function< double( ) >( ),    // <pybind11/functional.h>
                  py::arg( "angle_of_sideslip_function" ) = std::function< double( ) >( ),  // <pybind11/functional.h>
                  py::arg( "bank_angle_function" ) = std::function< double( ) >( ),         // <pybind11/functional.h>
                  py::arg( "angle_update_function" ) = std::function< void( const double ) >( ),
                  py::arg( "silence_warnings" ) = false );

    py::class_< ta::FlightConditions, std::shared_ptr< ta::FlightConditions > >( m, "FlightConditions", R"doc(

         Object that calculates various state-derived quantities typically
         relevant for flight dynamics.


         Object that calculates various state-derived quantities typically
         relevant for flight dynamics, such as latitude, longitude,
         altitude, etc. It also contains an
         :py:class:`~AerodynamicAngleCalculator` that computes derived
         angles (flight path, heading angle, etc.). This object is limited
         to non-atmospheric flight. For flight through Body objects
         endowed with an atmosphere model, the derived class
         :py:class:`~AtmosphericFlightConditions` is used. This object is
         stored inside a Body object, and represents the flight conditions
         of a single body w.r.t. a single central body.





      )doc" )
            //            .def(py::init<
            //                 const
            //                 std::shared_ptr<tudat::basic_astrodynamics::BodyShapeModel>,
            //                 const
            //                 std::shared_ptr<tudat::reference_frames::AerodynamicAngleCalculator>>(),
            //                 py::arg("shape_model"),
            //                 py::arg("aerodynamic_angle_calculator") =
            //                 std::shared_ptr<
            //                 tr::AerodynamicAngleCalculator>())
            .def( "update_conditions", &ta::FlightConditions::updateConditions, py::arg( "current_time" ) )
            .def_property_readonly( "aerodynamic_angle_calculator",
                                    &ta::FlightConditions::getAerodynamicAngleCalculator,
                                    R"doc(

         **read-only**

         The object that is responsible for computing various relevant
         flight dynamics angles and frame rotations.


         :type: AerodynamicAngleCalculator
      )doc" )
            .def_property_readonly( "longitude",
                                    &ta::FlightConditions::getCurrentLongitude,
                                    R"doc(

         **read-only**

         The body-fixed longitude of the body w.r.t. its central body.


         :type: float
      )doc" )
            .def_property_readonly( "latitude",
                                    &ta::FlightConditions::getCurrentLatitude,
                                    R"doc(

         **read-only**

         The body-fixed geographic latitude of the body w.r.t. its
         central body.


         :type: float
      )doc" )
            .def_property_readonly( "geodetic_latitude",
                                    &ta::FlightConditions::getCurrentGeodeticLatitude,
                                    R"doc(

         **read-only**

         The body-fixed geographic latitude of the body w.r.t. its
         central body.


         :type: float
      )doc" )
            .def_property_readonly( "time", &ta::FlightConditions::getCurrentTime, R"doc(

         **read-only**

         The current time, at which this object was last updated


         :type: float
      )doc" )
            .def_property_readonly( "body_centered_body_fixed_state",
                                    &ta::FlightConditions::getCurrentBodyCenteredBodyFixedState,
                                    R"doc(

         **read-only**

         Cartesian translational state, expressed in a frame centered
         at, and fixed to, the central body. Note that, due to the
         rotation of the central body, the norm of the body-fixed,
         body-centered, velocity differs from the norm of the inertial
         body-centered velocity.


         :type: numpy.ndarray
      )doc" )
            .def_property_readonly( "altitude",
                                    &ta::FlightConditions::getCurrentAltitude,
                                    R"doc(

         **read-only**

         The current time, at which this object was last updated


         :type: float
      )doc" );

    py::class_< ta::AtmosphericFlightConditions, std::shared_ptr< ta::AtmosphericFlightConditions >, ta::FlightConditions >(
            m, "AtmosphericFlightConditions", R"doc(

         Object that calculates various state-derived quantities typically
         relevant for flight dynamics, for flight in an atmosphere.


         Object that calculates various state-derived quantities typically
         relevant for flight dynamics, for flight in an atmosphere, such
         as latitude,  longitude, altitude, density, Mach number etc. It
         also contains an ``AerodynamicAngleCalculator`` that computes
         derived angles (flight path, heading angle, etc.). This object is
         derived from ``FlightConditions``, which performs computations for
         non-atmospheric flight only. This object is stored inside a Body
         object, and represents the flight conditions of a single body
         w.r.t. a single central body.





      )doc" )
            .def_property_readonly( "density",
                                    &ta::AtmosphericFlightConditions::getCurrentDensity,
                                    R"doc(

         **read-only**

         The freestream atmospheric density at the body's current
         location.


         :type: float
      )doc" )
            .def_property_readonly( "temperature",
                                    &ta::AtmosphericFlightConditions::getCurrentFreestreamTemperature,
                                    R"doc(

         **read-only**

         The freestream atmospheric temperature at the body's current
         location.


         :type: float
      )doc" )
            .def_property_readonly( "dynamic_pressure",
                                    &ta::AtmosphericFlightConditions::getCurrentDynamicPressure,
                                    R"doc(

         **read-only**

         The freestream atmospheric dynamic pressure at the body's
         current location.


         :type: float
      )doc" )
            .def_property_readonly( "pressure",
                                    &ta::AtmosphericFlightConditions::getCurrentPressure,
                                    R"doc(

         **read-only**

         The freestream atmospheric static pressure at the body's
         current location.


         :type: float
      )doc" )
            .def_property_readonly( "airspeed",
                                    &ta::AtmosphericFlightConditions::getCurrentAirspeed,
                                    R"doc(

         **read-only**

         The airspeed of the body w.r.t. the atmosphere.


         :type: float
      )doc" )
            .def_property_readonly( "mach_number",
                                    &ta::AtmosphericFlightConditions::getCurrentMachNumber,
                                    R"doc(

         **read-only**

         The freestream Mach number of the body.


         :type: float
      )doc" )
            .def_property_readonly( "airspeed_velocity",
                                    &ta::AtmosphericFlightConditions::getCurrentAirspeedBasedVelocity,
                                    R"doc(

         **read-only**

         The velocity vector of the body w.r.t. the freestream
         atmosphere (e.g. vectorial counterpart of airspeed).


         :type: numpy.ndarray
      )doc" )
            .def_property_readonly( "speed_of_sound",
                                    &ta::AtmosphericFlightConditions::getCurrentSpeedOfSound,
                                    R"doc(

         **read-only**

         The freestream atmospheric speed of sound at the body's current
         location.


         :type: float
      )doc" )
            .def_property_readonly( "aero_coefficient_independent_variables",
                                    &ta::AtmosphericFlightConditions::getAerodynamicCoefficientIndependentVariables,
                                    R"doc(

         **read-only**

         List of current values of independent variables of aerodynamic
         coefficients. This list is only defined if the body has an
         :py:class:`~AerodynamicCoefficientInterface` that has
         dependencies on environmental variables (e.g. Mach number,
         angle of attack, etc.).


         :type: numpy.ndarray
      )doc" )
            .def_property_readonly(
                    "control_surface_aero_coefficient_independent_"
                    "variables",
                    &ta::AtmosphericFlightConditions::getControlSurfaceAerodynamicCoefficientIndependentVariables,
                    R"doc(

         **read-only**

         List of lists current values of independent variables of
         aerodynamic coefficients for control surfaces. The outer list
         defines the control surface, the inner list the values of the
         independent variables. This list is only defined if the body
         has an :py:class:`~AerodynamicCoefficientInterface` with
         control surfaces that have dependencies on environmental
         variables (e.g. Mach number, angle of attack, etc.).


         :type: numpy.ndarray
      )doc" )
            .def_property_readonly( "aerodynamic_coefficient_interface",
                                    &ta::AtmosphericFlightConditions::getAerodynamicCoefficientInterface,
                                    R"doc(

         **read-only**

         Object extracted from the same Body object as this
         :py:class:`~AtmosphericFlightConditions` object, which defines
         the aerodynamic coefficients.


         :type: AerodynamicCoefficientInterface
      )doc" );

    /*!
<<<<<<< HEAD
     **************   EPHEMERIDES  ******************
     */

    py::class_< te::Ephemeris, std::shared_ptr< te::Ephemeris > >( m, "Ephemeris", R"doc(

         Object that computes the state of a body as a function of time


         Object (typically stored inside a :class:`~Body` object) that computes the state of a body as a function of time,
         both outside of a propagation, and during a propagation if the given body's translational state is not propagated.
         Note that this object computes the state w.r.t. its own origin (defined by ``frame_origin``), which need not be the same as the global frame origin
         of the environment.





      )doc" )
            .def( "cartesian_state",
                  &te::Ephemeris::getCartesianState,
                  py::arg( "current_time" ),
                  R"doc(

         This function returns the Cartesian state (position and velocity) at the given time, w.r.t. the ``frame_origin``.


         Parameters
         ----------
         current_time : astro.time_representation.Time
             Time object representing seconds since J2000 in TDB time scale at which the state is to be computed.

         Returns
         -------
         numpy.ndarray
             Requested Cartesian state





     )doc" )
            .def( "cartesian_position",
                  &te::Ephemeris::getCartesianPosition,
                  py::arg( "current_time" ),
                  R"doc(

         As ``cartesian_state``, but only the three position components


         Parameters
         ----------
         current_time : astro.time_representation.Time
             Time object representing seconds since J2000 in TDB time scale at which the state is to be computed.

         Returns
         -------
         numpy.ndarray
             Requested Cartesian position





     )doc" )
            .def( "cartesian_velocity",
                  &te::Ephemeris::getCartesianVelocity,
                  py::arg( "current_time" ),
                  R"doc(

         As ``cartesian_state``, but only the three velocity components


         Parameters
         ----------
         current_time : astro.time_representation.Time
             Time object representing seconds since J2000 in TDB time scale at which the state is to be computed.

         Returns
         -------
         numpy.ndarray
             Requested Cartesian velocity





     )doc" )
            .def_property_readonly( "frame_origin",
                                    &te::Ephemeris::getReferenceFrameOrigin,
                                    R"doc(

         **read-only**

         Name of the reference body/point w.r.t. which this object provides its states


         :type: str
      )doc" )
            .def_property_readonly( "frame_orientation",
                                    &te::Ephemeris::getReferenceFrameOrientation,
                                    R"doc(

         **read-only**

         Name of the frame orientation w.r.t which this object provides its states



         :type: str
      )doc" );

    py::class_< te::ConstantEphemeris, std::shared_ptr< te::ConstantEphemeris >, te::Ephemeris >(
            m,
            "ConstantEphemeris",
            R"doc(No documentation found.)doc" )
            .def( py::init<
                          const std::function<
                                  Eigen::Vector6d( ) >,  //<pybind11/functional.h>,<pybind11/eigen.h>
                          const std::string &,
                          const std::string & >( ),
                  py::arg( "constant_state_function" ),
                  py::arg( "reference_frame_origin" ) = "SSB",
                  py::arg( "reference_frame_orientation" ) = "ECLIPJ2000" )
            .def( py::init< const Eigen::Vector6d,  //<pybind11/eigen.h>
                            const std::string &,
                            const std::string & >( ),
                  py::arg( "constant_state" ),
                  py::arg( "reference_frame_origin" ) = "SSB",
                  py::arg( "reference_frame_orientation" ) = "ECLIPJ2000" )
            .def( "update_constant_state",
                  &te::ConstantEphemeris::updateConstantState,
                  py::arg( "new_state" ),
                  R"doc(No documentation found.)doc" );

    py::class_< te::KeplerEphemeris, std::shared_ptr< te::KeplerEphemeris >, te::Ephemeris >(
            m, "KeplerEphemeris" );

    py::class_< te::MultiArcEphemeris, std::shared_ptr< te::MultiArcEphemeris >, te::Ephemeris >(
            m, "MultiArcEphemeris" )
            .def( py::init< const std::map< double, std::shared_ptr< te::Ephemeris > > &,
                            const std::string &,
                            const std::string & >( ),
                  py::arg( "single_arc_ephemerides" ),
                  py::arg( "reference_frame_origin" ) = "SSB",
                  py::arg( "reference_frame_orientation" ) = "ECLIPJ2000" );

    py::class_< te::TabulatedCartesianEphemeris< double, double >,
                std::shared_ptr< te::TabulatedCartesianEphemeris< double, double > >,
                te::Ephemeris >( m, "TabulatedEphemeris" )
            .def_property(
                    "interpolator",
                    &te::TabulatedCartesianEphemeris< double,
                                                      double >::getDynamicVectorSizeInterpolator,
                    py::overload_cast< const std::shared_ptr<
                            ti::OneDimensionalInterpolator< double, Eigen::VectorXd > > >(
                            &te::TabulatedCartesianEphemeris< double,
                                                              double >::resetInterpolator ) );

    py::class_< te::Tle, std::shared_ptr< te::Tle > >( m, "Tle" )
            .def( py::init<  // ctor 1
                          const std::string & >( ),
                  py::arg( "lines" ) )
            .def( py::init<  // ctor 2
                          const std::string &,
                          const std::string & >( ),
                  py::arg( "line_1" ),
                  py::arg( "line_2" ) )
            .def( "get_epoch", &te::Tle::getEpoch )
            .def( "get_b_star", &te::Tle::getBStar )
            .def( "get_epoch", &te::Tle::getEpoch )
            .def( "get_inclination", &te::Tle::getInclination )
            .def( "get_right_ascension", &te::Tle::getRightAscension )
            .def( "get_eccentricity", &te::Tle::getEccentricity )
            .def( "get_arg_of_perigee", &te::Tle::getArgOfPerigee )
            .def( "get_mean_anomaly", &te::Tle::getMeanAnomaly )
            .def( "get_mean_motion", &te::Tle::getMeanMotion );

    py::class_< te::TleEphemeris, std::shared_ptr< te::TleEphemeris >, te::Ephemeris >(
            m, "TleEphemeris" )
            .def( py::init< const std::string &,
                            const std::string &,
                            const std::shared_ptr< te::Tle >,
                            const bool >( ),
                  py::arg( "frame_origin" ) = "Earth",
                  py::arg( "frame_orientation" ) = "J2000",
                  py::arg( "tle" ) = nullptr,
                  py::arg( "use_sdp" ) = false );

    /*!
=======
>>>>>>> fcce60a3
     **************   ROTATION MODELS  ******************
     */

    py::class_< te::RotationalEphemeris, std::shared_ptr< te::RotationalEphemeris > >( m, "RotationalEphemeris", R"doc(

         Object that stores the rotational state of the bodies.


         Object that stores the rotational state of the bodies. This object can be used to calculate rotation matrices,
         which are used to transform coordinates between reference frames.





      )doc" )
            .def( "body_fixed_to_inertial_rotation",
                  &te::RotationalEphemeris::getRotationMatrixToBaseFrame,
                  py::arg( "time" ),
                  R"doc(

         Function to get rotation matrix from body-fixed frame to inertial frame over time.


         Function to get rotation matrix from body-fixed (target) frame to inertial (base) frame over time.
         The calculation of this rotation matrix depends on the specific rotation model that has been defined,
         either from an a priori definition (see :ref:`rotation_model` submodule) or from processing
         the results of propagation of the rotational equations of motion.


         Parameters
         ----------
         current_time : astro.time_representation.Time
             Time object representing seconds since J2000 (TDB) at which the rotation matrix is evaluated

         Returns
         -------
         numpy.ndarray
             Rotation matrix :math:`\mathbf{R}^{I/B}` from body-fixed frame :math:`B` to inertial frame `I`





     )doc" )
            .def( "time_derivative_body_fixed_to_inertial_rotation",
                  &te::RotationalEphemeris::getDerivativeOfRotationToBaseFrame,
                  py::arg( "time" ),
                  R"doc(

         Function to get time derivative of rotation matrix from body-fixed frame to inertial frame over time.


         Function to get time derivative of rotation matrix from body-fixed frame to inertial frame over time (see ``body_fixed_to_inertial_rotation``),
         denoted :math:`\dot{\mathbf{R}}^{(I/B)}`,


         Parameters
         ----------
         current_time : astro.time_representation.Time
             Time object representing seconds since J2000 (TDB) at which the rotation matrix derivative is evaluated

         Returns
         -------
         numpy.ndarray
             Rotation matrix :math:`\dot{\mathbf{R}}^{I/B}` from body-fixed frame :math:`B` to inertial frame `I`





     )doc" )
            .def( "inertial_to_body_fixed_rotation",
                  &te::RotationalEphemeris::getRotationMatrixToTargetFrame,
                  py::arg( "time" ),
                  R"doc(

         Function to get rotation matrix from inertial frame to body-fixed frame over time.


         Function computes the inverse (equal to transpose) rotation of the ``body_fixed_to_inertial_rotation`` function.


         Parameters
         ----------
         current_time : astro.time_representation.Time
             Time object representing seconds since J2000 (TDB) at which the rotation matrix is evaluated





     )doc" )
            .def( "time_derivative_inertial_to_body_fixed_rotation",
                  &te::RotationalEphemeris::getDerivativeOfRotationToTargetFrame,
                  py::arg( "time" ),
                  R"doc(

         Function to get time derivative of rotation matrix from inertial frame to body-fixed frame over time.


         Function to get time derivative of rotation matrix from inertial frame to body-fixed frame over time (see ``inertial_to_body_fixed_rotation``),
         denoted :math:`\dot{\mathbf{R}}^{(B/I)}`,


         Parameters
         ----------
         current_time : astro.time_representation.Time
             Time object representing seconds since J2000 (TDB) at which the rotation matrix derivative is evaluated

         Returns
         -------
         numpy.ndarray
             Rotation matrix :math:`\dot{\mathbf{R}}^{B/I}` from inertial frame `I` to body-fixed frame :math:`B`





     )doc" )
            .def( "angular_velocity_in_body_fixed_frame",
                  &te::RotationalEphemeris::getRotationalVelocityVectorInTargetFrame,
                  py::arg( "time" ),
                  R"doc(

         Function to get the body's angular velocity vector, expressed in the body-fixed frame.


         Function to get the body's angular velocity vector :math:`\boldsymbol{\omega}^{(B)}`, expressed in the body-fixed frame :math:`B`.
         The calculation of the angular velocity depends on the specific rotation model that has been defined,
         either from an a priori definition (see :ref:`rotation_model` submodule) or from processing
         the results of propagation of the rotational equations of motion.
         Note that when numerically propagating rotational dynamics, this angular velocity vector is typically directly defined
         in the last three entries of the state vector.


         Parameters
         ----------
         current_time : astro.time_representation.Time
             Time object representing seconds since J2000 (TDB) at which the angular velocity vector is evaluated

         Returns
         -------
         numpy.ndarray
             Angular velocity vector of the body  :math:`\boldsymbol{\omega}^{(B)}` expressed in the body-fixed frame :math:`B`





     )doc" )
            .def( "angular_velocity_in_inertial_frame",
                  &te::RotationalEphemeris::getRotationalVelocityVectorInBaseFrame,
                  py::arg( "time" ),
                  R"doc(

         Function to get the body's angular velocity vector, expressed in the inertial frame.


         Function to get the body's angular velocity vector :math:`\boldsymbol{\omega}^{(I)}`, expressed in the body-fixed frame :math:`I`.
         This quantity is computed from :math:`\mathbf{R}^{I/B}\boldsymbol{\omega}^{(B)}`, see the ``angular_velocity_in_body_fixed_frame`` and
         ``body_fixed_to_inertial_rotation`` functions.


         Parameters
         ----------
         current_time : astro.time_representation.Time
             Time object representing seconds since J2000 (TDB) at which the angular velocity vector is evaluated

         Returns
         -------
         numpy.ndarray
             Angular velocity vector of the body  :math:`\boldsymbol{\omega}^{(B)}` expressed in the body-fixed frame :math:`B`





     )doc" )
            .def_property_readonly( "body_fixed_frame_name",
                                    &te::RotationalEphemeris::getTargetFrameOrientation,
                                    R"doc(

         **read-only**

         The identifier of the body-fixed frame, used in other parts of the simulation to identify it.


         :type: str
      )doc" )
            .def_property_readonly( "inertial_frame_name",
                                    &te::RotationalEphemeris::getBaseFrameOrientation,
                                    R"doc(

         **read-only**

         The identifier of the inertial frame, used in other parts of the simulation to identify it.


         :type: str
      )doc" );

    m.def( "transform_to_inertial_orientation",
           &te::transformStateToInertialOrientation< double, double >,
           py::arg( "state_in_body_fixed_frame" ),
           py::arg( "current_time" ),
           py::arg( "rotational_ephemeris" ),
           R"doc(

 Function to convert a Cartesian state vector from a body-fixed to an inertial frame

 Function to convert a Cartesian state vector from a body-fixed to an inertial frame, using a :class:`~tudatpy.dynamics.environment.RotationalEphemeris`
 object as a model for the rotation. The body-fixed frame from which the conversion takes place is the :attr:`~tudatpy.dynamics.environment.RotationalEphemeris.body_fixed_frame_name` frame,
 the (assumedly) inertial frame to which the conversion is done is :attr:`~tudatpy.dynamics.environment.RotationalEphemeris.inertial_frame_name`.

 This function calls :func:`~tudatpy.astro.element_conversion.rotate_state_to_frame` (with frame :math:`A` the inertial frame, and frame :math:`B` the body-fixed frame). The present function
 computes the required rotation matrix and its time derivative from the ``rotational_ephemeris`` input given here.

 Parameters
 ----------
 state_in_body_fixed_frame : numpy.ndarray[numpy.float64[6, 1]]
     Cartesian state (position and velocity) in the body-fixed frame

 current_time : astro.time_representation.Time
     Time object representing seconds since J2000 (TDB) at which the transformation is to be computed

 rotational_ephemeris : RotationalEphemeris
     Boy rotation model that is to be used to convert the body-fixed state to inertial state

 Returns
 -------
 numpy.ndarray[numpy.float64[6, 1]]
     Cartesian state transformed to inertial frame, using ``rotational_ephemeris`` model, from body-fixed ``state_in_body_fixed_frame``






     )doc" );

    py::class_< te::LongitudeLibrationCalculator, std::shared_ptr< te::LongitudeLibrationCalculator > >( m,
                                                                                                         "LongitudeLibrationCalculator" );

    py::class_< te::DirectLongitudeLibrationCalculator,
                std::shared_ptr< te::DirectLongitudeLibrationCalculator >,
                te::LongitudeLibrationCalculator >( m, "DirectLongitudeLibrationCalculator" )
            .def( py::init< const double >( ), py::arg( "scaled_libration_amplitude" ) );

    py::class_< te::SynchronousRotationalEphemeris, std::shared_ptr< te::SynchronousRotationalEphemeris >, te::RotationalEphemeris >(
            m, "SynchronousRotationalEphemeris" )
            .def_property( "libration_calculator",
                           &te::SynchronousRotationalEphemeris::getLongitudeLibrationCalculator,
                           &te::SynchronousRotationalEphemeris::setLibrationCalculation );

    py::class_< te::AerodynamicAngleRotationalEphemeris,
                std::shared_ptr< te::AerodynamicAngleRotationalEphemeris >,
                te::RotationalEphemeris >( m, "AerodynamicAngleRotationalEphemeris" )
            .def( "reset_aerodynamic_angle_function", &te::AerodynamicAngleRotationalEphemeris::setAerodynamicAngleFunction );

    py::class_< teo::EarthOrientationAnglesCalculator, std::shared_ptr< teo::EarthOrientationAnglesCalculator > >(
            m, "EarthOrientationAnglesCalculator", R"doc(

         Object for computing high-accuracy Earth orientation angles

     )doc" )
            .def( "get_gcrs_to_itrs_rotation_angles",
                  &teo::EarthOrientationAnglesCalculator::getRotationAnglesFromItrsToGcrs< TIME_TYPE >,
                  py::arg( "epoch" ),
                  py::arg( "time_scale" ) = tba::tdb_scale,
                  R"doc(

         Function to compute high-accuracy Earth orientation angles

         Function to compute high-accuracy Earth orientation angle quantities :math:`X,Y,s,x_{p},y_{p}` and UT1 (from which :math:`\theta_{E}` is computed)
         as described in :func:`~tudatpy.dynamics.environment_setup.rotation_model.gcrs_to_itrs`

         Parameters
         ----------
         epoch : astro.time_representation.Time
             Time object representing seconds since J2000 at which the Earth orientation angles are to be compute
         time_scale : TimeScales
             Time scale in which the input epoch is given

         Returns
         -------
         tuple[list[float],float]
             Pair (tuple of size two) with the first entry a list of orientation angles :math:`X,Y,s,x_{p},y_{p}` (in that order) and the second entry the current UT1.

     )doc" );

    py::class_< te::GcrsToItrsRotationModel, std::shared_ptr< te::GcrsToItrsRotationModel >, te::RotationalEphemeris >(
            m, "GcrsToItrsRotationModel", R"doc(

         Object for high-accuracy GCRS<->ITRS rotation.

         Object derived from :class:`~RotationalEphemeris` that implements the high-accuracy GCRS<->ITRS rotation as per the IERS 2010 Conventions. The details of the model are described in
         :func:`~tudatpy.dynamics.environment_setup.rotation_model.gcrs_to_itrs`
         With the exception of :math:`s'`, the list of angles used to compute the full rotation are computed by an object of type :class:`~EarthOrientationAnglesCalculator` (which can be retrieved from this rotation model
         through :attr:`~GcrsToItrsRotationModel.angles_calculator`.

     )doc" )
            .def_property_readonly( "angles_calculator",
                                    &te::GcrsToItrsRotationModel::getAnglesCalculator,
                                    R"doc(

         **read-only**

         Object that computes the Earth rotation angles :math:`X,Y,s,\theta_{E},x_{p},y_{p}`


         :type: EarthOrientationAnglesCalculator

     )doc" );

    py::class_< te::DirectionBasedRotationalEphemeris, std::shared_ptr< te::DirectionBasedRotationalEphemeris >, te::RotationalEphemeris >(
            m, "CustomInertialDirectionBasedRotationalEphemeris" )
            .def_property_readonly( "inertial_body_axis_calculator",
                                    &te::DirectionBasedRotationalEphemeris::getInertialBodyAxisDirectionCalculator );

    py::class_< te::InertialBodyFixedDirectionCalculator, std::shared_ptr< te::InertialBodyFixedDirectionCalculator > >(
            m, "InertialBodyFixedDirectionCalculator" );

    py::class_< te::CustomBodyFixedDirectionCalculator,
                std::shared_ptr< te::CustomBodyFixedDirectionCalculator >,
                te::InertialBodyFixedDirectionCalculator >( m, "CustomBodyFixedDirectionCalculator" )
            .def_property( "inertial_body_axis_direction_function",
                           &te::CustomBodyFixedDirectionCalculator::getInertialBodyAxisDirectionFunction,
                           &te::CustomBodyFixedDirectionCalculator::resetInertialBodyAxisDirectionFunction );

    /*!
     **************   GRAVITY FIELD  ******************
     */

    py::class_< tg::GravityFieldModel, std::shared_ptr< tg::GravityFieldModel > >( m,
                                                                                   "GravityFieldModel",
                                                                                   R"doc(

         Object that provides the gravity field of a body


         Object (typically stored inside a :class:`~Body` object) that provides the gravity field of a body, typically (but not exclusively) for
         use in gravitational acceleration and torque models. This base class allows access to the gravitational parameter of the body.
         Specific derived classes are implemented to provide models for more detailed gravity field models (e.g. spherical harmonics, polyhedron).




     )doc" )
            .def( py::init< const double, const std::function< void( ) > >( ),
                  py::arg( "gravitational_parameter" ),
                  py::arg( "update_inertia_tensor" ) = std::function< void( ) >( )  // <pybind11/functional.h>
                  )
            .def( "get_gravitational_parameter", &tg::GravityFieldModel::getGravitationalParameter )
            .def_property( "gravitational_parameter",
                           &tg::GravityFieldModel::getGravitationalParameter,
                           &tg::GravityFieldModel::resetGravitationalParameter,
                           R"doc(

         Value of the gravity field's gravitational parameters :math:`\mu`


         :type: float





      )doc" );

    py::class_< tg::SphericalHarmonicsGravityField, std::shared_ptr< tg::SphericalHarmonicsGravityField >, tg::GravityFieldModel >(
            m, "SphericalHarmonicsGravityField", R"doc(

         Object that provides a spherical harmonic gravity field of a body.

         Object (typically stored inside a :class:`~Body` object) that provides a spherical harmonic gravity field of a body, typically (but not exclusively) for
         use in gravitational acceleration and torque models. This class is derived from :class:`~GravityFieldModel`.  This object is typically created using the :func:`~tudatpy.dynamics.environment_setup.gravity_field.spherical_harmonic`
         settings function. If any time variations of the gravity field are provided, an object of the derived class :class:`~TimeVariableSphericalHarmonicsGravityField` is created.

     )doc" )
            .def_property_readonly( "reference_radius",
                                    &tg::SphericalHarmonicsGravityField::getReferenceRadius,
                                    R"doc(

         **read-only**

         Reference radius :math:`R` of the gravity field

         :type: float
      )doc" )
            .def_property_readonly( "maximum_degree",
                                    &tg::SphericalHarmonicsGravityField::getDegreeOfExpansion,
                                    R"doc(

         **read-only**

         Maximum spherical harmonic degree :math:`l_{max}` for which coefficients are defined

         :type: int
      )doc" )
            .def_property_readonly( "maximum_order",
                                    &tg::SphericalHarmonicsGravityField::getOrderOfExpansion,
                                    R"doc(

         **read-only**

         Maximum spherical harmonic order :math:`m_{max}` for which coefficients are defined

         :type: int
      )doc" )
            .def_property( "cosine_coefficients",
                           &tg::SphericalHarmonicsGravityField::getCosineCoefficients,
                           &tg::SphericalHarmonicsGravityField::setCosineCoefficients,
                           R"doc(

         Matrix with cosine spherical harmonic coefficients :math:`\bar{C}_{lm}` (geodesy normalized). Entry :math:`(i,j)` denotes coefficient at degree :math:`i` and order :math:`j`.

         :type: numpy.ndarray[numpy.float64[l, m]]
      )doc" )
            .def_property( "sine_coefficients",
                           &tg::SphericalHarmonicsGravityField::getSineCoefficients,
                           &tg::SphericalHarmonicsGravityField::setSineCoefficients,
                           R"doc(

         Matrix with sine spherical harmonic coefficients :math:`\bar{S}_{lm}` (geodesy normalized). Entry :math:`(i,j)` denotes coefficient at degree :math:`i` and order :math:`j`.

         :type: numpy.ndarray[numpy.float64[l, m]]
      )doc" );

    py::class_< tg::TimeDependentSphericalHarmonicsGravityField,
                std::shared_ptr< tg::TimeDependentSphericalHarmonicsGravityField >,
                tg::SphericalHarmonicsGravityField >( m, "TimeDependentSphericalHarmonicsGravityField", R"doc(

            Derived class of :class:`~SphericalHarmonicsGravityField` that is created when any gravity field variations are detected.

            Derived class of :class:`~SphericalHarmonicsGravityField` that is created instead when any gravity field variations are detected during object creation
            (typically during a call of :func:`~tudatpy.dynamics.environment_setup.create_system_of_bodies`)
            This object computes the time-variability of spherical harmonic coefficients from a list of :class:`~GravityFieldVariationModel` objects.
            The ``cosine_coefficients`` and ``sine_coefficients`` attributes provide the instantaneous coefficients (including the time-variability)
            The ``nominal_cosine_coefficients`` and ``nominal_sine_coefficients`` provide the static (e.g. without time-variations) coefficients.

            )doc" )

            .def_property( "nominal_cosine_coefficients",
                           &tg::TimeDependentSphericalHarmonicsGravityField::getNominalCosineCoefficients,
                           &tg::TimeDependentSphericalHarmonicsGravityField::setNominalCosineCoefficients,
                           R"doc(

         Matrix with cosine spherical harmonic coefficients :math:`\bar{C}_{lm}` (geodesy normalized) *excluding* time-variations. Entry :math:`(i,j)` denotes coefficient at degree :math:`i` and order :math:`j`.

         :type: numpy.ndarray[numpy.float64[l, m]]
      )doc" )
            .def_property( "nominal_sine_coefficients",
                           &tg::TimeDependentSphericalHarmonicsGravityField::getNominalSineCoefficients,
                           &tg::TimeDependentSphericalHarmonicsGravityField::setNominalSineCoefficients,
                           R"doc(

         Matrix with sine spherical harmonic coefficients :math:`\bar{S}_{lm}` (geodesy normalized) *excluding* time-variations. Entry :math:`(i,j)` denotes coefficient at degree :math:`i` and order :math:`j`.

         :type: numpy.ndarray[numpy.float64[l, m]]
      )doc" )

            .def_property_readonly( "gravity_field_variation_models",
                                    &tg::TimeDependentSphericalHarmonicsGravityField::getGravityFieldVariations,
                                    R"doc(

         **read-only**

         List of gravity field variation models that the object uses to update the spherical harmonic coefficients at every time step

         :type: list[GravityFieldVariationModel]
        )doc" );

    py::class_< tg::PolyhedronGravityField, std::shared_ptr< tg::PolyhedronGravityField >, tg::GravityFieldModel >(
            m, "PolyhedronGravityField" )
            .def_property_readonly( "volume", &tg::PolyhedronGravityField::getVolume )
            .def_property_readonly( "vertices_coordinates", &tg::PolyhedronGravityField::getVerticesCoordinates )
            .def_property_readonly( "vertices_defining_each_facet", &tg::PolyhedronGravityField::getVerticesDefiningEachFacet );

    py::class_< tg::GravityFieldVariations, std::shared_ptr< tg::GravityFieldVariations > >( m, "GravityFieldVariationModel", R"doc(

        Object that computes a single type of gravity field variation.

        Object that computes a single type of gravity field variation. This object is typically not used directly, but internally by the :class:`~TimeDependentSphericalHarmonicsGravityField` class.
    )doc" );

    /*!
     **************   RADIATION MODELS  ******************
     */
    py::class_< tem::RadiationPressureTargetModel, std::shared_ptr< tem::RadiationPressureTargetModel > >( m,
                                                                                                           "RadiationPressureTargetModel" );

    py::class_< tem::CannonballRadiationPressureTargetModel,
                std::shared_ptr< tem::CannonballRadiationPressureTargetModel >,
                tem::RadiationPressureTargetModel >( m, "CannonballRadiationPressureTargetModel" )
            .def_property( "radiation_pressure_coefficient",
                           &tem::CannonballRadiationPressureTargetModel::getCoefficient,
                           &tem::CannonballRadiationPressureTargetModel::resetCoefficient );

    py::class_< tem::RadiationSourceModel, std::shared_ptr< tem::RadiationSourceModel > >( m, "RadiationSourceModel" );
    /*!
     **************   SHAPE MODELS  ******************
     */

    py::class_< tba::BodyShapeModel, std::shared_ptr< tba::BodyShapeModel > >( m,
                                                                               "BodyShapeModel",
                                                                               R"doc(

         Object that provides a shape model for a natural body.

         Object (typically stored inside a :class:`~Body` object) that provides a shape model for a body, for instance to compute the altitude from a body-centered state, or w.r.t. which
         to place ground stations. This shape model is typically only associated with natural bodies. Shape models for spacecraft (for non-conservative force models) use properties stored inside the
         :class:`~VehicleSystems` object.

     )doc" )
            .def_property_readonly( "average_radius", &tba::BodyShapeModel::getAverageRadius, R"doc(

         **read-only**

         Average radius of the body, for use in computations that assume a spherical body shape.

         :type: float


     )doc" );

    /*!
     **************   GROUND STATION FUNCTIONALITY
     *******************
     */

    py::class_< tgs::GroundStationState, std::shared_ptr< tgs::GroundStationState > >( m, "GroundStationState", R"doc(

         Object that performs computations of the current (body-fixed) position and frame conversions of the ground station.

         Object that performs computations of the current (body-fixed) position and frame conversions of the ground station. In the simplest situation,
         only a Cartesian position is provided, which is then assumed constant. If time variations (for instance due to tides or plate motion) are present,
         their impact on station position is computed in this object.

     )doc" )
            .def( "get_cartesian_state",
                  &tgs::GroundStationState::getCartesianStateInTime,
                  py::arg( "current_time" ),
                  py::arg( "target_frame_origin" ) = "" )
            .def( "get_cartesian_position",
                  &tgs::GroundStationState::getCartesianPositionInTime,
                  py::arg( "current_time" ),
                  py::arg( "target_frame_origin" ) = "",
                  R"doc(

         This function computes the position of the station as a function of time.

         This function computes the position of the station as a function of time, in a frame with body-fixed orientation.
         Some time-variations of the station position depend on the *origin* of the frame in which the computation is to be
         used. For instance, relativistic correction to the Earth-fixed position is different in a geocentric or barycentric frame.
         However, the output of this function is always given in the body-fixed, body-centered frame.

         Parameters
         ----------
         current_time : astro.time_representation.Time
             Time object representing seconds since J2000 (TDB) at which the position is to be computed.

         target_frame_origin: str, default = ""
             Identifier for the frame origin w.r.t. which the computed position is to be used.

         Returns
         -------
         numpy.ndarray
             Cartesian position of the station at the current epoch, in a body-centered, body-fixed frame

     )doc" )
            .def_property_readonly( "cartesian_positon_at_reference_epoch",
                                    &tgs::GroundStationState::getNominalCartesianPosition,
                                    R"doc(


         **read-only**

         Cartesian position of the ground station, at the reference epoch, in a body-fixed, body-centered frame.

         :type: numpy.ndarray[numpy.float64[3, 1]]

     )doc" )
            .def_property_readonly( "spherical_positon_at_reference_epoch",
                                    &tgs::GroundStationState::getNominalSphericalPosition,
                                    R"doc(

         **read-only**

         Spherical position of the ground station (distance w.r.t. body center, latitude, longitude), at the reference epoch, in a body-fixed, body-centered frame.

         :type: numpy.ndarray[numpy.float64[3, 1]]

     )doc" )
            .def_property_readonly( "geodetic_position_at_reference_epoch",
                                    &tgs::GroundStationState::getNominalGeodeticPosition,
                                    R"doc(

         **read-only**

         Geodetic position of the ground station (altitude w.r.t. body shape model, geodetic latitude, longitude), at the reference epoch, in a body-fixed, body-centered frame.

         :type: numpy.ndarray[numpy.float64[3, 1]]

     )doc" )
            .def_property_readonly( "rotation_matrix_body_fixed_to_topocentric",
                                    &tgs::GroundStationState::getConstantRotationMatrixFromBodyFixedToTopocentricFrame,
                                    R"doc(

         **read-only**

         Rotation matrix from the body-fixed frame (of the station's central body) to the topocentric frame
         of the ground station. The body-fixed frame is defined by the rotation model of the body object (:attr:`~tudatpy.dynamics.environment.Body.rotation_model`).
         The axes of the topocentric frame are defined such that the x-axis is in East direction, the z-direction is upwards, perpendicular to the body's surface sphere
         (with properties defined by the central body's shape model :attr:`~tudatpy.dynamics.environment.Body.shape_model`). The y-axis completes the frame, and is in northern direction.
         For time-varying ground station positions, this function uses the station position at reference epoch for the computation of the axes.

         :type: numpy.ndarray[numpy.float64[3, 3]]


     )doc" );

    py::class_< tgs::GroundStation, std::shared_ptr< tgs::GroundStation > >( m, "GroundStation", R"doc(

         Object used to define and store properties of a ground station.

         Object (typically stored inside a :class:`~Body` object) used to define and store properties of a ground station, typically used in modelling tracking observations to/from a ground station.

     )doc" )
            .def( "set_transmitting_frequency_calculator",
                  &tgs::GroundStation::setTransmittingFrequencyCalculator,
                  py::arg( "transmitting_frequency_calculator" ) )
            //            .def( "set_water_vapor_partial_pressure_function",
            //                  &tgs::GroundStation::setWaterVaporPartialPressureFunction,
            //                  py::arg( "water_vapor_partial_pressure_function" ) )
            //            .def( "set_temperature_function",
            //            &tgs::GroundStation::setTemperatureFunction, py::arg(
            //            "temperature_function" ) ) .def( "set_pressure_function",
            //            &tgs::GroundStation::setPressureFunction, py::arg( "pressure_function" ) )
            //            .def( "set_relative_humidity_function",
            //                  &tgs::GroundStation::setRelativeHumidityFunction,
            //                  py::arg( "relative_humidity_function" ) )
            .def_property( "transmitting_frequency_calculator",
                           &tgs::GroundStation::getTransmittingFrequencyCalculator,
                           &tgs::GroundStation::setTransmittingFrequencyCalculator,
                           R"doc(

         Object that provides the transmission frequency as a function of time for (radio) tracking stations. This attribute is typically set automatically when loading tracking data files (e.g. ODF, IFMS, TNF, etc.)

         :type: TransmittingFrequencyCalculator

     )doc" )
            .def_property_readonly( "temperature_function", &tgs::GroundStation::getTemperatureFunction, R"doc(

         Function that provides the local temperature at the ground station (typically use for media corrections) as a function of time

         :type: :type: Callable[[float], float]

     )doc" )
            .def_property_readonly( "pressure_function", &tgs::GroundStation::getPressureFunction, R"doc(

         Function that provides the local pressure at the ground station (typically use for media corrections) as a function of time

         :type: :type: Callable[[float], float]

     )doc" )
            .def_property_readonly( "relative_humidity_function",
                                    &tgs::GroundStation::getRelativeHumidityFunction,
                                    R"doc(

         Function that provides the local relative humidity at the ground station (typically use for media corrections) as a function of time

         :type: :type: Callable[[float], float]

     )doc" )
            .def_property_readonly( "pointing_angles_calculator",
                                    &tgs::GroundStation::getPointingAnglesCalculator,
                                    R"doc(

         **read-only**

         Object that performs computations of the azimuth and elevation of an arbitrary target as observed by the ground station

         :type: PointingAnglesCalculator

     )doc" )
            .def_property_readonly( "station_state", &tgs::GroundStation::getNominalStationState, R"doc(

         **read-only**

         Object that performs computations of the current (body-fixed) position and frame conversions of the ground station.

         :type: GroundStationState

     )doc" )
            .def( "set_timing_system", &tgs::GroundStation::setTimingSystem, py::arg( "timing_system" ) )

            .def( "set_station_meteo_data", &tudat::ground_stations::GroundStation::setMeteoData, py::arg( "meteo_data" ) );

    py::class_< tgs::StationFrequencyInterpolator, std::shared_ptr< tgs::StationFrequencyInterpolator > >(
            m, "TransmittingFrequencyCalculator", R"doc(No documentation found.)doc" );

    py::class_< tgs::ConstantFrequencyInterpolator,
                std::shared_ptr< tgs::ConstantFrequencyInterpolator >,
                tgs::StationFrequencyInterpolator >( m, "ConstantTransmittingFrequencyCalculator" )
            .def( py::init< double >( ), py::arg( "frequency" ) );

    py::class_< tgs::PiecewiseLinearFrequencyInterpolator,
                std::shared_ptr< tgs::PiecewiseLinearFrequencyInterpolator >,
                tgs::StationFrequencyInterpolator >( m, "PiecewiseLinearFrequencyInterpolator" )
            .def( py::init< const std::vector< tudat::Time >&,
                            const std::vector< tudat::Time >&,
                            const std::vector< double >&,
                            const std::vector< double >& >( ),
                  py::arg( "start_times" ),
                  py::arg( "end_times" ),
                  py::arg( "ramp_rates" ),
                  py::arg( "start_frequency" ) )
            .def_property_readonly( "start_times", &tgs::PiecewiseLinearFrequencyInterpolator::getStartTimes )
            .def_property_readonly( "end_times", &tgs::PiecewiseLinearFrequencyInterpolator::getEndTimes )
            .def_property_readonly( "ramp_rates", &tgs::PiecewiseLinearFrequencyInterpolator::getRampRates )
            .def_property_readonly( "start_frequencies", &tgs::PiecewiseLinearFrequencyInterpolator::getStartFrequencies )
            .def( "compute_current_frequency",
                  &tgs::PiecewiseLinearFrequencyInterpolator::computeCurrentFrequency< double, tudat::Time >,
                  py::arg( "lookup_time_original" ) );

    py::class_< tgs::PointingAnglesCalculator, std::shared_ptr< tgs::PointingAnglesCalculator > >( m, "PointingAnglesCalculator" )
            .def( "calculate_elevation_angle",
                  py::overload_cast< const Eigen::Vector3d&, const double >(
                          &tgs::PointingAnglesCalculator::calculateElevationAngleFromInertialVector ),
                  py::arg( "inertial_vector_to_target" ),
                  py::arg( "time" ),
                  R"doc(
                  
         Calculate the elevation angle of a target object.

         Parameters
         ----------
         inertial_vector_to_target : numpy.ndarray
             Vector from ground station to target in inertial frame
         time : astro.time_representation.Time
             Time object representing seconds since J2000 (TDB) at which to calculate the angle

         Returns
         -------
         float
             Elevation angle in radians
                  
         )doc" )
            .def( "calculate_azimuth_angle",
                  py::overload_cast< const Eigen::Vector3d&, const double >(
                          &tgs::PointingAnglesCalculator::calculateAzimuthAngleFromInertialVector ),
                  py::arg( "inertial_vector_to_target" ),
                  py::arg( "time" ),
                  R"doc(
                  
         Calculate the azimuth angle of a target object.

         Parameters
         ----------
         inertial_vector_to_target : numpy.ndarray
             Vector from ground station to target in inertial frame
         time : astro.time_representation.Time
             Time object representing seconds since J2000 (TDB) at which to calculate the angle

         Returns
         -------
         float
             Azimuth angle in radians
                  
         )doc" )
            .def( "convert_inertial_vector_to_topocentric",
                  &tgs::PointingAnglesCalculator::convertVectorFromInertialToTopocentricFrame,
                  py::arg( "inertial_vector" ),
                  py::arg( "time" ) );

    py::enum_< tudat::ground_stations::MeteoDataEntries >( m, "MeteoDataEntries" )
            .value( "temperature_meteo_data", tudat::ground_stations::temperature_meteo_data )
            .value( "pressure_meteo_data", tudat::ground_stations::pressure_meteo_data )
            .value( "water_vapor_pressure_meteo_data", tudat::ground_stations::water_vapor_pressure_meteo_data )
            .value( "relative_humidity_meteo_data", tudat::ground_stations::relative_humidity_meteo_data )
            .value( "dew_point_meteo_data", tudat::ground_stations::dew_point_meteo_data )
            .export_values( );

    py::class_< tudat::ground_stations::StationMeteoData, std::shared_ptr< tudat::ground_stations::StationMeteoData > >(
            m, "StationMeteoData" );

    py::class_< tudat::ground_stations::ContinuousInterpolatedMeteoData,
                std::shared_ptr< tudat::ground_stations::ContinuousInterpolatedMeteoData >,
                tudat::ground_stations::StationMeteoData >( m, "ContinuousInterpolatedMeteoData" )
            .def( py::init< std::shared_ptr< tudat::interpolators::OneDimensionalInterpolator< double, Eigen::VectorXd > >,
                            std::map< tudat::ground_stations::MeteoDataEntries, int > >( ),
                  py::arg( "interpolator" ),
                  py::arg( "vector_entries" ) );

    /*!
     **************   BODY OBJECTS AND ASSOCIATED FUNCTIONALITY
     *******************
     */

    py::class_< tss::Body, std::shared_ptr< tss::Body > >( m,
                                                           "Body",
                                                           R"doc(

         Object that stores the environment properties and current state of
         a single body.


         Object that stores the environment properties and current state
         of a single celestial body (natural or artificial). Each separate
         environment model (gravity field, ephemeris, etc.) is stored as a
         member object in this class. During each time step, the Body gets
         updated to the current time/propagated state, and the current
         properties, in as much as they are time-dependent, can be
         extracted from this object





      )doc" )
            //            .def_property(
            //                    "ephemeris_frame_to_base_frame",
            //                    &tss::Body::getEphemerisFrameToBaseFrame,
            //                    &tss::Body::setEphemerisFrameToBaseFrame )
            .def_property_readonly( "state", &tss::Body::getState, R"doc(

         **read-only**

         The translational state of the Body, as set during the current
         step of the numerical propagation. The translational state
         stored here is always in Cartesian elements, w.r.t. the global
         frame origin, with axes along the global frame orientation. If
         the body's translational state is numerically propagated, this
         property gets extracted from the propagated state vector. If it
         is not propagated, the state is extracted from this body's
         ephemeris. In both cases, any required state transformations
         are automatically applied. Note that this function  is *only*
         valid during the numerical propagation if any aspects of the
         dynamics or dependent variables require the body's state.


         :type: numpy.ndarray
      )doc" )
            .def( "get_ionosphere_model", &tudat::simulation_setup::Body::getIonosphereModel )
            .def_property_readonly( "position",
                                    &tss::Body::getPosition,
                                    R"doc(

         **read-only**

         The translational position of the Body, as set during the
         current step of the numerical propagation
         (see :py:attr:`~state`).


         :type: numpy.ndarray
      )doc" )
            .def_property_readonly( "velocity",
                                    &tss::Body::getVelocity,
                                    R"doc(

         **read-only**

         The translational velocity of the Body, as set during the
         current step of the numerical propagation
         (see :py:attr:`~state`).


         :type: numpy.ndarray
      )doc" )
            .def_property_readonly( "inertial_to_body_fixed_frame",
                                    &tss::Body::getCurrentRotationMatrixToLocalFrame,
                                    R"doc(

         **read-only**

         The rotation from inertial frame (with global frame
         orientation) to this Body's body-fixed frame. The rotation is
         always returned here as a rotation matrix.  If the body's
         rotational state is numerically propagated, this property gets
         extracted from the propagated state vector. If it is not
         propagated, the state is extracted from this body's rotational
         ephemeris.

         .. note:: This function is **only** valid during the
                   numerical propagation if any aspects of the dynamics
                   or dependent variables require the body's rotational
                   state.


         :type: numpy.ndarray
      )doc" )
            .def_property_readonly( "body_fixed_to_inertial_frame",
                                    &tss::Body::getCurrentRotationMatrixToGlobalFrame,
                                    R"doc(

         **read-only**

         The rotation from this Body's body-fixed frame to inertial
         frame (see :py:attr:`~inertial_to_body_fixed_frame`).


         :type: numpy.ndarray
      )doc" )
            .def_property_readonly( "inertial_to_body_fixed_frame_derivative",
                                    &tss::Body::getCurrentRotationMatrixDerivativeToLocalFrame,
                                    R"doc(

         **read-only**

         Time derivative of rotation matrix from inertial frame to this
         Body's body-fixed frame
         (see :py:attr:`~inertial_to_body_fixed_frame`).


         :type: numpy.ndarray
      )doc" )
            .def_property_readonly( "body_fixed_to_inertial_frame_derivative",
                                    &tss::Body::getCurrentRotationMatrixDerivativeToGlobalFrame,
                                    R"doc(

         **read-only**

         Time derivative of rotation matrix from this Body's body-fixed
         frame to inertial frame
         (see :py:attr:`~inertial_to_body_fixed_frame`).


         :type: numpy.ndarray
      )doc" )
            .def_property_readonly( "inertial_angular_velocity",
                                    &tss::Body::getCurrentAngularVelocityVectorInGlobalFrame,
                                    R"doc(

         **read-only**

         Angular velocity vector of the body, expressed in inertial
         frame (see :py:attr:`~inertial_to_body_fixed_frame`).


         :type: numpy.ndarray
      )doc" )
            .def_property_readonly( "body_fixed_angular_velocity",
                                    &tss::Body::getCurrentAngularVelocityVectorInLocalFrame,
                                    R"doc(

         **read-only**

         Angular velocity vector of the body, expressed in body-fixed
         frame (see :py:attr:`~inertial_to_body_fixed_frame`).


         :type: numpy.ndarray
      )doc" )
            .def_property( "mass", &tss::Body::getBodyMass, &tss::Body::setConstantBodyMass, R"doc(

         The current mass :math:`m` of the vehicle, as used in the calculation of
         non-conservative acceleration. This attribute is a shorthand for accessing the
         mass as computed/stored in the :attr:`Body.rigid_body_properties` attribute. For certain
         types of rigid-body properties, this attribute cannot be used to (re)set the current
         mass. If the body has no    :attr:`Body.rigid_body_properties`, and this function is used to
         set a mass, a new object is automatically created, with settings analogous to the
         the :func:`~tudatpy.dynamics.environment_setup.rigid_body.constant_rigid_body_properties` setting.

         Unlike the attributes containing the state, orientation, angular velocity
         of the Body, this attribute may be used to retrieve the state during the
         propagation *and* to define the mass of a vehicle.


         :type: float
      )doc" )
            .def_property( "inertia_tensor",
                           &tss::Body::getBodyInertiaTensor,
                           py::overload_cast< const Eigen::Matrix3d& >( &tss::Body::setBodyInertiaTensor ),
                           R"doc(

         The current inertia tensor :math:`\mathbf{I}` of the vehicle, as used in the calculation of
         (for instance) the response to torques. This attribute is a shorthand for accessing the
         inertia tensor as computed/stored in the :attr:`~Body.rigid_body_properties` attribute. For certain
         types of rigid-body properties, this attribute cannot be used to (re)set the current
         mass.

         Unlike the attributes containing the state, orientation, angular velocity
         of the Body, this attribute may be used to retrieve the state during the
         propagation *and* to define the mass of a vehicle.


         :type: numpy.ndarray
      )doc" )
            .def( "state_in_base_frame_from_ephemeris",
                  &tss::Body::getStateInBaseFrameFromEphemeris< STATE_SCALAR_TYPE, TIME_TYPE >,
                  py::arg( "time" ),
                  R"doc(

         This function returns the body's state, as computed from its ephemeris model (extracted from :attr:`~Body.ephemeris`) at the current time, and (if needed)
         translates this state to the global frame origin. For the case where the origin of the body's ephemeris (extracted from :attr:`~Ephemeris.frame_origin`) is equal to the
         global frame origin of the system of bodies it is in (extracted from :attr:`SystemOfBodies.global_frame_origin`), this function is equal to ``Body.ephemeris.cartesian_state( time )``.
         Where the global frame origin and ephemeris origin is not equal, other bodies' ephemerides are queried as needed to provide this body's state w.r.t. the global frame origin


         Parameters
         ----------
         time : astro.time_representation.Time
             Time object representing seconds since J2000 (TDB) at which the state is to be computed
         Returns
         -------
         numpy.ndarray
             Cartesian state (position and velocity) of the body w.r.t. the global frame origin at the requested time.





     )doc" )
            .def_property( "ephemeris", &tss::Body::getEphemeris, &tss::Body::setEphemeris, R"doc(

         Object defining the ephemeris model of this body, used to calculate its current state as a function of time.
         Depending on the selected type of model, the type of this attribute
         is of type :class:`~Ephemeris`, or a derived class thereof.


         :type: Ephemeris
      )doc" )
            .def_property( "atmosphere_model",
                           &tss::Body::getAtmosphereModel,
                           &tss::Body::setAtmosphereModel,
                           R"doc(

         Object defining the atmosphere model of this body, used to calculate density, temperature, etc. at a given
         state/time. Depending on the selected type of model, the type of this attribute
         is of type :class:`~AtmosphereModel`, or a derived class thereof.


         :type: AtmosphereModel
      )doc" )
            .def_property( "shape_model", &tss::Body::getShapeModel, &tss::Body::setShapeModel, R"doc(

         Object defining the a shape model of this body, used to define the exterior shape of the body, for instance for
         the calculation of vehicle's altitude. Depending on the selected type of model, the type of this attribute
         is of type BodyShapeModel, or a derived class thereof.


         :type: BodyShapeModel
      )doc" )
            .def_property( "gravity_field_model",
                           &tss::Body::getGravityFieldModel,
                           &tss::Body::setGravityFieldModel,
                           R"doc(

         Object defining the a gravity field model of this body, used to define the exterior gravitational potential, and
         its gradient(s). Depending on the selected type of model, the type of this attribute
         is of type GravityFieldModel, or a derived class thereof.


         :type: GravityFieldModel
      )doc" )
            .def_property( "aerodynamic_coefficient_interface",
                           &tss::Body::getAerodynamicCoefficientInterface,
                           &tss::Body::setAerodynamicCoefficientInterface,
                           R"doc(

         Object defining the aerodynamic coefficients of the body (force-only, or force and moment)
         as a function of any number of independent variables. Depending on the selected type of model, the type of this attribute
         is of type AerodynamicCoefficientInterface, or a derived class thereof.


         :type: AerodynamicCoefficientInterface
      )doc" )
            .def_property( "flight_conditions",
                           &tss::Body::getFlightConditions,
                           &tss::Body::setFlightConditions,
                           R"doc(

         Object used to calculated and store the current flight conditions of a vehicle (altitude, latitude, longitude,
         flight-path angle, etc.) w.r.t. a central body. In case the central body contains an atmosphere, this object
         also stores current local density, Mach number, etc. This object is typically used for aerodynamic accelerations,
         guidance models or other central-body-related custom models.


         :type: FlightConditions
      )doc" )
            .def_property( "rotation_model",
                           &tss::Body::getRotationalEphemeris,
                           &tss::Body::setRotationalEphemeris,
                           R"doc(

         Object defining the orientation of the body, used to calculate the rotation to/from a body-fixed
         frame (and its derivate). Depending on the selected type of model, the type of this attribute
         is of type RotationalEphemeris, or a derived class thereof.


         :type: RotationalEphemeris
      )doc" )
            .def_property( "system_models",
                           &tss::Body::getVehicleSystems,
                           &tss::Body::setVehicleSystems,
                           R"doc(

         Object used to store physical (hardware) properties of a vehicle, such as engines, control surfaces, etc. This
         object is typically created automatically whenever such a hardware model needs to be assigned to a vehicle.


         :type: VehicleSystems
      )doc" )
            .def_property( "rigid_body_properties",
                           &tss::Body::getMassProperties,
                           &tss::Body::setMassProperties,
                           R"doc(

        Object defining the mass, center of mass and inertia tensor of the body. This object is distinct from
        the gravity field of a body (defined by the :attr:`Body.gravity_field` object). A body endowed with this property does *not*
        automatically have a gravity field created for it. However, the whenever a body is endowed with a gravity field,
        a rigid body properties attribute is created to be consistent with this gravity field (e.g. for a spherical harmonic gravity field
        the mass, center of mass and inertia tensor are created from the gravitational parameter, degree-1 coefficients, and degree-2 coefficients plus mean moment of inertia, respectively).

        :type: RigidBodyProperties
     )doc" )
            .def_property( "radiation_pressure_target_models",
                           &tss::Body::getRadiationPressureTargetModels,
                           &tss::Body::setRadiationPressureTargetModels,
                           R"doc(

        List of radiation pressure target models that exist in the body. These objects define how incoming radiation interacts with the body to produce
        a force/torque. A single body may be endowed with multiple target models, which may be selected
        for an acceleration depending on the application. For instance, a body may have a cannonball target model and a panelled target model available,
        and use one for solar radiation pressure acceleration, and the other for planetary radiation pressure acceleration (see :func:`~tudatpy.dynamics.propagation_setup.acceleration.radiation_pressure`).
        This attribute is a list of :class:`~RadiationPressureTargetModel`, or a derived class thereof.


        :type: list[RadiationPressureTargetModel]

     )doc" )
            .def_property( "radiation_pressure_source_model",
                           &tss::Body::getRadiationSourceModel,
                           &tss::Body::setRadiationSourceModel,
                           R"doc(

        Object that defines the radiation that a body emits, primarily for the calculation of radiation pressure acceleration.
        It computes the irradiance at a given target location.

        This attribute is a list of :class:`~RadiationSourceModel`, or a derived class thereof.


        :type: RadiationSourceModel

     )doc" )
            .def_property_readonly( "gravitational_parameter", &tss::Body::getGravitationalParameter, R"doc(
         **read-only**

         Attribute of convenience, equivalent to ``.gravity_field_model.gravitational_parameter``


         :type: float
      )doc" )
            .def( "get_ground_station",
                  &tss::Body::getGroundStation,
                  py::arg( "station_name" ),
                  R"doc(

         This function extracts a ground station object from the body.

         This function extracts a ground station object, for a station of a given name, from the body.
         If no station of this name exists, an exception is thrown


         Parameters
         ----------
         station_name : str
             Name of the ground station that is to be retrieved.

         Returns
         -------
         GroundStation
             Ground station object of the station of requested name





     )doc" )
            .def_property_readonly( "ground_station_list",
                                    &tss::Body::getGroundStationMap,
                                    R"doc(

         Dictionary of all ground stations that exist in the body, with dictionary key being the name of the station,
         and the ground station object the key of the dictionary.


         :type: dict[str,GroundStation]
      )doc" );

    py::class_< tss::SystemOfBodies, std::shared_ptr< tss::SystemOfBodies > >( m, "SystemOfBodies", R"doc(

         Object that contains a set of Body objects and associated frame
         information.


         Object that contains a set of Body objects and associated frame
         information. This object stored the entire environment for a
         typical Tudat numerical simulation, and is fundamental for the
         overall Tudat architecture.





      )doc" )
            .def( "get",
                  &tss::SystemOfBodies::getBody,
                  py::arg( "body_name" ),
                  R"doc(

         This function extracts a single Body object from the SystemOfBodies.


         Parameters
         ----------
         body_name : str
             Name of the Body that is to be retrieved.

         Returns
         -------
         Body
             Body object of the requested name





     )doc" )
            .def( "get_body",
                  &tss::SystemOfBodies::getBody,
                  py::arg( "body_name" ),
                  R"doc(

         Deprecated version of :py:func:`~get`





     )doc" )
            .def( "create_empty_body",
                  &tss::SystemOfBodies::createEmptyBody< STATE_SCALAR_TYPE, TIME_TYPE >,
                  py::arg( "body_name" ),
                  py::arg( "process_body" ) = 1,
                  R"doc(

         This function creates a new empty body.

         This function creates a new empty body, and adds it to the
         :py:class:`~SystemOfBodies`. Since the body is empty, it will
         not have any environment models defined. These must all be
         added manually by a user.


         Parameters
         ----------
         body_name : string
             Name of the Body that is to be added

         process_body : bool, default=True
             Variable that defines whether this new Body will have its
             global frame origin/orientation set to conform to rest of
             the environment.

             .. warning:: Only in very rare cases should
                          this variable be anything other than ``True``.
                          Users are recommended to keep this default value
                          intact.





         Examples
         --------

         This function is often used early on in the environment
         creation segment of a simulation, following the creation of
         a :py:class:`~SystemOfBodies` from the default settings
         for celestial bodies.

         .. code-block:: python
            :emphasize-lines: 18

            # Define string names for bodies to be created from default.
            bodies_to_create = ["Sun", "Earth", "Moon", "Mars", "Venus"]

            # Use "Earth"/"J2000" as global frame origin and orientation.
            global_frame_origin = "Earth"
            global_frame_orientation = "J2000"

            # Create default body settings, usually from `spice`.
            body_settings = environment_setup.get_default_body_settings(
                bodies_to_create,
                global_frame_origin,
                global_frame_orientation)

            # Create system of selected celestial bodies
            bodies = environment_setup.create_system_of_bodies(body_settings)

            # Create vehicle objects.
            bodies.create_empty_body("Delfi-C3")

     )doc" )
            .def( "does_body_exist",
                  &tss::SystemOfBodies::doesBodyExist,
                  py::arg( "body_name" ),
                  R"doc(

         Function to check if a body with a given name exists in the SystemOfBodies

         Parameters
         ----------
         body_name : string
             Name of the Body whose existence is to be checked

         Returns
         -------
         bool
             True if the body exists in this object, false if not




     )doc" )
            .def( "list_of_bodies",
                  &tss::SystemOfBodies::getListOfBodies,
                  R"doc(

         List of names of bodies that are stored in this SystemOfBodies
     )doc" )
            //            .def("get_body_dict",
            //            &tss::SystemOfBodies::getMap,
            //                 get_docstring("SystemOfBodies.get_body_dict").c_str())
            .def( "add_body",
                  &tss::SystemOfBodies::addBody< STATE_SCALAR_TYPE, TIME_TYPE >,
                  py::arg( "body_to_add" ),
                  py::arg( "body_name" ),
                  py::arg( "process_body" ) = 1,
                  R"doc(

         This function adds an existing body, which the user has
         separately created, to the :py:class:`~SystemOfBodies`.



         Parameters
         ----------
         body_to_add : Body
             Body object that is to be added.

         body_name : numpy.ndarray
             Name of the Body that is to be added.

         process_body : bool, default=True
             Variable that defines whether this new Body will have its
             global frame origin/orientation set to conform to rest of
             the environment.

             .. warning:: Only in very rare cases should this variable be
                          anything other than ``True``. Users are
                          recommended to keep this default value intact.





     )doc" )
            .def( "remove_body",
                  &tss::SystemOfBodies::deleteBody,
                  py::arg( "body_name" ),
                  R"doc(

         This function removes an existing body from the
         :py:class:`~SystemOfBodies`.



         .. warning:: This function does *not* necessarily delete the
                      Body object, it only removes it from this object.
                      If any existing models in the simulation refer to
                      this Body, it will persist in memory.


         Parameters
         ----------
         body_name : numpy.ndarray
             Name of the Body that is to be removed.





     )doc" )
            .def( "global_frame_orientation",
                  &tss::SystemOfBodies::getFrameOrientation,
                  R"doc(

         Common global frame orientation for all bodies in this SystemOfBodies, described in more detail `here <https://docs.tudat.space/en/latest/_src_user_guide/state_propagation/environment_setup/frames_in_environment.html#frame-orientation>`__.

     )doc" )
            .def( "global_frame_origin",
                  &tss::SystemOfBodies::getFrameOrigin,
                  R"doc(

         Common global frame origin for all bodies in this SystemOfBodies, described in more detail `here <https://docs.tudat.space/en/latest/_src_user_guide/state_propagation/environment_setup/frames_in_environment.html#global-origin>`__.

     )doc" );

    //            .def_property_readonly("number_of_bodies",
    //            &tss::SystemOfBodies::getNumberOfBodies,
    //                                   get_docstring("number_of_bodies").c_str()
    //                                   );

    /*!
     **************   SUPPORTING FUNCTIONS USED ENVIRONMENT MODELS
     *******************
     */
}

}  // namespace environment
}  // namespace dynamics
}  // namespace tudatpy<|MERGE_RESOLUTION|>--- conflicted
+++ resolved
@@ -927,12 +927,11 @@
                   R"doc(No documentation found.)doc" )
             .def( "set_default_transponder_turnaround_ratio_function",
                   &tsm::VehicleSystems::setDefaultTransponderTurnaroundRatio,
-<<<<<<< HEAD
-                  R"doc(No documentation found.)doc" )
+                  R"doc(Retrieve standard, DSN turnaround ratios based on the frequency bands of the link)doc" )
             .def( "set_transmitted_frequency_calculator",
-                    &tsm::VehicleSystems::setTransmittedFrequencyCalculator,
-                    py::arg("transmitted_frequency_calculator"),
-                    R"doc(
+                  &tsm::VehicleSystems::setTransmittedFrequencyCalculator,
+                  py::arg( "transmitted_frequency_calculator" ),
+                  R"doc(
                     Set the transmitted frequency calculator for the vehicle.
                     This function assigns a frequency calculator to the vehicle, which can be used
                     to determine the frequency transmitted by an onboard station or system.
@@ -940,11 +939,7 @@
                     ----------
                     transmitted_frequency_calculator : StationFrequencyInterpolator
                         The frequency calculator object to be associated with the vehicle.
-                    )doc"
-                )
-=======
-                  R"doc(Retrieve standard, DSN turnaround ratios based on the frequency bands of the link)doc" )
->>>>>>> fcce60a3
+                    )doc" )
             .def( "get_control_surface_deflection",
                   &tsm::VehicleSystems::getCurrentControlSurfaceDeflection,
                   py::arg( "control_surface_id" ),
@@ -1471,198 +1466,6 @@
       )doc" );
 
     /*!
-<<<<<<< HEAD
-     **************   EPHEMERIDES  ******************
-     */
-
-    py::class_< te::Ephemeris, std::shared_ptr< te::Ephemeris > >( m, "Ephemeris", R"doc(
-
-         Object that computes the state of a body as a function of time
-
-
-         Object (typically stored inside a :class:`~Body` object) that computes the state of a body as a function of time,
-         both outside of a propagation, and during a propagation if the given body's translational state is not propagated.
-         Note that this object computes the state w.r.t. its own origin (defined by ``frame_origin``), which need not be the same as the global frame origin
-         of the environment.
-
-
-
-
-
-      )doc" )
-            .def( "cartesian_state",
-                  &te::Ephemeris::getCartesianState,
-                  py::arg( "current_time" ),
-                  R"doc(
-
-         This function returns the Cartesian state (position and velocity) at the given time, w.r.t. the ``frame_origin``.
-
-
-         Parameters
-         ----------
-         current_time : astro.time_representation.Time
-             Time object representing seconds since J2000 in TDB time scale at which the state is to be computed.
-
-         Returns
-         -------
-         numpy.ndarray
-             Requested Cartesian state
-
-
-
-
-
-     )doc" )
-            .def( "cartesian_position",
-                  &te::Ephemeris::getCartesianPosition,
-                  py::arg( "current_time" ),
-                  R"doc(
-
-         As ``cartesian_state``, but only the three position components
-
-
-         Parameters
-         ----------
-         current_time : astro.time_representation.Time
-             Time object representing seconds since J2000 in TDB time scale at which the state is to be computed.
-
-         Returns
-         -------
-         numpy.ndarray
-             Requested Cartesian position
-
-
-
-
-
-     )doc" )
-            .def( "cartesian_velocity",
-                  &te::Ephemeris::getCartesianVelocity,
-                  py::arg( "current_time" ),
-                  R"doc(
-
-         As ``cartesian_state``, but only the three velocity components
-
-
-         Parameters
-         ----------
-         current_time : astro.time_representation.Time
-             Time object representing seconds since J2000 in TDB time scale at which the state is to be computed.
-
-         Returns
-         -------
-         numpy.ndarray
-             Requested Cartesian velocity
-
-
-
-
-
-     )doc" )
-            .def_property_readonly( "frame_origin",
-                                    &te::Ephemeris::getReferenceFrameOrigin,
-                                    R"doc(
-
-         **read-only**
-
-         Name of the reference body/point w.r.t. which this object provides its states
-
-
-         :type: str
-      )doc" )
-            .def_property_readonly( "frame_orientation",
-                                    &te::Ephemeris::getReferenceFrameOrientation,
-                                    R"doc(
-
-         **read-only**
-
-         Name of the frame orientation w.r.t which this object provides its states
-
-
-
-         :type: str
-      )doc" );
-
-    py::class_< te::ConstantEphemeris, std::shared_ptr< te::ConstantEphemeris >, te::Ephemeris >(
-            m,
-            "ConstantEphemeris",
-            R"doc(No documentation found.)doc" )
-            .def( py::init<
-                          const std::function<
-                                  Eigen::Vector6d( ) >,  //<pybind11/functional.h>,<pybind11/eigen.h>
-                          const std::string &,
-                          const std::string & >( ),
-                  py::arg( "constant_state_function" ),
-                  py::arg( "reference_frame_origin" ) = "SSB",
-                  py::arg( "reference_frame_orientation" ) = "ECLIPJ2000" )
-            .def( py::init< const Eigen::Vector6d,  //<pybind11/eigen.h>
-                            const std::string &,
-                            const std::string & >( ),
-                  py::arg( "constant_state" ),
-                  py::arg( "reference_frame_origin" ) = "SSB",
-                  py::arg( "reference_frame_orientation" ) = "ECLIPJ2000" )
-            .def( "update_constant_state",
-                  &te::ConstantEphemeris::updateConstantState,
-                  py::arg( "new_state" ),
-                  R"doc(No documentation found.)doc" );
-
-    py::class_< te::KeplerEphemeris, std::shared_ptr< te::KeplerEphemeris >, te::Ephemeris >(
-            m, "KeplerEphemeris" );
-
-    py::class_< te::MultiArcEphemeris, std::shared_ptr< te::MultiArcEphemeris >, te::Ephemeris >(
-            m, "MultiArcEphemeris" )
-            .def( py::init< const std::map< double, std::shared_ptr< te::Ephemeris > > &,
-                            const std::string &,
-                            const std::string & >( ),
-                  py::arg( "single_arc_ephemerides" ),
-                  py::arg( "reference_frame_origin" ) = "SSB",
-                  py::arg( "reference_frame_orientation" ) = "ECLIPJ2000" );
-
-    py::class_< te::TabulatedCartesianEphemeris< double, double >,
-                std::shared_ptr< te::TabulatedCartesianEphemeris< double, double > >,
-                te::Ephemeris >( m, "TabulatedEphemeris" )
-            .def_property(
-                    "interpolator",
-                    &te::TabulatedCartesianEphemeris< double,
-                                                      double >::getDynamicVectorSizeInterpolator,
-                    py::overload_cast< const std::shared_ptr<
-                            ti::OneDimensionalInterpolator< double, Eigen::VectorXd > > >(
-                            &te::TabulatedCartesianEphemeris< double,
-                                                              double >::resetInterpolator ) );
-
-    py::class_< te::Tle, std::shared_ptr< te::Tle > >( m, "Tle" )
-            .def( py::init<  // ctor 1
-                          const std::string & >( ),
-                  py::arg( "lines" ) )
-            .def( py::init<  // ctor 2
-                          const std::string &,
-                          const std::string & >( ),
-                  py::arg( "line_1" ),
-                  py::arg( "line_2" ) )
-            .def( "get_epoch", &te::Tle::getEpoch )
-            .def( "get_b_star", &te::Tle::getBStar )
-            .def( "get_epoch", &te::Tle::getEpoch )
-            .def( "get_inclination", &te::Tle::getInclination )
-            .def( "get_right_ascension", &te::Tle::getRightAscension )
-            .def( "get_eccentricity", &te::Tle::getEccentricity )
-            .def( "get_arg_of_perigee", &te::Tle::getArgOfPerigee )
-            .def( "get_mean_anomaly", &te::Tle::getMeanAnomaly )
-            .def( "get_mean_motion", &te::Tle::getMeanMotion );
-
-    py::class_< te::TleEphemeris, std::shared_ptr< te::TleEphemeris >, te::Ephemeris >(
-            m, "TleEphemeris" )
-            .def( py::init< const std::string &,
-                            const std::string &,
-                            const std::shared_ptr< te::Tle >,
-                            const bool >( ),
-                  py::arg( "frame_origin" ) = "Earth",
-                  py::arg( "frame_orientation" ) = "J2000",
-                  py::arg( "tle" ) = nullptr,
-                  py::arg( "use_sdp" ) = false );
-
-    /*!
-=======
->>>>>>> fcce60a3
      **************   ROTATION MODELS  ******************
      */
 
@@ -2396,7 +2199,7 @@
                   py::arg( "inertial_vector_to_target" ),
                   py::arg( "time" ),
                   R"doc(
-                  
+
          Calculate the elevation angle of a target object.
 
          Parameters
@@ -2410,7 +2213,7 @@
          -------
          float
              Elevation angle in radians
-                  
+
          )doc" )
             .def( "calculate_azimuth_angle",
                   py::overload_cast< const Eigen::Vector3d&, const double >(
@@ -2418,7 +2221,7 @@
                   py::arg( "inertial_vector_to_target" ),
                   py::arg( "time" ),
                   R"doc(
-                  
+
          Calculate the azimuth angle of a target object.
 
          Parameters
@@ -2432,7 +2235,7 @@
          -------
          float
              Azimuth angle in radians
-                  
+
          )doc" )
             .def( "convert_inertial_vector_to_topocentric",
                   &tgs::PointingAnglesCalculator::convertVectorFromInertialToTopocentricFrame,
