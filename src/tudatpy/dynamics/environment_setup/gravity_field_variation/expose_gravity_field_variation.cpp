--- conflicted
+++ resolved
@@ -163,19 +163,11 @@
 
       )doc" )
 
-<<<<<<< HEAD
-         .def( "set_mean_tidal_forcing_terms_to_subtract" ,
-                &tss::BasicSolidBodyGravityFieldVariationSettings::setMeanTidalForcingTerms,
-                py::arg( "mean_tidal_forcing_cosine_terms" ),
-                py::arg( "mean_tidal_forcing_sine_terms" ),
-                R"doc(
-=======
             .def( "set_mean_tidal_forcing_terms_to_subtract",
                   &tss::BasicSolidBodyGravityFieldVariationSettings::setMeanTidalForcingTerms,
                   py::arg( "mean_tidal_forcing_cosine_terms" ),
                   py::arg( "mean_tidal_forcing_sine_terms" ),
                   R"doc(
->>>>>>> 9c39f806
 
          Function to set mean tidal forcing terms to be subtracted from tidally induced gravity field variations.
 
