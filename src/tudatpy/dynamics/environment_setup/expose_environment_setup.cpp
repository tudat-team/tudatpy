--- conflicted
+++ resolved
@@ -191,7 +191,6 @@
 
          :type: list[BodyDeformationSettings]
       )doc" )
-<<<<<<< HEAD
             .def_readwrite( "ground_station_settings",
                             &tss::BodySettings::groundStationSettings,
                             R"doc(
@@ -203,9 +202,6 @@
 
          :type: list[GroundStationSettings]
       )doc" )
-=======
-            .def_readwrite( "ground_station_settings", &tss::BodySettings::groundStationSettings, R"doc(No documentation found.)doc" )
->>>>>>> 44ea4513
             .def_readwrite( "rigid_body_settings",
                             &tss::BodySettings::rigidBodyPropertiesSettings,
                             R"doc(
