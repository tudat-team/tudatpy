import datetime
from typing import Union
import astropy
from astroquery.jplhorizons import Horizons
from astropy.time import Time, TimeDelta
import astropy.units as u
from astropy.table import vstack

import re
import math
import numpy as np
import pandas as pd
from tudatpy.astro import time_representation
from tudatpy.astro.time_representation import DateTime
from typing import Union, List, Any
import datetime

from tudatpy import constants
from tudatpy.dynamics.environment_setup import (
    ephemeris,
    BodySettings,
)


class HorizonsQuery:
    """This class provides an interface to JPL's Horizon System.
    JPL Horizons provides access to highly accurate ephemerides for many solar system objects,
    including asteroids, comets, planets, moons and select spacecraft.
    The class extends astroquery's to cater to the needs of Tudat users,
    while maintaining compatibility with all of astroquery's features.

    There are some notable differences:

    Time input has been simplified to reduce ambiguities:
    - List of times are given in seconds since J2000 TDB.
    - Start can be given in datetime format or seconds since J2000 TDB.
    - Timesteps like months and years are not permitted.

    And some additional features:
    - Extended query allows data retrieval limits
    to be broken by automatically splitting up a query into multiple subqueries
    and combining the data.
    - Ephemeris settings can automatically be generated using Vectors API.


    """

    query_limit = 90024

    # 50 is chosen to be conservative,
    # 50 is chosen to prevent scenarios where higher precision is used,
    # to prevent undefined behaviour when very futuristic dates are used,
    # and because it is a nice human friendly number.
    # Testing found a limit of 77 but this will not be conservative.
    query_limit_list = 50

    def __init__(
        self,
        query_id: str,
        location: str,
        query_type: str = "default",
        epoch_start: Union[datetime.datetime, float, None] = None,
        epoch_end: Union[datetime.datetime, float, None] = None,
        epoch_step: Union[str, None] = None,
        epoch_list: Union[list, None] = None,
        extended_query: bool = False,
    ) -> None:
        """Query object to retrieve Horizons data for a singular body.

        Parameters
        ----------
        query_id : str
            Query term for object to retrieve data for. The query may be ambiguous,
            in which case suggestions for exact objects are presented.
            The behaviour for this parameter changes based on the `query_type`
            parameter.
            The default behaviour is the same as the official Horizons API.

            Here are some examples for the default behaviour:

            - `Earth` - ambiguous, will
            suggest 3 (Earth-Moon Barycentre) and 399 (Earth).

            - `3` - will retrieve Earth-Moon Barycentre.

            - `3;` - semi-colon searches for minor planets.\
            In this case it will search for the minor planet with MPC code 3: Juno.

            - `-3` - A minus sign searches for spacecraft.
            In this case the Mars Orbiter Mission.

            See the Horizons System manual
            for an extensive explanation on this parameter and the timespans
            page for some examples:
            https://ssd.jpl.nasa.gov/horizons/manual.html#select

            https://ssd.jpl.nasa.gov/horizons/time_spans.html

        location : str
            Coordinate centre for the data with syntax `site@body`.

            In general, the syntax is: `site@body` but there are several shorthands.
            The sight may be a specific location on the body, such as an observatory.
            500 specifies the geocentre, and can be left out as a shorthand
            (500@399 = @399).
            Here are some examples:

            - `@10` or `@Sun` - if no site is given, the geocenter will be taken.

            - `500@399` or `@399` or `500` - Geocentric. The site defaults to `500`.
            The body defaults to `@399`.

            - `@0` or `@SSB` - The solar system barycentre.

            - `0` - without the `@` symbol, this location is equivalent to `0@399`
            which is the observatory with MPC code 0 on Earth and not the SSB.
            In this case: Greenwich Observatory.

            - `Greenwich` - Equivalent to `Greenwich@399`, Greenwich Observatory.

            - `Earth` - Heaven on Earth Observatory, not equivalent to `@399`.

            - `@Earth` - ambiguous, will suggest `@399` or `@3`.

            - `Geocentric` - Equivalent to `500@399`.

            As mistakes can easily made, it is highly recommended to consult
            the manual and use specific codes for this parameter:

            https://ssd.jpl.nasa.gov/horizons/manual.html#center
        query_type : str, optional
            The query type constrains the search for the `query_id` parameter.
            Can have values: 'default', 'None', 'smallbody', 'designation', 'name',
            'asteroid_name', 'comet_name', by default "default"

            While all objects can be found with the default parameter,
            some queries have ambiguities. Specifying the query type eliminates the
            specific syntax. For example searching Juno with `query_type` `spacecraft`
            retrieves data for the spacecraft while setting `smallbody`
            retrieves data for the asteroid Juno.
            See the Horizons system Manual and astroquery documentation for more info:

            https://ssd.jpl.nasa.gov/horizons/manual.html#select

            https://astroquery.readthedocs.io/en/latest/jplhorizons/jplhorizons.html

        epoch_start : Union[datetime.datetime, float, None], optional
            Starting date to retrieve data for.
            Must be either a python datetime object or a float seconds since J2000 TDB.
            Combined with `epoch_end` and
            `epoch_step` can be used to retrieve a range of data.
            If `epoch_list` is used, value must be None, by default None
        epoch_end : Union[datetime.datetime, float, None], optional
            Final date to retrieve data for.
            Must be either a python datetime object or a float seconds since J2000 TDB.
            If the start stop, and step parameters dont result in an
            integer multiple of values,the final date is not used.
            Combined with `epoch_end` and
            `epoch_step` can be used to retrieve a range of data.
            If `epoch_list` is used, value must be None, by default None
        epoch_step : Union[str, None], optional
            Step for the range of epochs to retrieve data for.
            Can be be either a specific timestep such as `15m`,
            or a number of partitions `10` for 10 equidistant steps within the range.
            For the timestep, quantifiers `m` for minute, `h` for hour and `d` for day
            can be used. Seconds are not available, consider using the `epoch_list`
            parameter or a number of partitions instead.
            Month and Year are normally available in JPL Horizons but are restricted
            here because they may produce ambiguous results (leap years etc.).
            If `epoch_list` is used, value must be None, by default None
        epoch_list : Union[list, None], optional
            List of times in seconds since J2000 TDB. Can be used
            to retrieve specific times instead of a range.
            Must be None if start, end and step are set, by default None
        extended_query : bool, optional
            Enables the retrieval of larger collections of data, by default False.
            Horizons System has a limit on how much data can be output (90024) lines.
            Additionally there is a limit on input length which may be exceeded if a
            long list of times is given with the `epoch_list` option (50 epochs).
            When enabled, the times are split in to multiple subqueries.
            The data of these subqueries is then combined and presented as a single
            query. Using a very large number of queries may make data retrieval slow,
            especially when using the list option. Consider whether your use case
            requires a large number of specific times,
            or if a range can be used instead.

            The epoch step partitions (`10` not `10h`) is currently unsupported with
            the extended_query.

        """

        self._query_id = query_id
        self._query_type = None if query_type == "default" else query_type

        # this gets set after vectors is run
        self._target_full_name = None

        # these get set if the above is not None and the name property gets called
        self._MPC_number = None
        self._name = None
        self._designation = None
        self.epoch_type = None

        # the 'subqueries' when using an extended query and their lengths.
        self.queries = []
        self.query_lengths = []

        # ##############
        # error handling
        # ##############

        # epoch range format:
        # epoch_list IS none rest is NOT none
        if epoch_list is None:
            if (
                (epoch_start is None)
                or (epoch_end is None)
                or (epoch_step is None)
            ):
                raise ValueError(
                    "Must specify either a list of times in sec since J2000 "
                    + "or a combined start, end and step parameters"
                )
            else:
                ts_seconds, num_lines = self._interpret_timestep(
                    epoch_step, epoch_start, epoch_end
                )

                self._validate_time_range(epoch_start, epoch_end)

                if re.findall(r"\d+", epoch_step)[0] == epoch_step:
                    self.epoch_type = "partition"
                else:
                    self.epoch_type = "range"

        # epoch list format:
        # start step end IS none, list NOT none
        elif (
            (epoch_start is None)
            and (epoch_end is None)
            and (epoch_step is None)
        ):
            if epoch_list is None:
                raise ValueError(
                    "Must specify either a list of times in sec since J2000 "
                    + "or a combined start, end and step parameters not both"
                )
            elif (
                isinstance(epoch_list, list)
                or isinstance(epoch_list, tuple)
                or isinstance(epoch_list, np.ndarray)
            ):
                self.epoch_type = "list"
                num_lines = len(epoch_list)

            else:
                raise ValueError(
                    "epoch_list must be a list of times in sec since J2000"
                )
        # Neither format indicated
        else:
            raise ValueError(
                "Must specify either a list of times in sec since J2000 "
                + "or a combined start, end and step parameters"
            )

        # ########################################
        # Check for query limit and create queries
        # ########################################
        if (
            (not extended_query)
            and (num_lines > HorizonsQuery.query_limit)
            and (self.epoch_type == "range")
        ):
            txt = (
                "The query is larger than Horizon's limit of "
                + f"{HorizonsQuery.query_limit} lines: ({num_lines}). "
                + f"Consider making the timestep higher than {epoch_step} "
                + "or use the 'extended_query' option."
            )

            raise ValueError(txt)
        elif (
            (not extended_query)
            and (num_lines > HorizonsQuery.query_limit)
            and (self.epoch_type == "partition")
        ):
            txt = (
                "The query is larger than Horizon's limit of "
                + f"{HorizonsQuery.query_limit} lines: ({num_lines}). "
                + f"Consider using fewer partitions than {epoch_step} "
                + "or use the 'extended_query' option."
            )

            raise ValueError(txt)
        elif (
            (not extended_query)
            and (num_lines > HorizonsQuery.query_limit_list)
            and (self.epoch_type == "list")
        ):
            txt = (
                "The query is larger than Horizon's input limit of "
                + f"{HorizonsQuery.query_limit_list} lines: ({num_lines}). "
                + "Consider selecting fewer epochs to poll, "
                + f"using the range option for up to {HorizonsQuery.query_limit} "
                + "epochs (or higher with the 'extended_query' option). "
                + "Using the 'extended_query' option with lists may be slow for "
                + "a high number of epochs (>200)."
            )

            raise ValueError(txt)

        # query is smaller than limit -> one batch
        # seperate check for list as the num lines is smaller
        elif (
            (self.epoch_type != "list")
            and (num_lines < HorizonsQuery.query_limit)
        ) or (
            (self.epoch_type == "list")
            and (num_lines < HorizonsQuery.query_limit_list)
        ):
            if self.epoch_type == "list":
                # convert seconds since J2000 TDB to JD TDB
                epoch_def = self._format_time_list(epoch_list)
            else:
                epoch_def = dict(
                    start=self._format_time_range(epoch_start),
                    stop=self._format_time_range(epoch_end),
                    step=epoch_step,
                )

            self.queries.append(
                Horizons(
                    id=self._query_id,
                    location=location,
                    id_type=self._query_type,
                    epochs=epoch_def,
                )
            )
            self.query_lengths.append(num_lines)

        # query is extended type -> multiple batches
        elif extended_query:
            # case where its a list -> split list
            if self.epoch_type == "list":
                num_splits = math.ceil(
                    num_lines / HorizonsQuery.query_limit_list
                )

                epoch_def = self._format_time_list(epoch_list)
                splits = np.array_split(epoch_def, num_splits)

                # makes a set of queries that are at the query limit, plus 1 smaller one
                for _, split in enumerate(splits):
                    self.queries.append(
                        Horizons(
                            id=self._query_id,
                            location=location,
                            id_type=self._query_type,
                            epochs=list(split),
                        )
                    )
                    self.query_lengths.append(len(split))

            # Case where it is a range.
            elif (self.epoch_type == "range") or (
                self.epoch_type == "partition"
            ):
                if self.epoch_type == "partition":
                    raise NotImplementedError(
                        "Using number of divisions for time "
                        + "range with extended queries is "
                        + "currently unsupported, please use "
                        + "timesteps like 15m instead."
                    )

                start_astro = self._convert_time_to_astropy(epoch_start)
                end_astro = self._convert_time_to_astropy(epoch_end)

                ts_seconds = ts_seconds * u.second

                max_query_step = TimeDelta(
                    ((HorizonsQuery.query_limit - 1) * ts_seconds), format="sec"
                )

                next_start = start_astro
                next_limit = start_astro + max_query_step

                formatt = r"%Y-%m-%d %H:%M:%S.%f"

                while next_limit < end_astro:
                    query_len = math.ceil(
                        (next_limit - next_start) / ts_seconds
                    )
                    self.query_lengths.append(query_len)

                    if self.epoch_type == "partition":
                        epoch_step_batch = str(query_len)
                    else:
                        epoch_step_batch = epoch_step

                    epoch_def = dict(
                        start=next_start.strftime(formatt),
                        stop=next_limit.strftime(formatt),
                        step=epoch_step_batch,
                    )

                    self.queries.append(
                        Horizons(
                            id=self._query_id,
                            location=location,
                            id_type=self._query_type,
                            epochs=epoch_def,
                        )
                    )

                    next_start = next_limit + ts_seconds
                    next_limit = next_start + max_query_step

                # the final batch:
                query_len = math.ceil((end_astro - next_start) / ts_seconds)
                self.query_lengths.append(query_len)

                if self.epoch_type == "partition":
                    epoch_step_batch = str(query_len)
                else:
                    epoch_step_batch = epoch_step

                epoch_def = dict(
                    start=next_start.strftime(formatt),
                    stop=end_astro.strftime(formatt),
                    step=epoch_step_batch,
                )

                self.queries.append(
                    Horizons(
                        id=self._query_id,
                        location=location,
                        id_type=self._query_type,
                        epochs=epoch_def,
                    )
                )

            else:
                raise RuntimeError("Undefined behaviour, (extended)")

        else:
            raise RuntimeError("Undefined behaviour, (unknown error in init)")

        self.num_queries = len(self.queries)

        self._object_type = None

    @property
    def name(self) -> Union[str, None]:
        """Retrieve the name of the query's object.
        The name is infered from the data retrieved and will return none
        if data has not been retrieved yet.
        Unnamed minor planets will use their designation instead.
        If a name can not be infered, the raw name from Horizons will be returned.
        Please consider raising an issue on the Tudat github in such cases."""
        try:
            self._infer_name()
            return self._name
        except Exception as _:
            print(
                f"Unable to infer name, will use full designation instead: {self._target_full_name}"
            )
            return self._target_full_name

    @property
    def MPC_number(self) -> Union[str, None]:
        """Retrieve the MPC (Minor Planet Centre) number of the object.
        The MPC number is infered from data retrieved and will return none
        if data has not been retrieved yet.
        The MPC number is only relevant to minor planets such as asteroids, TNOs and
        Near-Earth Asteroids."""
        try:
            self._infer_name()
            return self._MPC_number
        except Exception as _:
            return None

    @property
    def designation(self) -> Union[str, None]:
        """Retrieve the relevant designation of the query's object.
        The designation is infered from the data retrieved and will return none
        if data has not been retrieved yet.
        Minor planets and Comets will return their provisional designation
        (1898 DQ for Eros, 1982 HG1 for Halley).
        A comets' formal designation can often be retrieved using the `name` property
        Spacecraft and Major Planets/ Moons will return their JPL number
        (-28 for JUICE, 6 for Saturn Barycentre)."""
        try:
            self._infer_name()
            return self._designation
        except Exception as _:
            return None

    def _infer_name(self) -> None:
        """Internal Method to extract the name, designation and MPC code for the
        object from the data."""
        if self._target_full_name is None:
            self._name = None
        else:
            num_between_brackets = re.findall(
                r"\((.*?)\)", self._target_full_name
            )

            # comet
            if ("/" in self._target_full_name) and (
                "S/2" not in self._target_full_name
            ):
                self._object_type = "comet"
                temp = self._target_full_name.split("/")

                self._name = temp[1]
                self._designation = temp[0]
            # planet/moon
            elif (
                not (self._target_full_name[0].isnumeric())
                and num_between_brackets[0].isnumeric()
            ):
                self._object_type = "major"
                temp = self._target_full_name.split(None, 1)
                self._name = temp[0]
                self._designation = num_between_brackets[0]
            # spacecraft
            elif "spacecraft" in self._target_full_name.lower():
                self._object_type = "spacecraft"
                self._name = re.findall(r"^[^\(]*", self._target_full_name)[0]
                try:
                    self._designation = (
                        re.findall(r"\((.*?)\)", self._target_full_name)[1]
                        .replace("(", "")
                        .replace(")", "")
                    )
                except Exception as e:
                    self._designation = None
            # asteroids
            else:
                self._object_type = "minorplanet"
                temp = self._target_full_name.split(None, 1)
                self._MPC_number = temp[0]
                self._name = re.sub(r"\(.+?\)\s*", "", temp[1]).strip()
                self._designation = (
                    re.findall(r"\((.*?)\)", temp[1])[0]
                    .replace("(", "")
                    .replace(")", "")
                )
                # this is for unnamed asteroids
                if len(self._name) == 0:
                    self._name = self._designation

    def _convert_time_to_astropy(self, time) -> Time:
        """Internal method to convert inputted times to astropy"""
        # time is tudat format: seconds since j2000 TDB
        if (
            isinstance(time, float)
            or isinstance(time, int)
            or isinstance(time, np.ndarray)
        ):
            # convert to julian days
            time = (time / constants.JULIAN_DAY) + constants.JULIAN_DAY_ON_J2000
            time_astro = Time(time, format="jd", scale="tdb", precision=9)
        # time is python datetime
        else:
            time_astro = Time(time, format="datetime", scale="tdb", precision=9)

        return time_astro

    def _validate_time_range(self, start, end) -> None:
        """Internal method to validate start/end user input"""
        if not (
            isinstance(start, float)
            or isinstance(start, int)
            or isinstance(start, datetime.datetime)
        ):
            raise TypeError(
                "Incorrect start time given, must be datetime "
                + "object or float seconds since J2000 TDB"
            )
        if not (
            isinstance(end, float)
            or isinstance(end, int)
            or isinstance(end, datetime.datetime)
        ):
            raise TypeError(
                "Incorrect start time given, must be datetime "
                + "object or float seconds since J2000 TDB"
            )

    def _format_time_range(self, time: Union[float, datetime.datetime]) -> str:
        """Internal method to format input time ranges to a JPL accepted format"""
        # https://ssd.jpl.nasa.gov/horizons/manual.html#time
        if isinstance(time, float) or isinstance(time, int):
            # convert sec since J2000 TDB to JD TDB
            formatt = r"%Y-%m-%d %H:%M:%S.%f"
            return self._convert_time_to_astropy(time).strftime(formatt)
        elif isinstance(time, datetime.datetime):
            # using recommended 3 letter months may have compatibility issues with locales
            formatt = r"%Y-%m-%d %H:%M:%S.%f"
            return str(time.strftime(formatt))
        else:
            raise TypeError(
                "Incorrect time value given, must be "
                + "datetime object or seconds since J2000 TDB"
            )

    def _format_time_list(self, times) -> list[Time]:
        """Internal method to format input time lists to a JPL accepted format"""
        # This is accurate enough considering the precision JPL takes as input
        times: Any = self._convert_time_to_astropy((np.array(times))).jd
        return times

    def _interpret_timestep(
        self,
        timestep: str,
        start: Union[datetime.datetime, float],
        end: Union[datetime.datetime, float],
    ):
        """Internal method to determine the length of the timestep in seconds
        This is to help partition the queries in the case of an extended query
        """
        numerical_part = re.findall(r"\d+", timestep)
        if len(numerical_part) == 0:
            raise ValueError("Timestep is incorrect")
        numerical_part = float(numerical_part[0])
        alpha_part = re.sub(r"\d+", "", timestep).replace(" ", "").lower()
        time_seconds = None

        ambiguoustxt = (
            "Time intervals like month and year "
            + "are ambigious, please reformulate the timestep in days instead"
        )
        if alpha_part.startswith("y") or alpha_part.startswith("mo"):
            raise ValueError(ambiguoustxt)
        elif alpha_part.startswith("d"):
            time_seconds = 86400 * numerical_part
        elif alpha_part.startswith("h"):
            time_seconds = 3600 * numerical_part
        elif alpha_part.startswith("m"):
            time_seconds = 60 * numerical_part
        # if the timestep is a partition (no hour/day suffix)
        elif len(alpha_part) == 0:
            time_seconds = None
        else:
            raise ValueError(
                "Unrecognized time step, use '1d', '1min', '2 hours' etc."
            )

        start_astro = self._convert_time_to_astropy(start)
        end_astro = self._convert_time_to_astropy(end)

        duration = (end_astro - start_astro).sec

        if time_seconds is None:
            time_seconds = duration / numerical_part
            steps = numerical_part
            return time_seconds, steps
        else:
            steps = math.ceil(duration / time_seconds)
            return time_seconds, steps

    # ################
    # END USER METHODS
    # ################

    def vectors(
        self,
        frame_orientation: str = "ECLIPJ2000",
        aberations: str = "geometric",
    ) -> astropy.table.Table:
        """Retrieve Horizons Vectors api data in raw astropy format.
        For general purposes, use the `.cartesian()` method instead.

        Parameters
        ----------
        frame_orientation : str, optional
            Reference Frame Orientation, equivalent to the astroquery refplane
            parameter. Options are 'J2000'/'earth', 'ECLIPJ2000'/'ecliptic' and 'body'
            , by default "ECLIPJ2000".
            See astroquery documentation for information about the 'body' option:

            https://astroquery.readthedocs.io/en/latest/jplhorizons/jplhorizons.html
        aberations : str, optional
            Aberations to be accounted for. Options are: 'geometric', 'astrometric' and
            'apparent', by default "geometric".

            See the Horizons System Manual for more info:

            https://ssd.jpl.nasa.gov/horizons/manual.html#output

        Returns
        -------
        astropy.table.Table
            Unprocessed vectors API data in astropy Table format.
        """
        # User input handling
        if aberations not in ["geometric", "astrometric", "apparent"]:
            raise ValueError(
                "refplane parameter must be one of: "
                + "'geometric', 'astrometric', 'apparent'"
            )
        if frame_orientation not in [
            "ECLIPJ2000",
            "J2000",
            "ecliptic",
            "earth",
            "body",
        ]:
            raise ValueError(
                "refplane parameter must be one of: "
                + '"ECLIPJ2000", "J2000", "ecliptic", "earth", "body"'
            )

        # convert refplanet to one compatible with Horizons
        if frame_orientation == "J2000":
            frame_orientation = "earth"
        elif frame_orientation == "ECLIPJ2000":
            frame_orientation = "ecliptic"
        else:
            frame_orientation = frame_orientation

        res_list = []
        for query in self.queries:
            res = query.vectors(
                refplane=frame_orientation,
                aberrations=aberations,
            )

            res_list.append(res)

        raw = vstack(res_list)

        # retrieve the object's full name from Horizons
        self._target_full_name = raw["targetname"][0]

        return raw

    def cartesian(
        self,
        frame_orientation: str = "ECLIPJ2000",
        aberations: str = "geometric",
    ) -> np.ndarray:
        """Retrieve the cartesian state using the Horizons Vector API.

        Parameters
        ----------
        frame_orientation : str, optional
            Reference Frame Orientation, equivalent to the astroquery refplane
            parameter. Options are 'J2000'/'earth', 'ECLIPJ2000'/'ecliptic' and 'body'
            , by default "ECLIPJ2000".
            See astroquery documentation for information about the 'body' option:

            https://astroquery.readthedocs.io/en/latest/jplhorizons/jplhorizons.html
        aberations : str, optional
            Aberations to be accounted for. Options are: 'geometric', 'astrometric' and
            'apparent', by default "geometric".

            See the Horizons System Manual for more info:

            https://ssd.jpl.nasa.gov/horizons/manual.html#output

        Returns
        -------
        np.ndarray
            returns an n by 7 array with the time in seconds since J2000 TDB,
            and the cartesian position and velocities.
        """
        raw = self.vectors(
            frame_orientation=frame_orientation, aberations=aberations
        )

        # A.D. 2019-Jan-05 22:40:00.0000
        timeformatt = "A.D. %Y-%b-%d %H:%M:%S.%f"

        tab = (
            raw.to_pandas()
            # format time: first parse the time string and then into seconds since J2000
            .assign(
                epoch_dt=lambda x: pd.to_datetime(
                    x.datetime_str, format=timeformatt
                )
            )
            .assign(
                epochJ2000secondsTDB=lambda x: (
                    (
                        Time(x.epoch_dt, format="datetime64").jd1
                        - constants.JULIAN_DAY_ON_J2000
                    )
                    * constants.JULIAN_DAY
                )
                + (
                    (Time(x.epoch_dt, format="datetime64").jd2)
                    * constants.JULIAN_DAY
                )
            )
            .assign(x=lambda i: i.x * constants.ASTRONOMICAL_UNIT)
            .assign(y=lambda i: i.y * constants.ASTRONOMICAL_UNIT)
            .assign(z=lambda i: i.z * constants.ASTRONOMICAL_UNIT)
            .assign(
                vx=lambda i: i.vx
                * constants.ASTRONOMICAL_UNIT
                / constants.JULIAN_DAY
            )
            .assign(
                vy=lambda i: i.vy
                * constants.ASTRONOMICAL_UNIT
                / constants.JULIAN_DAY
            )
            .assign(
                vz=lambda i: i.vz
                * constants.ASTRONOMICAL_UNIT
                / constants.JULIAN_DAY
            )
            .loc[:, ["epochJ2000secondsTDB", "x", "y", "z", "vx", "vy", "vz"]]
        )

        return tab.to_numpy()

    def create_ephemeris_tabulated(
        self,
        frame_origin: str,
        frame_orientation: str = "ECLIPJ2000",
        aberations: str = "geometric",
    ) -> ephemeris.EphemerisSettings:
        """Create ephemeris settings for a body using Horizons Vector API.

        Parameters
        ----------
        frame_origin : str
            Global frame origin, should match the queries' location parameter.
        frame_orientation : str, optional
            Reference Frame Orientation, equivalent to the astroquery refplane
            parameter. Options are 'J2000' and 'ECLIPJ2000', by default "ECLIPJ2000".
        aberations : str, optional
            Aberations to be accounted for. Options are: 'geometric', 'astrometric' and
            'apparent', by default "geometric".

            See the Horizons System Manual for more info:

            https://ssd.jpl.nasa.gov/horizons/manual.html#output

        Returns
        -------
        environment_setup.ephemeris.EphemerisSettings
            Ephemeris settings for the query's body.

        Examples
        ----------
        Add Ephemerides of JUICE to the body_settings

        >>> body_settings.add_empty_settings("JUICE")
        >>> body_settings.get("JUICE").ephemeris_settings = query.create_ephemeris_tabulated(
                frame_origin=global_frame_origin,
                frame_orientation=global_frame_orientation,
            )
        """
        if frame_orientation not in ["ECLIPJ2000", "J2000"]:
            raise ValueError(
                "refplane parameter must be one of: " + '"ECLIPJ2000", "J2000"'
            )
        vector = self.cartesian(
            frame_orientation=frame_orientation, aberations=aberations
        )

        table = {x[0]: x[1:7] for x in vector}

        return ephemeris.tabulated(
            body_state_history=table,
            frame_origin=frame_origin,
            frame_orientation=frame_orientation,
        )

    def _parse_horizons_time(self, time_string: str) -> Time:
        """
        Parses a JPL Horizons time string by trying multiple formats.
    
        This function attempts to parse the time string first with microseconds,
        then without microseconds, and finally without seconds.
    
        Args:
            time_string (str): The datetime string from JPL Horizons.
    
        Returns:
            astropy.time.Time: The parsed time object.
    
        Raises:
            ValueError: If the time string does not match any of the expected formats.
        """
        time_format_with_ms = "%Y-%b-%d %H:%M:%S.%f"
        time_format_without_ms = "%Y-%b-%d %H:%M:%S"
        time_format_without_s = "%Y-%b-%d %H:%M"
    
        try:
            # First, try the format that includes microseconds
            return Time.strptime(time_string, time_format_with_ms)
        except ValueError:
            # If it fails, try the format without microseconds
            try:
                return Time.strptime(time_string, time_format_without_ms)
            except ValueError:
                # If that also fails, try the format without seconds
                try:
                    return Time.strptime(time_string, time_format_without_s)
                except ValueError as e:
                    # If all formats fail, raise an error
                    raise ValueError(
                        f"Time data '{time_string}' does not match any expected format."
                    ) from e

    def ephemerides(
            self,
            reference_system: str = "J2000",
            extra_precision: bool = False,
            *args,
            **kwargs,
    ) -> astropy.table.Table:
        """
        Implements the JPL Horizons ephemerides API and returns it in a raw Astropy table format.

        This method queries the JPL Horizons system for ephemeris data, which includes
        time-interpolated observer parameters like Right Ascension and Declination.
        Note that these values are not real observations but are generated from the
        Horizons ephemeris model.

        A number of quantities can be retrieved; their definitions can be found in the
        `Horizons System Manual <https://ssd.jpl.nasa.gov/horizons/manual.html#obsquan>`_.
        By default, all available quantities are retrieved.

        Additional parameters can be passed directly to the underlying astroquery call
        as keyword arguments (e.g., `refraction=True`). For a full overview, see the
        `astroquery documentation <https://astroquery.readthedocs.io/en/latest/api/astroquery.jplhorizons.HorizonsClass.html#astroquery.jplhorizons.HorizonsClass.ephemerides>`_.

        Parameters
        ----------
        reference_system : str, optional
            Coordinate reference system. Must be one of 'ICRF'/'J2000' or 'B1950'.
            Defaults to "J2000".
        extra_precision : bool, optional
            Enables extra precision in Right Ascension and Declination values.
            Defaults to False.

        Returns
        -------
        astropy.table.Table
            An Astropy table containing the processed output from Horizons, with added
            columns for UTC and TDB time scales in seconds since J2000.

        Raises
        ------
        ValueError
            If an unsupported `reference_system` is chosen.
        """
        if reference_system not in ["ICRF", "J2000", "B1950"]:
            raise ValueError(
                "`reference_system` must be one of: `J2000`, `ICRF`, `B1950`"
            )

        res_list = []
        for query in self.queries:
            # Astroquery's ephemerides function expects UTC times for its epochs.
            # The __init__ method of this class already prepares the query.epochs
            # in a format that astroquery can handle directly.
            res = query.ephemerides(
                refsystem=reference_system,
                extra_precision=extra_precision,
                *args,
                **kwargs,
            )

<<<<<<< HEAD
            timeformatt = "%Y-%b-%d %H:%M:%S.%f"
            actual_time_tdb = Time.strptime(
                res["datetime_str"], format_string=timeformatt, scale="utc"
            ).tdb

            res["datetime_str"] = actual_time_tdb.strftime(timeformatt)

            new_actual_time_tdb = Time.strptime(
                res["datetime_str"], format_string=timeformatt
            )

            res["datetime_jd"] = (
                new_actual_time_tdb.jd1 + new_actual_time_tdb.jd2
            )

            res["epochJ2000secondsTDB"] = (
                (new_actual_time_tdb.jd1 - constants.JULIAN_DAY_ON_J2000)
                * constants.JULIAN_DAY
            ) + (new_actual_time_tdb.jd2 * constants.JULIAN_DAY)
=======
            # Use the helper function to parse each time string individually
            horizons_utc_array = res["datetime_str"].data
            astropy_times = np.array([self._parse_horizons_time(ts) for ts in horizons_utc_array])
            iso_strings_utc = [t.iso for t in astropy_times]
            # Use Tudat's time representation for consistent conversion
            tudat_utc_times = [DateTime.from_iso_string(iso) for iso in iso_strings_utc]
            utc_seconds = [time.epoch() for time in tudat_utc_times]
            tudat_julian_days = [DateTime.to_julian_day(utc_time) for utc_time in tudat_utc_times]

            # Convert UTC seconds to TDB seconds
            time_scale_converter = time_representation.default_time_scale_converter()
            tdb_seconds = [
                time_scale_converter.convert_time(
                    time_representation.utc_scale,
                    time_representation.tdb_scale,
                    epoch
                ) for epoch in utc_seconds
            ]
            res["datetime_str_UTC"] = iso_strings_utc
            res["datetime_jd"] = tudat_julian_days
            res["epochJ2000secondsTDB"] = tdb_seconds
            res["epochJ2000secondsUTC"] = utc_seconds
>>>>>>> ec2f7a5f

            res["epochJ2000secondsUTC"] = res["epochJ2000secondsTDB"]
            res_list.append(res)

        raw = vstack(res_list)
        return raw

    def ephemerides_utc(
            self,
            reference_system: str = "J2000",
            extra_precision: bool = False,
            *args,
            **kwargs,
    ) -> astropy.table.Table:
        """Implements the JPL Horizons ephemerides API and returns it in raw Astropy table format.
        Ephemerides API provides time-interpolated observer parameters such as right ascension and declination.
        Note that this means that values provided are not actual observations.

        A number of quantities are retrieved, their definitions can be found here:
        https://ssd.jpl.nasa.gov/horizons/manual.html#obsquan.
        By default all available quantities are retrieved.

        More parameters can be passed directly to the astroquery call. These can be passed as kwargs: kwargs=("refraction":True).
        Check the astroquery documentation for an overview:
        https://astroquery.readthedocs.io/en/latest/api/astroquery.jplhorizons.HorizonsClass.html#astroquery.jplhorizons.HorizonsClass.ephemerides


        Parameters
        ----------
        reference_system : str, optional
            Coordinate reference system, value must be one of `ICRF`/`J2000` or B1950, by default "J2000"
        extra_precision : bool, optional
            Enables extra precision in right ascension and declination values, by default False

        Returns
        -------
        astropy.table.Table
            Unprocessed output in astropy table format.

        Raises
        ------
        ValueError
            If time query has incorrect format or an incorrect reference system is chosen
        """
        if reference_system not in ["ICRF", "J2000", "B1950"]:
            raise ValueError(
                "`reference_system` must be one of: `J2000`, `ICRF`, `B1950`"
            )

        res_list = []
        for query in self.queries:

            res = query.ephemerides(
                refsystem=reference_system,
                extra_precision=extra_precision,
                *args,
                **kwargs,
            )

            timeformatt = "%Y-%b-%d %H:%M:%S"
            horizons_utc_array = res["datetime_str"].data
            print('horizons utc array', horizons_utc_array)

            astropy_times = Time.strptime(horizons_utc_array, format_string=timeformatt)
            iso_strings = astropy_times.iso  # This gives ISO format strings (UTC)

            tudat_utc_times = [DateTime.from_iso_string(iso_string) for iso_string in iso_strings]
            tudat_julian_days = [DateTime.to_julian_day(utc_time) for utc_time in tudat_utc_times]
            utc_seconds = [DateTime.to_epoch(utc_time) for utc_time in tudat_utc_times]
            time_scale_converter = time_representation.default_time_scale_converter( )

            # start and end epoch of simulation conversion from UTC to tdb
            tdb_seconds = [time_scale_converter.convert_time(
                input_scale = time_representation.utc_scale,
                output_scale = time_representation.tdb_scale,
                input_value = utc_second) for utc_second in utc_seconds
            ]

            res["datetime_str_UTC"] = iso_strings

            res["datetime_jd"] = tudat_julian_days

            res["epochJ2000secondsTDB"] = tdb_seconds
            res["epochJ2000secondsUTC"] = utc_seconds

            res_list.append(res)

        raw = vstack(res_list)

        return raw

    def interpolated_observations(
            self,
            degrees: bool = False,
            reference_system: str = "J2000",
            extra_precision: bool = True,
            *args,
            **kwargs,
    ) -> np.ndarray:
        """
        Retrieves interpolated Right Ascension and Declination from the Horizons ephemerides API.
        Note that these values are not real observations but instead interpolated
        values based on the Horizons ephemeris system.

        Parameters
        ----------
        degrees : bool, optional
            If True, return angular values in degrees; otherwise, in radians. Defaults to False.
        reference_system : str, optional
            Coordinate reference system, value must be one of `ICRF`/`J2000` or B1950. Defaults to "J2000".
        extra_precision : bool, optional
            Enables extra precision in Right Ascension and Declination values. Defaults to True.

        Returns
        -------
        np.ndarray
            Numpy array (N, 3) with time in seconds since J2000 TDB, Right Ascension, and Declination.
        """
        kwargs["quantities"] = 1  # This gets Only RA and Dec

        # Call the corrected ephemerides method
        raw = self.ephemerides(
            reference_system=reference_system,
            extra_precision=extra_precision,
            *args,
            **kwargs,
        )

        # Use the correct TDB time column
        res = raw.to_pandas().loc[:, ["epochJ2000secondsTDB", "RA", "DEC"]]

        if not degrees:
            res[["RA", "DEC"]] = res[["RA", "DEC"]].apply(np.radians)
            res['RA'] = (res['RA'] + np.pi) % (2 * np.pi) - np.pi

        return res.to_numpy()


    def interpolated_station_angles(
        self,
        degrees: bool = False,
        reference_system: str = "J2000",
        extra_precision: bool = True,
        *args,
        **kwargs,
    ) -> np.ndarray:
        """Retrieves interpolated Right Ascension and Declination from the Horizons ephemerides API.
        Note that these values are not real observations but instead interpolated
        values based on the Horizons ephemeris system.

        Parameters
        ----------
        degrees : bool, optional
            return values in degrees if True, radians if False, by default false
        reference_system : str, optional
            Coordinate reference system, value must be one of `ICRF`/`J2000` or B1950, by default "J2000"
        extra_precision : bool, optional
            Enables extra precision in Right Ascension and Declination values, by default False

        Returns
        -------
        np.ndarray
            Numpy array (N, 3) with time in seconds since J2000 TDB and the Right Ascension and Declination.

        Raises
        ------
        ValueError
            If time query has incorrect format or an incorrect reference system is chosen
        """

        kwargs["quantities"] = 4  # This gets azimuth and elevation
        raw = self.ephemerides_utc(
            reference_system=reference_system,
            extra_precision=extra_precision,
            *args,
            **kwargs,
        )

<<<<<<< HEAD
        print(raw)
=======
>>>>>>> ec2f7a5f
        res = raw.to_pandas().loc[:, ["epochJ2000secondsUTC", "AZ", "EL"]]

        if not degrees:
            res[["AZ", "EL"]] = res[["AZ", "EL"]].apply(np.radians)

        res = res.to_numpy()

        return res


class HorizonsBatch:
    def __init__(
        self,
        query_id_list: List[str],
        location: str,
        epoch_list: Union[list, None] = None,
        epoch_start: Union[datetime.datetime, float, None] = None,
        epoch_end: Union[datetime.datetime, float, None] = None,
        epoch_step: Union[str, None] = None,
        extended_query: bool = False,
    ) -> None:
        """Query object to retrieve Horizons data for multiple bodies.
        See documentation for `HorizonsQuery` for more extensive documentation.
        Note that the epochs requested must have data for all bodies queried.
        This class is useful for quickly creating ephemerides for many objects at once.
        For general purposes, use `HorizonsQuery instead`.

        Parameters
        ----------
        query_id : str
            List of query terms to retrieve data for,
            all queries behave as type default and the `query_type` behaviour
            can not be set for the `HorizonsBatch` class.
        location : str
            Coordinate centre for the data with syntax `site@body`.
        epoch_start : Union[datetime.datetime, float, None], optional
            Starting date to retrieve data for.
            Must be either a python datetime object or a float seconds since J2000 TDB.
            Combined with `epoch_end` and
            `epoch_step` can be used to retrieve a range of data.
            If `epoch_list` is used, value must be None, by default None
        epoch_end : Union[datetime.datetime, float, None], optional
            Final date to retrieve data for.
            Must be either a python datetime object or a float seconds since J2000 TDB.
            If the start stop, and step parameters dont result in an
            integer multiple of values,the final date is not used.
            Combined with `epoch_end` and
            `epoch_step` can be used to retrieve a range of data.
            If `epoch_list` is used, value must be None, by default None
        epoch_step : Union[str, None], optional
            Step for the range of epochs to retrieve data for.
            Can be be either a specific timestep such as `15m`,
            or a number of partitions `10` for 10 equidistant steps within the range.
            For the timestep, quantifiers `m` for minute, `h` for hour and `d` for day
            can be used. Seconds are not available, consider using the `epoch_list`
            parameter or a number of partitions instead.
            Month and Year are normally available in JPL Horizons but are restricted
            here because they may produce ambiguous results (leap years etc.).
            If `epoch_list` is used, value must be None, by default None
        epoch_list : Union[list, None], optional
            List of times in seconds since J2000 TDB. Can be used
            to retrieve specific times instead of a range.
            Must be None if start, end and step are set, by default None
        extended_query : bool, optional
            Enables the retrieval of larger collections of data, by default False.
        """
        self._query_objects = {}
        self._query_id_list = query_id_list
        self._names = []

        for query_id in query_id_list:
            if not isinstance(query_id, str):
                raise TypeError("Ids in query_id_list must be of type str")
            temp = HorizonsQuery(
                query_id=query_id,
                location=location,
                epoch_list=epoch_list,
                epoch_start=epoch_start,
                epoch_end=epoch_end,
                epoch_step=epoch_step,
                extended_query=extended_query,
            )

            self._query_objects[query_id] = temp

    @property
    def names(self) -> Union[None, List[str]]:
        """Retrieves a list of names of the query objects. Returns `None`
        if `add_batch_ephemerides` has not been run yet."""
        return self._names

    def add_batch_ephemerides(
        self,
        body_settings: "BodyListSettings",
        frame_origin: str,
        frame_orientation: str = "ECLIPJ2000",
        aberations: str = "geometric",
    ) -> None:
        """Uses the data queried to add ephemerides of the bodies querried
        to the body_settings. The names of the bodies added can be retrieved
        using the names property.

        Parameters
        ----------
        body_settings : environment_setup.BodyListSettings
            Tudat body settings object.
        frame_origin : str
            Global frame origin, should match the queries' location parameter.
        frame_orientation : str, optional
            Reference Frame Orientation, equivalent to the astroquery refplane
            parameter. Options are 'J2000' and 'ECLIPJ2000', by default "ECLIPJ2000".
        aberations : str, optional
            Aberations to be accounted for. Options are: 'geometric', 'astrometric' and
            'apparent', by default "geometric".
            See the Horizons System Manual for more info: https://ssd.jpl.nasa.gov/horizons/manual.html#output

        """

        names = []

        # add the body and its ephemerides to the body_settings
        for query in self._query_objects.values():
            eph = query.create_ephemeris_tabulated(
                frame_origin=frame_origin,
                frame_orientation=frame_orientation,
                aberations=aberations,
            )
            name = query.name
            names.append(name)

            body_settings.add_empty_settings(name)
            body_settings.get(name).ephemeris_settings = eph

        # retrieve the names to a list
        self._names = names


def jpl_horizons(
    horizons_query: str,
    horizons_location: str,
    frame_origin: str,
    frame_orientation: str = "ECLIPJ2000",
    query_type: str = "default",
    epoch_start: Union[datetime.datetime, float, None] = None,
    epoch_end: Union[datetime.datetime, float, None] = None,
    epoch_step: Union[str, None] = None,
    epoch_list: Union[list, None] = None,
    extended_query: bool = False,
    aberations: str = "geometric",
):
    """Factory function for creating ephemeris model settings from tabulated JPL Horizons vectors.

    JPL Horizons provides access to highly accurate ephemerides for many solar system objects,
    including asteriuds, comets, planets, moons and select spacecraft.

    This function is a wrapper for the tudatpy.data.horizons functionality.
    That api is not available on the api documentation yet.
    For now, visit the HorizonsQuery souce code for extensive documentation:
    https://github.com/tudat-team/tudatpy/blob/master/tudatpy/data/horizons.py

    For more information on the Horizons System, visit: https://ssd.jpl.nasa.gov/horizons/manual.html

    Examples
    ----------
    Add Ephemerides of JUICE to the body_settings

        >>> juice_eph_settings = jpl_horizons(
                horizons_query="-121", #-121 is the query code for JUICE
                horizons_location="500@399", # Geocentre@Earth
                frame_origin="Earth", #tudat frame origin and orientation
                frame_orientation="ECLIPJ2000",
                epoch_start=datetime.datetime(2018, 10, 21),
                epoch_end=datetime.datetime(2023, 9, 1),
                epoch_step="1d",
                extended_query=True,
            )

        >>> body_settings.add_empty_settings("JUICE")
        >>> body_settings.get("JUICE").ephemeris_settings = juice_eph_settings
    """
    query = HorizonsQuery(
        query_id=horizons_query,
        location=horizons_location,
        query_type=query_type,
        epoch_start=epoch_start,
        epoch_end=epoch_end,
        epoch_step=epoch_step,
        epoch_list=epoch_list,
        extended_query=extended_query,
    )

    eph = query.create_ephemeris_tabulated(
        frame_origin=frame_origin,
        frame_orientation=frame_orientation,
        aberations=aberations,
    )

    return eph<|MERGE_RESOLUTION|>--- conflicted
+++ resolved
@@ -970,27 +970,6 @@
                 **kwargs,
             )
 
-<<<<<<< HEAD
-            timeformatt = "%Y-%b-%d %H:%M:%S.%f"
-            actual_time_tdb = Time.strptime(
-                res["datetime_str"], format_string=timeformatt, scale="utc"
-            ).tdb
-
-            res["datetime_str"] = actual_time_tdb.strftime(timeformatt)
-
-            new_actual_time_tdb = Time.strptime(
-                res["datetime_str"], format_string=timeformatt
-            )
-
-            res["datetime_jd"] = (
-                new_actual_time_tdb.jd1 + new_actual_time_tdb.jd2
-            )
-
-            res["epochJ2000secondsTDB"] = (
-                (new_actual_time_tdb.jd1 - constants.JULIAN_DAY_ON_J2000)
-                * constants.JULIAN_DAY
-            ) + (new_actual_time_tdb.jd2 * constants.JULIAN_DAY)
-=======
             # Use the helper function to parse each time string individually
             horizons_utc_array = res["datetime_str"].data
             astropy_times = np.array([self._parse_horizons_time(ts) for ts in horizons_utc_array])
@@ -1013,96 +992,10 @@
             res["datetime_jd"] = tudat_julian_days
             res["epochJ2000secondsTDB"] = tdb_seconds
             res["epochJ2000secondsUTC"] = utc_seconds
->>>>>>> ec2f7a5f
-
-            res["epochJ2000secondsUTC"] = res["epochJ2000secondsTDB"]
+
             res_list.append(res)
 
         raw = vstack(res_list)
-        return raw
-
-    def ephemerides_utc(
-            self,
-            reference_system: str = "J2000",
-            extra_precision: bool = False,
-            *args,
-            **kwargs,
-    ) -> astropy.table.Table:
-        """Implements the JPL Horizons ephemerides API and returns it in raw Astropy table format.
-        Ephemerides API provides time-interpolated observer parameters such as right ascension and declination.
-        Note that this means that values provided are not actual observations.
-
-        A number of quantities are retrieved, their definitions can be found here:
-        https://ssd.jpl.nasa.gov/horizons/manual.html#obsquan.
-        By default all available quantities are retrieved.
-
-        More parameters can be passed directly to the astroquery call. These can be passed as kwargs: kwargs=("refraction":True).
-        Check the astroquery documentation for an overview:
-        https://astroquery.readthedocs.io/en/latest/api/astroquery.jplhorizons.HorizonsClass.html#astroquery.jplhorizons.HorizonsClass.ephemerides
-
-
-        Parameters
-        ----------
-        reference_system : str, optional
-            Coordinate reference system, value must be one of `ICRF`/`J2000` or B1950, by default "J2000"
-        extra_precision : bool, optional
-            Enables extra precision in right ascension and declination values, by default False
-
-        Returns
-        -------
-        astropy.table.Table
-            Unprocessed output in astropy table format.
-
-        Raises
-        ------
-        ValueError
-            If time query has incorrect format or an incorrect reference system is chosen
-        """
-        if reference_system not in ["ICRF", "J2000", "B1950"]:
-            raise ValueError(
-                "`reference_system` must be one of: `J2000`, `ICRF`, `B1950`"
-            )
-
-        res_list = []
-        for query in self.queries:
-
-            res = query.ephemerides(
-                refsystem=reference_system,
-                extra_precision=extra_precision,
-                *args,
-                **kwargs,
-            )
-
-            timeformatt = "%Y-%b-%d %H:%M:%S"
-            horizons_utc_array = res["datetime_str"].data
-            print('horizons utc array', horizons_utc_array)
-
-            astropy_times = Time.strptime(horizons_utc_array, format_string=timeformatt)
-            iso_strings = astropy_times.iso  # This gives ISO format strings (UTC)
-
-            tudat_utc_times = [DateTime.from_iso_string(iso_string) for iso_string in iso_strings]
-            tudat_julian_days = [DateTime.to_julian_day(utc_time) for utc_time in tudat_utc_times]
-            utc_seconds = [DateTime.to_epoch(utc_time) for utc_time in tudat_utc_times]
-            time_scale_converter = time_representation.default_time_scale_converter( )
-
-            # start and end epoch of simulation conversion from UTC to tdb
-            tdb_seconds = [time_scale_converter.convert_time(
-                input_scale = time_representation.utc_scale,
-                output_scale = time_representation.tdb_scale,
-                input_value = utc_second) for utc_second in utc_seconds
-            ]
-
-            res["datetime_str_UTC"] = iso_strings
-
-            res["datetime_jd"] = tudat_julian_days
-
-            res["epochJ2000secondsTDB"] = tdb_seconds
-            res["epochJ2000secondsUTC"] = utc_seconds
-
-            res_list.append(res)
-
-        raw = vstack(res_list)
-
         return raw
 
     def interpolated_observations(
@@ -1185,17 +1078,13 @@
         """
 
         kwargs["quantities"] = 4  # This gets azimuth and elevation
-        raw = self.ephemerides_utc(
+        raw = self.ephemerides(
             reference_system=reference_system,
             extra_precision=extra_precision,
             *args,
             **kwargs,
         )
 
-<<<<<<< HEAD
-        print(raw)
-=======
->>>>>>> ec2f7a5f
         res = raw.to_pandas().loc[:, ["epochJ2000secondsUTC", "AZ", "EL"]]
 
         if not degrees:
