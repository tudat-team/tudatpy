--- conflicted
+++ resolved
@@ -34,7 +34,7 @@
 namespace rotation_model
 {
 
-void expose_rotation_model_setup( py::module &m )
+void expose_rotation_model_setup( py::module& m )
 {
     /////////////////////////////////////////////////////////////////////////////
     // createRotationalModel.h
@@ -157,15 +157,12 @@
     py::class_< tss::IauRotationModelSettings, std::shared_ptr< tss::IauRotationModelSettings >, tss::RotationModelSettings >(
             m, "IAURotationModelSettings", R"doc(No documentation found.)doc" );
 
-<<<<<<< HEAD
-=======
     py::class_< tss::GcrsToItrsRotationModelSettings, std::shared_ptr< tss::GcrsToItrsRotationModelSettings >, tss::RotationModelSettings >(
             m, "GcrsToItrsRotationModelSettings", R"doc(No documentation found.)doc" )
             .def_property_readonly( "eop_file", &tss::GcrsToItrsRotationModelSettings::getEopFile );
 
->>>>>>> 1fd1d4d3
     m.def( "simple",
-           py::overload_cast< const std::string &, const std::string &, const Eigen::Matrix3d &, const double, const double >(
+           py::overload_cast< const std::string&, const std::string&, const Eigen::Matrix3d&, const double, const double >(
                    &tss::simpleRotationModelSettings ),
            py::arg( "base_frame" ),
            py::arg( "target_frame" ),
@@ -649,7 +646,7 @@
      )doc" );
 
     m.def( "constant_rotation_model",
-           py::overload_cast< const std::string &, const std::string &, const Eigen::Matrix3d & >( &tss::constantRotationModelSettings ),
+           py::overload_cast< const std::string&, const std::string&, const Eigen::Matrix3d& >( &tss::constantRotationModelSettings ),
            py::arg( "base_frame" ),
            py::arg( "target_frame" ),
            py::arg( "initial_orientation" ),
@@ -735,7 +732,7 @@
 
     // Add after the other model binding functions (like before the end of expose_rotation_model_setup function)
     m.def( "mars_high_accuracy",
-           py::overload_cast< const std::string &, const std::string & >( &tss::getHighAccuracyMarsRotationModel ),
+           py::overload_cast< const std::string&, const std::string& >( &tss::getHighAccuracyMarsRotationModel ),
            py::arg( "base_frame" ) = "J2000",
            py::arg( "target_frame" ) = "Mars_Fixed",
            R"doc(
@@ -770,7 +767,7 @@
     # define parameters describing the rotation between frames
     base_frame = "J2000"
     target_frame = "Mars_Fixed"
-    
+
     # create rotation model settings
     mars_rotation_settings = environment_setup.rotation_model.mars_high_accuracy(
         base_frame, target_frame)
@@ -779,7 +776,7 @@
      )doc" );
 
     m.def( "mars_high_accuracy_custom_angles",
-           py::overload_cast< const std::string &, const std::string &, const double, const double, const double, const double >(
+           py::overload_cast< const std::string&, const std::string&, const double, const double, const double, const double >(
                    &tss::getHighAccuracyMarsRotationModel ),
            py::arg( "base_frame" ),
            py::arg( "target_frame" ),
@@ -825,7 +822,7 @@
  .. code-block:: python
 
     import numpy as np
-    
+
     # define parameters
     base_frame = "J2000"
     target_frame = "Mars_Fixed_Custom"
@@ -833,7 +830,7 @@
     angle_j = np.radians(24.67682669)  # Declination in radians
     angle_psi_at_epoch = np.radians(81.9683988)  # Initial prime meridian angle
     angle_psi_rate_at_epoch = -7608.3 * np.pi/(180.0*1000.0*3600.0) / 31557600.0  # Rotation rate
-    
+
     # create rotation model settings with custom angles
     mars_rotation_settings = environment_setup.rotation_model.mars_high_accuracy_custom_angles(
         base_frame, target_frame, angle_n, angle_j, angle_psi_at_epoch, angle_psi_rate_at_epoch)
@@ -842,17 +839,17 @@
      )doc" );
 
     m.def( "mars_high_accuracy_full_custom",
-           py::overload_cast< const std::string &,
-                              const std::string &,
+           py::overload_cast< const std::string&,
+                              const std::string&,
                               const double,
                               const double,
                               const double,
                               const double,
-                              const std::map< double, std::pair< double, double > > &,
-                              const std::vector< std::map< double, std::pair< double, double > > > &,
-                              const std::map< double, std::pair< double, double > > &,
-                              const std::map< double, std::pair< double, double > > &,
-                              const std::map< double, std::pair< double, double > > & >( &tss::getHighAccuracyMarsRotationModel ),
+                              const std::map< double, std::pair< double, double > >&,
+                              const std::vector< std::map< double, std::pair< double, double > > >&,
+                              const std::map< double, std::pair< double, double > >&,
+                              const std::map< double, std::pair< double, double > >&,
+                              const std::map< double, std::pair< double, double > >& >( &tss::getHighAccuracyMarsRotationModel ),
            py::arg( "base_frame" ),
            py::arg( "target_frame" ),
            py::arg( "angle_n" ),
@@ -913,7 +910,7 @@
 
     import numpy as np
     from collections import defaultdict
-    
+
     # Define basic parameters
     base_frame = "J2000"
     target_frame = "Mars_Fixed_Custom"
@@ -921,10 +918,10 @@
     angle_j = np.radians(24.67682669)
     angle_psi_at_epoch = np.radians(81.9683988)
     angle_psi_rate_at_epoch = -7608.3 * np.pi/(180.0*1000.0*3600.0) / 31557600.0
-    
+
     # Define correction coefficients
     milliarcsec_to_rad = np.pi / (180.0 * 1000.0 * 3600.0)
-    
+
     # Create nutation correction settings
     nutation_corrections = {
         0.0: (-1.4 * milliarcsec_to_rad, 0.0),
@@ -932,7 +929,7 @@
         2.0: (0.0, -44.2 * milliarcsec_to_rad),
         3.0: (0.0, -4.0 * milliarcsec_to_rad)
     }
-    
+
     # Create mean motion time-dependent phase nutation corrections
     mean_motion_corrections = [{
         1.0: (-49.1 * milliarcsec_to_rad, -104.5 * milliarcsec_to_rad),
@@ -942,7 +939,7 @@
         5.0: (3.0 * milliarcsec_to_rad, 6.5 * milliarcsec_to_rad),
         6.0: (0.4 * milliarcsec_to_rad, 1.0 * milliarcsec_to_rad)
     }]
-    
+
     # Create rotation rate corrections
     rotation_rate_corrections = {
         1.0: (481.0 * milliarcsec_to_rad, -331.0 * milliarcsec_to_rad),
@@ -950,32 +947,32 @@
         3.0: (-35.0 * milliarcsec_to_rad, -4.0 * milliarcsec_to_rad),
         4.0: (-10.0 * milliarcsec_to_rad, -8.0 * milliarcsec_to_rad)
     }
-    
+
     # Create polar motion coefficients
     x_polar_motion = {
-        1.0: (2.8 * milliarcsec_to_rad * np.sin(np.radians(46.5)), 
+        1.0: (2.8 * milliarcsec_to_rad * np.sin(np.radians(46.5)),
               2.8 * milliarcsec_to_rad * np.cos(np.radians(46.5))),
-        2.0: (8.9 * milliarcsec_to_rad * np.sin(np.radians(-150.1)), 
+        2.0: (8.9 * milliarcsec_to_rad * np.sin(np.radians(-150.1)),
               8.9 * milliarcsec_to_rad * np.cos(np.radians(-150.1))),
         3.0: (0.0, 0.0),
         4.0: (0.0, 0.0),
         3.34: (0.0, 50.0 * milliarcsec_to_rad)
     }
-    
+
     y_polar_motion = {
-        1.0: (11.7 * milliarcsec_to_rad * np.sin(np.radians(118.7)), 
+        1.0: (11.7 * milliarcsec_to_rad * np.sin(np.radians(118.7)),
               11.7 * milliarcsec_to_rad * np.cos(np.radians(118.7))),
-        2.0: (3.9 * milliarcsec_to_rad * np.sin(np.radians(172.5)), 
+        2.0: (3.9 * milliarcsec_to_rad * np.sin(np.radians(172.5)),
               3.9 * milliarcsec_to_rad * np.cos(np.radians(118.7))),
         3.0: (0.0, 0.0),
         4.0: (0.0, 0.0),
         3.34: (0.0, 50.0 * milliarcsec_to_rad)
     }
-    
+
     # Create fully customized rotation model settings
     mars_rotation_settings = environment_setup.rotation_model.mars_high_accuracy_full_custom(
         base_frame, target_frame, angle_n, angle_j, angle_psi_at_epoch, angle_psi_rate_at_epoch,
-        nutation_corrections, mean_motion_corrections, rotation_rate_corrections, 
+        nutation_corrections, mean_motion_corrections, rotation_rate_corrections,
         x_polar_motion, y_polar_motion)
 
 
