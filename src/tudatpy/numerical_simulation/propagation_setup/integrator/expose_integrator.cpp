--- conflicted
+++ resolved
@@ -55,15 +55,10 @@
             .value( "throw_exception_below_minimum",
                     tni::MinimumIntegrationTimeStepHandling::throw_exception_below_minimum,
                     R"doc(
-<<<<<<< HEAD
+
 The propagation is terminated and a :class:`tudatpy.exceptions.MinimumStepSizeViolatedError` is thrown.
-      )doc" )
-=======
-
-Exception is throw, and propagation is terminated
-
-)doc" )
->>>>>>> b43404ab
+
+)doc" )
             .value( "set_to_minimum_step_silently",
                     tni::MinimumIntegrationTimeStepHandling::set_to_minimum_step_silently,
                     R"doc(
