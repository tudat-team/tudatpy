--- conflicted
+++ resolved
@@ -3050,10 +3050,7 @@
 
 
       )doc" );
-
-<<<<<<< HEAD
-    py::class_< tom::ObservationAncilliarySimulationSettings, std::shared_ptr< tom::ObservationAncilliarySimulationSettings > >(
-=======
+  
     py::enum_< tudat::observation_models::ObservationIntermediateSimulationVariable >(m, "ObservationIntermediateSimulationVariable")
       .value("transmitter_frequency_intermediate", tudat::observation_models::ObservationIntermediateSimulationVariable::transmitter_frequency_intermediate)
       .value("received_frequency_intermediate", tudat::observation_models::ObservationIntermediateSimulationVariable::received_frequency_intermediate)
@@ -3061,7 +3058,6 @@
 
     py::class_< tom::ObservationAncilliarySimulationSettings,
                 std::shared_ptr< tom::ObservationAncilliarySimulationSettings > >(
->>>>>>> f9214893
             m,
             "ObservationAncilliarySimulationSettings",
             R"doc(
