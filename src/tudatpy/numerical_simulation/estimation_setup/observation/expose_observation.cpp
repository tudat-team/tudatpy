--- conflicted
+++ resolved
@@ -697,49 +697,6 @@
 
      )doc" );
 
-<<<<<<< HEAD
-=======
-    py::enum_< tom::ObservableType >( m, "ObservableType", R"doc(
-
-Enumeration of available observable types.
-
-Examples
---------
-.. code-block:: python
-
-    # Code snippet to print all available Observable Types
-    from tudatpy.numerical_simulation import estimation_setup
-
-    num_observable_types = len(estimation_setup.observation.ObservableType.__members__)
-    print(f'The length of all available Tudatpy Observable Types is: {num_observable_types}')
-
-    # Print all available Observable Types using the "name" property
-    for i in range(num_observable_types):
-        print(i, estimation_setup.observation.ObservableType(i).name)
-
-
-
-
-      )doc" )
-            .value( "one_way_range_type", tom::ObservableType::one_way_range )
-            .value( "n_way_range_type", tom::ObservableType::n_way_range )
-            .value( "angular_position_type", tom::ObservableType::angular_position )
-            .value( "relative_angular_position_type", tom::ObservableType::angular_position )
-            .value( "position_observable_type", tom::ObservableType::position_observable )
-            .value( "velocity_observable_type", tom::ObservableType::velocity_observable )
-            .value( "relative_position_observable_type", tom::ObservableType::relative_position_observable )
-            .value( "one_way_instantaneous_doppler_type", tom::ObservableType::one_way_doppler )
-            .value( "one_way_averaged_doppler_type", tom::ObservableType::one_way_differenced_range )
-            .value( "two_way_instantaneous_doppler_type", tom::ObservableType::two_way_doppler )
-            .value( "n_way_averaged_doppler_type", tom::ObservableType::n_way_differenced_range )
-            .value( "euler_angle_313_observable_type", tom::ObservableType::euler_angle_313_observable )
-            .value( "dsn_one_way_averaged_doppler", tom::ObservableType::dsn_one_way_averaged_doppler )
-            .value( "dsn_n_way_averaged_doppler", tom::ObservableType::dsn_n_way_averaged_doppler )
-            .value( "doppler_measured_frequency_type", tom::ObservableType::doppler_measured_frequency )
-            .value( "dsn_n_way_range", tom::ObservableType::dsn_n_way_range )
-            .export_values( );
-
->>>>>>> 56b630a6
     py::class_< tom::DopplerProperTimeRateSettings, std::shared_ptr< tom::DopplerProperTimeRateSettings > >(
             m,
             "DopplerProperTimeRateSettings",
@@ -2045,7 +2002,6 @@
            py::arg( "bodies" ),
            R"doc(No documentation found.)doc" );
 
-<<<<<<< HEAD
     m.def(
             "first_order_relativistic_light_time_correction",
             []( const std::vector< std::string >& perturbingBodies ) {
@@ -2054,11 +2010,6 @@
             },
             py::arg( "perturbing_bodies" ),
             R"doc(
-=======
-    py::class_< tom::LightTimeCorrectionSettings, std::shared_ptr< tom::LightTimeCorrectionSettings > >( m,
-                                                                                                         "LightTimeCorrectionSettings",
-                                                                                                         R"doc(
->>>>>>> 56b630a6
 
 Function for creating settings for first-order relativistic light-time corrections.
 
@@ -2165,7 +2116,6 @@
 
      )doc" );
 
-<<<<<<< HEAD
     m.def(
             "approximated_second_order_relativistic_light_time_correction",
             []( const std::vector< std::string >& perturbingBodies ) {
@@ -2223,8 +2173,6 @@
     print(doppler_observation_settings)
 
      )doc" );
-=======
->>>>>>> 56b630a6
     py::enum_< tom::TroposphericMappingModel >( m, "TroposphericMappingModel", R"doc(No documentation found.)doc" )
             .value( "simplified_chao", tom::TroposphericMappingModel::simplified_chao )
             .value( "niell", tom::TroposphericMappingModel::niell )
@@ -2262,12 +2210,7 @@
            &tom::jakowskiIonosphericCorrectionSettings,
            py::arg( "ionosphere_height" ) = 400.0e3,
            py::arg( "first_order_delay_coefficient" ) = 40.3,
-<<<<<<< HEAD
            py::arg( "solar_activity_data_path" ) = tudat::paths::getSpaceWeatherDataPath( ) + "/sw19571001.txt",
-=======
-           py::arg( "solar_activity_data" ) = tudat::input_output::solar_activity::readSolarActivityData(
-                   tudat::paths::getSpaceWeatherDataPath( ) + "/sw19571001.txt" ),
->>>>>>> 56b630a6
            py::arg( "geomagnetic_pole_latitude" ) = tuc::convertDegreesToRadians( 80.9 ),
            py::arg( "geomagnetic_pole_longitude" ) = tuc::convertDegreesToRadians( -72.6 ),
            py::arg( "use_utc_for_local_time_computation" ) = false,
@@ -2282,41 +2225,6 @@
            py::arg( "sun_body_name" ) = "Sun",
            R"doc(No documentation found.)doc" );
 
-<<<<<<< HEAD
-=======
-    py::class_< tom::ObservationBiasSettings, std::shared_ptr< tom::ObservationBiasSettings > >( m, "ObservationBiasSettings", R"doc(
-
-         Base class to defining observation bias settings.
-
-         Base class to defining observation bias settings.
-         Specific observation bias settings must be defined using an object derived from this class.
-         Instances of this class are typically created via the
-         :func:`~tudatpy.numerical_simulation.estimation_setup.observation.absolute_bias` or :func:`~tudatpy.numerical_simulation.estimation_setup.observation.relative_bias` function.
-
-
-         Examples
-         --------
-         .. code-block:: python
-        
-             # Code snippet to show the creation of an ObservationBiasSettings object
-             # using absolute and relative bias settings
-             from tudatpy.numerical_simulation.estimation_setup import observation
-             import numpy as np
-
-             bias_array = np.array([1e-2])
-
-             # Use absolute_bias function
-             absolute_bias_settings = observation.absolute_bias(bias_array)
-             # Show that it is an ObservationBiasSettings object.
-             print(absolute_bias_settings)
-
-             # Use relative_bias function
-             relative_bias_settings = observation.relative_bias(bias_array)
-             # Show that it is an ObservationBiasSettings object.
-             print(relative_bias_settings)
-      )doc" );
-
->>>>>>> 56b630a6
     m.def( "clock_induced_bias",
            &tom::clockInducedBias,
            py::arg( "body_name" ),
@@ -2935,51 +2843,11 @@
             .value( "doppler_reference_frequency", tom::ObservationAncilliarySimulationVariable::doppler_reference_frequency )
             .value( "frequency_bands", tom::ObservationAncilliarySimulationVariable::frequency_bands )
             .value( "reception_reference_frequency_band", tom::ObservationAncilliarySimulationVariable::reception_reference_frequency_band )
-<<<<<<< HEAD
-=======
-            // .value( "sequential_range_reference_frequency",
-            //         tom::ObservationAncilliarySimulationVariable::
-            //                 sequential_range_reference_frequency )
->>>>>>> 56b630a6
             .value( "sequential_range_lowest_ranging_component",
                     tom::ObservationAncilliarySimulationVariable::sequential_range_lowest_ranging_component )
             .value( "range_conversion_factor", tom::ObservationAncilliarySimulationVariable::range_conversion_factor )
             .export_values( );
 
-<<<<<<< HEAD
-=======
-    py::class_< tom::ObservationViabilitySettings, std::shared_ptr< tom::ObservationViabilitySettings > >( m,
-                                                                                                           "ObservationViabilitySettings",
-                                                                                                           R"doc(
-
-         Class for defining observation viability calculator settings.
-
-         Class for defining the settings for observation viability calculator creation.
-         Instances of this class are typically be created through various dedicated functions,such as :func:`~tudatpy.numerical_simulation.estimation_setup.observation.elevation_angle_viability`, :func:`~tudatpy.numerical_simulation.estimation_setup.observation.body_avoidance_viability` and :func:`~tudatpy.numerical_simulation.estimation_setup.observation.body_occultation_viability`
-
-         Examples
-         --------
-         .. code-block:: python
-
-             # Code snippet to show the creation of an ObservationViabilitySettings object
-             import numpy as np
-             from tudatpy.numerical_simulation.estimation_setup import observation
-
-             # Create ObservationViabilitySettings object
-             # In this case, we exclude observations for which the local elevation angle at link end is less 15 degrees.
-             min_elevation = np.deg2rad(15)
-             # We apply these settings to every ground station on Earth using the following link_end_id: [“Earth”, “”]
-             viability_settings = observation.elevation_angle_viability(["Earth", ""], min_elevation)
-
-             # Show that this is indeed an ObservationViabilitySettings object
-             print(viability_settings)
-
-
-
-
-      )doc" );
-
->>>>>>> 56b630a6
     m.def( "elevation_angle_viability",
            py::overload_cast< const std::pair< std::string, std::string >, const double >( &tom::elevationAngleViabilitySettings ),
            py::arg( "link_end_id" ),
@@ -3303,7 +3171,6 @@
 
 
       )doc" );
-<<<<<<< HEAD
 
     py::enum_< tudat::observation_models::ObservationIntermediateSimulationVariable >( m, "ObservationIntermediateSimulationVariable" )
             .value( "transmitter_frequency_intermediate",
@@ -3311,13 +3178,6 @@
             .value( "received_frequency_intermediate",
                     tudat::observation_models::ObservationIntermediateSimulationVariable::received_frequency_intermediate )
             .export_values( );
-=======
-  
-    py::enum_< tudat::observation_models::ObservationIntermediateSimulationVariable >(m, "ObservationIntermediateSimulationVariable")
-      .value("transmitter_frequency_intermediate", tudat::observation_models::ObservationIntermediateSimulationVariable::transmitter_frequency_intermediate)
-      .value("received_frequency_intermediate", tudat::observation_models::ObservationIntermediateSimulationVariable::received_frequency_intermediate)
-      .export_values();
->>>>>>> 56b630a6
 
     py::class_< tom::ObservationAncilliarySimulationSettings, std::shared_ptr< tom::ObservationAncilliarySimulationSettings > >(
             m,
