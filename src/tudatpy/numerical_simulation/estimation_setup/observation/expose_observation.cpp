/*    Copyright (c) 2010-2021, Delft University of Technology
 *    All rights reserved
 *
 *    This file is part of the Tudat. Redistribution and use in source and
 *    binary forms, with or without modification, are permitted exclusively
 *    under the terms of the Modified BSD license. You should have received
 *    a copy of the license with this file. If not, please or visit:
 *    http://tudat.tudelft.nl/LICENSE.
 */
#define PYBIND11_DETAILED_ERROR_MESSAGES
#include "expose_observation.h"

#include <pybind11/functional.h>

#include "scalarTypes.h"
#include "tudat/simulation/estimation_setup/createObservationModel.h"
#include "tudat/simulation/estimation_setup/observationSimulationSettings.h"
#include "tudat/simulation/estimation_setup/processOdfFile.h"
#include "tudat/simulation/estimation_setup/processTrackingTxtFile.h"
#include "tudat/simulation/estimation_setup/simulateObservations.h"

namespace tss = tudat::simulation_setup;
namespace tom = tudat::observation_models;
namespace tuc = tudat::unit_conversions;
namespace ti = tudat::interpolators;

namespace tudat
{

namespace simulation_setup
{

void addNoiseFunctionToObservationSimulationSettingsPy(
        const std::vector< std::shared_ptr< ObservationSimulationSettings< TIME_TYPE > > >& observationSimulationSettings,
        const std::function< Eigen::VectorXd( const double ) > observationNoiseFunction )
{
    tss::addNoiseFunctionToObservationSimulationSettings< TIME_TYPE, Eigen::VectorXd >( observationSimulationSettings,
                                                                                        observationNoiseFunction );
}

void addNoiseFunctionToObservationSimulationSettingsPy(
        const std::vector< std::shared_ptr< ObservationSimulationSettings< TIME_TYPE > > >& observationSimulationSettings,
        const std::function< Eigen::VectorXd( const double ) > observationNoiseFunction,
        const tom::ObservableType observableType )
{
    tss::addNoiseFunctionToObservationSimulationSettings< TIME_TYPE, Eigen::VectorXd, const tom::ObservableType >(
            observationSimulationSettings, observationNoiseFunction, observableType );
}

void addNoiseFunctionToObservationSimulationSettingsPy(
        const std::vector< std::shared_ptr< ObservationSimulationSettings< TIME_TYPE > > >& observationSimulationSettings,
        const std::function< Eigen::VectorXd( const double ) > observationNoiseFunction,
        const tom::ObservableType observableType,
        const tom::LinkDefinition& linkEnds )
{
    tss::addNoiseFunctionToObservationSimulationSettings< TIME_TYPE,
                                                          Eigen::VectorXd,
                                                          const tom::ObservableType,
                                                          const tom::LinkDefinition& >(
            observationSimulationSettings, observationNoiseFunction, observableType, linkEnds );
}

void addGaussianNoiseFunctionToObservationSimulationSettingsPy(
        const std::vector< std::shared_ptr< ObservationSimulationSettings< TIME_TYPE > > >& observationSimulationSettings,
        const double observationNoiseAmplitude )
{
    tss::addGaussianNoiseFunctionToObservationSimulationSettings< TIME_TYPE >( observationSimulationSettings, observationNoiseAmplitude );
}

void addGaussianNoiseFunctionToObservationSimulationSettingsPy(
        const std::vector< std::shared_ptr< ObservationSimulationSettings< TIME_TYPE > > >& observationSimulationSettings,
        const double observationNoiseAmplitude,
        const tom::ObservableType observableType )
{
    tss::addGaussianNoiseFunctionToObservationSimulationSettings< TIME_TYPE, const tom::ObservableType >(
            observationSimulationSettings, observationNoiseAmplitude, observableType );
}

void addGaussianNoiseFunctionToObservationSimulationSettingsPy(
        const std::vector< std::shared_ptr< ObservationSimulationSettings< TIME_TYPE > > >& observationSimulationSettings,
        const double observationNoiseAmplitude,
        const tom::ObservableType observableType,
        const tom::LinkDefinition& linkEnds )
{
    tss::addGaussianNoiseFunctionToObservationSimulationSettings< TIME_TYPE, const tom::ObservableType, const tom::LinkDefinition& >(
            observationSimulationSettings, observationNoiseAmplitude, observableType, linkEnds );
}

void addViabilityToObservationSimulationSettingsPy(
        const std::vector< std::shared_ptr< ObservationSimulationSettings< TIME_TYPE > > >& observationSimulationSettings,
        const std::vector< std::shared_ptr< observation_models::ObservationViabilitySettings > >& viabilitySettingsList )
{
    tss::addViabilityToObservationSimulationSettings< TIME_TYPE >( observationSimulationSettings, viabilitySettingsList );
}

void addViabilityToObservationSimulationSettingsPy(
        const std::vector< std::shared_ptr< ObservationSimulationSettings< TIME_TYPE > > >& observationSimulationSettings,
        const std::vector< std::shared_ptr< observation_models::ObservationViabilitySettings > >& viabilitySettingsList,
        const tom::ObservableType observableType )
{
    tss::addViabilityToObservationSimulationSettings< TIME_TYPE, const tom::ObservableType >(
            observationSimulationSettings, viabilitySettingsList, observableType );
}

void addViabilityToObservationSimulationSettingsPy(
        const std::vector< std::shared_ptr< ObservationSimulationSettings< TIME_TYPE > > >& observationSimulationSettings,
        const std::vector< std::shared_ptr< observation_models::ObservationViabilitySettings > >& viabilitySettingsList,
        const tom::ObservableType observableType,
        const tom::LinkDefinition& linkEnds )
{
    tss::addViabilityToObservationSimulationSettings< TIME_TYPE, const tom::ObservableType, const tom::LinkDefinition& >(
            observationSimulationSettings, viabilitySettingsList, observableType, linkEnds );
}

void addDependentVariablesToObservationSimulationSettingsPy(
        const std::vector< std::shared_ptr< ObservationSimulationSettings< TIME_TYPE > > >& observationSimulationSettings,
        const std::vector< std::shared_ptr< ObservationDependentVariableSettings > >& dependentVariableList,
        const SystemOfBodies& bodies )
{
    tss::addDependentVariablesToObservationSimulationSettings< TIME_TYPE >( observationSimulationSettings, dependentVariableList, bodies );
}

void addDependentVariablesToObservationSimulationSettingsPy(
        const std::vector< std::shared_ptr< ObservationSimulationSettings< TIME_TYPE > > >& observationSimulationSettings,
        const std::vector< std::shared_ptr< ObservationDependentVariableSettings > >& dependentVariableList,
        const SystemOfBodies& bodies,
        const tom::ObservableType observableType )
{
    tss::addDependentVariablesToObservationSimulationSettings< TIME_TYPE, const tom::ObservableType >(
            observationSimulationSettings, dependentVariableList, bodies, observableType );
}

void addDependentVariablesToObservationSimulationSettingsPy(
        const std::vector< std::shared_ptr< ObservationSimulationSettings< TIME_TYPE > > >& observationSimulationSettings,
        const std::vector< std::shared_ptr< ObservationDependentVariableSettings > >& dependentVariableList,
        const SystemOfBodies& bodies,
        const tom::ObservableType observableType,
        const tom::LinkDefinition& linkEnds )
{
    tss::addDependentVariablesToObservationSimulationSettings< TIME_TYPE, const tom::ObservableType, const tom::LinkDefinition& >(
            observationSimulationSettings, dependentVariableList, bodies, observableType, linkEnds );
}

void addAncilliarySettingsToObservationSimulationSettingsPy(
        const std::vector< std::shared_ptr< ObservationSimulationSettings< TIME_TYPE > > >& observationSimulationSettings,
        const std::shared_ptr< tom::ObservationAncilliarySimulationSettings >& ancilliarySettings,
        const tom::ObservableType observableType )
{
    tss::addAncilliarySettingsToObservationSimulationSettings< TIME_TYPE, const tom::ObservableType >(
            observationSimulationSettings, ancilliarySettings, observableType );
}

void addAncilliarySettingsToObservationSimulationSettingsPy(
        const std::vector< std::shared_ptr< ObservationSimulationSettings< TIME_TYPE > > >& observationSimulationSettings,
        const std::shared_ptr< tom::ObservationAncilliarySimulationSettings >& ancilliarySettings,
        const tom::ObservableType observableType,
        const tom::LinkDefinition& linkEnds )
{
    tss::addAncilliarySettingsToObservationSimulationSettings< TIME_TYPE, const tom::ObservableType, const tom::LinkDefinition& >(
            observationSimulationSettings, ancilliarySettings, observableType, linkEnds );
}

}  // namespace simulation_setup

}  // namespace tudat

namespace tudatpy
{
namespace numerical_simulation
{
namespace estimation_setup
{
namespace observation
{

void expose_observation_setup( py::module& m )
{
    // ################      Link Definition ################

    py::enum_< tom::LinkEndType >( m, "LinkEndType", R"doc(

Enumeration of available link end types.

Examples
--------
.. code-block:: python

    # Code snippet to print all available Link End Types
    from tudatpy.numerical_simulation import estimation_setup

    # Check how many Link End Types are available in Tudatpy
    num_link_end_types = len(estimation_setup.observation.LinkEndType.__members__)
    print(f'The length of all available Tudatpy Link End Types is: {num_link_end_types}')

    # Print all available Link End Types using the "name" property
    for i in range(num_link_end_types):
        print(i, estimation_setup.observation.LinkEndType(i).name)




      )doc" )
            .value( "unidentified_link_end", tom::LinkEndType::unidentified_link_end )
            .value( "transmitter", tom::LinkEndType::transmitter )
            .value( "reflector1", tom::LinkEndType::reflector1 )
            .value( "retransmitter", tom::LinkEndType::retransmitter )
            .value( "reflector2", tom::LinkEndType::reflector2 )
            .value( "reflector3", tom::LinkEndType::reflector3 )
            .value( "reflector4", tom::LinkEndType::reflector4 )
            .value( "receiver", tom::LinkEndType::receiver )
            .value( "transmitter2", tom::LinkEndType::transmitter2 )
            .value( "observer", tom::LinkEndType::observer )
            .value( "observed_body", tom::LinkEndType::observed_body )
            .export_values( );

    m.def( "one_way_downlink_link_ends",
           &tom::getOneWayDownlinkLinkEndsList,
           py::arg( "transmitter" ),
           py::arg( "receivers" ),
           R"doc(

 Function for defining one-way downlinks via LinkDefinition types.

 Function for defining single or multiple one-way downlinks via LinkDefinition types.
 Multiple downlinks share the same transmitters, but may each have a different receiver.
 For each downlink, the returned list will contain an additional `LinkDefinition` type.


 Parameters
 ----------
 transmitter : Tuple[str, str]
     List of :class:`~tudatpy.numerical_simulation.estimation_setup.observation.LinkEndId` types (tuple of strings), where, for each tuple, the first entry identifies the body and the second entry reference point of the single transmitter link end(s).

 receivers : List[ Tuple[str, str] ]
     List of :class:`~tudatpy.numerical_simulation.estimation_setup.observation.LinkEndId` types (tuple of strings), where for each tuple the first entrance identifies the body and the second entry the reference point of the receiver link end(s).

 Returns
 -------
 List[ LinkDefinition ]
     List of one or more :class:`~tudatpy.numerical_simulation.estimation_setup.observation.LinkDefinition` types, each defining the geometry for one one-way downlink.
     A `LinkDefinition` type for a one one-way link is composed a dict with one `receiver` and one `transmitter` :class:`~tudatpy.numerical_simulation.estimation_setup.observation.LinkEndType` key, to each of which a :class:`~tudatpy.numerical_simulation.estimation_setup.observation.LinkEndId` type is mapped.

 Examples
 --------
 .. code-block:: python

     # Code Snippet to showcase the use of the one_way_downlink_link_ends function to return a LinkDefinition object

     from tudatpy.kernel.numerical_simulation.estimation_setup import observation

     # Create a dictionary of LinkEndId objects
     link_ends = {
         observation.receiver: observation.body_origin_link_end_id("Earth"),
         observation.transmitter: observation.body_origin_link_end_id("Delfi-C3")
     }

     # Print individual LinkEndId objects
     print("Transmitter:", link_ends[observation.transmitter])
     print("Receiver:", link_ends[observation.receiver])

     # Call one_way_downlink_link_ends with properly formatted arguments
     # Note: The function expects a transmitter and a list of receivers
     link_definition = observation.one_way_downlink_link_ends(
         link_ends[observation.transmitter],
         [link_ends[observation.receiver]]  # Receivers must be in a list
     )

     # Verify that the one_way_downlink_link_ends function returns a LinkDefinition object
     print(link_definition)




     )doc" );

    m.def( "one_way_uplink_link_ends",
           &tom::getOneWayUplinkLinkEndsList,
           py::arg( "transmitters" ),
           py::arg( "receiver" ),
           R"doc(

 Function for defining single or multiple one-way uplinks via LinkDefinition types.

 Function for defining single or multiple one-way uplinks via LinkDefinition types.
 Multiple uplinks share the same receiver, but may each have a different transmitter.
 For each uplink, the returned list will contain an additional `LinkDefinition` type.


 Parameters
 ----------
 transmitters : List[ Tuple[str, str] ]
     List of :class:`~tudatpy.numerical_simulation.estimation_setup.observation.LinkEndId` types (tuple of strings), where, for each tuple, the first entry identifies the body and the second entry the reference point of the transmitter link end(s).

 receivers : Tuple[str, str]
     List of :class:`~tudatpy.numerical_simulation.estimation_setup.observation.LinkEndId` types (tuple of strings), where, for each tuple, the first entry identifies the body and the second entry the reference point of the single receiver link end(s).

 Returns
 -------
 List[ LinkDefinition ]
     List of one or more :class:`~tudatpy.numerical_simulation.estimation_setup.observation.LinkDefinition` types, each defining the geometry for one one-way uplink.
     A :class:`~tudatpy.numerical_simulation.estimation_setup.observation.LinkEndId` type for a one one-way link is made of a dict with one `receiver` and one `transmitter` :class:`~tudatpy.numerical_simulation.estimation_setup.observation.LinkEndType` key, to each of which a :class:`~tudatpy.numerical_simulation.estimation_setup.observation.LinkEndId` type is mapped.

 Examples
 --------
 .. code-block:: python

     # Code Snippet to showcase the use of the one_way_uplink_link_ends function to return a LinkDefinition object
     from tudatpy.kernel.numerical_simulation.estimation_setup import observation

     # Create a dictionary of LinkEndId objects
     link_ends = {
         observation.receiver: observation.body_origin_link_end_id("Earth"),
         observation.transmitter: observation.body_origin_link_end_id("Delfi-C3")
     }

     # Print individual LinkEndId objects
     print("Transmitter:", link_ends[observation.transmitter])
     print("Receiver:", link_ends[observation.receiver])

     # Call one_way_uplink_link_ends with properly formatted arguments
     # Note: The function expects a transmitter and a list of receivers
     link_definition = observation.one_way_uplink_link_ends(
         [link_ends[observation.transmitter]], # Transmitters must be in a list
         link_ends[observation.receiver]
     )

     # Verify that the one_way_uplink_link_ends function returns a LinkDefinition object
     print(link_definition)




     )doc" );

    m.def( "get_default_reference_link_end",
           &tom::getDefaultReferenceLinkEndType,
           py::arg( "observabl_type" ),
           R"doc(

 Function for automatically retrieving the reference link end associated with a given observable type.


 Parameters
 ----------
 observable_type : :class:`ObservableType`
     Observable type for which the associated reference link end is to be retrieved.
 Returns
 -------
 :class:`LinkEndType`
     Defines the link end (via the :class:`LinkEndType`) which is typically used as a reference for observation times in *e.g.* :func:`~tudatpy.numerical_simulation.estimation_setup.observation.tabulated_simulation_settings`.






     )doc" );

    // ###########      Observation Model Settings
    // ################

    py::class_< tom::LinkEndId, std::shared_ptr< tom::LinkEndId > >( m,
                                                                     "LinkEndId",
                                                                     R"doc(

         Base class serving as identifier of a specific link end.

         Base class serving as identifier of a specific link end.
         Instances of this class are typically created via the :func:`~tudatpy.numerical_simulation.estimation_setup.observation.body_origin_link_end_id` function,
         whose output is indeed a *LinkEndId* object, representing the center of mass of a body.

 Examples
 --------
 .. code-block:: python

     # Code Snippet to produce a LinkEndId object
     from tudatpy.numerical_simulation.estimation_setup import observation

     link_ends = dict()
     link_ends[observation.receiver] = observation.body_origin_link_end_id("Earth")
     link_ends[observation.transmitter] = observation.body_origin_link_end_id("Delfi-C3")

     # The keys of this dictionary are LinkEndType objects.
     print(link_ends.keys())
     # The values of this dictionary are LinkEndId objects.
     print(link_ends.values())

     # Print out (explicitly) the keys (link types) and values (link names).
     # [Note: To accomplish this, we use the "name" property (link_type.name) of the LinkEndType enumeration,
     # and the "body_name" property (link_name.body_name) of the LinkEndId class]

     for link_type, link_name in link_ends.items():
         print(f'LinkEndType: {link_type.name}, LinkEndId: {link_name.body_name}')


      )doc" )
            .def_property_readonly( "body_name",
                                    &tom::LinkEndId::getBodyName,
                                    R"doc(
         Name of the body where the reference point is located, str

     Examples
     --------
     .. code-block:: python

         # Code Snippet to produce a LinkEndId object
         from tudatpy.numerical_simulation.estimation_setup import observation

         link_ends = dict()
         link_ends[observation.receiver] = observation.body_origin_link_end_id("Earth")
         link_ends[observation.transmitter] = observation.body_origin_link_end_id("Delfi-C3")

         # The keys of this dictionary are LinkEndType objects.
         print(link_ends.keys())
         # The values of this dictionary are LinkEndId objects.
         print(link_ends.values())

         # Print out the keys (link types) and values (link names)
         for link_type, link_name in link_ends.items():
             print(f'LinkEndType: {link_type.name}, LinkEndId: {link_name.body_name}')




      )doc" )
            .def_property_readonly( "reference_point",
                                    &tom::LinkEndId::getStationName,
                                    R"doc(
         Function for setting a name for the reference point on a body.

         Function for setting a name for the reference point on a body (tipically, the name of a ground station).

     Examples
     --------
     .. code-block:: python

         # Code Snippet to produce a LinkEndId object (e.g. ground station) on the Earth Surface
         # and retrieve the link reference point using the  "reference_point" property

         from tudatpy.numerical_simulation.estimation_setup import observation

         # Set CoolTrackingStation (defined as a Reference Point on Earth) as a receiver
         link_ends = dict()
         link_ends[observation.receiver] = observation.body_reference_point_link_end_id("Earth", "CoolTrackingStation")

         # Verify that CoolTracking Station is associated to the key observation.receiver
         link_end_body = link_ends[observation.receiver].body_name # body on which the reference point is located
         link_end_name = link_ends[observation.receiver].reference_point #reference point name
         print(f'Link End Name: {link_end_name} is found on body: {link_end_body}')



      )doc" );

    m.def( "body_origin_link_end_id",
           py::overload_cast< const std::string& >( &tom::linkEndId ),
           py::arg( "body_name" ),
           R"doc(

 Function to create a link end identifier for the origin (typically center of mass) of a body.

 Function to create a link end identifier for the origin (typically center of mass) of a body.
 Using this option will simulate the origin of a body transmitter, receiving, etc. the observation.
 Although this is typically not physically realistic, it can be a useful approximation, in particular for simulation studies.


 Parameters
 ----------
 body_name : str
     Name of the body

 Returns
 -------
 LinkEndId
     A LinkEndId object representing the center of mass of a body

 Examples
 --------
 .. code-block:: python

     # Code Snippet to showcase the use of the body_origin_link_end_id
     from tudatpy.numerical_simulation.estimation_setup import observation

     # Input of body_origin_link_end_id are strings (name of bodies, or satellites, or ground stations, etc...)
     receiver = "Earth"
     transmitter = "Delfi-C3"

     # Call and print observation.body_origin_link_end_id with the proper inputs (receiver, transmitter)
     # a LinkEndId object is returned for both receiver and transmitter
     print(observation.body_origin_link_end_id(receiver))
     print(observation.body_origin_link_end_id(transmitter))





     )doc" );

    m.def( "body_reference_point_link_end_id",
           py::overload_cast< const std::string&, const std::string& >( &tom::linkEndId ),
           py::arg( "body_name" ),
           py::arg( "reference_point_id" ),
           R"doc(

 Function to create a link end identifier for a reference point on a body.

 Function to create a link end identifier for a reference point on a body, where the reference point
 is typically the identifier of a ground stations.


 Parameters
 ----------
 body_name : str
     Name of the body on which the reference point is located: :class:`~tudatpy.numerical_simulation.estimation_setup.observation.LinkEndId`, str

 reference_point_id : str
     Identifier of a specific link end: :class:`~tudatpy.numerical_simulation.estimation_setup.observation.LinkEndId`, str

 Returns
 -------
 LinkEndId
     A LinkEndId object representing a reference point on a body

 Examples
 --------
 .. code-block:: python

     # Code Snippet to showcase the use of the body_reference_point_link_end_id
     from tudatpy.numerical_simulation.estimation_setup import observation

     # Input of body_reference_point_link_end_id are strings (name of bodies, or satellites, or ground stations, etc...)
     receiver = "Earth"
     reference_point = "CoolTrackingStation"

     # Call and print observation.body_reference_point_link_end_id with the proper inputs (receiver, reference_point)
     # a LinkEndId object is returned
     print(observation.body_reference_point_link_end_id(receiver, reference_point))



     )doc" );

    py::class_< tom::LinkDefinition, std::shared_ptr< tom::LinkDefinition > >( m, "LinkDefinition", R"doc(

         Base class storing the link ends involved in a given observation.
         Instances of this class are typically created defining a *Link_Ends* dictionary via the :func:`~tudatpy.numerical_simulation.estimation_setup.observation.link_definition` function,
         whose output is a *LinkDefinition* object, storing the Link Ends involved in a given observation.

         Examples
         --------
         .. code-block:: python

             # Code Snippet to produce a LinkDefinition object
             from tudatpy.numerical_simulation.estimation_setup import observation

             link_ends = dict()
             link_ends[observation.receiver] = observation.body_origin_link_end_id("Earth")
             link_ends[observation.transmitter] = observation.body_origin_link_end_id("Delfi-C3")

             # Show that what we created is a LinkDefinition object
             Link_Definition_Object = observation.link_definition(link_ends)
             print(Link_Definition_Object)

             # [Optional]: Print the Link Ends (receiver and transmitter)  names
             receiver_name = observation.link_definition(link_ends).link_end_id(observation.receiver).body_name
             transmitter_name = observation.link_definition(link_ends).link_end_id(observation.transmitter).body_name
             print(receiver_name)
             print(transmitter_name)




      )doc" )
            .def( py::init< const std::map< tom::LinkEndType, tom::LinkEndId >& >( ), py::arg( "link_ends" ) )
            .def( "link_end_id",
                  &tom::LinkDefinition::at,
                  py::arg( "link_end_type" ),
                  R"doc(

         Function to provide a dictionary of link ends.

         Function to provide a dictionary of link ends, with the key denoting the role in the observation, and the associated value the identifier for the link end.

         Parameters
         ----------
         "link_end_type" : :type: LinkEndType

         Returns
         -------
         :type: dict[LinkEndType,LinkEndId]
             Dictionary of link ends

         Examples
         --------
         .. code-block:: python

             # Code Snippet to retrieve the LinkEnds names from a LinkDefinition object,
             # using the "link_end_id" property of LinkDefinition (LinkDefinition.link_end_id)
             from tudatpy.numerical_simulation.estimation_setup import observation

             link_ends = dict()
             link_ends[observation.receiver] = observation.body_origin_link_end_id("Earth")
             link_ends[observation.transmitter] = observation.body_origin_link_end_id("Delfi-C3")

             Link_Definition_Object = observation.link_definition(link_ends)

             # [Optional] Show that what we created is a LinkDefinition object
             print(Link_Definition_Object)

             # Print the Link Ends (receiver and transmitter)  names using the "link_end_id" property
             print(observation.link_definition(link_ends).link_end_id(observation.receiver).body_name)
             print(observation.link_definition(link_ends).link_end_id(observation.transmitter).body_name)



      )doc" );
    //            .def_property( "link_ends",
    //            &tom::LinkDefinition::linkEnds_,
    //                           get_docstring("LinkDefinition.link_ends").c_str()
    //                           );

    m.def( "link_definition",
           &tom::linkDefinition,
           py::arg( "link_ends" ),
           R"doc(

 Function to create a link definition object.

 Function to create a link definition object.
 It returns the ``LinkDefinition`` object storing the link ends of the observation.


 Parameters
 ----------
 link_ends : dict[LinkEndType,LinkEndId]
     Dictionary of link ends, with the key denoting the role in the observation, and the associated value the identifier for the link end.
 Returns
 -------
 LinkDefinition
     The ``LinkDefinition`` object storing the link ends of the observation

 Examples
 --------
 .. code-block:: python

     # Code Snippet to showcase the use of the link_definition function to return a LinkDefinition object
     from tudatpy.numerical_simulation.estimation_setup import observation

     # Create link_ends. These are the input parameters of the link_definition function
     link_ends = dict()
     link_ends[observation.receiver] = observation.body_origin_link_end_id("Earth")
     link_ends[observation.transmitter] = observation.body_origin_link_end_id("Delfi-C3")

     # Show that, using observation.link_definition, a LinkDefinition object is returned
     print(observation.link_definition(link_ends))


     )doc" );

    py::enum_< tom::ObservableType >( m, "ObservableType", R"doc(

Enumeration of available observable types.

Examples
--------
.. code-block:: python

    # Code snippet to print all available Observable Types
    from tudatpy.numerical_simulation import estimation_setup

    num_observable_types = len(estimation_setup.observation.ObservableType.__members__)
    print(f'The length of all available Tudatpy Observable Types is: {num_observable_types}')

    # Print all available Observable Types using the "name" property
    for i in range(num_observable_types):
        print(i, estimation_setup.observation.ObservableType(i).name)




      )doc" )
            .value( "one_way_range_type", tom::ObservableType::one_way_range )
            .value( "n_way_range_type", tom::ObservableType::n_way_range )
            .value( "angular_position_type", tom::ObservableType::angular_position )
            .value( "relative_angular_position_type", tom::ObservableType::angular_position )
            .value( "position_observable_type", tom::ObservableType::position_observable )
            .value( "velocity_observable_type", tom::ObservableType::velocity_observable )
            .value( "relative_position_observable_type", tom::ObservableType::relative_position_observable )
            .value( "one_way_instantaneous_doppler_type", tom::ObservableType::one_way_doppler )
            .value( "one_way_averaged_doppler_type", tom::ObservableType::one_way_differenced_range )
            .value( "two_way_instantaneous_doppler_type", tom::ObservableType::two_way_doppler )
            .value( "n_way_averaged_doppler_type", tom::ObservableType::n_way_differenced_range )
            .value( "euler_angle_313_observable_type", tom::ObservableType::euler_angle_313_observable )
            .value( "dsn_one_way_averaged_doppler", tom::ObservableType::dsn_one_way_averaged_doppler )
            .value( "dsn_n_way_averaged_doppler", tom::ObservableType::dsn_n_way_averaged_doppler )
            .value( "doppler_measured_frequency_type", tom::ObservableType::doppler_measured_frequency )
            .value( "dsn_n_way_range", tom::ObservableType::dsn_n_way_range )
            .export_values( );

    py::class_< tom::DopplerProperTimeRateSettings, std::shared_ptr< tom::DopplerProperTimeRateSettings > >(
            m,
            "DopplerProperTimeRateSettings",
            R"doc(

         Base class to define proper time rate settings.

         Base class to define proper time rate settings (at a single link end) for instantaneous Doppler observation model settings.
         Specific proper time rate settings must be defined using an object derived from this class.
         The derived classes are made accessible via dedicated functions.





      )doc" );

    py::class_< tom::ObservationModelSettings, std::shared_ptr< tom::ObservationModelSettings > >( m, "ObservationSettings", R"doc(

         Base class to define settings of observation models.

         Base class to define settings of observation models.
         Observation model settings define at least the type and geometry of a given observation.
         They can furthermore set observation biases and/or light-time corrections.
         Simple observation models settings that are fully characterised by these elements can be managed by this base class.
         Instances of this class are typically created via functions, such as
         :func:`~tudatpy.numerical_simulation.estimation_setup.observation.one_way_range`, :func:`~tudatpy.numerical_simulation.estimation_setup.observation.cartesian_position`,
         :func:`~tudatpy.numerical_simulation.estimation_setup.observation.angular_position`, etc.
         Model settings for specific observation models that require additional information such as integration time, retransmission time, etc. must be defined using an object derived from this class.
         The derived classes are made accessible through further functions.

         Examples
         --------
         .. code-block:: python

             # Code snippet to show the creation of an ObservationSettings object
             from tudatpy.numerical_simulation.estimation_setup import observation

             # Create Link Ends dictionary
             link_ends = dict()
             link_ends[observation.receiver] = observation.body_origin_link_end_id("Earth")
             link_ends[observation.transmitter] = observation.body_origin_link_end_id("Delfi-C3")

             # Create a Link Definition Object from link_ends dictionary
             Link_Definition_Object = observation.LinkDefinition(link_ends)

             # Create minimal ObservationSettings object (only required Link_Definition_Object argument is passed)
             # Other optional parameters (bias_settings, light_time_correction_settings,  light_time_convergence_settings) are set by default
             observation_settings = observation.one_way_range(Link_Definition_Object)

             # Show that it is an ObservationSettings object.
             print(observation_settings)




      )doc" );

    py::class_< tom::OneWayDopplerObservationSettings,
                std::shared_ptr< tom::OneWayDopplerObservationSettings >,
                tom::ObservationModelSettings >( m,
                                                 "OneWayDopplerObservationSettings",
                                                 R"doc(

         Derived Class for defining the settings of one-way instantaneous Doppler observation models.

         Derived Class for defining the settings of one-way instantaneous Doppler observation models.
         Settings object can account for additional observation model aspects such as light time corrections and proper time rate settings.
         Instances of this class can be created via the :func:`~tudatpy.numerical_simulation.estimation_setup.observation.one_way_doppler_instantaneous` function.
         Associated base class: :class:`~tudatpy.numerical_simulation.estimation_setup.observation.ObservationSettings`.

         Examples
         --------
         .. code-block:: python

             # Code snippet to show the creation of a OneWayDopplerObservationSettings object
             from tudatpy.numerical_simulation.estimation_setup import observation

             # Create Link Ends dictionary
             link_ends = dict()
             link_ends[observation.receiver] = observation.body_origin_link_end_id("Earth")
             link_ends[observation.transmitter] = observation.body_origin_link_end_id("Delfi-C3")

             # Create a Link Definition Object from link_ends dictionary
             Link_Definition_Object = observation.LinkDefinition(link_ends)

             # Use: observation.one_way_doppler_instantaneous to create a OneWayDopplerObservationSettings object (only required Link_Definition_Object argument is passed)
             # Other optional parameters (bias_settings, light_time_correction_settings,  light_time_convergence_settings, proper time rate) are set by default
             doppler_observation_settings = observation.one_way_doppler_instantaneous(Link_Definition_Object)

             # Show that it is an OneWayDopplerObservationSettings object.
             print(doppler_observation_settings)




      )doc" );

    py::class_< tom::NWayRangeObservationSettings, std::shared_ptr< tom::NWayRangeObservationSettings >, tom::ObservationModelSettings >(
            m, "NWayRangeObservationSettings", R"doc(No documentation found.)doc" );

    py::class_< tom::LightTimeConvergenceCriteria, std::shared_ptr< tom::LightTimeConvergenceCriteria > >( m,
                                                                                                           "LightTimeConvergenceCriteria",
                                                                                                           R"doc(

         Base class to define criteria of light time convergence.

         Base class to define criteria of light time convergence.
         This class is not used for calculations of corrections, but is used for the purpose of defining the light time convergence criteria.
         Specific light time convergence criteria must be defined using an object derived from this class.
         Instances of this class are typically created via the :func:`~tudatpy.numerical_simulation.estimation_setup.observation.light_time_convergence_settings` function.

         Examples
         --------
         .. code-block:: python

             # Code snippet to show the creation of a LightTimeConvergenceCriteria object
             from tudatpy.numerical_simulation.estimation_setup import observation

             # Create Default Light Time Convergence Settings (no args specified = setting default arguments)
             light_time_convergence_settings = observation.light_time_convergence_settings()

             # Show that it is an LightTimeConvergenceCriteria object.
             print(light_time_convergence_settings)




      )doc" );

    py::enum_< tom::LightTimeFailureHandling >( m, "LightTimeFailureHandling", R"doc(

Enumeration of behaviour when failing to converge light-time with required settings.

Examples
--------
.. code-block:: python

    # Code snippet to print all available Light Time Failure Handling Types
    from tudatpy.numerical_simulation import estimation_setup

    num_LightTimeFailureHandling_types = len(estimation_setup.observation.LightTimeFailureHandling.__members__)
    print(f'The length of all available Tudatpy Light Time Failure Handling Types is: {num_LightTimeFailureHandling_types}')

    # Print all available Observation Viability Types using the "name" property
    for i in range(num_LightTimeFailureHandling_types):
        print(i, estimation_setup.observation.LightTimeFailureHandling(i).name)



      )doc" )
            .value( "accept_without_warning", tom::LightTimeFailureHandling::accept_without_warning )
            .value( "print_warning_and_accept", tom::LightTimeFailureHandling::print_warning_and_accept )
            .value( "throw_exception", tom::LightTimeFailureHandling::throw_exception )
            .export_values( );

    m.def( "light_time_convergence_settings",
           &tom::lightTimeConvergenceCriteria,
           py::arg( "iterate_corrections" ) = false,
           py::arg( "maximum_number_of_iterations" ) = 50,
           py::arg( "absolute_tolerance" ) = TUDAT_NAN,
           py::arg( "failure_handling" ) = tom::accept_without_warning,
           R"doc(

 Function for creating convergence settings for solving the light-time equation.

 Function for creating convergence settings for solving the light-time equation. Computing the light time
 :math:`s=t_{R}-t_{T}` between two receiver :math:`R` and transmitter :math:`T` requires the iterative
 solution of the following equation:

 .. math::
     t_{R} - t_{T} = c\left(|\mathbf{r}_{R}(t_{R}) - \mathbf{r}_{T}(t_{T})| + \Delta s(t_{R}, t_{T}, \mathbf{r}_{R}(t_{R}), \mathbf{r}_{T}(t_{T}))\right)

 where either the reception time :math:`t_{R}` or the transmission time :math:`t_{T}` is kept fixed (reference link end time). The term :math:`\Delta s` contains any
 deviations in the light-time from straight-line propagation at speed of light (relativistic corrections, media corrections, etc.). The algorithm starts
 at :math:`t_{R}=t_{T}`, and uses this to evaluate the right-hand side of the above equation. This leads to a new value of :math:`t_{R}` or :math:`t_{T}` (depending on which is kept fixed)
 and the right-hand side is re-evaluated in a new iteration. The input to this function defines the settings for when the iteration will terminate.

 Parameters
 ----------
 iterate_corrections : bool, default = False
     Boolean denoting whether the terms :math:`\Delta s` are recomputed at each iteration or not. If false, the corrections are calculated only on the first iteration. Afterwards, the value
     is kept fixed until convergence. Once preliminarily converged, the algorithm recomputes :math:`\Delta s`, and continues the iteration (until proper convergence) while now recomputing
     :math:`\Delta s` each iteration. Setting this input to false is typically safe, and is computationally more efficient.

 maximum_number_of_iterations : int, default = 50
     Maximum number of iterations taken by the algorithm. If this number of iterations is reached without convergence (as defined by ``absolute_tolerance`` input),
     the behaviour of the algorithm is defined by the ``failure_handling`` input.

 absolute_tolerance : float, default = nan
     Difference in :math:`t_{R}-t_{T}` between two consecutive iterations below which the algorithm is considered to be converged. Default value is nan, which means the default value is taken.
     The default value depends on the time representation used (1 ps for float; 1 fs for Time class)

 failure_handling : LightTimeFailureHandling, default = accept_without_warning
     Input defines behaviour when failing to converge within the required number of iterations. NOTE: the default value should be overridden for high-accuracy applications

 Returns
 -------
 :class:`LightTimeConvergenceCriteria`
     Instance of the :class:`~tudatpy.numerical_simulation.estimation_setup.observation.LightTimeConvergenceCriteria` with the required settings.

 Examples
 --------
 .. code-block:: python

     # Code Snippet to showcase the use of the light_time_convergence_settings function
     from tudatpy.numerical_simulation.estimation_setup import observation

     # The light_time_convergence_settings function can be used with default inputs as just:
     light_time_convergence_settings = observation.light_time_convergence_settings()
     # A LightTimeConvergenceCriteria object is returned
     print(light_time_convergence_settings)

     # Users can also specify the following input arguments:
     # iterate_corrections, maximum_number_of_iterations, absolute_tolerance, failure_handling.
     # Let's set the failure_handling argument to LightTimeFailureHandling.print_warning_and_accept (default was LightTimeFailureHandling.accept_without_warning)
     light_time_convergence_settings = observation.light_time_convergence_settings(
         failure_handling = observation.LightTimeFailureHandling.print_warning_and_accept
     )
     # Again, a LightTimeConvergenceCriteria object is returned
     print(light_time_convergence_settings)



     )doc" );

    m.def( "one_way_range",
           &tom::oneWayRangeSettings,
           py::arg( "link_ends" ),
           py::arg( "light_time_correction_settings" ) = std::vector< std::shared_ptr< tom::LightTimeCorrectionSettings > >( ),
           py::arg( "bias_settings" ) = nullptr,
           py::arg( "light_time_convergence_settings" ) = std::make_shared< tom::LightTimeConvergenceCriteria >( ),
           R"doc(

 Function for creating settings for a one-way range observable.

 Function for creating observation model settings of one-way range type observables, for a single link definition. The associated observation model creates
 a single-valued observable :math:`h_{_{\text{1-range}}}` as follows (in the unbiased case):

 .. math::
    h_{_{\text{1-range}}}(t_{R},t_{T})=|\mathbf{r}_{R}(t_{R})-\mathbf{r}_{T}(t_{T})| + \Delta s

 where :math:`\mathbf{r}_{R}`, :math:`\mathbf{r}_{T}`, :math:`t_{R}` and :math:`t_{T}` denote the position function of receiver and transmitter, and evaluation time
 of receiver and transmitter. The term :math:`\Delta s` denotes light-time corrections due to e.g relativistic, atmospheric effects (as defined by the ``light_time_correction_settings`` input).
 The transmission and reception time are related to the light-time :math:`T=t_{R}-t_{T}`, which is in turn related to the one-way range as :math:`T=h/c`
 As a result, the calculation of the one-way range (and light-time) requires the iterative solution of the equation:

 .. math::
    t_{R}-t_{T}=c\left(|\mathbf{r}_{R}(t_{R})-\mathbf{r}(t_{R})| + \Delta s\right)

 The method for the iterative solution is described in the :func:`light_time_convergence_settings` entry


 Parameters
 ----------
 link_ends : LinkDefinition
     Set of link ends that define the geometry of the observation. This observable requires the
     `transmitter` and `receiver` :class:`~tudatpy.numerical_simulation.estimation_setup.observation.LinkEndType` entries to be defined.

 light_time_correction_settings : List[ :class:`~tudatpy.numerical_simulation.estimation_setup.observation.LightTimeCorrectionSettings` ], default = list()
     List of corrections for the light-time that are to be used. Default is none, which will result
     in the signal being modelled as moving in a straight line with the speed of light

 bias_settings : :class:`~tudatpy.numerical_simulation.estimation_setup.observation.ObservationBiasSettings`, default = None
     Settings for the observation bias that is to be used for the observation, default is None (unbiased observation)

 light_time_convergence_settings : :class:`~tudatpy.numerical_simulation.estimation_setup.observation.LightTimeConvergenceCriteria`, default = :func:`light_time_convergence_settings`
     Settings for convergence of the light-time

 Returns
 -------
 :class:`~tudatpy.numerical_simulation.estimation_setup.observation.ObservationSettings`
     Instance of the :class:`~tudatpy.numerical_simulation.estimation_setup.observation.ObservationSettings` class defining the settings for the one-way observable.


 Examples
 --------
 .. code-block:: python

     # Code Snippet to showcase the use of the one_way_range function
     from tudatpy.numerical_simulation.estimation_setup import observation

     # Create Link Ends dictionary
     link_ends = dict()
     link_ends[observation.receiver] = observation.body_origin_link_end_id("Earth")
     link_ends[observation.transmitter] = observation.body_origin_link_end_id("Delfi-C3")

     # Create a Link Definition Object from link_ends dictionary. This will be the input to the function.
     Link_Definition_Object = observation.LinkDefinition(link_ends)

     # Create minimal ObservationSettings object (only required Link_Definition_Object argument is passed)
     # Note: other optional parameters (bias_settings, light_time_correction_settings,  light_time_convergence_settings) can be set
     observation_settings = observation.one_way_range(Link_Definition_Object)

     # Show that this returns an ObservationSettings object.
     print(observation_settings)



     )doc" );

    m.def( "two_way_range",
           &tom::twoWayRangeSimple,
           py::arg( "link_ends" ),
           py::arg( "light_time_correction_settings" ) = std::vector< std::shared_ptr< tom::LightTimeCorrectionSettings > >( ),
           py::arg( "bias_settings" ) = nullptr,
           py::arg( "light_time_convergence_settings" ) = std::make_shared< tom::LightTimeConvergenceCriteria >( ),
           R"doc(

 Function for creating settings for a two-way range observable.

 Same as :func:`~tudatpy.numerical_simulation.estimation_setup.observation.n_way_range`, with :math:`n=2`. This function is provided
 for convenience.


 Parameters
 ----------
 link_ends : LinkDefinition
     Set of link ends that define the geometry of the observation. This observable requires the
     `transmitter`, `retransmitter` and `receiver` :class:`~tudatpy.numerical_simulation.estimation_setup.observation.LinkEndType` entries to be defined

 light_time_correction_settings : List[ :class:`~tudatpy.numerical_simulation.estimation_setup.observation.LightTimeCorrectionSettings` ], default = list()
     List of corrections for the light-time that are to be used for each constituent one-way range. Default is none, which will result
     in the signal being modelled as moving in a straight line with the speed of light

 bias_settings : :class:`~tudatpy.numerical_simulation.estimation_setup.observation.ObservationBiasSettings`, default = None
     Settings for the observation bias that is to be used for the observation, default is none (unbiased observation).
     Note that only one bias setting is applied to the n-way observable.

 light_time_convergence_settings : :class:`~tudatpy.numerical_simulation.estimation_setup.observation.LightTimeConvergenceCriteria`, default = :func:`light_time_convergence_settings`
     Settings for convergence of the light-time

 Returns
 -------
 :class:`~tudatpy.numerical_simulation.estimation_setup.observation.NWayRangeObservationSettings`
     Instance of the :class:`~tudatpy.numerical_simulation.estimation_setup.observation.ObservationSettings` derived :class:`~tudatpy.numerical_simulation.estimation_setup.observation.NWayRangeObservationSettings` class.

 Examples
 --------
 .. code-block:: python

     # Code Snippet to showcase the use of the two_way_range function
     from tudatpy.numerical_simulation.estimation_setup import observation

     # two_way_range() takes a Link Definition Object as input to the function.
     # Note: as for this case, transmitter, retransmitter and receiver are required to define the Link Ends dictionary
     link_ends = dict()
     link_ends[observation.transmitter] = observation.body_origin_link_end_id("Earth")
     link_ends[observation.retransmitter] = observation.body_origin_link_end_id("Delfi-C3")
     link_ends[observation.receiver] = observation.body_origin_link_end_id("Earth")

     # Create the LinkDefinition object
     Link_Definition_Object = observation.LinkDefinition(link_ends)

     # Create minimal ObservationSettings object (only required Link_Definition_Object argument is passed)
     # Note: other optional parameters (bias_settings, light_time_correction_settings,  light_time_convergence_settings) can be set
     observation_settings = observation.two_way_range(Link_Definition_Object)

     # Show that two_way_range() returns an NWayRangeObservationSettings object.
     print(observation_settings)



     )doc" );

    m.def( "two_way_range_from_one_way_links",
           &tom::twoWayRange,
           py::arg( "one_way_range_settings" ),
           py::arg( "bias_settings" ) = nullptr,
           R"doc(

 Function for creating settings for a two-way range observable.

 Same as :func:`~tudatpy.numerical_simulation.estimation_setup.observation.n_way_range_from_one_way_links`, with :math:`n=2`. This function is provided
 for convenience.


 Parameters
 ----------
 one_way_range_settings : List[ :class:`~tudatpy.numerical_simulation.estimation_setup.observation.ObservationSettings` ]
     List of observation model settings of size two, with the first entry the one-way range settings for the uplink, and the second entry the one-way range settings for the downlink.
     The ``LinkDefinition`` of this two-way range observable is created from this list, with the ``transmitter`` and ``retransmitter`` defined by the
     ``transmitter`` and ``receiver`` of the first entry in this list. The ``retransmitter`` and ``receiver`` are defined by the
     ``transmitter`` and ``receiver`` of the second entry of this list.

 bias_settings : :class:`~tudatpy.numerical_simulation.estimation_setup.observation.ObservationBiasSettings`, default = None
     Settings for the observation bias that is to be used for the observation, default is none (unbiased observation).
     Note that only one bias setting is applied to the n-way observable.

 Returns
 -------
 :class:`~tudatpy.numerical_simulation.estimation_setup.observation.NWayRangeObservationSettings`
     Instance of the :class:`~tudatpy.numerical_simulation.estimation_setup.observation.ObservationSettings` derived :class:`~tudatpy.numerical_simulation.estimation_setup.observation.NWayRangeObservationSettings` class.

 Examples
 --------
 .. code-block:: python

     # Code Snippet to showcase the use of the two_way_range_from_one_way_links function
     from tudatpy.numerical_simulation.estimation_setup import observation

     # two_way_range_from_one_way_links() takes a list of ObservationSettings objects
     # Note: as for this case, transmitter, retransmitter and receiver are required to define the Link Ends dictionary
     link_ends = dict()
     link_ends[observation.transmitter] = observation.body_origin_link_end_id("Earth")
     link_ends[observation.retransmitter] = observation.body_origin_link_end_id("Delfi-C3")
     link_ends[observation.receiver] = observation.body_origin_link_end_id("Earth")

     # Create the LinkDefinition object to be used as input
     Link_Definition_Object = observation.LinkDefinition(link_ends) # define LinkDefinition object
     two_way_range_observation_settings_list = [observation.two_way_range(Link_Definition_Object)] # define (minimal) NWayRangeObservationSettings object
     two_way_range_one_way_link_settings = observation.two_way_range_from_one_way_links(two_way_range_observation_settings_list)

     # Show that two_way_range_from_one_way_links() returns an NWayRangeObservationSettings object.
     print(two_way_range_one_way_link_settings)



     )doc" );

    m.def( "n_way_range",
           &tom::nWayRangeSimple,
           py::arg( "link_ends" ),
           py::arg( "light_time_correction_settings" ) = std::vector< std::shared_ptr< tom::LightTimeCorrectionSettings > >( ),
           py::arg( "bias_settings" ) = nullptr,
           py::arg( "light_time_convergence_settings" ) = std::make_shared< tom::LightTimeConvergenceCriteria >( ),
           R"doc(

 Function for creating settings for a n-way range observable.

 Function for creating observation model settings of n-way range type observables, for a single link definition. The associated observation model creates
 a single-valued observable :math:`h_{_{\text{N-range}}}` by combining together a series :math:`n` one-way range observations
 (see :func:`~tudatpy.numerical_simulation.estimation_setup.observation.one_way_range`). By default, the reception time of the :math:`i^{th}` one-way range is set as the
 transmission time of the :math:`(i+1)^{th}` one-way range. A retransmission delay may be defined by ancilliary settings (see :func:`~tudatpy.numerical_simulation.estimation_setup.observation.ObservationAncilliarySimulationSettings`) when creating observation
 simulation setings.

 For this function, the settings for each constituent one-way range (with the exception of the link end identifiers) are equal.


 Parameters
 ----------
 link_ends : LinkDefinition
     Set of link ends that define the geometry of the observation. This observable requires the
     `transmitter` and `receiver` :class:`~tudatpy.numerical_simulation.estimation_setup.observation.LinkEndType` entries to be defined, as well
     as a `retransmitter1`, `retransmitter2`, .... (with the number of retransmitters to be defined by the user).

 light_time_correction_settings : List[ :class:`~tudatpy.numerical_simulation.estimation_setup.observation.LightTimeCorrectionSettings` ], default = list()
     List of corrections for the light-time that are to be used for each constituent one-way range. Default is none, which will result
     in the signal being modelled as moving in a straight line with the speed of light

 bias_settings : :class:`~tudatpy.numerical_simulation.estimation_setup.observation.ObservationBiasSettings`, default = None
     Settings for the observation bias that is to be used for the observation, default is none (unbiased observation).
     Note that only one bias setting is applied to the n-way observable.

 light_time_convergence_settings : :class:`~tudatpy.numerical_simulation.estimation_setup.observation.LightTimeConvergenceCriteria`, default = :func:`light_time_convergence_settings`
     Settings for convergence of the light-time

 Returns
 -------
 :class:`~tudatpy.numerical_simulation.estimation_setup.observation.NWayRangeObservationSettings`
     Instance of the :class:`~tudatpy.numerical_simulation.estimation_setup.observation.ObservationSettings` derived :class:`~tudatpy.numerical_simulation.estimation_setup.observation.NWayRangeObservationSettings` class.


 Examples
 --------
 .. code-block:: python

     # Code Snippet to showcase the use of the n_way_range function
     from tudatpy.numerical_simulation.estimation_setup import observation

     # Create Link Ends dictionary
     link_ends = dict()
     link_ends[observation.receiver] = observation.body_origin_link_end_id("Earth")
     link_ends[observation.transmitter] = observation.body_origin_link_end_id("Delfi-C3")

     # n_way_range() takes a Link Definition Object as input to the function.
     # Let's create it from link_ends
     Link_Definition_Object = observation.LinkDefinition(link_ends)

     # Create minimal ObservationSettings object (only required Link_Definition_Object argument is passed)
     # Note: other optional parameters (bias_settings, light_time_correction_settings,  light_time_convergence_settings) can be set
     observation_settings = observation.n_way_range(Link_Definition_Object)

     # Show that n_way_range() returns an NWayRangeObservationSettings object.
     print(observation_settings)





     )doc" );

    m.def( "n_way_range_from_one_way_links",
           &tom::nWayRange,
           py::arg( "one_way_range_settings" ),
           py::arg( "bias_settings" ) = nullptr,
           R"doc(

 Function for creating settings for a n-way range observable.

 Function for creating observation model settings of n-way range type observables, for a single link definition. The
 implementation is the same as :func:`~tudatpy.numerical_simulation.estimation_setup.observation.n_way_range`, with the difference
 that the constituent one-way ranges may have different settings.s


 Parameters
 ----------
 one_way_range_settings : List[ :class:`~tudatpy.numerical_simulation.estimation_setup.observation.ObservationSettings` ]
     List of observation model settings for each of the :math:`n` constituent one-way ranges of the n-way range observable.
     The ``LinkDefinition`` of this n-way range observable is created from this list, with the ``transmitter`` and ``retransmitter`` defined by the
     ``transmitter`` and ``receiver`` of the first entry in this list. The ``retransmitter`` (n-1) and ``receiver`` are defined by the
     ``transmitter`` and ``receiver`` of the :math:`\text{n}^{th}` entry of this list.

 bias_settings : :class:`~tudatpy.numerical_simulation.estimation_setup.observation.ObservationBiasSettings`, default = None
     Settings for the observation bias that is to be used for the observation, default is none (unbiased observation).
     Note that only one bias setting is applied to the n-way observable.

 Returns
 -------
 :class:`~tudatpy.numerical_simulation.estimation_setup.observation.NWayRangeObservationSettings`
     Instance of the :class:`~tudatpy.numerical_simulation.estimation_setup.observation.ObservationSettings` derived :class:`~tudatpy.numerical_simulation.estimation_setup.observation.NWayRangeObservationSettings` class.

 Examples
 --------
 .. code-block:: python

     # Code Snippet to showcase the use of the n_way_range_from_one_way_links function
     from tudatpy.numerical_simulation.estimation_setup import observation

     # Create Link Ends dictionary
     link_ends = dict()
     link_ends[observation.receiver] = observation.body_origin_link_end_id("Earth")
     link_ends[observation.transmitter] = observation.body_origin_link_end_id("Delfi-C3")

     # n_way_range_from_one_way_links() takes 1) a list of ObservationSettings objects and 2) bias as input (default is None)
     # Let's create it.
     Link_Definition_Object = observation.LinkDefinition(link_ends) # define LinkDefinition object
     n_way_observation_settings_list = [observation.n_way_range(Link_Definition_Object)] # define (minimal) ObservationSettings object

     n_way_from_one_link_observation_settings = observation.n_way_range_from_one_way_links(n_way_observation_settings_list, bias_settings = None)

     # Show that n_way_range_from_one_way_links() returns an NWayRangeObservationSettings object.
     print(n_way_from_one_link_observation_settings)



     )doc" );

    m.def( "angular_position",
           &tom::angularPositionSettings,
           py::arg( "link_ends" ),
           py::arg( "light_time_correction_settings" ) = std::vector< std::shared_ptr< tom::LightTimeCorrectionSettings > >( ),
           py::arg( "bias_settings" ) = nullptr,
           py::arg( "light_time_convergence_settings" ) = std::make_shared< tom::LightTimeConvergenceCriteria >( ),
           R"doc(

 Function for creating settings for an angular position observable.

 Function for creating observation model settings of angular position type observables (as right ascension :math:`\alpha` and declination :math:`\delta`),
 for a single link definition. The associated observation model creates an observable :math:`\mathbf{h}_{_{\text{ang.pos.}}}` of type two as follows (in the unbiased case):

 .. math::
    \Delta\mathbf{r}=\mathbf{r}_{R}(t_{R})-\mathbf{r}_{T}(t_{T})\\
    \tan\alpha=\frac{\Delta r_{y}}{\Delta r_{x}}\\
    \delta=\frac{\Delta r_{z}}{\sqrt{\Delta r_{x}^{2}+\Delta r_{y}^{2}}}\\
    \mathbf{h}_{_{\text{ang.pos.}}} = [\alpha;\delta]

 The relative position vector :math:`\Delta\mathbf{r}` is computed identically as described for the :func:`~tudatpy.numerical_simulation.estimation_setup.observation.one_way_range`
 The angular position observable can be used for optical astrometry, VLBI, etc. Due to the definition of this observable, the xy-plane is defined by the global frame orientation of the
 environment.


 Parameters
 ----------
 link_ends : LinkDefinition
     Set of link ends that define the geometry of the observation. This observable requires the
     `transmitter` and `receiver` :class:`~tudatpy.numerical_simulation.estimation_setup.observation.LinkEndType` entries to be defined.

 light_time_correction_settings : List[ :class:`~tudatpy.numerical_simulation.estimation_setup.observation.LightTimeCorrectionSettings` ], default = list()
     List of corrections for the light-time that are to be used. Default is none, which will result
     in the signal being modelled as moving in a straight line with the speed of light

 bias_settings : :class:`ObservationBiasSettings`, default = None
     Settings for the observation bias that is to be used for the observation, default is none (unbiased observation)

 light_time_convergence_settings : :class:`LightTimeConvergenceCriteria`, default = :func:`light_time_convergence_settings`
     Settings for convergence of the light-time

 Returns
 -------
 :class:`ObservationSettings`
     Instance of the :class:`~tudatpy.numerical_simulation.estimation_setup.observation.ObservationSettings` class defining the settings for the angular position observable.






     )doc" );

    m.def( "relative_angular_position",
           &tom::relativeAngularPositionSettings,
           py::arg( "link_ends" ),
           py::arg( "light_time_correction_settings" ) = std::vector< std::shared_ptr< tom::LightTimeCorrectionSettings > >( ),
           py::arg( "bias_settings" ) = nullptr,
           py::arg( "light_time_convergence_settings" ) = std::make_shared< tom::LightTimeConvergenceCriteria >( ),
           R"doc(

 Function for creating settings for a relative angular position observable.

 Function for creating observation model settings of relative angular position type observables (as right ascension difference :math:`\Delta \alpha` and declination difference :math:`\Delta \delta`),
 from two link definitions. The associated observation model creates an observable :math:`\mathbf{h}_{_{\text{ang.pos.}}}` of type two as follows (in the unbiased case):

 .. math::

    \Delta\mathbf{r}_1=\mathbf{r}_{R}(t_{R})-\mathbf{r}_{T1}(t_{T1})             \\
    \tan\alpha_{1} =\frac{\Delta r_{1y}}{\Delta r_{1x}}                          \\
    \delta_{1} =\frac{\Delta r_{1z}}{\sqrt{\Delta r_{1x}^{2}+\Delta r_{1y}^{2}}} \\
    \Delta\mathbf{r}_2=\mathbf{r}_{R}(t_{R})-\mathbf{r}_{T2}(t_{T2})             \\
    \tan\alpha_{2} =\frac{\Delta r_{2y}}{\Delta r_{2x}}                          \\
    \delta_{2} =\frac{\Delta r_{2z}}{\sqrt{\Delta r_{2x}^{2}+\Delta r_{2y}^{2}}} \\
    \mathbf{h}_{_{\text{rel.ang.pos.}}} = [\alpha_{2}-\alpha_{1};\delta_{2}-\delta_{1}]

 The relative position vectors :math:`\Delta\mathbf{r}_1` and :math:`\Delta\mathbf{r}_2` are computed identically as described for the :func:`~tudatpy.numerical_simulation.estimation_setup.observation.one_way_range`
 The relative angular position observable can be used for optical astrometry, optical navigation, etc. Due to the definition of this observable, the xy-plane is defined by the global frame orientation of the
 environment.


 Parameters
 ----------
 link_ends : LinkDefinition
     Set of link ends that define the geometry of the observation. This observable requires the
     `transmitter`, `transmitter2` and `receiver` :class:`~tudatpy.numerical_simulation.estimation_setup.observation.LinkEndType` entries to be defined.

 light_time_correction_settings : List[ :class:`~tudatpy.numerical_simulation.estimation_setup.observation.LightTimeCorrectionSettings` ], default = list()
     List of corrections for the light-time that are to be used. Default is none, which will result
     in the signal being modelled as moving in a straight line with the speed of light

 bias_settings : :class:`ObservationBiasSettings`, default = None
     Settings for the observation bias that is to be used for the observation, default is none (unbiased observation)

 light_time_convergence_settings : :class:`LightTimeConvergenceCriteria`, default = :func:`light_time_convergence_settings`
     Settings for convergence of the light-time

 Returns
 -------
 :class:`ObservationSettings`
     Instance of the :class:`~tudatpy.numerical_simulation.estimation_setup.observation.ObservationSettings` class defining the settings for the relative angular position observable.






     )doc" );

    m.def( "cartesian_position",
           &tom::positionObservableSettings,
           py::arg( "link_ends" ),
           py::arg( "bias_settings" ) = nullptr,
           R"doc(

 Function for creating settings for a Cartesian position observable.

 Function for creating observation model settings of Cartesian position type observables.
 Note that this observable is typically not realized in reality, but can be very useful for verification or analysis purposes.
 This observable provides the inertial (w.r.t. global frame origin) Cartesian position of the `observed_body` defined by the `link_ends` input.
 The observable has size 3, and contains the :math:`x`, :math:`y` and :math:`z` position


 Parameters
 ----------
 link_ends : LinkDefinition
     Set of link ends that define the geometry of the observation. This observable requires that the
     `observed_body` :class:`~tudatpy.numerical_simulation.estimation_setup.observation.LinkEndType` entries to be defined.

 bias_settings : :class:`ObservationBiasSettings`, default = None
     Settings for the observation bias that is to be used for the observation, default is none (unbiased observation)

 Returns
 -------
 :class:`ObservationSettings`
     Instance of the :class:`~tudatpy.numerical_simulation.estimation_setup.observation.ObservationSettings` class defining the settings for the cartesian position observable.






     )doc" );

    m.def( "relative_cartesian_position",
           &tom::relativePositionObservableSettings,
           py::arg( "link_ends" ),
           py::arg( "bias_settings" ) = nullptr,
           R"doc(

 Function for creating settings for a relative Cartesian position observable.

 Function for creating observation model settings of relative Cartesian position type observables.
 Note that this observable is typically not realized in reality, but can be very useful for verification or analysis purposes.
 This observable provides the inertial Cartesian position of the `observed_body`, w.r.t. the `observer` defined by the `link_ends` input.
 The observable has size 3, and contains the :math:`x`, :math:`y` and :math:`z` position


 Parameters
 ----------
 link_ends : LinkDefinition
     Set of link ends that define the geometry of the observation. This observable requires that the
     `observed_body` and `observer` :class:`~tudatpy.numerical_simulation.estimation_setup.observation.LinkEndType` entries to be defined.

 bias_settings : :class:`ObservationBiasSettings`, default = None
     Settings for the observation bias that is to be used for the observation, default is none (unbiased observation)

 Returns
 -------
 :class:`ObservationSettings`
     Instance of the :class:`~tudatpy.numerical_simulation.estimation_setup.observation.ObservationSettings` class defining the settings for the relative Cartesian position observable.






     )doc" );

    m.def( "cartesian_velocity",
           &tom::velocityObservableSettings,
           py::arg( "link_ends" ),
           py::arg( "bias_settings" ) = nullptr,
           R"doc(

 Function for creating settings for a Cartesian velocity observable.

 Function for creating observation model settings of Cartesian position type observables.
 Note that this observable is typically not realized in reality, but can be very useful for verification or analysis purposes.
 This observable provides the inertial (w.r.t. global frame origin) Cartesian velocity of the `observed_body` defined by the `link_ends` input.
 The observable has size 3, and contains the :math:`x`, :math:`y` and :math:`z` velocity


 Parameters
 ----------
 link_ends : LinkDefinition
     Set of link ends that define the geometry of the observation. This observable requires that the
     `observed_body` :class:`~tudatpy.numerical_simulation.estimation_setup.observation.LinkEndType` entries to be defined.

 bias_settings : :class:`ObservationBiasSettings`, default = None
     Settings for the observation bias that is to be used for the observation, default is none (unbiased observation)

 Returns
 -------
 :class:`ObservationSettings`
     Instance of the :class:`~tudatpy.numerical_simulation.estimation_setup.observation.ObservationSettings` class defining the settings for the cartesian velocity observable.






     )doc" );

    m.def( "euler_angles_313",
           &tom::eulerAngle313ObservableSettings,
           py::arg( "link_ends" ),
           py::arg( "bias_settings" ) = nullptr,
           R"doc(No documentation found.)doc" );

    m.def( "one_way_doppler_instantaneous",
           &tom::oneWayOpenLoopDoppler,
           py::arg( "link_ends" ),
           py::arg( "light_time_correction_settings" ) = std::vector< std::shared_ptr< tom::LightTimeCorrectionSettings > >( ),
           py::arg( "bias_settings" ) = nullptr,
           py::arg( "transmitter_proper_time_rate_settings" ) = nullptr,
           py::arg( "receiver_proper_time_rate_settings" ) = nullptr,
           py::arg( "light_time_convergence_settings" ) = std::make_shared< tom::LightTimeConvergenceCriteria >( ),
           py::arg( "normalized_with_speed_of_light" ) = false,
           R"doc(

 Function for creating settings for a one-way instantaneous Doppler observable.

 Function for creating settings for a one-way instantaneous Doppler observable for a single link definition. The associated observation model creates
 a single-valued observable :math:`h_{_{\text{1-Dopp.}}}` as follows (in the unbiased case):

 .. math::
    h_{_{\text{1-Dopp.}}}=c\left(\frac{d\tau_{T}}{dt_{T}}\frac{t_{T}}{dt_{R}}\frac{dt_{R}}{d\tau_{R}}-1\right)

 where :math:`t` and :math:`\tau` denote coordinate and proper time of the transmitter T and receiver R, respectively.
 The receiver and transmitter position and coordinate time are computed identically as described for the :func:`~tudatpy.numerical_simulation.estimation_setup.observation.one_way_range`.
 The detailed mathematical implementation are described in: `Moyer, T.D. (2000) Formulation for Observed and Computed Values of Deep Space Network Data Types for Navigation. Monograph 2, Deep Space Communications and Navigation Series, JPL Publication 00-7 <https://www.scirp.org/reference/referencespapers?referenceid=1827210>`_.

 This observable represents the 'instantaneous (non-integrated)' Doppler observable, as obtained from open-loop observations.
 It should *not* be used for the modelling of the typical closed-loop observations used in deep space tracking (for which the
 :func:`~tudatpy.numerical_simulation.estimation_setup.observation.one_way_doppler_averaged` should be used)

 The coordinate
 time derivative :math:`\frac{t_{A}}{dt_{B}}` is always computed when generating this observable. Settings for the proper time
 rates :math:`\frac{d\tau}{dt}` can be specified by the user through the ``transmitter_proper_time_rate_settings`` and ``receiver_proper_time_rate_settings``
 arguments (inputs, see Parameters). Whenever these are left empty, the proper time rates are omitted (set to 1.0).

 The observable may be non-dimensionalized by the speed of light :math:`c`, which results in the observable being equal to thee received and transmitted signal frequencies :math:`f_{R}/f_{T}-1`.


 Parameters
 ----------
 link_ends : LinkDefinition
     Set of link ends that define the geometry of the observation. This observable requires that the
     `transmitter` and `receiver` :class:`~tudatpy.numerical_simulation.estimation_setup.observation.LinkEndType` entries to be defined.

 light_time_correction_settings : List[ :class:`LightTimeCorrectionSettings` ], default = list()
     List of corrections for the light-time that are to be used. Default is none, which will result
     in the signal being modelled as moving in a straight line with the speed of light

 bias_settings : :class:`ObservationBiasSettings`, default = None
     Settings for the observation bias that is to be used for the observation, default is none (unbiased observation)

 transmitter_proper_time_rate_settings : :class:`DopplerProperTimeRateSettings`, default = None
     Settings for computing the transmitter proper time rate :math:`\frac{d\tau}{dt}`, default is none (:math:`\frac{d\tau}{dt}=1`)

 receiver_proper_time_rate_settings : :class:`DopplerProperTimeRateSettings`, default = None
     Settings for computing the receiver proper time rate :math:`\frac{d\tau}{dt}`, default is none (:math:`\frac{d\tau}{dt}=1`)

 light_time_convergence_settings : :class:`LightTimeConvergenceCriteria`, default = :func:`light_time_convergence_settings`
     Settings for convergence of the light-time

 normalized_with_speed_of_light : bool, default = false
     Option to non-dimensionalize the observable with speed of light :math:`c`

 Returns
 -------
 :class:`OneWayDopplerObservationSettings`
     Instance of the :class:`~tudatpy.numerical_simulation.estimation_setup.observation.ObservationSettings` derived :class:`OneWayDopplerObservationSettings` class defining the settings for the one-way open doppler observable observable.






     )doc" );

    m.def( "two_way_doppler_instantaneous_from_one_way_links",
           py::overload_cast< const std::shared_ptr< tom::OneWayDopplerObservationSettings >,
                              const std::shared_ptr< tom::OneWayDopplerObservationSettings >,
                              const std::shared_ptr< tom::ObservationBiasSettings > >( &tom::twoWayOpenLoopDoppler ),
           py::arg( "uplink_doppler_settings" ),
           py::arg( "downlink_doppler_settings" ),
           py::arg( "bias_settings" ) = nullptr,
           R"doc(

 Function for creating settings for a two-way instantaneous Doppler observable.


 Function for creating settings for a two-way instantaneous Doppler observable for a single link definition. The
 implementation is the same as :func:`~tudatpy.numerical_simulation.estimation_setup.observation.two_way_doppler_instantaneous`, with the difference
 that the constituent one-way ranges may have different settings.

 The observable may be non-dimensionalized by the speed of light :math:`c` (in the constituent one-way Doppler observable settings),
 which results in the observable being equal to the received and transmitted signal frequencies :math:`f_{R}/f_{T}-1`.


 Parameters
 ----------
 uplink_doppler_settings : :class:`OneWayDopplerObservationSettings`
     Settings for uplink leg of one-way observable, created using :func:`~tudatpy.numerical_simulation.estimation_setup.observation.one_way_open_loop_doppler`

 downlink_doppler_settings : :class:`OneWayDopplerObservationSettings`
     Settings for downlink leg of one-way observable, created using :func:`~tudatpy.numerical_simulation.estimation_setup.observation.one_way_open_loop_doppler`

 bias_settings : :class:`ObservationBiasSettings`, default = None
     Settings for the observation bias that is to be used for the full observation, default is none (unbiased observation). Note that,
     even if no bias is applied to the two-way observable, the constituent one-way observables may still be biased.

 light_time_convergence_settings : :class:`LightTimeConvergenceCriteria`, default = :func:`light_time_convergence_settings`
     Settings for convergence of the light-time

 Returns
 -------
 :class:`TwoWayDopplerObservationSettings`
     Instance of the :class:`~tudatpy.numerical_simulation.estimation_setup.observation.ObservationSettings` derived :class:`TwoWayDopplerObservationSettings` class defining the settings for the two-way open doppler observable.






     )doc" );

    m.def( "two_doppler_instantaneous",
           py::overload_cast< const tom::LinkDefinition&,
                              const std::vector< std::shared_ptr< tom::LightTimeCorrectionSettings > >&,
                              const std::shared_ptr< tom::ObservationBiasSettings >,
                              const std::shared_ptr< tom::LightTimeConvergenceCriteria >,
                              const bool >( &tom::twoWayOpenLoopDoppler ),
           py::arg( "link_ends" ),
           py::arg( "light_time_correction_settings" ) = std::vector< std::shared_ptr< tom::LightTimeCorrectionSettings > >( ),
           py::arg( "bias_settings" ) = nullptr,
           py::arg( "light_time_convergence_settings" ) = std::make_shared< tom::LightTimeConvergenceCriteria >( ),
           py::arg( "normalized_with_speed_of_light" ) = false,
           R"doc(No documentation found.)doc" );

    m.def( "one_way_doppler_averaged",
           py::overload_cast< const tom::LinkDefinition&,
                              const std::vector< std::shared_ptr< tom::LightTimeCorrectionSettings > >,
                              const std::shared_ptr< tom::ObservationBiasSettings >,
                              const std::shared_ptr< tom::LightTimeConvergenceCriteria > >( &tom::oneWayClosedLoopDoppler ),
           py::arg( "link_ends" ),
           py::arg( "light_time_correction_settings" ) = std::vector< std::shared_ptr< tom::LightTimeCorrectionSettings > >( ),
           py::arg( "bias_settings" ) = nullptr,
           py::arg( "light_time_convergence_settings" ) = std::make_shared< tom::LightTimeConvergenceCriteria >( ),
           R"doc(

 Function for creating settings for a one-way averaged Doppler observable.

 Function for creating observation model settings for one-way averaged Doppler observables, for a single link definition. The associated observation model creates
 a single-valued observable :math:`h_{_{\text{1-\bar{Dopp}}}}` as follows (in the unbiased case):

 .. math::
    h_{_{\text{1-\bar{Dopp}}}}&=c\int_{t-\Delta t}^{t+\Delta t}\frac{t_{T}}{dt_{R}}d\bar{t}\\
                              &=\frac{h_{_{\text{1-range}}}(t_{R}=t+\Delta t,t_{T})-h_{_{\text{1-range}}}(t_{R}=t,t_{T})}{\Delta t}

 where, in the latter formulation (which is the one that is implemented), the observable is referenced to the receiver time. This averaged Doppler observable
 is computed as the difference of two one-way range observables (see :func:`~tudatpy.numerical_simulation.estimation_setup.observation.one_way_range`),
 with the reference time shifted by :math:`\Delta t`. As such, it is sensitive to numerical errors for small :math:`\Delta t`

 The integration time :math:`\Delta t` is defined in the ancilliary settings when simulating the observations (with 60 s as default).


 Parameters
 ----------
 link_ends : LinkDefinition
     Set of link ends that define the geometry of the observation. This observable requires that the
     `transmitter` and `receiver` :class:`~tudatpy.numerical_simulation.estimation_setup.observation.LinkEndType` entries to be defined.

 light_time_correction_settings : List[ :class:`LightTimeCorrectionSettings` ], default = list()
     List of corrections for the light-time that are to be used. Default is none, which will result
     in the signal being modelled as moving in a straight line with the speed of light

 bias_settings : :class:`ObservationBiasSettings`, default = None
     Settings for the observation bias that is to be used for the observation, default is none (unbiased observation)

 light_time_convergence_settings : :class:`LightTimeConvergenceCriteria`, default = :func:`light_time_convergence_settings`
     Settings for convergence of the light-time

 Returns
 -------
 :class:`ObservationSettings`
     Instance of the :class:`~tudatpy.numerical_simulation.estimation_setup.observation.ObservationSettings` derived `OneWayDifferencedRangeRateObservationSettings` class defining the settings for the one-way closed-loop doppler observable.






     )doc" );

    m.def( "two_way_doppler_averaged",
           py::overload_cast< const tom::LinkDefinition&,
                              const std::vector< std::shared_ptr< tom::LightTimeCorrectionSettings > >,
                              const std::shared_ptr< tom::ObservationBiasSettings >,
                              const std::shared_ptr< tom::LightTimeConvergenceCriteria > >(
                   &tom::twoWayDifferencedRangeObservationSettings ),
           py::arg( "link_ends" ),
           py::arg( "light_time_correction_settings" ) = std::vector< std::shared_ptr< tom::LightTimeCorrectionSettings > >( ),
           py::arg( "bias_settings" ) = nullptr,
           py::arg( "light_time_convergence_settings" ) = std::make_shared< tom::LightTimeConvergenceCriteria >( ),
           R"doc(

 Function for creating settings for an n-way averaged Doppler observable.

 Function for creating observation model settings for n-way averaged Doppler observables, for a single link definition. The implementation is
 analogous to the :func:`~tudatpy.numerical_simulation.estimation_setup.observation.one_way_doppler_averaged` observable. But, in the present case
 the observable is computed from the difference of two n-way range observables, with the reference time shifted by :math:`\Delta t`.

 The integration time :math:`\Delta t` is defined in the ancilliary settings when simulating the observations (with 60 s as default).


 Parameters
 ----------
 link_ends : LinkDefinition
     Set of link ends that define the geometry of the observation. This observable requires the
     `transmitter` and `receiver` :class:`~tudatpy.numerical_simulation.estimation_setup.observation.LinkEndType` entries to be defined, as well
     as a `retransmitter1`, `retransmitter2`, .... (with the number of retransmitters to be defined by the user).

 light_time_correction_settings : List[ :class:`LightTimeCorrectionSettings` ], default = list()
     List of corrections for the light-time that are to be used. Default is none, which will result
     in the signal being modelled as moving in a straight line with the speed of light

 bias_settings : :class:`ObservationBiasSettings`, default = None
     Settings for the observation bias that is to be used for the observation, default is none (unbiased observation)

 light_time_convergence_settings : :class:`LightTimeConvergenceCriteria`, default = :func:`light_time_convergence_settings`
     Settings for convergence of the light-time

 Returns
 -------
 :class:`~tudatpy.numerical_simulation.estimation_setup.observation.ObservationSettings`
     Instance of the :class:`~tudatpy.numerical_simulation.estimation_setup.observation.ObservationSettings` derived `~tudatpy.numerical_simulation.estimation_setup.observation.NWayDifferencedRangeRateObservationSettings` class defining the settings for the one-way closed-loop doppler observable.






     )doc" );

    m.def( "two_way_doppler_averaged_from_one_way_links",
           py::overload_cast< const std::vector< std::shared_ptr< tom::ObservationModelSettings > >,
                              const std::shared_ptr< tom::ObservationBiasSettings > >( &tom::twoWayDifferencedRangeObservationSettings ),
           py::arg( "one_way_range_settings" ),
           py::arg( "bias_settings" ) = nullptr,
           R"doc(

 Function for creating settings for an n-way averaged Doppler observable.

 Function for creating observation model settings for n-way averaged Doppler observables, for a single link definition. The implemenation is
 analogous to the :func:`~tudatpy.numerical_simulation.estimation_setup.observation.one_way_doppler_averaged` observable. But, in the present case
 the observable is computed from the difference of two n-way range observables, with the reference time shifted by :math:`\Delta t`.

 The integration time :math:`\Delta t` is defined in the ancilliary settings when simulating the observations (with 60 s as default).


 Parameters
 ----------
 link_ends : LinkDefinition
     Set of link ends that define the geometry of the observation. This observable requires the
     `transmitter` and `receiver` :class:`~tudatpy.numerical_simulation.estimation_setup.observation.LinkEndType` entries to be defined, as well
     as a `retransmitter1`, `retransmitter2`, .... (with the number of retransmitters to be defined by the user).

 light_time_correction_settings : List[ :class:`LightTimeCorrectionSettings` ], default = list()
     List of corrections for the light-time that are to be used. Default is none, which will result
     in the signal being modelled as moving in a straight line with the speed of light

 bias_settings : :class:`ObservationBiasSettings`, default = None
     Settings for the observation bias that is to be used for the observation, default is none (unbiased observation)

 light_time_convergence_settings : :class:`LightTimeConvergenceCriteria`, default = :func:`light_time_convergence_settings`
     Settings for convergence of the light-time

 Returns
 -------
 :class:`~tudatpy.numerical_simulation.estimation_setup.observation.ObservationSettings`
     Instance of the :class:`~tudatpy.numerical_simulation.estimation_setup.observation.ObservationSettings` derived `~tudatpy.numerical_simulation.estimation_setup.observation.NWayDifferencedRangeRateObservationSettings` class defining the settings for the one-way closed-loop doppler observable.






     )doc" );

    m.def( "n_way_doppler_averaged",
           py::overload_cast< const tom::LinkDefinition&,
                              const std::vector< std::shared_ptr< tom::LightTimeCorrectionSettings > >,
                              const std::shared_ptr< tom::ObservationBiasSettings >,
                              const std::shared_ptr< tom::LightTimeConvergenceCriteria > >( &tom::nWayDifferencedRangeObservationSettings ),
           py::arg( "link_ends" ),
           py::arg( "light_time_correction_settings" ) = std::vector< std::shared_ptr< tom::LightTimeCorrectionSettings > >( ),
           py::arg( "bias_settings" ) = nullptr,
           py::arg( "light_time_convergence_settings" ) = std::make_shared< tom::LightTimeConvergenceCriteria >( ),
           R"doc(

 Function for creating settings for an n-way averaged Doppler observable.

 Function for creating observation model settings for n-way averaged Doppler observables, for a single link definition. The implementation is
 analogous to the :func:`~tudatpy.numerical_simulation.estimation_setup.observation.one_way_doppler_averaged` observable. But, in the present case
 the observable is computed from the difference of two n-way range observables, with the reference time shifted by :math:`\Delta t`.

 The integration time :math:`\Delta t` is defined in the ancilliary settings when simulating the observations (with 60 s as default).


 Parameters
 ----------
 link_ends : LinkDefinition
     Set of link ends that define the geometry of the observation. This observable requires the
     `transmitter` and `receiver` :class:`~tudatpy.numerical_simulation.estimation_setup.observation.LinkEndType` entries to be defined, as well
     as a `retransmitter1`, `retransmitter2`, .... (with the number of retransmitters to be defined by the user).

 light_time_correction_settings : List[ :class:`LightTimeCorrectionSettings` ], default = list()
     List of corrections for the light-time that are to be used. Default is none, which will result
     in the signal being modelled as moving in a straight line with the speed of light

 bias_settings : :class:`ObservationBiasSettings`, default = None
     Settings for the observation bias that is to be used for the observation, default is none (unbiased observation)

 light_time_convergence_settings : :class:`LightTimeConvergenceCriteria`, default = :func:`light_time_convergence_settings`
     Settings for convergence of the light-time

 Returns
 -------
 :class:`~tudatpy.numerical_simulation.estimation_setup.observation.ObservationSettings`
     Instance of the :class:`~tudatpy.numerical_simulation.estimation_setup.observation.ObservationSettings` derived `~tudatpy.numerical_simulation.estimation_setup.observation.NWayDifferencedRangeRateObservationSettings` class defining the settings for the one-way closed-loop doppler observable.






     )doc" );

    m.def( "n_way_doppler_averaged_from_one_way_links",
           py::overload_cast< const std::vector< std::shared_ptr< tom::ObservationModelSettings > >,
                              const std::shared_ptr< tom::ObservationBiasSettings >,
                              const std::shared_ptr< tom::LightTimeConvergenceCriteria > >( &tom::nWayDifferencedRangeObservationSettings ),
           py::arg( "one_way_range_settings" ),
           py::arg( "bias_settings" ) = nullptr,
           py::arg( "light_time_convergence_settings" ) = std::make_shared< tom::LightTimeConvergenceCriteria >( ),
           R"doc(

 Function for creating settings for an n-way averaged Doppler observable.

 Function for creating observation model settings for n-way averaged Doppler observables, for a single link definition.
 The implementation is the same as :func:`~tudatpy.numerical_simulation.estimation_setup.observation.n_way_doppler_averaged`, with the difference
 that the constituent one-way range observables may have different settings.


 Parameters
 ----------
 one_way_range_settings : List[ :class:`ObservationSettings` ]
     List of observation model settings for each of the :math:`n` constituent one-way ranges of the n-way averaged range rate observable.
     The ``LinkDefinition`` of this n-way range observable is created from this list, with the ``transmitter`` and ``retransmitter`` defined by the
     ``transmitter`` and ``receiver`` of the first entry in this list. The ``retransmitter`` (n-1) and ``receiver`` are defined by the
     ``transmitter`` and ``receiver`` of the :math:`\text{n}^{th}` entry of this list.

 bias_settings : :class:`ObservationBiasSettings`, default = None
     Settings for the observation bias that is to be used for the observation, default is none (unbiased observation)

 Returns
 -------
 :class:`~tudatpy.numerical_simulation.estimation_setup.observation.ObservationSettings`
     Instance of the :class:`~tudatpy.numerical_simulation.estimation_setup.observation.ObservationSettings` derived `~tudatpy.numerical_simulation.estimation_setup.observation.NWayDifferencedRangeRateObservationSettings` class defining the settings for the one-way closed-loop doppler observable.






     )doc" );

    m.def( "dsn_n_way_doppler_averaged",
           py::overload_cast< const tom::LinkDefinition&,
                              const std::vector< std::shared_ptr< tom::LightTimeCorrectionSettings > >,
                              const std::shared_ptr< tom::ObservationBiasSettings >,
                              const std::shared_ptr< tom::LightTimeConvergenceCriteria >,
                              const bool >( &tom::dsnNWayAveragedDopplerObservationSettings ),
           py::arg( "link_ends" ),
           py::arg( "light_time_correction_settings" ) = std::vector< std::shared_ptr< tom::LightTimeCorrectionSettings > >( ),
           py::arg( "bias_settings" ) = nullptr,
           py::arg( "light_time_convergence_settings" ) = std::make_shared< tom::LightTimeConvergenceCriteria >( ),
           py::arg( "subtract_doppler_signature" ) = true,
           R"doc(No documentation found.)doc" );

    m.def( "dsn_n_way_doppler_averaged_from_one_way_links",
           py::overload_cast< const std::vector< std::shared_ptr< tom::ObservationModelSettings > >,
                              const std::shared_ptr< tom::ObservationBiasSettings >,
                              const std::shared_ptr< tom::LightTimeConvergenceCriteria >,
                              const bool >( &tom::dsnNWayAveragedDopplerObservationSettings ),
           py::arg( "one_way_range_settings" ),
           py::arg( "bias_settings" ) = nullptr,
           py::arg( "light_time_convergence_settings" ) = std::make_shared< tom::LightTimeConvergenceCriteria >( ),
           py::arg( "subtract_doppler_signature" ) = true,
           R"doc(No documentation found.)doc" );

    m.def( "dsn_n_way_Range",
           py::overload_cast< const tom::LinkDefinition&,
                              const std::vector< std::shared_ptr< tom::LightTimeCorrectionSettings > >,
                              const std::shared_ptr< tom::ObservationBiasSettings >,
                              const std::shared_ptr< tom::LightTimeConvergenceCriteria > >( &tom::dsnNWayRangeObservationSettings ),
           py::arg( "link_ends" ),
           py::arg( "light_time_correction_settings" ) = std::vector< std::shared_ptr< tom::LightTimeCorrectionSettings > >( ),
           py::arg( "bias_settings" ) = nullptr,
           py::arg( "light_time_convergence_settings" ) = std::make_shared< tom::LightTimeConvergenceCriteria >( ),
           R"doc(No documentation found.)doc" );

    m.def( "doppler_measured_frequency",
           py::overload_cast< const tom::LinkDefinition&,
                              const std::vector< std::shared_ptr< tom::LightTimeCorrectionSettings > >&,
                              const std::shared_ptr< tom::ObservationBiasSettings >,
                              const std::shared_ptr< tom::LightTimeConvergenceCriteria > >(
                   &tom::dopplerMeasuredFrequencyObservationSettings ),
           py::arg( "link_ends" ),
           py::arg( "light_time_correction_settings" ) = std::vector< std::shared_ptr< tom::LightTimeCorrectionSettings > >( ),
           py::arg( "bias_settings" ) = nullptr,
           py::arg( "light_time_convergence_settings" ) = std::make_shared< tom::LightTimeConvergenceCriteria >( ),
           R"doc(No documentation found.)doc" );

    m.def( "observation_settings_from_collection",
           &tss::getObservationSimulationSettingsFromObservations< STATE_SCALAR_TYPE, TIME_TYPE >,
           py::arg( "observation_collection" ),
           py::arg( "bodies" ),
           R"doc(No documentation found.)doc" );

    py::class_< tom::LightTimeCorrectionSettings, std::shared_ptr< tom::LightTimeCorrectionSettings > >( m,
                                                                                                         "LightTimeCorrectionSettings",
                                                                                                         R"doc(

         Base class to define light time correction settings.

         Base class to define light time correction settings.
         This class is not used for calculations of corrections, but is used for the purpose of defining the light time correction properties.
         Specific light time correction settings must be defined using an object derived from this class.

         Instances of this class are typically created via the
         :func:`~tudatpy.numerical_simulation.estimation_setup.observation.first_order_relativistic_light_time_correction` function

         Examples
         --------
         .. code-block:: python

             # Code snippet to show the creation of a LightTimeCorrectionSettings object
             from tudatpy.numerical_simulation.estimation_setup import observation

             # Create Link Ends dictionary
             link_ends = dict()
             link_ends[observation.receiver] = observation.body_origin_link_end_id("Earth")
             link_ends[observation.transmitter] = observation.body_origin_link_end_id("Delfi-C3")

             # Create a Link Definition Object from link_ends dictionary
             Link_Definition_Object = observation.LinkDefinition(link_ends)

             # Case 1: perturbing body (Earth) involved in the observations
             # In this case, Earth is a receiver, so the body’s state will be evaluated at the reception time.
             perturbing_body = ['Earth']
             doppler_observation_settings = observation.first_order_relativistic_light_time_correction(perturbing_body)

             # Show that it is a LightTimeCorrectionSettings object.
             print(doppler_observation_settings)

             # Case 2: perturbing body (Sun) not involved in the observations
             # In this case, the body's state will be evaluated at the midpoint time between the transmission and reception events.
             perturbing_body = ['Sun']

             # Use: observation.first_order_relativistic_light_time_correction to create a LightTimeCorrectionSettings object
             # Note: first_order_relativistic_light_time_correction only requires the perturbing list of bodies to be passed as arguments
             doppler_observation_settings = observation.first_order_relativistic_light_time_correction(perturbing_body)

             # Show that it is an LightTimeCorrectionSettings object.
             print(doppler_observation_settings.transmitter_proper_time_rate_settings)
             print(dir(doppler_observation_settings))



      )doc" );

    m.def(
<<<<<<< HEAD
            "first_order_relativistic_light_time_correction",
            []( const std::vector< std::string >& perturbingBodies ) {
                // Force bending to always be false
                return tom::firstOrderRelativisticLightTimeCorrectionSettings( perturbingBodies, false );
            },
            py::arg( "perturbing_bodies" ),
            R"doc(

Function for creating settings for first-order relativistic light-time corrections.

Function for creating settings for first-order relativistic light-time corrections:  These corrections account for the delay in light travel time caused by stationary point masses, calculated up to
:math:`c^{-2}` according to general relativity (e.g., Moyer, 2000 Eq 8.55). A key consideration in the model is the time at which the states of the perturbing bodies are evaluated. This depends on their involvement in the observation link ends:
=======
        "first_order_relativistic_light_time_correction",
        []( const std::vector< std::string >& perturbingBodies ) {
            // Force bending to always be false
            return tom::firstOrderRelativisticLightTimeCorrectionSettings( perturbingBodies, false );
        },
        py::arg( "perturbing_bodies" ),
        R"doc(

Function for creating settings for first-order relativistic light-time corrections.

Function for creating settings for first-order relativistic light-time corrections (also know as Shapiro time delay):  These corrections account for the delay in light travel time caused by stationary point masses, calculated up to
:math:`c^{-2}` according to general relativity (e.g., Moyer, 2000 Eq 8.55, terms for bodies other than the Sun). A key consideration in the model is the time at which the states of the perturbing bodies are evaluated. This depends on their involvement in the observation link ends:
>>>>>>> dac6bf97

* 1. **Perturbing Body as a Link End:** If the perturbing body (e.g., Earth) is directly involved in the observation (e.g., as the location of a transmitter or receiver):

    - The body's state is evaluated at the **transmission time** if it acts as the **transmitter**.
    - The body's state is evaluated at the **reception time** if it acts as the **receiver**.

* 2. **Perturbing Body Not as a Link End:** If the perturbing body is not part of the observation link ends, its state is evaluated at the **midpoint time** between the transmission and reception events.

Parameters
----------
perturbing_bodies : List[str]
    A list containing the names of the bodies due to which the light-time correction is to be taken into account.
bending : bool, default = True
    Option to include the bending of light due to the perturbing body. Default is True, which includes the bending of light.
    If False, the bending of light is not included in the correction. 


Returns
-------
:class:`~tudatpy.numerical_simulation.estimation_setup.observation.LightTimeCorrectionSettings`
    Instance of the :class:`~tudatpy.numerical_simulation.estimation_setup.observation.LightTimeCorrectionSettings` configured to include
    first-order relativistic light-time corrections.

Examples
--------
.. code-block:: python

    # Code Snippet to showcase the use of the first_order_relativistic_light_time_correction function
    from tudatpy.numerical_simulation.estimation_setup import observation

    # Create Link Ends dictionary
    link_ends = dict()
    link_ends[observation.receiver] = observation.body_origin_link_end_id("Earth")
    link_ends[observation.transmitter] = observation.body_origin_link_end_id("Delfi-C3")

    # Create a Link Definition Object from link_ends dictionary
    Link_Definition_Object = observation.LinkDefinition(link_ends)

    # The function first_order_relativistic_light_time_correction() requires a list of strings (perturbing body/bodies) as input
    # and a boolean value for bending (default is True).
    perturbing_body = ['Earth']
    doppler_observation_settings = observation.first_order_relativistic_light_time_correction(perturbing_body, bending=False)

    # Show that it returns a LightTimeCorrectionSettings object.
    print(doppler_observation_settings)

     )doc" );

    m.def(
<<<<<<< HEAD
            "approximated_second_order_relativistic_light_time_correction",
            []( const std::vector< std::string >& perturbingBodies ) {
                // Force bending to always be true
                return tom::firstOrderRelativisticLightTimeCorrectionSettings( perturbingBodies, true );
            },
            py::arg( "perturbing_bodies" ),

            R"doc(
=======
        "approximated_second_order_relativistic_light_time_correction",
        []( const std::vector< std::string >& perturbingBodies ) {
            // Force bending to always be true
            return tom::firstOrderRelativisticLightTimeCorrectionSettings( perturbingBodies, true );
        },
        py::arg( "perturbing_bodies" ),

        R"doc(
>>>>>>> dac6bf97

Function for creating settings for Moyer, 2000 Eq 8.55 approximated second-order relativistic light-time corrections.

Function for creating settings for approximated second-order relativistic light-time corrections:  These corrections account for the delay in light travel time caused by stationary point masses, calculated up to
<<<<<<< HEAD
:math:`c^{-2}` according to general relativity ( Moyer, 2000 Eq 8.55) and it includes the bending of light due to the perturbing body. A key consideration in the model is the time at which the states of the perturbing bodies are evaluated. This depends on their involvement in the observation link ends:
=======
:math:`c^{-2}` according to general relativity ( Moyer, 2000 Eq 8.55; correction term for Sun) and it includes the bending of light due to the perturbing body. A key consideration in the model is the time at which the states of the perturbing bodies are evaluated. This depends on their involvement in the observation link ends:
>>>>>>> dac6bf97

* 1. **Perturbing Body as a Link End:** If the perturbing body (e.g., Earth) is directly involved in the observation (e.g., as the location of a transmitter or receiver):

    - The body's state is evaluated at the **transmission time** if it acts as the **transmitter**.
    - The body's state is evaluated at the **reception time** if it acts as the **receiver**.

* 2. **Perturbing Body Not as a Link End:** If the perturbing body is not part of the observation link ends, its state is evaluated at the **midpoint time** between the transmission and reception events.

Parameters
----------
perturbing_bodies : List[str]
    A list containing the names of the bodies due to which the light-time correction is to be taken into account.

Returns
-------
:class:`~tudatpy.numerical_simulation.estimation_setup.observation.LightTimeCorrectionSettings`
    Instance of the :class:`~tudatpy.numerical_simulation.estimation_setup.observation.LightTimeCorrectionSettings` configured to include
    approximated second-order relativistic light-time corrections.

Examples
--------
.. code-block:: python

    # Code Snippet to showcase the use of the first_order_relativistic_light_time_correction function
    from tudatpy.numerical_simulation.estimation_setup import observation

    # Create Link Ends dictionary
    link_ends = dict()
    link_ends[observation.receiver] = observation.body_origin_link_end_id("Earth")
    link_ends[observation.transmitter] = observation.body_origin_link_end_id("Delfi-C3")

    # Create a Link Definition Object from link_ends dictionary
    Link_Definition_Object = observation.LinkDefinition(link_ends)

    # The function first_order_relativistic_light_time_correction() requires a list of strings (perturbing body/bodies) as input
<<<<<<< HEAD
    # and a boolean value for bending (default is True).
=======
>>>>>>> dac6bf97
    perturbing_body = ['Earth']
    doppler_observation_settings = observation.aprroximated_second_order_relativistic_light_time_correction(perturbing_body)

    # Show that it returns a LightTimeCorrectionSettings object.
    print(doppler_observation_settings)

     )doc" );
<<<<<<< HEAD
    py::enum_< tom::TroposphericMappingModel >( m, "TroposphericMappingModel", R"doc(No documentation found.)doc" )
=======

    py::enum_< tom::TroposphericMappingModel >(
            m, "TroposphericMappingModel", R"doc(No documentation found.)doc" )
>>>>>>> dac6bf97
            .value( "simplified_chao", tom::TroposphericMappingModel::simplified_chao )
            .value( "niell", tom::TroposphericMappingModel::niell )
            .export_values( );

    py::enum_< tom::WaterVaporPartialPressureModel >( m, "WaterVaporPartialPressureModel", R"doc(No documentation found.)doc" )
            .value( "tabulated", tom::WaterVaporPartialPressureModel::tabulated )
            .value( "bean_and_dutton", tom::WaterVaporPartialPressureModel::bean_and_dutton )
            .export_values( );

    m.def( "dsn_tabulated_tropospheric_light_time_correction",
           &tom::tabulatedTroposphericCorrectionSettings,
           py::arg( "file_names" ),
           py::arg( "body_with_atmosphere_name" ) = "Earth",
           py::arg( "mapping_model" ) = tom::TroposphericMappingModel::niell,
           R"doc(No documentation found.)doc" );

    m.def( "saastamoinen_tropospheric_light_time_correction",
           &tom::saastamoinenTroposphericCorrectionSettings,
           py::arg( "body_with_atmosphere_name" ) = "Earth",
           py::arg( "mapping_model" ) = tom::TroposphericMappingModel::niell,
           py::arg( "water_vapor_partial_pressure_model" ) = tom::WaterVaporPartialPressureModel::tabulated,
           R"doc(No documentation found.)doc" );

    m.def( "dsn_tabulated_ionospheric_light_time_correction",
           &tom::tabulatedIonosphericCorrectionSettings,
           py::arg( "file_names" ),
           py::arg( "spacecraft_name_per_id" ) = std::map< int, std::string >( ),
           py::arg( "quasar_name_per_id" ) = std::map< int, std::string >( ),
           py::arg( "reference_frequency" ) = 2295e6,
           py::arg( "body_with_atmosphere_name" ) = "Earth",
           R"doc(No documentation found.)doc" );

    m.def( "jakowski_ionospheric_light_time_correction",
           &tom::jakowskiIonosphericCorrectionSettings,
           py::arg( "ionosphere_height" ) = 400.0e3,
           py::arg( "first_order_delay_coefficient" ) = 40.3,
           py::arg( "solar_activity_data" ) = tudat::input_output::solar_activity::readSolarActivityData(
                   tudat::paths::getSpaceWeatherDataPath( ) + "/sw19571001.txt" ),
           py::arg( "geomagnetic_pole_latitude" ) = tuc::convertDegreesToRadians( 80.9 ),
           py::arg( "geomagnetic_pole_longitude" ) = tuc::convertDegreesToRadians( -72.6 ),
           py::arg( "use_utc_for_local_time_computation" ) = false,
           py::arg( "body_with_atmosphere_name" ) = "Earth",
           R"doc(No documentation found.)doc" );

    m.def( "inverse_power_series_solar_corona_light_time_"
           "correction",
           &tom::inversePowerSeriesSolarCoronaCorrectionSettings,
           py::arg( "coefficients" ) = std::vector< double >{ 1.3e14, 0.5e12 },
           py::arg( "positive_exponents" ) = std::vector< double >{ 6.0, 2.0 },
           py::arg( "delay_coefficient" ) = 40.3,
           py::arg( "sun_body_name" ) = "Sun",
           R"doc(No documentation found.)doc" );

    py::class_< tom::ObservationBiasSettings, std::shared_ptr< tom::ObservationBiasSettings > >( m, "ObservationBiasSettings", R"doc(

         Base class to defining observation bias settings.

         Base class to defining observation bias settings.
         Specific observation bias settings must be defined using an object derived from this class.
         Instances of this class are typically created via the
         :func:`~tudatpy.numerical_simulation.estimation_setup.observation.absolute_bias` or :func:`~tudatpy.numerical_simulation.estimation_setup.observation.relative_bias` function.


         Examples
         --------
         .. code-block:: python
        
             # Code snippet to show the creation of an ObservationBiasSettings object
             # using absolute and relative bias settings
             from tudatpy.numerical_simulation.estimation_setup import observation
             import numpy as np

             bias_array = np.array([1e-2])

             # Use absolute_bias function
             absolute_bias_settings = observation.absolute_bias(bias_array)
             # Show that it is an ObservationBiasSettings object.
             print(absolute_bias_settings)

             # Use relative_bias function
             relative_bias_settings = observation.relative_bias(bias_array)
             # Show that it is an ObservationBiasSettings object.
             print(relative_bias_settings)
      )doc" );

    m.def( "clock_induced_bias",
           &tom::clockInducedBias,
           py::arg( "body_name" ),
           py::arg( "station_name" ),
           R"doc(No documentation found.)doc" );

    m.def( "absolute_bias",
           &tom::constantAbsoluteBias,
           py::arg( "bias_value" ),
           R"doc(

 Function for creating settings for an absolute observation bias.

 Function for creating settings for an absolute observation bias. When calculating the observable value, applying this setting
 will take the physically ideal observation :math:`h`, and modify it to obtain the biased observation :math:`\tilde{h}` as follows:

 .. math::
    \tilde{h}=h+K

 where :math:`K` is the `bias_value`. For an observable with size greater than 1, :math:`K` is a vector and the addition is component-wise.


 Parameters
 ----------
 bias_value : numpy.ndarray
     A vector containing the bias that is to be applied to the observable. This vector should be the same size as the observable to which it is
     applied (*e.g.* size 1 for a range observable, size 2 for angular position, *etc*.)

 Returns
 -------
 :class:`~tudatpy.numerical_simulation.estimation_setup.observation.ConstantObservationBiasSettings`
     Instance of the :class:`~tudatpy.numerical_simulation.estimation_setup.observation.ObservationBiasSettings` defining the settings for a constant, absolute observation bias.

 Examples
 --------
 .. code-block:: python

     # Code Snippet to showcase the use of the absolute_bias function
     from tudatpy.numerical_simulation.estimation_setup import observation
     import numpy as np

     # The function absolute_bias() requires a numpy.array of bias values in input
     bias_array = np.array([1e-2])
     absolute_bias_settings = observation.absolute_bias(bias_array)

     # Show that it returns an ObservationBiasSettings object.
     print(absolute_bias_settings)



     )doc" );

    m.def( "relative_bias",
           &tom::constantRelativeBias,
           py::arg( "bias_value" ),
           R"doc(

 Function for creating settings for a relative observation bias.

 Function for creating settings for a relative observation bias. When calculating the observable value, applying this setting
 will take the physically ideal observation :math:`h`, and modify it to obtain the biased observation :math:`\tilde{h}` as follows:

 .. math::
    \tilde{h}=h(1+K)

 where :math:`K` is the`bias_value`. For an observable with size greater than 1, :math:`K` is a vector and the multiplication is component-wise.


 Parameters
 ----------
 bias_value : numpy.ndarray
     A vector containing the bias that is to be applied to the observable. This vector should be the same size as the observable to which it is
     applied (*e.g.* size 1 for a range observable, size 2 for angular position, *etc*.)

 Returns
 -------
 :class:`ConstantObservationBiasSettings`
     Instance of the :class:`~tudatpy.numerical_simulation.estimation_setup.observation.ObservationBiasSettings` class,
     defining the settings for a constant, relative observation bias.

 Examples
 --------
 .. code-block:: python

     # Code Snippet to showcase the use of the relative_bias function
     from tudatpy.numerical_simulation.estimation_setup import observation
     import numpy as np

     # The function relative_bias() requires a numpy.array of bias values in input
     bias_array = np.array([1e-2])
     relative_bias_settings_settings = observation.relative_bias(bias_array)

     # Show that it returns an ObservationBiasSettings object.
     print(relative_bias_settings_settings)




     )doc" );

    m.def( "arcwise_absolute_bias",
           py::overload_cast< const std::vector< double >&, const std::vector< Eigen::VectorXd >&, const tom::LinkEndType >(
                   &tom::arcWiseAbsoluteBias ),
           py::arg( "arc_start_times" ),
           py::arg( "bias_values" ),
           py::arg( "reference_link_end_type" ),
           R"doc(

 Function for creating settings for arc-wise absolute observation biases.

 Function for creating settings for arc-wise absolute observation biases.
 This bias setting differs from the :class:`~tudatpy.numerical_simulation.estimation_setup.observation.absolute_bias` setting only through the option of setting the `bias_value` :math:`K` to a different values for each arc.


 Parameters
 ----------
 arc_start_times : List[ float ]
     List containing starting times for each arc.

 bias_values : List[ numpy.ndarray ]
     List of arc-wise bias vectors that are to be applied to the given observable. The vectors should be the same size as the observable to which it is
     applied (*e.g.* size 1 for a range observable, size 2 for angular position, *etc*.)

 reference_link_end_type : :class:`LinkEndType`
     Defines the link end (via the :class:`LinkEndType`) which is used as a reference for observation times.

 Returns
 -------
 :class:`~tudatpy.numerical_simulation.estimation_setup.observation.ArcWiseConstantObservationBiasSettings`
     Instance of the :class:`~tudatpy.numerical_simulation.estimation_setup.observation.ObservationBiasSettings` derived :class:`~tudatpy.numerical_simulation.estimation_setup.observation.ArcWiseConstantObservationBiasSettings` class.

 Examples
 --------
 .. code-block:: python

     # Code Snippet to showcase the use of the arcwise_absolute_bias function
     from tudatpy.numerical_simulation.estimation_setup import observation
     import numpy as np

     # The function arcwise_absolute_bias() requires:
     # 1) an arc_start_times list ,2) a numpy.array of bias values in input, 3) reference_link_end_type
     # Let's simulate two arcs
     arc_start_times = [0, 60] # define start time in seconds
     arcwise_bias_array = [np.array([1e-2]), np.array([2e-2])] # set arc bias
     reference_link_end_type = observation.receiver # set bias at receiving link end
     arcwise_absolute_bias_settings = observation.arcwise_absolute_bias(arc_start_times, arcwise_bias_array, observation.receiver)

     # Show that it returns an ObservationBiasSettings object.
     print(arcwise_absolute_bias_settings)




     )doc" );

    m.def( "arcwise_absolute_bias_per_time",
           py::overload_cast< const std::map< double, Eigen::VectorXd >&, const tom::LinkEndType >( &tom::arcWiseAbsoluteBias ),
           py::arg( "bias_values_per_start_time" ),
           py::arg( "reference_link_end_type" ),
           R"doc(

 Function for creating settings for arc-wise absolute observation biases.

 Function for creating settings for arc-wise absolute observation biases.
 This bias setting differs from the :class:`~tudatpy.numerical_simulation.estimation_setup.observation.absolute_bias` setting only through the option of setting the `bias_value` :math:`K` to a different values for each arc.


 Parameters
 ----------
 bias_values_per_start_time : Dict[float, numpy.ndarray[numpy.float64[m, 1]]]
     Dictionary, in which the bias value vectors for each arc are directly mapped to the starting times of the respective arc.
     The vectors should be the same size as the observable to which it is applied (*e.g.* size 1 for a range observable, size 2 for angular position, *etc*.)

 reference_link_end_type : :class:`LinkEndType`
     Defines the link end (via the :class:`LinkEndType`) which is used as a reference for observation times.

 Returns
 -------
 :class:`~tudatpy.numerical_simulation.estimation_setup.observation.ArcWiseConstantObservationBiasSettings`
     Instance of the :class:`~tudatpy.numerical_simulation.estimation_setup.observation.ObservationBiasSettings` derived :class:`~tudatpy.numerical_simulation.estimation_setup.observation.ArcWiseConstantObservationBiasSettings` class.

 Examples
 --------
 .. code-block:: python

 # Code Snippet to showcase the use of the arcwise_absolute_bias function
 from tudatpy.numerical_simulation.estimation_setup import observation
 import numpy as np

     # The function arcwise_absolute_bias_settings_per_time() requires:
     # 1) a dictionary with times as keys and bias values as values ,2) a reference_link_end_type
     # Let's simulate two arcs
     bias_value_per_start_time = dict()
     bias_value_per_start_time[0] = np.array([1e-2])
     bias_value_per_start_time[60] = np.array([2e-2])
     reference_link_end_type = observation.receiver # set bias at receiving link end

     arcwise_absolute_bias_settings_per_time = observation.arcwise_absolute_bias_per_time(bias_value_per_start_time, reference_link_end_type)

     # Show that it returns an ObservationBiasSettings object.
     print(arcwise_absolute_bias_settings_per_time)



     )doc" );

    m.def( "arcwise_relative_bias",
           py::overload_cast< const std::vector< double >&, const std::vector< Eigen::VectorXd >&, const tom::LinkEndType >(
                   &tom::arcWiseRelativeBias ),
           py::arg( "arc_start_times" ),
           py::arg( "bias_values" ),
           py::arg( "reference_link_end_type" ),
           R"doc(

 Function for creating settings for arc-wise relative observation biases.

 Function for creating settings for arc-wise relative observation biases.
 This bias setting differs from the :class:`~tudatpy.numerical_simulation.estimation_setup.observation.relative_bias` setting only through the option of setting the `bias_value` :math:`K` to a different values for each arc.


 Parameters
 ----------
 arc_start_times : List[ float ]
     List containing starting times for each arc.

 bias_values : List[ numpy.ndarray ]
     List of arc-wise bias vectors that are to be applied to the given observable. The vectors should be the same size as the observable to which it is
     applied (*e.g.* size 1 for a range observable, size 2 for angular position, *etc*.)

 reference_link_end_type : :class:`LinkEndType`
     Defines the link end (via the :class:`LinkEndType`) which is used as a reference for observation times.

 Returns
 -------
 :class:`ArcWiseConstantObservationBiasSettings`
     Instance of the :class:`~tudatpy.numerical_simulation.estimation_setup.observation.ObservationBiasSettings` derived :class:`~tudatpy.numerical_simulation.estimation_setup.observation.ArcWiseConstantObservationBiasSettings` class.

 Examples
 --------
 .. code-block:: python

     # Code Snippet to showcase the use of the arcwise_relative_bias function
     from tudatpy.numerical_simulation.estimation_setup import observation
     import numpy as np

     # The function arcwise_relative_bias() requires:
     # 1) an arc_start_times list ,2) a numpy.array of bias values in input, 3) reference_link_end_type
     # Let's simulate two arcs
     arc_start_times = [0, 60] # define start time in seconds
     arcwise_bias_array = [np.array([1e-2]), np.array([2e-2])] # set arc bias
     reference_link_end_type = observation.receiver # set bias at receiving link end
     arcwise_relative_bias_settings = observation.arcwise_relative_bias(arc_start_times, arcwise_bias_array, reference_link_end_type)

     # Show that it returns an ObservationBiasSettings object.
     print(arcwise_relative_bias_settings)




     )doc" );

    m.def( "arcwise_relative_bias_per_time",
           py::overload_cast< const std::map< double, Eigen::VectorXd >&, const tom::LinkEndType >( &tom::arcWiseRelativeBias ),
           py::arg( "bias_values_per_start_time" ),
           py::arg( "reference_link_end_type" ),
           R"doc(

 Function for creating settings for arc-wise relative observation biases.

 Function for creating settings for arc-wise relative observation biases.
 This bias setting differs from the :class:`~tudatpy.numerical_simulation.estimation_setup.observation.relative_bias` setting only through the option of setting the `bias_value` :math:`K` to a different values for each arc.


 Parameters
 ----------
 bias_values_per_start_time : Dict[float, numpy.ndarray[numpy.float64[m, 1]]]
     Dictionary, in which the bias value vectors for each arc are directly mapped to the starting times of the respective arc.
     The vectors should be the same size as the observable to which it is applied (*e.g.* size 1 for a range observable, size 2 for angular position, *etc*.)

 reference_link_end_type : :class:`LinkEndType`
     Defines the link end (via the :class:`LinkEndType`) which is used as a reference for observation times.

 Returns
 -------
 :class:`ArcWiseConstantObservationBiasSettings`
     Instance of the :class:`~tudatpy.numerical_simulation.estimation_setup.observation.ObservationBiasSettings` derived :class:`~tudatpy.numerical_simulation.estimation_setup.observation.ArcWiseConstantObservationBiasSettings` class.

 Examples
 --------
 .. code-block:: python

     # Code Snippet to showcase the use of the arcwise_relative_bias function
     from tudatpy.numerical_simulation.estimation_setup import observation
     import numpy as np

     # The function arcwise_relative_bias_per_time() requires:
     # 1) a dictionary with times as keys and bias values as values ,2) a reference_link_end_type
     # Let's simulate two arcs
     bias_value_per_start_time = dict()
     bias_value_per_start_time[0] = np.array([1e-2])
     bias_value_per_start_time[60] = np.array([2e-2])
     reference_link_end_type = observation.receiver # set bias at receiving link end

     arcwise_relative_bias_settings_per_time = observation.arcwise_relative_bias_per_time(bias_value_per_start_time, reference_link_end_type)

     # Show that it returns an ObservationBiasSettings object.
     print(arcwise_relative_bias_settings_per_time)





     )doc" );

    m.def( "time_drift_bias",
           &tom::constantTimeDriftBias,
           py::arg( "bias_value" ),
           py::arg( "time_link_end" ),
           py::arg( "ref_epoch" ),
           R"doc(

 Function for creating settings for a time-drift bias.

 Function for creating settings for a time-drift bias.
 This bias setting generates the configuration for applying a constant time-drift bias to an observation model.

 Parameters
 ----------
 bias_value : numpy.ndarray
     Constant time drift bias that is to be considered for the observation time. This vector should be the same size as the observable to which it is
     assigned (*e.g.* size 1 for a range observable, size 2 for angular position, *etc*.)

 time_link_end : :class:`LinkEndType`
     Defines the link end (via the :class:`LinkEndType`) which is used the current time.

 ref_epoch : float
     Defines the reference epoch at which the effect of the time drift is initialised.

 Returns
 -------
 :class:`constantTimeDriftBias`
     Instance of the :class:`~tudatpy.numerical_simulation.estimation_setup.observation.ObservationBiasSettings` derived :class:`~tudatpy.numerical_simulation.estimation_setup.observation.constantTimeDriftBias` class,
     defining the settings for a constant, relative observation bias.

 Examples
 --------
 .. code-block:: python

     # Code Snippet to showcase the use of the time_drift_bias function
     from tudatpy.numerical_simulation.estimation_setup import observation
     import numpy as np

     # The function time_drift_bias() requires a numpy.array of bias value, time_link_end and ref_epoch as inputs
     bias_array = np.array([1e-2])
     time_link_end = observation.receiver
     ref_epoch = 0
     time_drift_bias_settings = observation.time_drift_bias(bias_array, time_link_end, ref_epoch)

     # Show that it returns an ObservationBiasSettings object.
     print(time_drift_bias_settings)






     )doc" );

    m.def( "arc_wise_time_drift_bias",
           py::overload_cast< const std::vector< Eigen::VectorXd >&,
                              const std::vector< double >&,
                              const tom::LinkEndType,
                              const std::vector< double >& >( &tom::arcWiseTimeDriftBias ),
           py::arg( "bias_value" ),
           py::arg( "arc_start_times" ),
           py::arg( "time_link_end" ),
           py::arg( "ref_epochs" ),
           R"doc(

 Function for creating settings for arc-wise time-drift biases.

 Function for creating settings for arc-wise time-drift biases.
 This bias setting differs from the :class:`~tudatpy.numerical_simulation.estimation_setup.observation.time_drift_bias` setting only through the option of setting the `bias_value` (time drift bias) to a different values for each arc.


 Parameters
 ----------
 bias_value : numpy.ndarray
     Constant time drift bias that is to be considered for the observation time. This vector should be the same size as the observable to which it is
     assigned (*e.g.* size 1 for a range observable, size 2 for angular position, *etc*.)

 arc_start_times : List[ float ]
     List containing starting times for each arc.

 time_link_end : :class:`LinkEndType`
     Defines the link end (via the :class:`LinkEndType`) which is used the current time.

 ref_epochs : List[ float ]
     List containing the arc-wise reference epochs at which the effect of the arc-wise time drift is initialised.

 Returns
 -------
 :class:`~tudatpy.numerical_simulation.estimation_setup.observation.ArcWiseConstantObservationBiasSettings`
     Instance of the :class:`~tudatpy.numerical_simulation.estimation_setup.observation.ObservationBiasSettings` derived :class:`ArcWiseConstantObservationBiasSettings` class.

 Examples
 --------
 .. code-block:: python

     # Code Snippet to showcase the use of the arcwise_time_drift_bias function
     from tudatpy.numerical_simulation.estimation_setup import observation
     import numpy as np

     # The function arcwise_time_drift_bias() requires:
     # 1) an arc_start_times list ,2) a numpy.array of bias values in input, 3) reference_link_end_type, 4) list of reference epochs
     # Let's simulate two arcs
     arc_start_times = [0, 60] # define start time in seconds
     arcwise_bias_array = [np.array([1e-2]), np.array([2e-2])] # set arc bias
     reference_link_end_type = observation.receiver # set bias at receiving link end
     ref_epochs = [0,60]
     arcwise_time_drift_bias_settings = observation.arc_wise_time_drift_bias(arcwise_bias_array, arc_start_times, observation.receiver, ref_epochs)

     # Show that it returns an ObservationBiasSettings object.
     print(arcwise_time_drift_bias_settings)




     )doc" );

    m.def( "arc_wise_time_drift_bias_per_time",
           py::overload_cast< const std::map< double, Eigen::VectorXd >&, const tom::LinkEndType, const std::vector< double > >(
                   &tom::arcWiseTimeDriftBias ),
           py::arg( "bias_value_per_start_time" ),
           py::arg( "time_link_end" ),
           py::arg( "ref_epochs" ),
           R"doc(

 Function for creating settings for arc-wise time-drift biases.

 Function for creating settings for arc-wise time-drift biases.
 This bias setting differs from the :class:`~tudatpy.numerical_simulation.estimation_setup.observation.time_drift_bias` setting only through the option of setting the `bias_value` (time drift bias) to a different values for each arc.

 Parameters
 ----------
 bias_value_per_start_time : Dict[float, numpy.ndarray[numpy.float64[m, 1]]]
     Dictionary, in which the time bias value vectors for each arc are directly mapped to the starting times of the respective arc.
     The vectors should be the same size as the observable to which it is applied (*e.g.* size 1 for a range observable, size 2 for angular position, *etc*.)

 time_link_end : :class:`LinkEndType`
     Defines the link end (via the :class:`LinkEndType`) which is used the current time.

 ref_epochs : List[ float ]
     List containing the arc-wise reference epochs at which the effect of the arc-wise time drift is initialised.

 Returns
 -------
 :class:`ArcWiseConstantObservationBiasSettings`
     Instance of the :class:`~tudatpy.numerical_simulation.estimation_setup.observation.ObservationBiasSettings` derived :class:`~tudatpy.numerical_simulation.estimation_setup.observation.ArcWiseConstantObservationBiasSettings` class.

 Examples
 --------
 .. code-block:: python

     # Code Snippet to showcase the use of the arcwise_time_drift_bias_per_time function
     from tudatpy.numerical_simulation.estimation_setup import observation
     import numpy as np

     # The function arcwise_time_drift_bias_per_time() requires:
     # 1) an arc_start_times list ,2)  a dictionary with times as keys and bias values as values, 2) a reference_link_end_type, 3) reference_link_end_type, 4) list of reference epochs
     # Let's simulate two arcs
     bias_value_per_start_time = dict()
     bias_value_per_start_time[0] = np.array([1e-2])
     bias_value_per_start_time[60] = np.array([2e-2])
     reference_link_end_type = observation.receiver # set bias at receiving link end
     ref_epochs = [0,60]
     arcwise_time_drift_bias_settings = observation.arc_wise_time_drift_bias(bias_value_per_start_time, reference_link_end_type, ref_epochs)

     # Show that it returns an ObservationBiasSettings object.
     print(arcwise_time_drift_bias_settings)




     )doc" );

    m.def( "combined_bias",
           &tom::multipleObservationBiasSettings,
           py::arg( "bias_list" ),
           R"doc(

 Function for creating settings for a combined observation bias.

 Function for creating settings for a combined observation bias, calculating by combining any number of bias types.
 Each contribution of the combined bias is computed from the unbiased observable, so when applying both a relative and absolute bias, we get:

 .. math::
    \tilde{h}=h+K_{a}+hK_{r}

 And, crucially:

 .. math::
    \tilde{h}\neq (h+K_{a})(1+K_{r})

 where :math:`K_{r}` and :math:`K_{a}` is the relative and absolute bias, respectively.


 Parameters
 ----------
 bias_list : List[:class:`~tudatpy.numerical_simulation.estimation_setup.observation.ObservationBiasSettings`]
     A list containing the bias settings that are to be applied to the observable.

 Returns
 -------
 :class:`~tudatpy.numerical_simulation.estimation_setup.observation.multipleObservationBiasSettings`
     Instance of the :class:`~tudatpy.numerical_simulation.estimation_setup.observation.ObservationBiasSettings` derived :class:`~tudatpy.numerical_simulation.estimation_setup.observation.multipleObservationBiasSettings` class, combining the settings for multiple observation biases.

 Examples
 --------
 .. code-block:: python

     # Code Snippet to showcase the use of the combined_bias function
     from tudatpy.numerical_simulation.estimation_setup import observation
     import numpy as np

     # The function combined_bias() allows to combine multiple ObservationBiasSettings objects.
     # Let's combine absolute, relative and time_drift biases.
     bias_array = np.array([1e-2])

     # Define absolute and relative bias settings
     absolute_bias_settings = observation.absolute_bias(bias_array)
     relative_bias_settings = observation.absolute_bias(bias_array)

     # Define Time Drift Bias
     time_link_end = observation.receiver
     ref_epoch = 0
     time_drift_bias_settings = observation.time_drift_bias(bias_array, time_link_end, ref_epoch)

     # combined_bias takes a list of ObservationBiasSettings objects as input
     bias_list = [absolute_bias_settings, relative_bias_settings, time_drift_bias_settings]
     combined_bias = observation.combined_bias(bias_list)

     # Show that it returns an ObservationBiasSettings object.
     print(combined_bias)




     )doc" );

    m.def( "two_way_time_scale_range_bias", &tom::twoWayTimeScaleRangeBias, R"doc(No documentation found.)doc" );

    // ###########    Observation Simulation Settings
    // #############

    py::enum_< tom::ObservationViabilityType >( m, "ObservationViabilityType", R"doc(

Enumeration of observation viability criterion types.

Examples
--------
.. code-block:: python

    # Code snippet to print all available Observation Viability Types
    from tudatpy.numerical_simulation import estimation_setup

    num_observation_viability_types = len(estimation_setup.observation.ObservationViabilityType.__members__)
    print(f'The length of all available Tudatpy Observation Viability Types is: {num_observation_viability_types}')

    # Print all available Observation Viability Types using the "name" property
    for i in range(num_observation_viability_types):
        print(i, estimation_setup.observation.ObservationViabilityType(i).name)




      )doc" )
            .value( "minimum_elevation_angle", tom::ObservationViabilityType::minimum_elevation_angle )
            .value( "body_avoidance_angle", tom::ObservationViabilityType::body_avoidance_angle )
            .value( "body_occultation", tom::ObservationViabilityType::body_occultation )
            .export_values( );

    py::enum_< tom::ObservationAncilliarySimulationVariable >( m,
                                                               "ObservationAncilliarySimulationVariable",
                                                               R"doc(

Enumeration of observation ancillary variable types.

Examples
--------

.. code-block:: python

    # Code snippet to print all available Observation Ancillary Variable Types
    from tudatpy.numerical_simulation import estimation_setup

    num_observation_ancillary_variable_types = len(estimation_setup.observation.ObservationAncilliarySimulationVariable.__members__)
    print(f'The length of all available Tudatpy  Observation Ancillary Variable Types is: {num_observation_ancillary_variable_types}')

    # Print all Observation Ancillary Variable Types using the "name" property
    for i in range(num_observation_ancillary_variable_types):
        print(i, estimation_setup.observation.ObservationAncilliarySimulationVariable(i).name)



      )doc" )
<<<<<<< HEAD
            .value( "link_ends_delays", tom::ObservationAncilliarySimulationVariable::link_ends_delays )
            .value( "doppler_integration_time", tom::ObservationAncilliarySimulationVariable::doppler_integration_time )
            .value( "doppler_reference_frequency", tom::ObservationAncilliarySimulationVariable::doppler_reference_frequency )
            .value( "frequency_bands", tom::ObservationAncilliarySimulationVariable::frequency_bands )
            .value( "reception_reference_frequency_band", tom::ObservationAncilliarySimulationVariable::reception_reference_frequency_band )
            // .value( "sequential_range_reference_frequency",
            //         tom::ObservationAncilliarySimulationVariable::
            //                 sequential_range_reference_frequency )
=======
            .value( "link_ends_delays",
                    tom::ObservationAncilliarySimulationVariable::link_ends_delays )
            .value( "doppler_integration_time",
                    tom::ObservationAncilliarySimulationVariable::doppler_integration_time )
            .value( "doppler_reference_frequency",
                    tom::ObservationAncilliarySimulationVariable::doppler_reference_frequency )
            .value( "frequency_bands",
                    tom::ObservationAncilliarySimulationVariable::frequency_bands )
            .value( "reception_reference_frequency_band",
                    tom::ObservationAncilliarySimulationVariable::
                            reception_reference_frequency_band )
>>>>>>> dac6bf97
            .value( "sequential_range_lowest_ranging_component",
                    tom::ObservationAncilliarySimulationVariable::sequential_range_lowest_ranging_component )
            .value( "range_conversion_factor", tom::ObservationAncilliarySimulationVariable::range_conversion_factor )
            .export_values( );

    py::class_< tom::ObservationViabilitySettings, std::shared_ptr< tom::ObservationViabilitySettings > >( m,
                                                                                                           "ObservationViabilitySettings",
                                                                                                           R"doc(

         Class for defining observation viability calculator settings.

         Class for defining the settings for observation viability calculator creation.
         Instances of this class are typically be created through various dedicated functions,such as :func:`~tudatpy.numerical_simulation.estimation_setup.observation.elevation_angle_viability`, :func:`~tudatpy.numerical_simulation.estimation_setup.observation.body_avoidance_viability` and :func:`~tudatpy.numerical_simulation.estimation_setup.observation.body_occultation_viability`

         Examples
         --------
         .. code-block:: python

             # Code snippet to show the creation of an ObservationViabilitySettings object
             import numpy as np
             from tudatpy.numerical_simulation.estimation_setup import observation

             # Create ObservationViabilitySettings object
             # In this case, we exclude observations for which the local elevation angle at link end is less 15 degrees.
             min_elevation = np.deg2rad(15)
             # We apply these settings to every ground station on Earth using the following link_end_id: [“Earth”, “”]
             viability_settings = observation.elevation_angle_viability(["Earth", ""], min_elevation)

             # Show that this is indeed an ObservationViabilitySettings object
             print(viability_settings)




      )doc" );

    m.def( "elevation_angle_viability",
           py::overload_cast< const std::pair< std::string, std::string >, const double >( &tom::elevationAngleViabilitySettings ),
           py::arg( "link_end_id" ),
           py::arg( "elevation_angle" ),
           R"doc(

 Function for defining single elevation angle viability setting.

 Function for defining elevation angle viability settings for single link end.
 When simulating observations, this setting ensures that any applicable observations, for which the local elevation angle at link end is less than some limit value, will be omitted.


 Parameters
 ----------
 link_end_id : Tuple[str,str]
     Link end (as defined by body/reference point pair, see :class:`~tudatpy.numerical_simulation.estimation_setup.observation.LinkEndId`), for which the elevation angle viability setting is to be created.
     To apply these settings to *all* ground station on a given body (such as "Earth"), use ["Earth", ""].

 elevation_angle : float
     Limit elevation angle, below which no observations are produced when using the :func:`~tudatpy.numerical_simulation.estimation_setup.observation.simulate_observations` function. Note: this
     value must be in radians.

 Returns
 -------
 :class:`ObservationViabilitySettings`
     Instance of the :class:`~tudatpy.numerical_simulation.estimation_setup.observation.ObservationViabilitySettings` class, defining the settings for observation viability






     )doc" );

    m.def( "body_avoidance_viability",
           py::overload_cast< const std::pair< std::string, std::string >, const std::string, const double >(
                   &tom::bodyAvoidanceAngleViabilitySettings ),
           py::arg( "link_end_id" ),
           py::arg( "body_to_avoid" ),
           py::arg( "avoidance_angle" ),
           R"doc(

 Function for defining body avoidance observation viability settings.

 Function for defining body avoidance observation viability settings for single link ends.
 When simulating observations, this settings ensures that any applicable observations, for which the signal path passes 'too close' to a body, will be omitted.
 The definition of 'too close' is computed as the angle between:

 * The line-of-sight vector from a link end to a given third body
 * The line-of-sight between two link ends

 This constraint is typically used to prevent the Sun from being too close to the field-of-view of the telescope(s), as defined by
 a so-called 'SPE' (Sun-Probe-Earth) angle constraint. The present viability setting generalizes this constraint.


 Parameters
 ----------
 link_end_id : Tuple[str,str]
     Link end (as defined by body/reference point pair, see :class:`~tudatpy.numerical_simulation.estimation_setup.observation.LinkEndId` ), for which the viability settings are to be created.
     To apply these settings to *all* ground station on a given body (such as "Earth"), use ["Earth", ""] is entry in this list.
     For each link end included in this list, it will be checked if a signal received by and/or transmitted (or reflected) by this
     link end passes too close to the specified body.

 body_to_avoid : str
     Name of the body which the signal path should not pass 'too close' to.

 avoidance_angle : float
     Limit angle (generalization of SPE angle), below which no observations are produced when using the :func:`~tudatpy.numerical_simulation.estimation_setup.observation.simulate_observations` function. Note: this
     value must be in radians.

 Returns
 -------
 :class:`ObservationViabilitySettings`
     Instance of the :class:`~tudatpy.numerical_simulation.estimation_setup.observation.ObservationViabilitySettings`, defining the settings for observation viability.






     )doc" );

    m.def( "body_occultation_viability",
           py::overload_cast< const std::pair< std::string, std::string >, const std::string >( &tom::bodyOccultationViabilitySettings ),
           py::arg( "link_end_id" ),
           py::arg( "occulting_body" ),
           R"doc(

 Function for defining body occultation viability settings.

 Function for defining body occultation viability settings for single link ends.
 When simulating observations, this setting ensures that any applicable observations, for which the signal path is occulted by a given body, will be omitted.
 The occultation is computed using the shape model of the specified body.


 Parameters
 ----------
 link_end_id : Tuple[str,str]
     Link end (as defined by body/reference point pair, see :class:`~tudatpy.numerical_simulation.estimation_setup.observation.LinkEndId`), for which the viability settings are to be created.
     To apply these settings to *all* ground station on a given body (such as "Earth"), use ["Earth", ""] is entry in this list.

 body_to_avoid : str
     Name of the body which the signal path should not be occulted by.

 Returns
 -------
 :class:`ObservationViabilitySettings`
     Instance of the :class:`~tudatpy.numerical_simulation.estimation_setup.observation.ObservationViabilitySettings`, defining the settings for observation viability.






     )doc" );

    m.def( "elevation_angle_viability_list",
           py::overload_cast< const std::vector< std::pair< std::string, std::string > >, const double >(
                   &tom::elevationAngleViabilitySettings ),
           py::arg( "link_end_ids" ),
           py::arg( "elevation_angle" ),
           R"doc(

 Function for defining list of elevation angle viability settings.

 Function for defining elevation angle viability settings for multiple link ends.
 Each entry in the returned list contains the observation viability settings for one link end.
 When simulating observations, these settings ensure that any applicable observations, for which the local elevation angle at a link end is less than some limit value, will be omitted.


 Parameters
 ----------
 link_end_ids : List[ Tuple[str,str] ]
     List of individual link ends (as defined by body/reference point pair, see :class:`~tudatpy.numerical_simulation.estimation_setup.observation.LinkEndId`), for which the elevation angle viability setting is to be created.
     To apply these settings to *all* ground station on a given body (such as "Earth"), use ["Earth", ""].
     For each link end included in this list, it will be checked if a signal received by and/or transmitted (or reflected) by this
     link end violates the minimum elevation angle constraint.

 elevation_angle : float
     Limit elevation angle, below which no observations are produced when using the :func:`~tudatpy.numerical_simulation.estimation_setup.observation.simulate_observations` function. Note: this
     value must be in radians.

 Returns
 -------
 :class:`ObservationViabilitySettings`
     List of :class:`~tudatpy.numerical_simulation.estimation_setup.observation.ObservationViabilitySettings` objects, each defining the settings for observation viability of one link end.






     )doc" );

    m.def( "body_avoidance_viability_list",
           py::overload_cast< const std::vector< std::pair< std::string, std::string > >, const std::string, const double >(
                   &tom::bodyAvoidanceAngleViabilitySettings ),
           py::arg( "link_end_ids" ),
           py::arg( "body_to_avoid" ),
           py::arg( "avoidance_angle" ),
           R"doc(

 Function for defining list of body avoidance viability settings.

 Function for defining body avoidance viability settings for multiple link ends.
 Each entry in the returned list contains the observation viability settings for one link end.
 When simulating observations, these settings ensure that any applicable observations, for which the signal path passes 'too close' to a body, will be omitted.
 The definition of 'too close' is computed as the angle between:

 * The line-of-sight vector from a link end to a given third body
 * The line-of-sight between two link ends

 This constraint is typically used to prevent the Sun from being too close to the field-of-view of the telescope(s), as defined by
 a so-called 'SPE' (Sun-Probe-Earth) angle constraint. The present viability setting generalizes this constraint.


 Parameters
 ----------
 link_end_ids : List[ Tuple[str,str] ]
     List of individual link ends (as defined by body/reference point pair, see :class:`~tudatpy.numerical_simulation.estimation_setup.observation.LinkEndId`), for which the elevation angle viability setting is to be created.
     To apply these settings to *all* ground station on a given body (such as "Earth"), use ["Earth", ""].

 body_to_avoid : str
     Name of the body which the signal path should not pass 'too close' to.

 avoidance_angle : float
     Limit angle (generalization of SPE angle), below which no observations are produced when using the :func:`~tudatpy.numerical_simulation.estimation_setup.observation.simulate_observations` function. Note: this
     value must be in radians.

 Returns
 -------
 :class:`ObservationViabilitySettings`
     List of :class:`~tudatpy.numerical_simulation.estimation_setup.observation.ObservationViabilitySettings` objects, each defining the settings for observation viability of one link end.






     )doc" );

    m.def( "body_occultation_viability_list",
           py::overload_cast< const std::pair< std::string, std::string >, const std::string >( &tom::bodyOccultationViabilitySettings ),
           py::arg( "link_end_id" ),
           py::arg( "occulting_body" ),
           R"doc(

 Function for defining body occultation viability settings.

 Function for defining body occultation viability settings for multiple link ends.
 Each entry in the returned list contains the observation viability settings for one link end.
 When simulating observations, these settings ensure that any applicable observations, for which the signal path is occulted by a given body, will be omitted.
 The occultation is computed using the shape model of the specified body.


 Parameters
 ----------
 link_end_ids : List[ Tuple[str,str] ]
     List of individual link ends (as defined by body/reference point pair, see :class:`~tudatpy.numerical_simulation.estimation_setup.observation.LinkEndId`), for which the viability settings are to be created.
     To apply these settings to *all* ground station on a given body (such as "Earth"), use ["Earth", ""] is entry in this list.
     For each link end included in this list, it will be checked if a signal received by and/or transmitted (or reflected) by this
     link end is occulted by the specified body.

 body_to_avoid : str
     Name of the body which the signal path should not be occulted by.

 Returns
 -------
 :class:`ObservationViabilitySettings`
     List of :class:`~tudatpy.numerical_simulation.estimation_setup.observation.ObservationViabilitySettings` objects, each defining the settings for observation viability of one link end.






     )doc" );

    py::class_< tss::ObservationSimulationSettings< TIME_TYPE >, std::shared_ptr< tss::ObservationSimulationSettings< TIME_TYPE > > >(
            m,
            "ObservationSimulationSettings",
            R"doc(
         Base class for defining settings for simulated observations.
      )doc" )
            .def_property( "viability_settings_list",
                           &tss::ObservationSimulationSettings< TIME_TYPE >::getViabilitySettingsList,
                           &tss::ObservationSimulationSettings< TIME_TYPE >::setViabilitySettingsList,
                           R"doc(
         viability_settings_list : List[ ObservationViabilitySettings ], default = [ ]) -
         Settings for the creation of the viability criteria calculators, which conduct viability checks on the simulated observations.
      )doc" )
            .def_property( "noise_function",
                           &tss::ObservationSimulationSettings< TIME_TYPE >::getObservationNoiseFunction,
                           py::overload_cast< const std::function< double( const double ) >& >(
                                   &tss::ObservationSimulationSettings< TIME_TYPE >::setObservationNoiseFunction ),
                           R"doc(
         noise_function : Callable[ [float], numpy.ndarray[numpy.float64[m, 1]] ], default = None -
         Function providing the observation noise as a function of observation time (can be constant or time-dependent), default is None.
      )doc" );
    //            .def_property("observable_type",
    //                         &tss::ObservationSimulationSettings<double>::getObservableType,
    //                         &tss::ObservationSimulationSettings<double>::setObservableType,
    //                         get_docstring("ObservationSimulationSettings.observable_type").c_str()
    //                         )
    //            .def_property_readonly("link_ends",
    //                         &tss::ObservationSimulationSettings<double>::getLinkEnds,
    //                         get_docstring("ObservationSimulationSettings.link_ends").c_str()
    //                         );

    py::class_< tss::TabulatedObservationSimulationSettings< TIME_TYPE >,
                std::shared_ptr< tss::TabulatedObservationSimulationSettings< TIME_TYPE > >,
                tss::ObservationSimulationSettings< TIME_TYPE > >( m,
                                                                   "TabulatedObservationSimulationSettings",
                                                                   R"doc(

         Class for defining settings for simulating observations at a predefined set of times.

         Class for defining settings for simulating observations at a predefined set of times.
         This type defines predefined time epochs at which applicable observations are to be simulated, stored in a rigid, "tabulated" form.
         Some observation times may be discarded due to the use of viability settings.
         Instances of this class are typically created via the :func:`~tudatpy.numerical_simulation.estimation_setup.observation.tabulated_simulation_settings`
         and :func:`~tudatpy.numerical_simulation.estimation_setup.observation.tabulated_simulation_settings_list` functions.

         Associated base class: :class:`~tudatpy.numerical_simulation.estimation_setup.observation.ObservationSettings`

         Examples
         --------
         .. code-block:: python

             # Code snippet to show the creation of a TabulatedObservationSimulationSettings object
             import numpy as np
             from tudatpy.astro.time_conversion import DateTime
             from tudatpy.numerical_simulation.estimation_setup import observation

             # Set simulation start and end epochs
             simulation_start_epoch = DateTime(2000, 1, 1).epoch()
             simulation_end_epoch   = DateTime(2000, 1, 4).epoch()

             # Define the uplink link ends for one-way observable
             link_ends = dict()
             link_ends[observation.transmitter] = observation.body_origin_link_end_id("Earth")
             link_ends[observation.receiver] = observation.body_origin_link_end_id("Delfi-C3")

             # Create LinkDefinition Object and set observation settings for each link/observable
             link_definition = observation.LinkDefinition(link_ends)
             observation_settings_list = [observation.one_way_doppler_instantaneous(link_definition)]

             # Define observation simulation times (separated by steps of 1 minute)
             observation_times = np.arange(simulation_start_epoch, simulation_end_epoch, 60.0)

             # Create TabulatedObservationSimulationSettings object
             tabulated_observation_simulation_settings = observation.tabulated_simulation_settings(
                 observation.one_way_instantaneous_doppler_type,
                 link_definition,
                 observation_times
             )

             # Show that this is indeed a TabulatedObservationSimulationSettings object
             print(tabulated_observation_simulation_settings)



      )doc" );

<<<<<<< HEAD
    py::class_< tom::ObservationAncilliarySimulationSettings, std::shared_ptr< tom::ObservationAncilliarySimulationSettings > >(
=======
    py::enum_< tudat::observation_models::ObservationIntermediateSimulationVariable >(m, "ObservationIntermediateSimulationVariable")
      .value("transmitter_frequency_intermediate", tudat::observation_models::ObservationIntermediateSimulationVariable::transmitter_frequency_intermediate)
      .value("received_frequency_intermediate", tudat::observation_models::ObservationIntermediateSimulationVariable::received_frequency_intermediate)
      .export_values();

    py::class_< tom::ObservationAncilliarySimulationSettings,
                std::shared_ptr< tom::ObservationAncilliarySimulationSettings > >(
>>>>>>> dac6bf97
            m,
            "ObservationAncilliarySimulationSettings",
            R"doc(

         Base class for holding ancilliary settings for observation simulation.

         Base class for holding ancilliary settings for observation simulation.
         The user can create instances of this class via the :func:`~tudatpy.numerical_simulation.estimation_setup.observation.elevation_angle_dependent_variable` function.

         Examples
         --------
         .. code-block:: python

             # Code snippet to show the creation of an ObservationAncillarySimulationSettings object
             from tudatpy.numerical_simulation.estimation_setup import observation

             # Example 1: Create ObservationAncillarySimulationSettings object using observation.n_way_range_ancilliary_settings function
             # In this case the frequency bands of the retransmitter - we set it to x band.
             n_way_range_ancillary_settings = observation.n_way_range_ancilliary_settings(frequency_bands=[observation.FrequencyBands.x_band])

             # Show that this is indeed an ObservationAncillarySimulationSettings object
             print(n_way_range_ancillary_settings)

             # Example 2: Create ObservationAncillarySimulationSettings object using observation.one_way_doppler_instantaneous function
             # In this case the integration time (in seconds) has to be given as input - we set it to 60s
             doppler_ancillary_settings = observation.doppler_ancilliary_settings(60)

             # Show that this is indeed an ObservationAncillarySimulationSettings object
             print(doppler_ancillary_settings)

             # [OPTIONAL] Verify that we indeed added Frequency Bands as Ancillary Simulation Variables for the n_way_range_ancillary_settings.
             list_num = n_way_range_ancillary_settings.get_float_list_settings(observation.ObservationAncilliarySimulationVariable.frequency_bands)
             for num in list_num:
                 name = observation.ObservationAncilliarySimulationVariable(int(num)).name
                 print(f'Ancillary Simulation Variable(s): {name}, corresponding to enumeration object n. {int(num)} of the ObservationAncilliarySimulationVariable Enumeration')



      )doc" )
            .def("set_intermediate_double_data",
                &tudat::observation_models::ObservationAncilliarySimulationSettings::setIntermediateDoubleData,
                py::arg("variable"), py::arg("value"))
            .def( "get_float_settings",
                  &tom::ObservationAncilliarySimulationSettings::getAncilliaryDoubleData,
                  py::arg( "setting_type" ),
                  py::arg( "throw_exception" ) = true,
                  R"doc(


         Parameters
         ----------
         setting_type : ObservationAncilliarySimulationVariable
             Type of the setting for which the value is to be returned

         throw_exception : bool, default = false
             Boolean defining whether to throw an exception if the requested setting does not exist, or does not exist as a floating point value.

         Returns
         -------
         float
             Value of the requested ancilliary variable (or NaN if it does not exist)

     )doc" )
            .def( "get_float_list_settings",
                  &tom::ObservationAncilliarySimulationSettings::getAncilliaryDoubleVectorData,
                  py::arg( "setting_type" ),
                  py::arg( "throw_exception" ) = true,
                  R"doc(


         Parameters
         ----------
         setting_type : ObservationAncilliarySimulationVariable
             Type of the setting for which the value is to be returned

         throw_exception : bool, default = false
             Boolean defining whether to throw an exception if the requested setting does not exist, or does not exist as list of floating point values.

         Returns
         -------
         list[ float ]
             Value of the requested ancilliary variable (or empty list if it does not exist)

         Examples
         --------
         .. code-block:: python

             # Code snippet to show how to retrieve ObservationAncillarySimulationSettings info
             # using the ObservationAncilliarySimulationSettings.get_float_settings function

             from tudatpy.numerical_simulation.estimation_setup import observation

             # Create Ancillary Settings
             n_way_range_ancillary_settings = observation.n_way_range_ancilliary_settings(frequency_bands=[observation.FrequencyBands.x_band])

             # Verify that we indeed added Frequency Bands as Ancillary Simulation Variables, using n_way_range_ancillary_settings.get_float_list_settings
             list_num = n_way_range_ancillary_settings.get_float_list_settings(observation.ObservationAncilliarySimulationVariable.frequency_bands)
             for num in list_num:
                 name = observation.ObservationAncilliarySimulationVariable(int(num)).name
                 print(f'Ancillary Simulation Variable(s): {name}, corresponding to enumeration object n. {int(num)} of the ObservationAncilliarySimulationVariable Enumeration')




     )doc" );

    m.def( "doppler_ancilliary_settings",
           &tom::getAveragedDopplerAncilliarySettings,
           py::arg( "integration_time" ) = 60.0,
           R"doc(

 Function for creating ancilliary settings for averaged Doppler observable.

 Function for creating ancilliary settings for an averaged Doppler observable. Specifically, this
 function can be used to create settings for the integration time of the observable. Note: in case no retransmission
 delays (or other additional ancilliary settings) are to be defined, this setting may be used for one-, two-, or N-way
 averaged Doppler.


 Parameters
 ----------
 integration_time : float, default = 60.0
     Integration time that is to be used for the averaged Doppler observable
 Returns
 -------
 :class:`ObservationAncilliarySimulationSettings`
     Instance of the :class:`~tudatpy.numerical_simulation.estimation_setup.observation.ObservationAncilliarySimulationSettings` with the required settings.






     )doc" );

    m.def( "two_way_range_ancilliary_settings",
           &tom::getTwoWayRangeAncilliarySettings,
           py::arg( "retransmission_delay" ) = 0.0,
           // py::arg("frequency_band") =
           // tom::FrequencyBands::x_band,
           R"doc(

 Function for creating ancilliary settings for two-way range observable.

 Function for creating ancilliary settings for a two-way range observable. Specifically, this
 function can be used to create settings for the retransmission delay of the observable. NOTE:
 this function is provided for convenience, and is equivalent to calling :func:`~tudatpy.numerical_simulation.estimation_setup.observation.n_way_range_ancilliary_settings`
 with a single retransmission delay.


 Parameters
 ----------
 retransmission_delay : float, default = 0.0
     Retransmission delay that is to be applied to the simulation of the two-way observable
 Returns
 -------
 :class:`ObservationAncilliarySimulationSettings`
     Instance of the :class:`~tudatpy.numerical_simulation.estimation_setup.observation.ObservationAncilliarySimulationSettings` with the required settings.






     )doc" );

    m.def( "two_way_doppler_ancilliary_settings",
           &tom::getTwoWayAveragedDopplerAncilliarySettings,
           py::arg( "integration_time" ) = 60.0,
           py::arg( "retransmission_delay" ) = 0.0,
           R"doc(

 Function for creating ancilliary settings for two-way averaged Doppler observable.

 Function for creating ancilliary settings for a two-way range observable. Specifically, this
 function can be used to create settings for the retransmission delay of the observable.  NOTE:
 this function is provided for convenience, and is equivalent to calling :func:`~tudatpy.numerical_simulation.estimation_setup.observation.n_way_doppler_ancilliary_settings`
 with a single retransmission delay.


 Parameters
 ----------
 integration_time : float, default = 60.0
     Integration time that is to be used for the averaged Doppler observable
 retransmission_delay : float, default = 0.0
     Retransmission delay that is to be applied to the simulation of the two-way observable
 Returns
 -------
 :class:`ObservationAncilliarySimulationSettings`
     Instance of the :class:`~tudatpy.numerical_simulation.estimation_setup.observation.ObservationAncilliarySimulationSettings` with the required settings.






     )doc" );

    m.def( "n_way_range_ancilliary_settings",
           &tom::getNWayRangeAncilliarySettings,
           py::arg( "link_end_delays" ) = std::vector< double >( ),
           py::arg( "frequency_bands" ) = std::vector< tom::FrequencyBands >( ),
           R"doc(

 Function for creating ancilliary settings for n-way range observable.

 Function for creating ancilliary settings for a n-way range observable. Specifically, this
 function can be used to create settings for the retransmission delays of the observable, for each of the retransmitters.


 Parameters
 ----------
 retransmission_delays : list[ float ], default = None
     Retransmission delays that are to be applied to the simulation of the n-way observable. If kept empty, this results in 0 retransmission delay at each retransmitter. If defined, this list must be the same length as the number of retransmitters, and the :math:`i^{th}` entry contains the retransmission delay of the :math:`i^{th}` retrasmitter
 Returns
 -------
 :class:`ObservationAncilliarySimulationSettings`
     Instance of the :class:`~tudatpy.numerical_simulation.estimation_setup.observation.ObservationAncilliarySimulationSettings` with the required settings.






     )doc" );

    m.def( "n_way_doppler_ancilliary_settings",
           &tom::getNWayAveragedDopplerAncilliarySettings,
           py::arg( "integration_time" ) = 60.0,
           py::arg( "link_end_delays" ) = std::vector< double >( ),
           py::arg( "frequency_bands" ) = std::vector< tom::FrequencyBands >( ),
           R"doc(

 Function for creating ancilliary settings for n-way averaged Doppler observable.

 Function for creating ancilliary settings for a n-way averaged Doppler observable. Specifically, this
 function can be used to create settings for the integration time of the observable, and the  retransmission delays for each of the retransmitters.


 Parameters
 ----------
 integration_time : float, default = 60.0
     Integration time that is to be used for the averaged Doppler observable
 retransmission_delays : list[ float ], default = None
     Retransmission delays that are to be applied to the simulation of the n-way observable. If kept empty, this results in 0 retransmission delay at each retransmitter. If defined, this list must be the same length as the number of retransmitters, and the :math:`i^{th}` entry contains the retransmission delay of the :math:`i^{th}` retrasmitter
 Returns
 -------
 :class:`ObservationAncilliarySimulationSettings`
     Instance of the :class:`~tudatpy.numerical_simulation.estimation_setup.observation.ObservationAncilliarySimulationSettings` with the required settings.






     )doc" );

    m.def( "dsn_n_way_doppler_ancilliary_settings",
           &tom::getDsnNWayAveragedDopplerAncillarySettings,
           py::arg( "frequency_bands" ),
           py::arg( "reference_frequency_band" ),
           py::arg( "reference_frequency" ),
           py::arg( "integration_time" ) = 60.0,
           py::arg( "link_end_delays" ) = std::vector< double >( ),
           R"doc(No documentation found.)doc" );

    m.def( "dsn_n_way_range_ancilliary_settings",
           &tom::getDsnNWayRangeAncillarySettings,
           py::arg( "frequency_bands" ),
           py::arg( "lowest_ranging_component" ),
           py::arg( "link_end_delays" ) = std::vector< double >( ),
           R"doc(No documentation found.)doc" );

    m.def( "doppler_measured_frequency_ancillary_settings",
           &tom::getDopplerMeasuredFrequencyAncilliarySettings,
           py::arg( "frequency_bands" ),
           R"doc(No documentation found.)doc" );

    m.def( "tabulated_simulation_settings",
           &tss::tabulatedObservationSimulationSettings< TIME_TYPE >,
           py::arg( "observable_type" ),
           py::arg( "link_ends" ),
           py::arg( "simulation_times" ),
           py::arg( "reference_link_end_type" ) = tom::receiver,
           py::arg( "viability_settings" ) = std::vector< std::shared_ptr< tom::ObservationViabilitySettings > >( ),
           py::arg( "noise_function" ) = nullptr,
           py::arg( "ancilliary_settings" ) = nullptr,
           R"doc(

 Function for creating settings object for observation simulation, using a predefined list of observation times.

 Function for creating single simulation settings object, using a predefined list of observation times.
 The list of resulting observations may be reduced compared to the ``simulation_times`` should be provided here, as
 only observations that meet the viability settings are retained during observation simulation (these may be
 provide directly here through the ``viability_settings`` input, or added later to the resulting settings object).


 Parameters
 ----------
 observable_type : :class:`ObservableType`
     Observable type of which observations are to be simulated.
 link_ends : LinkDefinition
     Link ends for which observations are to be simulated.
 simulation_times : List[float]
     List of times at which to perform the observation simulation.
 reference_link_end_type : :class:`LinkEndType`, default = :class:`LinkEndType.receiver`
     Defines the link end (via the :class:`LinkEndType`) which is used as a reference time for the observation.
 viability_settings : List[ :class:`ObservationViabilitySettings` ], default = [ ]
     Settings for the creation of the viability criteria calculators, which conduct viability checks on the simulated observations.

 noise_function : Callable[ [float], numpy.ndarray[numpy.float64[m, 1]] ], default = None
     Function providing the observation noise factors as a function of observation time.
 Returns
 -------
 :class:`TabulatedObservationSimulationSettings`
     Instance of the :class:`~tudatpy.numerical_simulation.estimation_setup.observation.ObservationSimulationSettings` derived :class:`~tudatpy.numerical_simulation.estimation_setup.observation.TabulatedObservationSimulationSettings` class.






     )doc" );

    m.def( "tabulated_simulation_settings_list",
           &tss::createTabulatedObservationSimulationSettingsList< TIME_TYPE >,
           py::arg( "link_ends_per_observable" ),
           py::arg( "simulation_times" ),
           py::arg( "reference_link_end_type" ) = tom::receiver,
           py::arg( "viability_settings" ) = std::vector< std::shared_ptr< tom::ObservationViabilitySettings > >( ),
           R"doc(

 Function for creating a list of settings object for observation simulation, using a predefined list of observation times.

 Function for creating multiple tabulated observation simulation settings objects in a list. This function is
 equivalent to calling the :func:`~tudatpy.numerical_simulation.estimation_setup.observation.tabulated_simulation_settings` repeatedly, with the different
 observables and link definition provided here through `link_ends_per_observable`.
 During a single call to this function, one simulation settings object is created for each combination of observable type and link geometry given by the `link_ends_per_observable` parameter.


 Parameters
 ----------
 link_ends_per_observable : Dict[:class:`ObservableType`, List[LinkDefinition]]]
     Link geometry per observable type of which observations are to be simulated.
 simulation_times : List[ float ]
     List of times at which to perform the observation simulation.
 reference_link_end_type : :class:`LinkEndType`, default = :class:`LinkEndType.receiver`
     Defines the link end (via the :class:`LinkEndType`) which is used as a reference for observation times.
     The single link end specified here will be considered as the reference link end for all simulation settings object created in the function call.

 viability_settings : List[ :class:`ObservationViabilitySettings` ], default = [ ]
     Settings for the creation of the viability criteria calculators, which conduct viability checks on the simulated observations.
     The single settings list given here will be considered as potential viability settings for all simulation settings object created in the function call.

 Returns
 -------
 List[ TabulatedObservationSimulationSettings ]
     List of :class:`~tudatpy.numerical_simulation.estimation_setup.observation.ObservationSimulationSettings` derived :class:`~tudatpy.numerical_simulation.estimation_setup.observation.TabulatedObservationSimulationSettings` objects.






     )doc" );

    m.def( "continuous_arc_simulation_settings",
           &tss::perArcObservationSimulationSettings< TIME_TYPE >,
           py::arg( "observable_type" ),
           py::arg( "link_ends" ),
           py::arg( "start_time" ),
           py::arg( "end_time" ),
           py::arg( "interval_between_observations" ),
           py::arg( "arc_limiting_constraints" ),
           py::arg( "minimum_arc_duration" ),
           py::arg( "maximum_arc_duration" ),
           py::arg( "minimum_time_between_arcs" ),
           py::arg( "reference_link_end_type" ) = tom::receiver,
           py::arg( "additional_viability_settings" ) = std::vector< std::shared_ptr< tom::ObservationViabilitySettings > >( ),
           py::arg( "noise_function" ) = nullptr,
           R"doc(

 Function for creating settings object for observation simulation, using observation times according to a requirement for a continuous tracking arc.

 Function for creating settings object for observation simulation. Unlike the :func:`~tudatpy.numerical_simulation.estimation_setup.observation.tabulated_simulation_settings`
 function, the resulting settings do not define the observation times explicitly. Instead, this settings object determines the observation times adaptively during the
 simulation of the observation, with the requirement that observations should be simulated over a set of contiguous arcs (if possible). The exact algorithm meets the following conditions:

 * Observations are only simulated within the time span of ``start_time`` and ``end_time``
 * A contiguous tracking arc has simulated observations separated by ``interval_between_observations``
 * Starting from ``start_time``, an observation is simulated each ``interval_between_observations``. Once an observation is unviable, as defined by
   the ``arc_limiting_constraints`` input, it is checked whether the arc up until that point
   is longer in duration than ``minimum_arc_duration``. If it is, the arc is added to the simulated observations. If not, the arc is discarded. In either case, a new arc is started once a
   viable is observation is encountered
 * If the current arc reaches a duration greater than ``maximum_arc_duration``, the arc is added to the existing observations, and a new arc is started
 * If defined (e.g. if not NaN), the current observation time is incremented by ``minimum_time_between_arcs`` when an arc has been added to the observations.

 Nominally, this algorithm ensures that any arc of observations has a minimum and maximum duration. In addition, it ensures that (if desired) there is a minimum time interval
 between two tracking arcs. This behaviour can be modified by adding ``additional_viability_settings``, which are *not* used when computing the tracking arcs, but which are instead only used
 to reduce the set of simulated observations afterwards.


 Parameters
 ----------
 observable_type : :class:`ObservableType`
     Observable type of which observations are to be simulated.
 link_ends : LinkDefinition
     Link ends for which observations are to be simulated.
 start_time : float
     First time at which an observation is to be simulated (and checked for viability).
 end_time : float
     Maximum time at which an observation is to be simulated (and checked for viability).
 interval_between_observations : float
     Cadence (in seconds) of subsequent observations in an arc
 arc_limiting_constraints : List[ :class:`ObservationViabilitySettings` ], default = [ ]
     List of settings for the creation of the viability criteria calculators, which are used to check if an observation is viable, and define
     whether an arc should be terminated.

 minimum_arc_duration : float
     Minimum permissible time for a tracking arc
 maximum_arc_duration : float
     Maximum permissible time for a tracking arc
 minimum_time_between_arc : float, default = NaN
     Minimum time between two tracking arcs. If NaN, this is effectively set to the ``interval_between_observations``
 additional_viability_settings : List[ :class:`ObservationViabilitySettings` ], default = [ ]
     Settings for the creation of the viability criteria calculators, which conduct viability checks on the simulated observations.
     These settings are *not* used to determine whether an arc is to be terminated, but are instead applied after the arcs have been computed.

 noise_function : Callable[ [float], numpy.ndarray[numpy.float64[m, 1]] ], default = None
     Function providing the observation noise factors as a function of observation time.
 Returns
 -------
 :class:`TabulatedObservationSimulationSettings`
     Instance of the :class:`~tudatpy.numerical_simulation.estimation_setup.observation.ObservationSimulationSettings` derived :class:`~tudatpy.numerical_simulation.estimation_setup.observation.TabulatedObservationSimulationSettings` class.






     )doc" );

    m.def( "continuous_arc_simulation_settings_list",
           &tss::perArcObservationSimulationSettingsList< TIME_TYPE >,
           py::arg( "link_ends_per_observable" ),
           py::arg( "start_time" ),
           py::arg( "end_time" ),
           py::arg( "interval_between_observations" ),
           py::arg( "arc_limiting_constraints" ),
           py::arg( "minimum_arc_duration" ),
           py::arg( "maximum_arc_duration" ),
           py::arg( "minimum_time_between_arcs" ),
           py::arg( "reference_link_end_type" ) = tom::receiver,
           py::arg( "additional_viability_settings" ) = std::vector< std::shared_ptr< tom::ObservationViabilitySettings > >( ),
           R"doc(

 Function for creating a list of settings object for observation simulation, using observation times according to a requirement for a continuous tracking arc.

 Function for creating multiple settings objects for observation simulation in a list. This function is
 equivalent to calling the :func:`~tudatpy.numerical_simulation.estimation_setup.observation.continuous_arc_simulation_settings` repeatedly, with the different
 observables and link definition provided here through `link_ends_per_observable`.
 During a single call to this function, one simulation settings object is created for each combination of observable type and link geometry given by the `link_ends_per_observable` parameter.


 Parameters
 ----------
 link_ends_per_observable : Dict[:class:`ObservableType`, List[LinkDefinition]]]
     Link geometry per observable type of which observations are to be simulated.
 start_time : float
     First time at which an observation is to be simulated (and checked for viability).
 end_time : float
     Maximum time at which an observation is to be simulated (and checked for viability).
 interval_between_observations : float
     Cadence (in seconds) of subsequent observations in an arc
 arc_limiting_constraints : List[ :class:`ObservationViabilitySettings` ], default = [ ]
     List of settings for the creation of the viability criteria calculators, which are used to check if an observation is viable, and define
     whether an arc should be terminated.

 minimum_arc_duration : float
     Minimum permissible time for a tracking arc
 maximum_arc_duration : float
     Maximum permissible time for a tracking arc
 minimum_time_between_arc : float, default = NaN
     Minimum time between two tracking arcs. If NaN, this is effectively set to the ``interval_between_observations``
 additional_viability_settings : List[ :class:`ObservationViabilitySettings` ], default = [ ]
     Settings for the creation of the viability criteria calculators, which conduct viability checks on the simulated observations.
     These settings are *not* used to determine whether an arc is to be terminated, but are instead applied after the arcs have been computed.

 Returns
 -------
 List[ :class:`TabulatedObservationSimulationSettings` ]
     List of :class:`~tudatpy.numerical_simulation.estimation_setup.observation.ObservationSimulationSettings` derived :class:`~tudatpy.numerical_simulation.estimation_setup.observation.TabulatedObservationSimulationSettings` objects.






     )doc" );

    m.def( "add_noise_function_to_all",
           py::overload_cast< const std::vector< std::shared_ptr< tss::ObservationSimulationSettings< TIME_TYPE > > >&,
                              const std::function< Eigen::VectorXd( const double ) > >(
                   &tss::addNoiseFunctionToObservationSimulationSettingsPy ),
           py::arg( "observation_simulation_settings_list" ),
           py::arg( "noise_amplitude" ),
           R"doc(

 Function for adding a custom noise function to all existing observation simulation settings.

 Function for including a custom noise function to the simulation settings of all observables.
 The noise settings are added to all :class:`~tudatpy.numerical_simulation.estimation_setup.observation.ObservationSimulationSettings` object(s) in the `observation_simulation_settings`
 list.

 Note: the :class:`~tudatpy.numerical_simulation.estimation_setup.observation.ObservationSimulationSettings` objects are modified in-place by this function,
 and thus the function does not return anything.


 Parameters
 ----------
 observation_simulation_settings_list : List[ :class:`~tudatpy.numerical_simulation.estimation_setup.observation.ObservationSimulationSettings` ]
     Observation simulation settings, given by a list of one or more existing :class:`~tudatpy.numerical_simulation.estimation_setup.observation.ObservationSimulationSettings` objects.

 noise_function : Callable[ [float], numpy.ndarray[numpy.float64[m, 1]] ]
     Function providing the observation noise factors as a function of observation time.

 Returns
 -------
 None
     The :class:`~tudatpy.numerical_simulation.estimation_setup.observation.ObservationSimulationSettings` object(s) are changed in-place.







     )doc" );

    m.def( "add_noise_function_to_observable",
           py::overload_cast< const std::vector< std::shared_ptr< tss::ObservationSimulationSettings< TIME_TYPE > > >&,
                              const std::function< Eigen::VectorXd( const double ) >,
                              const tom::ObservableType >( &tss::addNoiseFunctionToObservationSimulationSettingsPy ),
           py::arg( "observation_simulation_settings_list" ),
           py::arg( "noise_amplitude" ),
           py::arg( "observable_type" ),
           R"doc(

 Function for adding a custom noise function to selected existing observation simulation settings of a given observable type.

 As :func:`~tudatpy.numerical_simulation.estimation_setup.observation.add_noise_function_to_all`, except that the function only adds noise to entries of the
 `observation_simulation_settings` list that matches the specified `observable_type`.


 Parameters
 ----------
 observation_simulation_settings_list : List[ :class:`~tudatpy.numerical_simulation.estimation_setup.observation.ObservationSimulationSettings` ]
     Observation simulation settings, given by a list of one or more existing :class:`~tudatpy.numerical_simulation.estimation_setup.observation.ObservationSimulationSettings` objects.

 noise_function : Callable[ [float], numpy.ndarray[numpy.float64[m, 1]] ]
     Function providing the observation noise factors as a function of observation time.

 observable_type : :class:`~tudatpy.numerical_simulation.estimation_setup.observation.ObservableType`
     Identifies the observable type in the observation simulation settings to which the noise is to be added.

 Returns
 -------
 None
     The :class:`~tudatpy.numerical_simulation.estimation_setup.observation.ObservationSimulationSettings` object(s) are changed in-place.







     )doc" );

    m.def( "add_noise_function_to_observable_for_link_ends",
           py::overload_cast< const std::vector< std::shared_ptr< tss::ObservationSimulationSettings< TIME_TYPE > > >&,
                              const std::function< Eigen::VectorXd( const double ) >,
                              const tom::ObservableType,
                              const tom::LinkDefinition& >( &tss::addNoiseFunctionToObservationSimulationSettingsPy ),
           py::arg( "observation_simulation_settings_list" ),
           py::arg( "noise_amplitude" ),
           py::arg( "observable_type" ),
           py::arg( "link_ends" ),
           R"doc(

 Function for adding a custom noise function to existing observation simulation settings of a given observable type and link definition.

 As :func:`~tudatpy.numerical_simulation.estimation_setup.observation.add_noise_function_to_all`, except that the function only adds noise to entries of the
 `observation_simulation_settings` list that matches the specified `observable_type` and `link_definition`.


 Parameters
 ----------
 observation_simulation_settings : List[ :class:`~tudatpy.numerical_simulation.estimation_setup.observation.ObservationSimulationSettings` ]
     Observation simulation settings, given by a list of one or more existing :class:`~tudatpy.numerical_simulation.estimation_setup.observation.ObservationSimulationSettings` objects.

 noise_function : Callable[ [float], numpy.ndarray[numpy.float64[m, 1]] ]
     Function providing the observation noise factors as a function of observation time.

 observable_type : :class:`~tudatpy.numerical_simulation.estimation_setup.observation.ObservableType`
     Identifies the observable type in the observation simulation settings to which the noise is to be added.

 link_definition : :class:`~tudatpy.numerical_simulation.estimation_setup.observation.LinkDefinition`
     Identifies the link definition in the observation simulation settings for which the noise is to be added.

 Returns
 -------
 None
     The :class:`~tudatpy.numerical_simulation.estimation_setup.observation.ObservationSimulationSettings` object(s) are changed in-place.







     )doc" );

    m.def( "add_gaussian_noise_to_all",
           py::overload_cast< const std::vector< std::shared_ptr< tss::ObservationSimulationSettings< TIME_TYPE > > >&, const double >(
                   &tss::addGaussianNoiseFunctionToObservationSimulationSettingsPy ),
           py::arg( "observation_simulation_settings_list" ),
           py::arg( "noise_amplitude" ),
           R"doc(

 Function for adding gaussian noise function to all existing observation simulation settings.

 Function for including simple time-independent and time-uncorrelated Gaussian noise function to the simulation settings of one or more observable(s).
 The noise settings are added to all :class:`~tudatpy.numerical_simulation.estimation_setup.observation.ObservationSimulationSettings` object(s) in the `observation_simulation_settings`
 list.

 Note: the :class:`~tudatpy.numerical_simulation.estimation_setup.observation.ObservationSimulationSettings` objects are modified in-place by this function,
 and thus the function does not return anything.


 Parameters
 ----------
 observation_simulation_settings : List[ :class:`~tudatpy.numerical_simulation.estimation_setup.observation.ObservationSimulationSettings` ]
     Observation simulation settings, given by a list of one or more existing :class:`~tudatpy.numerical_simulation.estimation_setup.observation.ObservationSimulationSettings` objects.
 noise_amplitude : float
     Standard deviation defining the un-biased Gaussian distribution for the noise.
 Returns
 -------
 None
     The :class:`~tudatpy.numerical_simulation.estimation_setup.observation.ObservationSimulationSettings` object(s) are changed in-place.







     )doc" );

    m.def( "add_gaussian_noise_to_observable",
           py::overload_cast< const std::vector< std::shared_ptr< tss::ObservationSimulationSettings< TIME_TYPE > > >&,
                              const double,
                              const tom::ObservableType >( &tss::addGaussianNoiseFunctionToObservationSimulationSettingsPy ),
           py::arg( "observation_simulation_settings_list" ),
           py::arg( "noise_amplitude" ),
           py::arg( "observable_type" ),
           R"doc(

 Function for adding gaussian noise function to existing observation simulation settings of a given observable type.

 As :func:`~tudatpy.numerical_simulation.estimation_setup.observation.add_gaussian_noise_to_all`, except that the function only adds noise to entries of the
 `observation_simulation_settings` list that matches the specified `observable_type`.


 Parameters
 ----------
 observation_simulation_settings : List[ :class:`~tudatpy.numerical_simulation.estimation_setup.observation.ObservationSimulationSettings` ]
     Observation simulation settings, given by a list of one or more existing :class:`~tudatpy.numerical_simulation.estimation_setup.observation.ObservationSimulationSettings` objects.
 noise_amplitude : float
     Standard deviation defining the un-biased Gaussian distribution for the noise.
 observable_type : :class:`~tudatpy.numerical_simulation.estimation_setup.observation.ObservableType`
     Identifies the observable type in the observation simulation settings to which the noise is to be added.

 Returns
 -------
 None
     The :class:`~tudatpy.numerical_simulation.estimation_setup.observation.ObservationSimulationSettings` object(s) are changed in-place.







     )doc" );

    m.def( "add_gaussian_noise_to_observable_for_link_ends",
           py::overload_cast< const std::vector< std::shared_ptr< tss::ObservationSimulationSettings< TIME_TYPE > > >&,
                              const double,
                              const tom::ObservableType,
                              const tom::LinkDefinition& >( &tss::addGaussianNoiseFunctionToObservationSimulationSettingsPy ),
           py::arg( "observation_simulation_settings_list" ),
           py::arg( "noise_amplitude" ),
           py::arg( "observable_type" ),
           py::arg( "link_definition" ),
           R"doc(

 Function for adding gaussian noise function to existing observation simulation settings of a given observable type and link definition.

 As :func:`~tudatpy.numerical_simulation.estimation_setup.observation.add_gaussian_noise_to_all`, except that the function only adds noise to entries of the
 `observation_simulation_settings` list that matches the specified `observable_type` and `link_definition`.


 Parameters
 ----------
 observation_simulation_settings : List[ :class:`~tudatpy.numerical_simulation.estimation_setup.observation.ObservationSimulationSettings` ]
     Observation simulation settings, given by a list of one or more existing :class:`~tudatpy.numerical_simulation.estimation_setup.observation.ObservationSimulationSettings` objects.
 noise_amplitude : float
     Standard deviation defining the un-biased Gaussian distribution for the noise.
 observable_type : :class:`~tudatpy.numerical_simulation.estimation_setup.observation.ObservableType`
     Identifies the observable type in the observation simulation settings to which the noise is to be added.

 link_definition : :class:`~tudatpy.numerical_simulation.estimation_setup.observation.LinkDefinition`
     Identifies the link definition in the observation simulation settings for which the noise is to be added.

 Returns
 -------
 None
     The :class:`~tudatpy.numerical_simulation.estimation_setup.observation.ObservationSimulationSettings` object(s) are changed in-place.







     )doc" );

    m.def( "add_viability_check_to_all",
           py::overload_cast< const std::vector< std::shared_ptr< tss::ObservationSimulationSettings< TIME_TYPE > > >&,
                              const std::vector< std::shared_ptr< tom::ObservationViabilitySettings > >& >(
                   &tss::addViabilityToObservationSimulationSettingsPy ),
           py::arg( "observation_simulation_settings_list" ),
           py::arg( "viability_settings" ),
           R"doc(

 Function for including viability checks into existing observation simulation settings.

 Function for adding viability checks to the observation simulation settings, such that only observations meeting certain conditions are retained.
 The noise settings are added to all :class:`~tudatpy.numerical_simulation.estimation_setup.observation.ObservationSimulationSettings` object(s) in the `observation_simulation_settings`
 list.
 Note: the :class:`~tudatpy.numerical_simulation.estimation_setup.observation.ObservationSimulationSettings` objects are modified in-place by this function,
 and thus the function does not return anything.


 Parameters
 ----------
 observation_simulation_settings : List[ :class:`~tudatpy.numerical_simulation.estimation_setup.observation.ObservationSimulationSettings` ]
     Observation simulation settings, given by a list of one or more existing :class:`~tudatpy.numerical_simulation.estimation_setup.observation.ObservationSimulationSettings` objects.
 viability_settings : List[ :class:`~tudatpy.numerical_simulation.estimation_setup.observation.ObservationViabilitySettings` ]
     List of one or more :class:`~tudatpy.numerical_simulation.estimation_setup.observation.ObservationViabilitySettings` objects, defining the viability checks to be included.

 Returns
 -------
 None
     The :class:`~tudatpy.numerical_simulation.estimation_setup.observation.ObservationSimulationSettings` object(s) are changed in-place.







     )doc" );

    m.def( "add_viability_check_to_observable",
           py::overload_cast< const std::vector< std::shared_ptr< tss::ObservationSimulationSettings< TIME_TYPE > > >&,
                              const std::vector< std::shared_ptr< tom::ObservationViabilitySettings > >&,
                              const tom::ObservableType >( &tss::addViabilityToObservationSimulationSettingsPy ),
           py::arg( "observation_simulation_settings_list" ),
           py::arg( "viability_settings" ),
           py::arg( "observable_type" ),
           R"doc(

 Function for including viability checks into existing observation simulation settings.

 As :func:`~tudatpy.numerical_simulation.estimation_setup.observation.add_viability_check_to_all`, except that the function only adds viabilitt settings to entries of the
 `observation_simulation_settings` list that matches the specified `observable_type`.


 Parameters
 ----------
 observation_simulation_settings : List[ :class:`~tudatpy.numerical_simulation.estimation_setup.observation.ObservationSimulationSettings` ]
     Observation simulation settings, given by a list of one or more existing :class:`~tudatpy.numerical_simulation.estimation_setup.observation.ObservationSimulationSettings` objects.
 viability_settings : List[ :class:`~tudatpy.numerical_simulation.estimation_setup.observation.ObservationViabilitySettings` ]
     List of one or more :class:`~tudatpy.numerical_simulation.estimation_setup.observation.ObservationViabilitySettings` objects, defining the viability checks to be included.

 observable_type : :class:`ObservableType`
     Identifies the observable type in the observation simulation settings for which the viability checks are to be considered.

 Returns
 -------
 None
     The :class:`~tudatpy.numerical_simulation.estimation_setup.observation.ObservationSimulationSettings` object(s) are changed in-place.







     )doc" );

    m.def( "add_viability_check_to_observable_for_link_ends",
           py::overload_cast< const std::vector< std::shared_ptr< tss::ObservationSimulationSettings< TIME_TYPE > > >&,
                              const std::vector< std::shared_ptr< tom::ObservationViabilitySettings > >&,
                              const tom::ObservableType,
                              const tom::LinkDefinition& >( &tss::addViabilityToObservationSimulationSettingsPy ),
           py::arg( "observation_simulation_settings_list" ),
           py::arg( "viability_settings" ),
           py::arg( "observable_type" ),
           py::arg( "link_ends" ),
           R"doc(

 Function for including viability checks into existing observation simulation settings.

 As :func:`~tudatpy.numerical_simulation.estimation_setup.observation.add_viability_check_to_all`, except that the function only adds noise to entries of the
 `observation_simulation_settings` list that matches the specified `observable_type` and `link_definition`.


 Parameters
 ----------
 observation_simulation_settings : List[ :class:`~tudatpy.numerical_simulation.estimation_setup.observation.ObservationSimulationSettings` ]
     Observation simulation settings, given by a list of one or more existing :class:`~tudatpy.numerical_simulation.estimation_setup.observation.ObservationSimulationSettings` objects.
 viability_settings : List[ :class:`~tudatpy.numerical_simulation.estimation_setup.observation.ObservationViabilitySettings` ]
     List of one or more :class:`~tudatpy.numerical_simulation.estimation_setup.observation.ObservationViabilitySettings` objects, defining the viability checks to be included.

 observable_type : :class:`ObservableType`
     Identifies the observable type in the observation simulation settings for which the viability checks are to be considered.

 link_definition : :class:`~tudatpy.numerical_simulation.estimation_setup.observation.LinkDefinition`
     Identifies the link definition in the observation simulation settings for which the viability checks are to be considered.

 Returns
 -------
 None







     )doc" );

    m.def( "add_ancilliary_settings_to_observable",
           py::overload_cast< const std::vector< std::shared_ptr< tss::ObservationSimulationSettings< TIME_TYPE > > >&,
                              const std::shared_ptr< tom::ObservationAncilliarySimulationSettings >&,
                              const tom::ObservableType >( &tss::addAncilliarySettingsToObservationSimulationSettingsPy ),
           py::arg( "observation_simulation_settings_list" ),
           py::arg( "ancilliary_settings" ),
           py::arg( "observable_type" ),
           R"doc(No documentation found.)doc" );

    m.def( "add_ancilliary_settings_to_observable_for_link_ends",
           py::overload_cast< const std::vector< std::shared_ptr< tss::ObservationSimulationSettings< TIME_TYPE > > >&,
                              const std::shared_ptr< tom::ObservationAncilliarySimulationSettings >&,
                              const tom::ObservableType,
                              const tom::LinkDefinition& >( &tss::addAncilliarySettingsToObservationSimulationSettingsPy ),
           py::arg( "observation_simulation_settings_list" ),
           py::arg( "ancilliary_settings" ),
           py::arg( "observable_type" ),
           py::arg( "link_ends" ),
           R"doc(No documentation found.)doc" );

    py::class_< tss::ObservationDependentVariableSettings, std::shared_ptr< tss::ObservationDependentVariableSettings > >(
            m,
            "ObservationDependentVariableSettings",
            R"doc(

         Base class for setting observation dependent variables as part of the observation output.

         Base class for setting observation dependent variables as part of the observation output.
         The user can create instances of this class via the :func:`~tudatpy.numerical_simulation.estimation_setup.observation.elevation_angle_dependent_variable` function.
         Note: The associated functionality is not yet mature enough for the end user. Class is exposed for development purposes only.

         Examples
         --------
         .. code-block:: python

             # Code snippet to show the creation of an ObservationDependentVariableSettings object
             from tudatpy.numerical_simulation.estimation_setup import observation

             # Create ObservationDependentVariableSettings object
             elevation_angle_settings = observation.elevation_angle_dependent_variable(observation.receiver)

             # Show that this is indeed an ObservationDependentVariableSettings object
             print(elevation_angle_settings)



      )doc" );

    m.def( "add_dependent_variables_to_all",
           py::overload_cast< const std::vector< std::shared_ptr< tss::ObservationSimulationSettings< TIME_TYPE > > >&,
                              const std::vector< std::shared_ptr< tss::ObservationDependentVariableSettings > >&,
                              const tss::SystemOfBodies& >( &tss::addDependentVariablesToObservationSimulationSettingsPy ),
           py::arg( "observation_simulation_settings" ),
           py::arg( "dependent_variable_settings" ),
           py::arg( "bodies" ),
           R"doc(

 Function for including dependent variables into all existing observation simulation settings.

 Function for including the computation and reporting of dependent variables into the observation simulation settings of all observables.
 Note: The associated functionality is not yet mature enough for the end user. Function is exposed for development purposes only.

 Modifications are applied to all given :class:`~tudatpy.numerical_simulation.estimation_setup.observation.ObservationSimulationSettings` object(s),
 matching each :class:`~tudatpy.numerical_simulation.estimation_setup.observation.ObservationSimulationSettings` object with the corresponding :class:`ObservationDependentVariableSettings` entry in the `dependent_variable_settings` parameter.
 Note that the :class:`~tudatpy.numerical_simulation.estimation_setup.observation.ObservationSimulationSettings` objects are modified in-place and thus the function does not return anything.


 Parameters
 ----------
 observation_simulation_settings : List[ :class:`~tudatpy.numerical_simulation.estimation_setup.observation.ObservationSimulationSettings` ]
     Observation simulation settings, given by a list of one or more existing :class:`~tudatpy.numerical_simulation.estimation_setup.observation.ObservationSimulationSettings` objects.

 dependent_variable_settings : List[ :class:`~tudatpy.numerical_simulation.estimation_setup.observation.ObservationDependentVariableSettings` ]
     List of one or more :class:`~tudatpy.numerical_simulation.estimation_setup.observation.ObservationDependentVariableSettings` objects, defining the dependent variables to be considered.

 bodies : :class:`~tudatpy.numerical_simulation.environment_setup.SystemOfBodies`
     Object consolidating all bodies and environment models that constitute the physical environment.






     )doc" );

    m.def( "add_dependent_variables_to_observable",
           py::overload_cast< const std::vector< std::shared_ptr< tss::ObservationSimulationSettings< TIME_TYPE > > >&,
                              const std::vector< std::shared_ptr< tss::ObservationDependentVariableSettings > >&,
                              const tss::SystemOfBodies&,
                              const tom::ObservableType >( &tss::addDependentVariablesToObservationSimulationSettingsPy ),
           py::arg( "observation_simulation_settings" ),
           py::arg( "dependent_variable_settings" ),
           py::arg( "bodies" ),
           py::arg( "observable_type" ),
           R"doc(

 Function for including dependent variables into selected existing observation simulation settings.

 As :func:`~tudatpy.numerical_simulation.estimation_setup.observation.add_dependent_variables_to_all`, except that the function only adds includes the
 computation and reporting of dependent variables to entries of the `observation_simulation_settings` list that matches the specified `observable_type`.


 Parameters
 ----------
 observation_simulation_settings : List[ :class:`~tudatpy.numerical_simulation.estimation_setup.observation.ObservationSimulationSettings` ]
     Observation simulation settings, given by a list of one or more existing :class:`~tudatpy.numerical_simulation.estimation_setup.observation.ObservationSimulationSettings` objects.

 dependent_variable_settings : List[ :class:`~tudatpy.numerical_simulation.estimation_setup.observation.ObservationDependentVariableSettings` ]
     List of one or more :class:`~tudatpy.numerical_simulation.estimation_setup.observation.ObservationDependentVariableSettings` objects, defining the dependent variables to be considered.

 bodies : :class:`~tudatpy.numerical_simulation.environment_setup.SystemOfBodies`
     Object consolidating all bodies and environment models that constitute the physical environment.

 observable_type : :class:`ObservableType`
     Identifies the observable type in the observation simulation settings for which the dependent variables are to be included.






     )doc" );

    m.def( "add_dependent_variables_to_observable_for_link_ends",
           py::overload_cast< const std::vector< std::shared_ptr< tss::ObservationSimulationSettings< TIME_TYPE > > >&,
                              const std::vector< std::shared_ptr< tss::ObservationDependentVariableSettings > >&,
                              const tss::SystemOfBodies&,
                              const tom::ObservableType,
                              const tom::LinkDefinition& >( &tss::addDependentVariablesToObservationSimulationSettingsPy ),
           py::arg( "observation_simulation_settings" ),
           py::arg( "dependent_variable_settings" ),
           py::arg( "bodies" ),
           py::arg( "observable_type" ),
           py::arg( "link_ends" ),
           R"doc(No documentation found.)doc" );

    /////////////////////////////////////////////////////////////////////////////////////////////////
    // DEPENDENT VARIABLES
    /////////////////////////////////////////////////////////////////////////////////////////////////

    py::enum_< tss::IntegratedObservationPropertyHandling >(
            m, "IntegratedObservationPropertyHandling", R"doc(No documentation found.)doc" )
            .value( "interval_start", tss::IntegratedObservationPropertyHandling::interval_start )
            .value( "interval_end", tss::IntegratedObservationPropertyHandling::interval_end )
            .value( "interval_undefined", tss::IntegratedObservationPropertyHandling::interval_undefined )
            .export_values( );

    m.def( "elevation_angle_dependent_variable",
           &tss::elevationAngleDependentVariable,
           py::arg( "link_end_type" ) = tom::unidentified_link_end,
           py::arg( "link_end_id" ) = tom::LinkEndId( "", "" ),
           py::arg( "originating_link_end_type" ) = tom::unidentified_link_end,
           py::arg( "originating_link_end_id" ) = tom::LinkEndId( "", "" ),
           py::arg( "integrated_observation_handling" ) = tss::interval_start,
           R"doc(No documentation found.)doc" );

    m.def( "azimuth_angle_dependent_variable",
           &tss::azimuthAngleDependentVariable,
           py::arg( "link_end_type" ) = tom::unidentified_link_end,
           py::arg( "link_end_id" ) = tom::LinkEndId( "", "" ),
           py::arg( "originating_link_end_type" ) = tom::unidentified_link_end,
           py::arg( "originating_link_end_id" ) = tom::LinkEndId( "", "" ),
           py::arg( "integrated_observation_handling" ) = tss::interval_start,
           R"doc(No documentation found.)doc" );

    m.def( "target_range_between_link_ends_dependent_variable",
           &tss::targetRangeBetweenLinkEndsDependentVariable,
           py::arg( "start_link_end_type" ) = tom::unidentified_link_end,
           py::arg( "end_link_end_type" ) = tom::unidentified_link_end,
           py::arg( "start_link_end_id" ) = tom::LinkEndId( "", "" ),
           py::arg( "end_link_end_id" ) = tom::LinkEndId( "", "" ),
           py::arg( "integrated_observation_handling" ) = tss::interval_start,
           R"doc(No documentation found.)doc" );

    m.def( "avoidance_angle_dependent_variable",
           &tss::bodyAvoidanceAngleDependentVariable,
           py::arg( "body_name" ),
           py::arg( "start_link_end_type" ) = tom::unidentified_link_end,
           py::arg( "end_link_end_type" ) = tom::unidentified_link_end,
           py::arg( "start_link_end_id" ) = tom::LinkEndId( "", "" ),
           py::arg( "end_link_end_id" ) = tom::LinkEndId( "", "" ),
           py::arg( "integrated_observation_handling" ) = tss::interval_start,
           R"doc(No documentation found.)doc" );

    m.def( "body_center_distance_dependent_variable",
           &tss::linkBodyCenterDistanceDependentVariable,
           py::arg( "body_name" ),
           py::arg( "start_link_end_type" ) = tom::unidentified_link_end,
           py::arg( "end_link_end_type" ) = tom::unidentified_link_end,
           py::arg( "start_link_end_id" ) = tom::LinkEndId( "", "" ),
           py::arg( "end_link_end_id" ) = tom::LinkEndId( "", "" ),
           py::arg( "integrated_observation_handling" ) = tss::interval_start,
           R"doc(No documentation found.)doc" );

    m.def( "body_limb_distance_dependent_variable",
           &tss::linkLimbDistanceDependentVariable,
           py::arg( "body_name" ),
           py::arg( "start_link_end_type" ) = tom::unidentified_link_end,
           py::arg( "end_link_end_type" ) = tom::unidentified_link_end,
           py::arg( "start_link_end_id" ) = tom::LinkEndId( "", "" ),
           py::arg( "end_link_end_id" ) = tom::LinkEndId( "", "" ),
           py::arg( "integrated_observation_handling" ) = tss::interval_start,
           R"doc(No documentation found.)doc" );

    m.def( "angle_wrt_orbital_plane_dependent_variable",
           &tss::linkAngleWrtOrbitalPlaneDependentVariable,
           py::arg( "body_name" ),
           py::arg( "start_link_end_type" ) = tom::unidentified_link_end,
           py::arg( "end_link_end_type" ) = tom::unidentified_link_end,
           py::arg( "start_link_end_id" ) = tom::LinkEndId( "", "" ),
           py::arg( "end_link_end_id" ) = tom::LinkEndId( "", "" ),
           py::arg( "integrated_observation_handling" ) = tss::interval_start,
           R"doc(No documentation found.)doc" );

    m.def( "integration_time_dependent_variable",
           &tss::integrationTimeDependentVariable,
           py::arg( "observable_type" ) = tom::undefined_observation_model,
           R"doc(No documentation found.)doc" );

    m.def( "retransmission_delays_dependent_variable",
           &tss::retransmissionDelaysDependentVariable,
           py::arg( "observable_type" ) = tom::undefined_observation_model,
           R"doc(No documentation found.)doc" );

    /////////////////////////////////////////////////////////////////////////////////////////////////
    // FREQUENCIES
    /////////////////////////////////////////////////////////////////////////////////////////////////

    py::enum_< tom::FrequencyBands >( m, "FrequencyBands", R"doc(No documentation found.)doc" )
            .value( "s_band", tom::FrequencyBands::s_band )
            .value( "x_band", tom::FrequencyBands::x_band )
            .value( "ka_band", tom::FrequencyBands::ka_band )
            .value( "ku_band", tom::FrequencyBands::ku_band );

    m.def( "dsn_default_turnaround_ratios",
           &tom::getDsnDefaultTurnaroundRatios,
           py::arg( "uplink_band" ),
           py::arg( "downlink_band" ),
           R"doc(No documentation found.)doc" );

    m.def( "cassini_turnaround_ratios",
           &tom::getCassiniTurnaroundRatio,
           py::arg( "uplink_band" ),
           py::arg( "downlink_band" ),
           R"doc(No documentation found.)doc" );

    /////////////////////////////////////////////////////////////////////////////////////////////////
    // ODF OBSERVATIONS
    /////////////////////////////////////////////////////////////////////////////////////////////////

    py::class_< tom::ProcessedOdfFileContents< TIME_TYPE >, std::shared_ptr< tom::ProcessedOdfFileContents< TIME_TYPE > > >(
            m, "ProcessedOdfFileContents", R"doc(No documentation found.)doc" )
            .def_property_readonly( "ground_station_names",
                                    &tom::ProcessedOdfFileContents< TIME_TYPE >::getGroundStationsNames,
                                    R"doc(No documentation found.)doc" )
            .def_property_readonly( "processed_observable_types",
                                    &tom::ProcessedOdfFileContents< TIME_TYPE >::getProcessedObservableTypes,
                                    R"doc(No documentation found.)doc" )
            .def_property_readonly( "start_and_end_time",
                                    &tom::ProcessedOdfFileContents< TIME_TYPE >::getStartAndEndTime,
                                    R"doc(No documentation found.)doc" )
            .def_property_readonly( "ignored_odf_observable_types",
                                    &tom::ProcessedOdfFileContents< TIME_TYPE >::getIgnoredRawOdfObservableTypes,
                                    R"doc(No documentation found.)doc" )
            .def_property_readonly( "ignored_ground_stations",
                                    &tom::ProcessedOdfFileContents< TIME_TYPE >::getIgnoredGroundStations,
                                    R"doc(No documentation found.)doc" )
            .def_property_readonly(
                    "raw_odf_data", &tom::ProcessedOdfFileContents< TIME_TYPE >::getRawOdfData, R"doc(No documentation found.)doc" )
            .def( "define_antenna_id",
                  py::overload_cast< const std::string&, const std::string& >(
                          &tom::ProcessedOdfFileContents< TIME_TYPE >::defineSpacecraftAntennaId ),
                  py::arg( "spacecraft_name" ),
                  py::arg( "antenna_name" ),
                  R"doc(No documentation found.)doc" );

    m.def( "process_odf_data_multiple_files",
           py::overload_cast< const std::vector< std::string >&,
                              const std::string&,
                              const bool,
                              const std::map< std::string, Eigen::Vector3d >& >( &tom::processOdfData< TIME_TYPE > ),
           py::arg( "file_names" ),
           py::arg( "spacecraft_name" ),
           py::arg( "verbose" ) = true,
           py::arg( "earth_fixed_ground_station_positions" ) = tss::getApproximateDsnGroundStationPositions( ),
           R"doc(No documentation found.)doc" );

    m.def( "process_odf_data_single_file",
           py::overload_cast< const std::string&, const std::string&, const bool, const std::map< std::string, Eigen::Vector3d >& >(
                   &tom::processOdfData< TIME_TYPE > ),
           py::arg( "file_name" ),
           py::arg( "spacecraft_name" ),
           py::arg( "verbose" ) = true,
           py::arg( "earth_fixed_ground_station_positions" ) = tss::getApproximateDsnGroundStationPositions( ),
           R"doc(No documentation found.)doc" );

    // Create wrapper function
    py::cpp_function getDsnDefaultTurnaroundRatios_wrapper = []( tudat::observation_models::FrequencyBands band1,
                                                                 tudat::observation_models::FrequencyBands band2 ) {
        return tom::getDsnDefaultTurnaroundRatios( band1, band2 );
    };

    m.def( "set_odf_information_in_bodies",
           &tom::setOdfInformationInBodies< TIME_TYPE >,
           py::arg( "processed_odf_file" ),
           py::arg( "bodies" ),
           py::arg( "body_with_ground_stations_name" ) = "Earth",
           py::arg( "turnaround_ratio_function" ) = getDsnDefaultTurnaroundRatios_wrapper,
           R"doc(No documentation found.)doc" );

    m.def( "create_odf_observed_observation_collection",
           &tom::createOdfObservedObservationCollection< STATE_SCALAR_TYPE, TIME_TYPE >,
           py::arg( "processed_odf_file" ),
           py::arg( "observable_types_to_process" ),
           py::arg( "start_and_end_times_to_process" ),
           R"doc(No documentation found.)doc" );

    m.def( "observations_from_odf_files",
           &tom::createOdfObservedObservationCollectionFromFile< STATE_SCALAR_TYPE, TIME_TYPE >,
           py::arg( "bodies" ),
           py::arg( "odf_file_names" ),
           py::arg( "target_name" ),
           py::arg( "verbose_output" ) = true,
           py::arg( "earth_fixed_station_positions" ) = tss::getApproximateDsnGroundStationPositions( ),
           R"doc(No documentation found.)doc" );

    m.def( "observations_from_ifms_files",
           &tom::createIfmsObservedObservationCollectionFromFiles< STATE_SCALAR_TYPE, TIME_TYPE >,
           py::arg( "ifms_file_names" ),
           py::arg( "bodies" ),
           py::arg( "target_name" ),
           py::arg( "ground_station_name" ),
           py::arg( "reception_band" ),
           py::arg( "transmission_band" ),
           py::arg( "apply_troposphere_correction" ) = true,
           py::arg( "earth_fixed_station_positions" ) = tss::getCombinedApproximateGroundStationPositions( ),
           R"doc(No documentation found.)doc" );

    m.def( "observations_from_multi_station_ifms_files",
           &tom::createMultiStationIfmsObservedObservationCollectionFromFiles< STATE_SCALAR_TYPE, TIME_TYPE >,
           py::arg( "ifms_file_names" ),
           py::arg( "bodies" ),
           py::arg( "target_name" ),
           py::arg( "ground_station_names" ),
           py::arg( "reception_band" ),
           py::arg( "transmission_band" ),
           py::arg( "apply_troposphere_correction" ) = true,
           py::arg( "earth_fixed_station_positions" ) = tss::getCombinedApproximateGroundStationPositions( ),
           R"doc(No documentation found.)doc" );

    m.def( "observations_from_fdets_files",
           &tom::createFdetsObservedObservationCollectionFromFile< STATE_SCALAR_TYPE, TIME_TYPE >,
           py::arg( "ifms_file_name" ),
           py::arg( "base_frequency" ),
           py::arg( "column_types" ),
           py::arg( "target_name" ),
           py::arg( "transmitting_station_name" ),
           py::arg( "receiving_station_name" ),
           py::arg( "reception_band" ),
           py::arg( "transmission_band" ),
           py::arg( "earth_fixed_station_positions" ) = tss::getCombinedApproximateGroundStationPositions( ),
           R"doc(No documentation found.)doc" );

    m.def( "create_compressed_doppler_collection",
           &tom::createCompressedDopplerCollection< STATE_SCALAR_TYPE, TIME_TYPE >,
           py::arg( "original_observation_collection" ),
           py::arg( "compression_ratio" ),
           py::arg( "minimum_number_of_observations" ) = 10,
           R"doc(No documentation found.)doc" );

    //    m.def("create_odf_observation_simulation_settings_list",
    //          &tom::createOdfObservationSimulationSettingsList<
    //          STATE_SCALAR_TYPE, TIME_TYPE >,
    //          py::arg("observed_observation_collection"),
    //          get_docstring("create_odf_observation_simulation_settings_list").c_str()
    //          );

    m.def( "change_simulation_settings_observable_types",
           &tom::changeObservableTypesOfObservationSimulationSettings< STATE_SCALAR_TYPE, TIME_TYPE >,
           py::arg( "observation_simulation_settings" ),
           py::arg( "replacement_observable_types" ) =
                   std::map< tom::ObservableType, tom::ObservableType >{
                           { tom::dsn_n_way_averaged_doppler, tom::n_way_differenced_range },
                           { tom::dsn_one_way_averaged_doppler, tom::one_way_differenced_range } },
           R"doc(No documentation found.)doc" );

    /////////////////////////////////////////////////////////////////////////////////////////////////
    // Tracking Txt OBSERVATIONS
    /////////////////////////////////////////////////////////////////////////////////////////////////

    m.def( "create_tracking_txtfile_observation_collection",
           py::overload_cast< const std::shared_ptr< tudat::input_output::TrackingTxtFileContents >,
                              const std::string,
                              const std::vector< tom::ObservableType >,
                              const std::map< std::string, Eigen::Vector3d >,
                              const tom::ObservationAncilliarySimulationSettings& >(
                   &tom::createTrackingTxtFileObservationCollection< double, TIME_TYPE > ),
           py::arg( "raw_tracking_txtfile_contents" ),
           py::arg( "spacecraft_name" ),
           py::arg( "observable_types_to_process" ) = std::vector< tom::ObservableType >( ),
           py::arg( "earth_fixed_ground_station_positions" ) = tss::getApproximateDsnGroundStationPositions( ),
           py::arg( "ancillary_settings" ) = tom::ObservationAncilliarySimulationSettings( ),
           R"doc(No documentation found.)doc" );

    //////////////////////////////////////////// DEPRECATED
    ///////////////////////////////////////////////

    m.def( "one_way_open_loop_doppler",
           &tom::oneWayOpenLoopDoppler,
           py::arg( "link_ends" ),
           py::arg( "light_time_correction_settings" ) = std::vector< std::shared_ptr< tom::LightTimeCorrectionSettings > >( ),
           py::arg( "bias_settings" ) = nullptr,
           py::arg( "transmitter_proper_time_rate_settings" ) = nullptr,
           py::arg( "receiver_proper_time_rate_settings" ) = nullptr,
           py::arg( "light_time_convergence_settings" ) = std::make_shared< tom::LightTimeConvergenceCriteria >( ),
           py::arg( "normalized_with_speed_of_light" ) = false );

    m.def( "two_way_open_loop_doppler_from_one_way_links",
           py::overload_cast< const std::shared_ptr< tom::OneWayDopplerObservationSettings >,
                              const std::shared_ptr< tom::OneWayDopplerObservationSettings >,
                              const std::shared_ptr< tom::ObservationBiasSettings > >( &tom::twoWayOpenLoopDoppler ),
           py::arg( "uplink_doppler_settings" ),
           py::arg( "downlink_doppler_settings" ),
           py::arg( "bias_settings" ) = nullptr );

    m.def( "two_way_open_loop_doppler",
           py::overload_cast< const tom::LinkDefinition&,
                              const std::vector< std::shared_ptr< tom::LightTimeCorrectionSettings > >&,
                              const std::shared_ptr< tom::ObservationBiasSettings >,
                              const std::shared_ptr< tom::LightTimeConvergenceCriteria >,
                              const bool >( &tom::twoWayOpenLoopDoppler ),
           py::arg( "link_ends" ),
           py::arg( "light_time_correction_settings" ) = std::vector< std::shared_ptr< tom::LightTimeCorrectionSettings > >( ),
           py::arg( "bias_settings" ) = nullptr,
           py::arg( "light_time_convergence_settings" ) = std::make_shared< tom::LightTimeConvergenceCriteria >( ),
           py::arg( "normalized_with_speed_of_light" ) = false );

    m.def( "one_way_closed_loop_doppler",
           py::overload_cast< const tom::LinkDefinition&,
                              const std::vector< std::shared_ptr< tom::LightTimeCorrectionSettings > >,
                              const std::shared_ptr< tom::ObservationBiasSettings >,
                              const std::shared_ptr< tom::LightTimeConvergenceCriteria > >( &tom::oneWayClosedLoopDoppler ),
           py::arg( "link_ends" ),
           py::arg( "light_time_correction_settings" ) = std::vector< std::shared_ptr< tom::LightTimeCorrectionSettings > >( ),
           py::arg( "bias_settings" ) = nullptr,
           py::arg( "light_time_convergence_settings" ) = std::make_shared< tom::LightTimeConvergenceCriteria >( ) );

    m.def( "one_way_closed_loop_doppler",
           py::overload_cast< const tom::LinkDefinition&,
                              const std::vector< std::shared_ptr< tom::LightTimeCorrectionSettings > >,
                              const std::shared_ptr< tom::ObservationBiasSettings >,
                              const std::shared_ptr< tom::LightTimeConvergenceCriteria > >( &tom::oneWayClosedLoopDoppler ),
           py::arg( "link_ends" ),
           py::arg( "light_time_correction_settings" ) = std::vector< std::shared_ptr< tom::LightTimeCorrectionSettings > >( ),
           py::arg( "bias_settings" ) = nullptr,
           py::arg( "light_time_convergence_settings" ) = std::make_shared< tom::LightTimeConvergenceCriteria >( ) );

    //    m.def("gaussian_noise_function",
    //              &ts::getGaussianDistributionNoiseFunction,
    //          py::arg("standard_deviation"),
    //          py::arg("mean") = 0.0,
    //          py::arg("seed") = time(NULL),
    //          py::arg("observable_size") = 1);

    m.def( "set_vmf_troposphere_data",
           &tom::setVmfTroposphereCorrections,
           py::arg( "data_files" ),
           py::arg( "file_has_meteo" ),
           py::arg( "file_has_gradient" ),
           py::arg( "bodies" ),
           py::arg( "set_troposphere_data" ) = true,
           py::arg( "set_meteo_data" ) = true,
           py::arg( "interpolator_settings" ) = ti::cubicSplineInterpolation( ) );
}

}  // namespace observation
}  // namespace estimation_setup
}  // namespace numerical_simulation
}  // namespace tudatpy<|MERGE_RESOLUTION|>--- conflicted
+++ resolved
@@ -1940,7 +1940,6 @@
       )doc" );
 
     m.def(
-<<<<<<< HEAD
             "first_order_relativistic_light_time_correction",
             []( const std::vector< std::string >& perturbingBodies ) {
                 // Force bending to always be false
@@ -1953,20 +1952,6 @@
 
 Function for creating settings for first-order relativistic light-time corrections:  These corrections account for the delay in light travel time caused by stationary point masses, calculated up to
 :math:`c^{-2}` according to general relativity (e.g., Moyer, 2000 Eq 8.55). A key consideration in the model is the time at which the states of the perturbing bodies are evaluated. This depends on their involvement in the observation link ends:
-=======
-        "first_order_relativistic_light_time_correction",
-        []( const std::vector< std::string >& perturbingBodies ) {
-            // Force bending to always be false
-            return tom::firstOrderRelativisticLightTimeCorrectionSettings( perturbingBodies, false );
-        },
-        py::arg( "perturbing_bodies" ),
-        R"doc(
-
-Function for creating settings for first-order relativistic light-time corrections.
-
-Function for creating settings for first-order relativistic light-time corrections (also know as Shapiro time delay):  These corrections account for the delay in light travel time caused by stationary point masses, calculated up to
-:math:`c^{-2}` according to general relativity (e.g., Moyer, 2000 Eq 8.55, terms for bodies other than the Sun). A key consideration in the model is the time at which the states of the perturbing bodies are evaluated. This depends on their involvement in the observation link ends:
->>>>>>> dac6bf97
 
 * 1. **Perturbing Body as a Link End:** If the perturbing body (e.g., Earth) is directly involved in the observation (e.g., as the location of a transmitter or receiver):
 
@@ -1979,10 +1964,6 @@
 ----------
 perturbing_bodies : List[str]
     A list containing the names of the bodies due to which the light-time correction is to be taken into account.
-bending : bool, default = True
-    Option to include the bending of light due to the perturbing body. Default is True, which includes the bending of light.
-    If False, the bending of light is not included in the correction. 
-
 
 Returns
 -------
@@ -2008,7 +1989,7 @@
     # The function first_order_relativistic_light_time_correction() requires a list of strings (perturbing body/bodies) as input
     # and a boolean value for bending (default is True).
     perturbing_body = ['Earth']
-    doppler_observation_settings = observation.first_order_relativistic_light_time_correction(perturbing_body, bending=False)
+    doppler_observation_settings = observation.first_order_relativistic_light_time_correction(perturbing_body)
 
     # Show that it returns a LightTimeCorrectionSettings object.
     print(doppler_observation_settings)
@@ -2016,7 +1997,6 @@
      )doc" );
 
     m.def(
-<<<<<<< HEAD
             "approximated_second_order_relativistic_light_time_correction",
             []( const std::vector< std::string >& perturbingBodies ) {
                 // Force bending to always be true
@@ -2025,25 +2005,11 @@
             py::arg( "perturbing_bodies" ),
 
             R"doc(
-=======
-        "approximated_second_order_relativistic_light_time_correction",
-        []( const std::vector< std::string >& perturbingBodies ) {
-            // Force bending to always be true
-            return tom::firstOrderRelativisticLightTimeCorrectionSettings( perturbingBodies, true );
-        },
-        py::arg( "perturbing_bodies" ),
-
-        R"doc(
->>>>>>> dac6bf97
 
 Function for creating settings for Moyer, 2000 Eq 8.55 approximated second-order relativistic light-time corrections.
 
 Function for creating settings for approximated second-order relativistic light-time corrections:  These corrections account for the delay in light travel time caused by stationary point masses, calculated up to
-<<<<<<< HEAD
-:math:`c^{-2}` according to general relativity ( Moyer, 2000 Eq 8.55) and it includes the bending of light due to the perturbing body. A key consideration in the model is the time at which the states of the perturbing bodies are evaluated. This depends on their involvement in the observation link ends:
-=======
 :math:`c^{-2}` according to general relativity ( Moyer, 2000 Eq 8.55; correction term for Sun) and it includes the bending of light due to the perturbing body. A key consideration in the model is the time at which the states of the perturbing bodies are evaluated. This depends on their involvement in the observation link ends:
->>>>>>> dac6bf97
 
 * 1. **Perturbing Body as a Link End:** If the perturbing body (e.g., Earth) is directly involved in the observation (e.g., as the location of a transmitter or receiver):
 
@@ -2079,10 +2045,6 @@
     Link_Definition_Object = observation.LinkDefinition(link_ends)
 
     # The function first_order_relativistic_light_time_correction() requires a list of strings (perturbing body/bodies) as input
-<<<<<<< HEAD
-    # and a boolean value for bending (default is True).
-=======
->>>>>>> dac6bf97
     perturbing_body = ['Earth']
     doppler_observation_settings = observation.aprroximated_second_order_relativistic_light_time_correction(perturbing_body)
 
@@ -2090,13 +2052,65 @@
     print(doppler_observation_settings)
 
      )doc" );
-<<<<<<< HEAD
+
+    m.def(
+            "approximated_second_order_relativistic_light_time_correction",
+            []( const std::vector< std::string >& perturbingBodies ) {
+                // Force bending to always be true
+                return tom::firstOrderRelativisticLightTimeCorrectionSettings( perturbingBodies, true );
+            },
+            py::arg( "perturbing_bodies" ),
+
+            R"doc(
+
+Function for creating settings for Moyer, 2000 Eq 8.55 approximated second-order relativistic light-time corrections.
+
+Function for creating settings for approximated second-order relativistic light-time corrections:  These corrections account for the delay in light travel time caused by stationary point masses, calculated up to
+:math:`c^{-2}` according to general relativity ( Moyer, 2000 Eq 8.55) and it includes the bending of light due to the perturbing body. A key consideration in the model is the time at which the states of the perturbing bodies are evaluated. This depends on their involvement in the observation link ends:
+
+* 1. **Perturbing Body as a Link End:** If the perturbing body (e.g., Earth) is directly involved in the observation (e.g., as the location of a transmitter or receiver):
+
+    - The body's state is evaluated at the **transmission time** if it acts as the **transmitter**.
+    - The body's state is evaluated at the **reception time** if it acts as the **receiver**.
+
+* 2. **Perturbing Body Not as a Link End:** If the perturbing body is not part of the observation link ends, its state is evaluated at the **midpoint time** between the transmission and reception events.
+
+Parameters
+----------
+perturbing_bodies : List[str]
+    A list containing the names of the bodies due to which the light-time correction is to be taken into account.
+
+Returns
+-------
+:class:`~tudatpy.numerical_simulation.estimation_setup.observation.LightTimeCorrectionSettings`
+    Instance of the :class:`~tudatpy.numerical_simulation.estimation_setup.observation.LightTimeCorrectionSettings` configured to include
+    approximated second-order relativistic light-time corrections.
+
+Examples
+--------
+.. code-block:: python
+
+    # Code Snippet to showcase the use of the first_order_relativistic_light_time_correction function
+    from tudatpy.numerical_simulation.estimation_setup import observation
+
+    # Create Link Ends dictionary
+    link_ends = dict()
+    link_ends[observation.receiver] = observation.body_origin_link_end_id("Earth")
+    link_ends[observation.transmitter] = observation.body_origin_link_end_id("Delfi-C3")
+
+    # Create a Link Definition Object from link_ends dictionary
+    Link_Definition_Object = observation.LinkDefinition(link_ends)
+
+    # The function first_order_relativistic_light_time_correction() requires a list of strings (perturbing body/bodies) as input
+    # and a boolean value for bending (default is True).
+    perturbing_body = ['Earth']
+    doppler_observation_settings = observation.aprroximated_second_order_relativistic_light_time_correction(perturbing_body)
+
+    # Show that it returns a LightTimeCorrectionSettings object.
+    print(doppler_observation_settings)
+
+     )doc" );
     py::enum_< tom::TroposphericMappingModel >( m, "TroposphericMappingModel", R"doc(No documentation found.)doc" )
-=======
-
-    py::enum_< tom::TroposphericMappingModel >(
-            m, "TroposphericMappingModel", R"doc(No documentation found.)doc" )
->>>>>>> dac6bf97
             .value( "simplified_chao", tom::TroposphericMappingModel::simplified_chao )
             .value( "niell", tom::TroposphericMappingModel::niell )
             .export_values( );
@@ -2788,28 +2802,11 @@
 
 
       )doc" )
-<<<<<<< HEAD
             .value( "link_ends_delays", tom::ObservationAncilliarySimulationVariable::link_ends_delays )
             .value( "doppler_integration_time", tom::ObservationAncilliarySimulationVariable::doppler_integration_time )
             .value( "doppler_reference_frequency", tom::ObservationAncilliarySimulationVariable::doppler_reference_frequency )
             .value( "frequency_bands", tom::ObservationAncilliarySimulationVariable::frequency_bands )
             .value( "reception_reference_frequency_band", tom::ObservationAncilliarySimulationVariable::reception_reference_frequency_band )
-            // .value( "sequential_range_reference_frequency",
-            //         tom::ObservationAncilliarySimulationVariable::
-            //                 sequential_range_reference_frequency )
-=======
-            .value( "link_ends_delays",
-                    tom::ObservationAncilliarySimulationVariable::link_ends_delays )
-            .value( "doppler_integration_time",
-                    tom::ObservationAncilliarySimulationVariable::doppler_integration_time )
-            .value( "doppler_reference_frequency",
-                    tom::ObservationAncilliarySimulationVariable::doppler_reference_frequency )
-            .value( "frequency_bands",
-                    tom::ObservationAncilliarySimulationVariable::frequency_bands )
-            .value( "reception_reference_frequency_band",
-                    tom::ObservationAncilliarySimulationVariable::
-                            reception_reference_frequency_band )
->>>>>>> dac6bf97
             .value( "sequential_range_lowest_ranging_component",
                     tom::ObservationAncilliarySimulationVariable::sequential_range_lowest_ranging_component )
             .value( "range_conversion_factor", tom::ObservationAncilliarySimulationVariable::range_conversion_factor )
@@ -3170,17 +3167,14 @@
 
       )doc" );
 
-<<<<<<< HEAD
+    py::enum_< tudat::observation_models::ObservationIntermediateSimulationVariable >( m, "ObservationIntermediateSimulationVariable" )
+            .value( "transmitter_frequency_intermediate",
+                    tudat::observation_models::ObservationIntermediateSimulationVariable::transmitter_frequency_intermediate )
+            .value( "received_frequency_intermediate",
+                    tudat::observation_models::ObservationIntermediateSimulationVariable::received_frequency_intermediate )
+            .export_values( );
+
     py::class_< tom::ObservationAncilliarySimulationSettings, std::shared_ptr< tom::ObservationAncilliarySimulationSettings > >(
-=======
-    py::enum_< tudat::observation_models::ObservationIntermediateSimulationVariable >(m, "ObservationIntermediateSimulationVariable")
-      .value("transmitter_frequency_intermediate", tudat::observation_models::ObservationIntermediateSimulationVariable::transmitter_frequency_intermediate)
-      .value("received_frequency_intermediate", tudat::observation_models::ObservationIntermediateSimulationVariable::received_frequency_intermediate)
-      .export_values();
-
-    py::class_< tom::ObservationAncilliarySimulationSettings,
-                std::shared_ptr< tom::ObservationAncilliarySimulationSettings > >(
->>>>>>> dac6bf97
             m,
             "ObservationAncilliarySimulationSettings",
             R"doc(
@@ -3220,9 +3214,10 @@
 
 
       )doc" )
-            .def("set_intermediate_double_data",
-                &tudat::observation_models::ObservationAncilliarySimulationSettings::setIntermediateDoubleData,
-                py::arg("variable"), py::arg("value"))
+            .def( "set_intermediate_double_data",
+                  &tudat::observation_models::ObservationAncilliarySimulationSettings::setIntermediateDoubleData,
+                  py::arg( "variable" ),
+                  py::arg( "value" ) )
             .def( "get_float_settings",
                   &tom::ObservationAncilliarySimulationSettings::getAncilliaryDoubleData,
                   py::arg( "setting_type" ),
