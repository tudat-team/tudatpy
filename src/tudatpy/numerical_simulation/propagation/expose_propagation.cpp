--- conflicted
+++ resolved
@@ -587,29 +587,6 @@
 
          :type: dict[float, numpy.ndarray]
       )doc" )
-<<<<<<< HEAD
-                .def_property_readonly(
-                    "dependent_variable_history_float",
-                    &tp::SingleArcSimulationResults< STATE_SCALAR_TYPE,
-                                                     TIME_TYPE >::getDependentVariableHistoryDouble,
-                    R"doc(
-
-         **read-only**
-
-         Dependent variables computed during the propagation as key-value pairs.
-         The vector of all dependent variables concatenated into a single vector as value, with the epoch as key.
-         They order of the concatenated dependent variables in a single value is provided by the ``dependent_variable_ids`` attribute of this object.
-
-
-         :type: dict[float, numpy.ndarray]
-      )doc" )
-            .def_property_readonly(
-                    "cumulative_computation_time_history",
-                    &tp::SingleArcSimulationResults< STATE_SCALAR_TYPE, TIME_TYPE >::
-                            getCumulativeComputationTimeHistory,
-                    R"doc(
-=======
->>>>>>> fcfbf02f
 
             .def_property_readonly( "dependent_variable_history_float",
                            &tp::SingleArcSimulationResults< STATE_SCALAR_TYPE, TIME_TYPE >::getDependentVariableHistoryDouble,
