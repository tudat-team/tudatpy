import argparse
from pathlib import Path
import shutil
from contextlib import chdir
import subprocess
import os
import ast
import tempfile


class BuildParser(argparse.ArgumentParser):
    """Argument parser for build script"""

    def __init__(self) -> None:

        # Default initialization
        super().__init__(prog="build.py", description="Build tools for Tudat")

        # Control basic behavior of the build script
        basic_group = self.add_argument_group("Basic configuration")
        basic_group.add_argument(
            "--tests",
            dest="build_tests",
            action="store_true",
            help="Build with tests [Default: False]",
        )
        basic_group.add_argument(
            "--clean",
            dest="clean_build",
            action="store_true",
            help="Remove pre-existing build directory [Default: False]",
        )
        basic_group.add_argument(
            "--skip-setup",
            dest="force_setup",
            action="store_false",
            help="Skip the execution of the CMake setup command. [Default: True]",
        )
        basic_group.add_argument(
<<<<<<< HEAD
            "--skip-stubs",
            dest="skip_stubs",
            action="store_true",
            help="Skip the generation of stubs [Default: False]",
        )
        basic_group.add_argument(
            "--stubs-only",
            dest="skip_build",
            action="store_true",
            help="Do not build the libraries [Default: False]",
=======
            "--docs",
            dest="build_api_docs",
            action="store_true",
            help="Build API documentation. Output will be stored in <build-dir>/api-docs. [Default: False]",
>>>>>>> 8fb1652b
        )

        # Control CMake behavior
        cmake_group = self.add_argument_group("CMake configuration")
        cmake_group.add_argument(
            "-j",
            metavar="<cores>",
            type=int,
            default=1,
            help="Number of processors to use",
        )
        cmake_group.add_argument(
            "--cxx-standard",
            metavar="<std>",
            default="14",
            help="C++ standard to use",
        )
        cmake_group.add_argument(
            "--build-dir",
            metavar="<dir>",
            default="build",
            help="Build directory",
        )
        cmake_group.add_argument(
            "--build-type",
            metavar="<type>",
            default="Release",
            help="Build type (e.g., Release, Debug)",
        )

        # Misc
        misc_group = self.add_argument_group("Miscellaneous")
        misc_group.add_argument(
            "--output-to-file",
            dest="output_to_file",
            action="store_true",
            help="Output logs to file instead of terminal [Default: False]",
        )
        misc_group.add_argument(
            "--verbose",
            action="store_true",
            help="Verbose output during build",
        )

        return None


class StubGenerator:

    # Default indentation length in pybind11-stubgen
    indentation: str = " " * 4

    # Ignored modules and methods
    ignored_modules: list[str] = ["temp", "io", "plotting"]
    ignored_methods: list[str] = ["_pybind11_conduit_v1_"]

    def __init__(self, build_dir: Path) -> None:

        # Ensure that build directory exists
        build_dir = Path(build_dir).absolute()
        if not build_dir.exists():
            raise FileNotFoundError(
                f"Failed to generate stubs: "
                f"Build directory {build_dir} does not exist."
            )

        # Source directory of tudatpy
        self.python_source_dir = Path(__file__).parent / "tudatpy/src/tudatpy"
        if not self.python_source_dir.exists():
            raise FileNotFoundError(
                f"Failed to generate stubs: "
                f"Source directory {self.python_source_dir} does not exist."
            )

        # Source directory for compiled extensions
        self.extension_source_dir = build_dir / "tudatpy/src/tudatpy"
        if not self.extension_source_dir.exists():
            raise FileNotFoundError(
                f"Failed to generate stubs: "
                f"Source directory {self.extension_source_dir} does not exist."
            )

        # Define the path to the stub directory
        self.stubs_dir = build_dir / "tudatpy-stubs"

        return None

    def __create_mock_environment(
        self, tmp: Path
    ) -> tuple[dict[str, str], Path]:
        """Mock environment for stub generation

        Pybind11-stubgen can only generate stubs for installed packages. This
        would be problematic, as it would prevent integrating stub generation
        in the build script, and possibly a Github action.

        This function solves this problem by installing tudatpy in a temporary
        directory, and then creating a mock environment in which this directory
        is part of the PYTHONPATH. This fools pybind11-stubgen into thinking
        that the library is installed without ever modifying the actual conda
        environment.

        :param tmp: Path to the temporary directory
        :return: Tuple containing the mock environment and the path to the
            mock installation directory
        """

        # Create mock installation directory in tmp
        mock_install_directory = tmp / "mock_install"
        mock_install_directory.mkdir(exist_ok=False, parents=False)

        # Install tudatpy in the mock installation directory
        shutil.copytree(
            self.python_source_dir,
            mock_install_directory / "tudatpy",
        )
        shutil.copy(
            self.extension_source_dir / "kernel.so",
            mock_install_directory / "tudatpy/kernel.so",
        )

        # Create mock environment with tudatpy in PYTHONPATH
        env = os.environ.copy()
        if "PYTHONPATH" not in env:
            env["PYTHONPATH"] = str(mock_install_directory)
        else:
            env["PYTHONPATH"] += f":{mock_install_directory}"

        return env, mock_install_directory

    def __parse_script(self, stub_path: Path) -> ast.Module:
        """Parse a python script

        Some of the docstrings in our code base contain special characters,
        which are not well handled by the ast module. This function reads the
        script as text, replaces backslashes with a placeholder (¿), and then
        parses the text. The complementary method __unparse_script reverses
        this process.

        :param stub_path: Path to the script
        :return: Parsed script as an ast.Module
        """

        # Check that stub exists and parse content
        if not stub_path.exists():
            raise FileNotFoundError(f"Stub {stub_path} does not exist.")

        # Read text and replace backslashes with a placeholder
        # This is necessary to handle special characters in docstrings
        text = stub_path.read_text().splitlines()
        normalized_text = "\n".join([line.replace("\\", "¿") for line in text])

        return ast.parse(normalized_text)

    def __unparse_script(self, content: ast.Module) -> str:
        """Unparse a python script

        Reverses the actions of __parse_script by replacing the placeholder
        (¿) with backslashes, and returning the content of the module as text.

        :param content: Parsed script as an ast.Module
        :return: Unparsed script as a string
        """

        # Unparse content and replace placeholder with backslashes
        unparsed_lines = ast.unparse(content).splitlines()
        unparsed_content = "\n".join(
            [line.replace("¿", "\\") for line in unparsed_lines]
        )

        return unparsed_content

    def __fix_tudatpy_imports(
        self, module: ast.Module, stub: Path, tmp: Path
    ) -> ast.Module:
        """Fix imports from tudatpy

        - Replace kernel imports with submodule imports
        - Make tudatpy imports relative
        """

        # Find path of stub relative to base directory
        relative_path = stub.relative_to(self.stubs_dir)
        level = len(relative_path.parts)

        # Container for replacements of absolute imports in code
        import_replacements: dict[str, str] = {}

        # Process all statements in the module
        updated_body: list[ast.stmt] = []
        for statement in module.body:

            # Pybind11-stubgen only does absolute imports, not import from
            if isinstance(statement, ast.Import):

                # Multiple items can be imported in one statement
                # Loop over them and mark them as external or internal
                # Internal imports will be replaced with relative imports
                internal_imports: list[str] = []
                external_imports: list[ast.alias] = []
                for alias in statement.names:

                    if "tudatpy.kernel." not in alias.name:
                        external_imports.append(alias)
                    else:

                        # Remove tudatpy.kernel. prefix from import
                        relative_alias = alias.name.replace(
                            "tudatpy.kernel.", ""
                        )
                        internal_imports.append(relative_alias)

                # Keep original external import statements
                for alias in external_imports:
                    updated_body.append(statement)

                # Make internal imports relative
                for name in internal_imports:

                    # Separate module from imported submodule
                    _components = name.split(".")
                    if len(_components) == 1:
                        _module = ""
                        _name = name
                    else:
                        _module = ".".join(name.split(".")[:-1])
                        _name = name.split(".")[-1]

                    # Create import..from statement
                    updated_stmt = ast.ImportFrom(
                        module=_module,
                        names=[ast.alias(_name)],
                        level=level,
                    )
                    updated_body.append(updated_stmt)

                    # Add submodule name to import replacements
                    import_replacements[f"tudatpy.kernel.{name}"] = _name

            else:
                updated_body.append(statement)

        # Update body of module
        module.body = updated_body

        # Replace calls to kernel imports with submodule imports
        for original, replacement in import_replacements.items():

            text = ast.unparse(module).replace(original, replacement)
            module = ast.parse(text)

        return module

    def __fix_external_imports(self, module: ast.Module) -> ast.Module:
        """Fix import section of stub

        - Remove `from __future__ import annotations`, added automatically by pybind11-stubgen
        - Ensure that `typing` is imported [Don't remember why this is needed]
        """

        # Initialize containers and flags
        updated_body: list[ast.stmt] = []
        includes_typing: bool = False

        # Process all statements in the module
        for statement in module.body:

            # Import from statements
            if isinstance(statement, ast.ImportFrom):

                # Remove `from __future__ import annotations`
                if (
                    ast.unparse(statement)
                    == "from __future__ import annotations"
                ):
                    continue

            # Regular import statements
            if isinstance(statement, ast.Import):

                # Check if `import typing` is present
                if ast.unparse(statement) == "import typing":
                    includes_typing = True

            # Add statement to updated body
            updated_body.append(statement)

        # Update body of module
        module.body = updated_body

        # Import `typing` if not already imported
        if not includes_typing:
            module.body.insert(0, ast.Import([ast.alias("typing")]))

        return module

    def __remove_autogenerated_methods(self, module: ast.Module) -> ast.Module:
        """Remove autogenerated methods from the stub

        Pybind11 automatically adds methods to wrapped classes. This function removes them from the stub.
        """

        # Initialize updated body of the module
        updated_body: list[ast.stmt] = []

        # Process all statements in the module
        for statement in module.body:

            # Autogenerated methods are added to classes
            if not isinstance(statement, ast.ClassDef):
                updated_body.append(statement)
                continue

            # Initialize updated class body
            updated_class_body: list[ast.stmt] = []
            for item in statement.body:

                # Skip if item is an autogenerated method
                if (
                    isinstance(item, ast.FunctionDef)
                    and item.name in self.ignored_methods
                ):
                    continue

                # Add item to updated class body
                updated_class_body.append(item)

            # If class body is empty, add an ellipsis
            if len(updated_class_body) == 0:
                updated_class_body.append(ast.Expr(ast.Constant(Ellipsis)))

            # Update class body
            statement.body = updated_class_body
            updated_body.append(statement)

        # Update module and return
        module.body = updated_body
        return module

    def __adjust_docstring_indentation(self, module: ast.Module) -> ast.Module:
        """Adjust indentation of docstring in a module

        From https://docs.python.org/3/library/ast.html#ast.get_docstring, the types that can have a docstring are: ast.Module, ast.ClassDef, ast.FunctionDef, and ast.AsyncFunctionDef.
        """

        # Define container for updated body
        updated_body: list[ast.stmt] = []

        # Process all statements in the module
        for statement in module.body:

            # Skip if statement cannot have a docstring
            # if not self.__can_have_docstring(statement):
            if not isinstance(
                statement,
                (
                    ast.ClassDef,
                    ast.FunctionDef,
                    ast.AsyncFunctionDef,
                    ast.Module,
                ),
            ):
                updated_body.append(statement)
                continue

            # Get docstring and skip if not present
            docstring = ast.get_docstring(statement)
            if docstring is None:
                updated_body.append(statement)
                continue

            # Get size of docstring indentation
            if isinstance(statement, ast.Module):
                indentation_level = 0
            else:
                indentation_level = statement.col_offset
            docstring_indentation = (indentation_level + 1) * self.indentation

            # Adjust indentation
            indented_lines: list[str] = [
                docstring_indentation + line for line in docstring.split("\n")
            ]
            indented_lines[0] = indented_lines[0].lstrip()
            docstring = "\n".join(indented_lines)

            # Update docstring
            statement.body[0] = ast.Expr(ast.Constant(docstring))
            updated_body.append(statement)

        # Update body of module
        module.body = updated_body
        return module

    def __create_stubs_directory_structure(self) -> None:

        for item in self.python_source_dir.rglob("*"):

            # Skip if not a directory or if it is a cache directory
            if not item.is_dir() or item.name == "__pycache__":
                continue

            # Make path relative to source directory
            item = item.relative_to(self.python_source_dir)

            # Create directory if the module should not be ignored
            if item.parts[0] not in self.ignored_modules:
                (self.stubs_dir / item).mkdir(exist_ok=True, parents=True)

        return None

    def __generate_default_kernel_stubs(
        self, tmp: Path, env: dict[str, str]
    ) -> None:

        print("Generating stubs for tudatpy.kernel...")

        # Generate stubs for tudatpy.kernel
        outcome = subprocess.run(
            [
                "pybind11-stubgen",
                "tudatpy.kernel",
                "-o",
                str(tmp),
                "--numpy-array-wrap-with-annotated",
            ],
            env=env,
        )
        if outcome.returncode:
            raise RuntimeError("Failed to generate stub for tudatpy.kernel")

        # Relocate stubs in the build directory
        tmp_stubs_dir: Path = tmp / "tudatpy/kernel"
        for stub in tmp_stubs_dir.rglob("*.pyi"):

            # Get path relative to output directory of pybind11-stubgen
            relative_path = stub.relative_to(tmp_stubs_dir)

            # Handle special case for __init__.pyi
            if stub.name == "__init__.pyi":

                shutil.copy(
                    stub,
                    self.stubs_dir / relative_path.parent / "extension.pyi",
                )

            # If the stub is not __init__.pyi, copy to the final directory
            # with name extension.pyi
            else:
                shutil.copy(
                    stub,
                    self.stubs_dir
                    / relative_path.with_suffix("")
                    / "extension.pyi",
                )

        return None

    def __generate_default_python_stubs(
        self, tmp: Path, mock_install: Path
    ) -> None:

        print("Generating stubs for Python source code...")

        # Create directory for python stubs in tmp
        python_stubs = tmp / "python_stubs"
        python_stubs.mkdir(exist_ok=False, parents=False)

        # Generate stubs for Python source code
        for item in (mock_install / "tudatpy").rglob("*.py"):

            # Skip if __init__.py or if it is in __pycache__
            if item.name == "__init__.py" or "__pycache__" in str(item):
                continue

            # Skip if it belongs to an ignored module
            if (
                item.relative_to(mock_install / "tudatpy").parts[0]
                in self.ignored_modules
            ):
                continue

            # Generate stub with stubgen
            outcome = subprocess.run(
                [
                    "stubgen",
                    item,
                    "-o",
                    str(python_stubs),
                    "--include-docstrings",
                    "--parse-only",
                    "--quiet",
                ]
            )
            if outcome.returncode:
                raise RuntimeError(f"Failed to generate stub for {item}")

        # Move stubs to build directory
        for stub in (python_stubs / "tudatpy").rglob("*.pyi"):
            shutil.copy(
                stub,
                self.stubs_dir / stub.relative_to(python_stubs / "tudatpy"),
            )

        return None

    def __fix_autogenerated_stubs(self, tmp: Path) -> None:

        for stub in self.stubs_dir.rglob("*.pyi"):

            module = self.__parse_script(stub)
            module = self.__fix_external_imports(module)
            module = self.__fix_tudatpy_imports(module, stub, tmp)
            module = self.__remove_autogenerated_methods(module)
            module = self.__adjust_docstring_indentation(module)
            content = self.__unparse_script(module)
            stub.write_text(content)

        return None

    def __retrieve_items_in_all(self, statement: ast.Assign) -> list[str]:
        """Retrieve items in __all__ = [item1, item2, ...] statement

        :param statement: __all__ statement
        :return: List of items in __all__
        """

        # Fix for special __all__ statements
        if not isinstance(statement.value, ast.List):
            if ast.unparse(statement) == "__all__ = list()":
                statement.value = ast.List(elts=[], ctx=ast.Load())
            else:
                raise NotImplementedError(
                    f"Unexpected __all__ statement {ast.unparse(statement)}."
                )
        assert isinstance(statement.value, ast.List)  # Sanity

        # Update __all__ in the stub and generate expanded import statement
        all_contents: list[str] = []
        for _name in statement.value.elts:

            # All items in __all__ should be strings
            if not isinstance(_name, ast.Constant):
                raise NotImplementedError(
                    f"Failed to expand {ast.unparse(statement)}: "
                    f"Unexpected item in __all__."
                )

            # Update __all__ list
            all_contents.append(_name.value)

        return all_contents

    def __find_all_statement(self, script: Path) -> ast.Assign:
        """Find __all__ statement in a script

        :param script: Path to the script
        :return: __all__ statement or None if not found
        """

        module = self.__parse_script(script)
        module_all: ast.Assign | None = None
        for statement in module.body:
            if isinstance(statement, ast.Assign):
                if "__all__" in ast.unparse(statement):
                    module_all = statement
                    break
        if module_all is None:
            raise ValueError(
                f"Script {script} does not contain an __all__ statement."
            )

        return module_all

    def __expand_kernel_star_import(
        self, statement: ast.ImportFrom, all_list: list[str]
    ) -> tuple[ast.ImportFrom | None, list[str]]:
        """Expand star import from kernel

        :param statement: Original star import statement
        :param all_list: Current list of items in __all__
        :return updated_statement: Expanded import statement or None if the kernel submodule is empty
        :return all_list: Updated list of items in __all__
        """

        # Ensure that the extension.pyi file exists for the module
        assert statement.module is not None  # Sanity
        extension_path = (
            self.stubs_dir
            / statement.module.replace("tudatpy.kernel.", "").replace(".", "/")
            / "extension.pyi"
        )
        if not extension_path.exists():
            raise FileNotFoundError(
                f"Failed to expand {ast.unparse(statement)}: "
                f"Stub {extension_path} does not exist."
            )

        # Find __all__ in extension.pyi
        extension_all = self.__find_all_statement(extension_path)

        # Create list of imported items and update __all__ list
        imported_items: list[ast.alias] = []
        for item in self.__retrieve_items_in_all(extension_all):
            all_list.append(item)
            imported_items.append(ast.alias(item))

        # If nothing is imported, skip the import statement
        if len(imported_items) == 0:
            return None, all_list

        # Create import statement
        import_all = ast.ImportFrom(
            module="extension",
            names=imported_items,
            level=1,
        )
        return import_all, all_list

    def __generate_single_init_stub(self, module_path: Path) -> None:
        """Generate stub for an __init__.py file

        The __init__.py files in tudatpy are subject to a series of rules:
        - If a module contains an extension, it must include a star import
        from `tudatpy.kernel.module_name`
        - Non-star import from `tudatpy.kernel` are not allowed
        - Relative kernel imports are not allowed
        - Imports from python scripts should be relative: `from .script import
        item, item...`
        - Submodules should only be imported if they are pure-python, otherwise
        the import statement is already included in the star import from
        `tudatpy.kernel`
        - The only allowed assign statements are __all__ and __version__. Other
        assign statements, and any other kind of statement, will be ignored
        during stub generation.

        This function generates the stub for the __init__.py file, under the
        assumption that these rules are followed. Not doing it might result in
        unexpected behavior during stub generation.

        :param module_path: Path to the module
        """

        # Initialize fresh stub file
        stub_path = module_path / "__init__.pyi"
        if stub_path.exists():
            stub_path.unlink()
        stub_path.touch()
        stub = self.__parse_script(stub_path)

        # Parse __init__.py of module
        init_path = (
            self.python_source_dir
            / module_path.relative_to(self.stubs_dir)
            / "__init__.py"
        )
        init = self.__parse_script(init_path)

        stub_body = []
        stub_all: list[str] = []
        for statement in init.body:

            # Regular import statements
            if isinstance(statement, ast.Import):

                # Multiple items can be imported in a single statement
                for alias in statement.names:

                    # Star imports must be of ImportFrom type. Regular imports
                    # from kernel are not allowed
                    if "kernel" in alias.name:
                        raise ValueError(
                            f"Failed to generate {stub_path}: "
                            f"Only star imports from kernel are supported. "
                            f"Requested: {ast.unparse(statement)}"
                        )

                    # External import
                    # TODO: Regular submodule imports should not be accepted
                    stub_body.append(statement)
                    continue

            # ImportFrom statements
            if isinstance(statement, ast.ImportFrom):

                # Submodule import
                if statement.module is None:

                    # Check that statement follows rules
                    for alias in statement.names:

                        # Item should be a submodule
                        if not (module_path / alias.name).is_dir():
                            raise ValueError(
                                f"Failed to generate {stub_path}: "
                                f"Submodule {alias.name} not found in "
                                f"{module_path}"
                            )

                        # Submodule should not have an alias
                        if alias.asname is not None:
                            raise ValueError(
                                f"Failed to generate {stub_path}: "
                                f"Attempted to import submodule {alias.name} "
                                f"with alias {alias.asname}. "
                            )

                        # Add submodule to __all__
                        stub_all.append(alias.name)

                    # Add import statement to the stub
                    stub_body.append(statement)
                    continue

                # Relative import
                if statement.level > 0:

                    # Relative kernel imports are not allowed
                    if "kernel" in statement.module:
                        raise ValueError(
                            f"Failed to generate {stub_path}: "
                            f"Relative kernel imports are not allowed. "
                            f"Requested: {ast.unparse(statement)}"
                        )

                    # Star imports from Python scripts are not allowed
                    if (
                        len(statement.names) == 1
                        and statement.names[0].name == "*"
                    ):
                        raise ValueError(
                            f"Failed to generate {stub_path}: "
                            f"Star imports from Python scripts are not allowed."
                            f"Requested: {ast.unparse(statement)}"
                        )

                    # Add all imported items, or their aliases, to __all__
                    for alias in statement.names:
                        if alias.asname is not None:
                            stub_all.append(alias.asname)
                        else:
                            stub_all.append(alias.name)

                    # Add import statement to the stub
                    stub_body.append(statement)
                    continue

                # Absolute import from kernel
                if "tudatpy.kernel" in statement.module:

                    # Non-star imports from kernel are not allowed
                    if not (
                        len(statement.names) == 1
                        and statement.names[0].name == "*"
                    ):
                        raise ValueError(
                            f"Failed to generate {stub_path}: "
                            f"Only star imports from kernel are supported. "
                            f"Requested: {ast.unparse(statement)}"
                        )

                    # Process star import
                    statement, stub_all = self.__expand_kernel_star_import(
                        statement, stub_all
                    )

                    # If the import statement is not empty, update stub body
                    if statement is not None:
                        stub_body.append(statement)
                    continue

                # External import statement
                stub_body.append(statement)

            # Assign statements
            if isinstance(statement, ast.Assign):

                # __all__ statement
                if "__all__ =" in ast.unparse(statement):

                    # Get items in __all__ statement
                    all_items = self.__retrieve_items_in_all(statement)

                    # Update __all__ list
                    stub_all.extend(all_items)
                    continue

                # __version__ statement
                if "__version__ =" in ast.unparse(statement):
                    stub_body.append(statement)
                    continue

                # Any other assign statement is unexpected
                raise NotImplementedError(
                    f"Failed to generate {stub_path}: "
                    f"Unexpected assign statement: "
                    f"{ast.unparse(statement)}"
                )

            # Other statements
            stub_body.append(statement)

        # Add __all__ to the stub
        if len(stub_all) > 0:
            all_stmt = ast.parse(
                "__all__ = ["
                + ", ".join([f"'{_name}'" for _name in stub_all])
                + "]"
            ).body[0]
            stub_body.append(all_stmt)

        # Write stub to file
        stub.body = stub_body
        content = self.__unparse_script(stub)
        stub_path.write_text(content)

        return None

    def __generate_base_init_stub(self) -> None:

        # Get current list of submodules
        submodules: list[str] = []
        for dir in self.stubs_dir.iterdir():

            # Skip if not a directory or if it is a cache directory
            if not dir.is_dir() or dir.name == "__pycache__":
                continue

            # Skip if it is an ignored module
            if dir.name in self.ignored_modules:
                continue

            # Add submodule to list
            submodules.append(dir.name)

        # Initialize stub from contents of actual __init__.py
        self.__generate_single_init_stub(self.stubs_dir)

        # Update with submodules
        init = self.__parse_script(self.stubs_dir / "__init__.pyi")
        init_body = init.body

        # Generate import statement for __init__.pyi
        submodule_import = ast.ImportFrom(
            module="",
            names=[ast.alias(name) for name in submodules],
            level=1,
        )
        init_body.append(submodule_import)

        # Generate __all__ statement
        all_stmt = ast.parse(
            "__all__ = ["
            + ", ".join([f"'{_name}'" for _name in submodules])
            + "]"
        ).body[0]
        init_body.append(all_stmt)

        # Update stub and remove extension.pyi
        init.body = init_body
        content = self.__unparse_script(init)
        (self.stubs_dir / "__init__.pyi").write_text(content)
        (self.stubs_dir / "extension.pyi").unlink()

        return None

    def __generate_init_stubs(self) -> None:

        # Find all the directories in the stubs directory
        for item in self.stubs_dir.rglob("*"):

            # Skip if not a directory or if it is a cache directory
            if not item.is_dir() or item.name == "__pycache__":
                continue

            # Create __init__.pyi stub for the module
            self.__generate_single_init_stub(item)

        # Generate __init__.pyi for the base module
        self.__generate_base_init_stub()

        return None

    def generate_stubs(self) -> None:

        # Create directory for stubs in build
        if self.stubs_dir.exists():
            shutil.rmtree(self.stubs_dir)
        self.stubs_dir.mkdir(exist_ok=False, parents=False)

        # Create directory directory structure for stubs
        self.__create_stubs_directory_structure()

        # Create temporary directory for stub generation
        with tempfile.TemporaryDirectory() as tmp_str:

            # Create path object for the tmp directory
            tmp = Path(tmp_str)

            # Generate mock environment with tudatpy installed
            env, mock_install = self.__create_mock_environment(tmp)

            # Generate default stubs for tudatpy.kernel
            self.__generate_default_kernel_stubs(tmp, env)

            # Generate Python stubs
            self.__generate_default_python_stubs(tmp, mock_install)

            # Fix autogenerated stubs
            self.__fix_autogenerated_stubs(tmp)

        # Missing: Fix __init__.pyi stubs to expand star imports
        self.__generate_init_stubs()

        return None


class Builder:

    def __init__(self, args: argparse.Namespace) -> None:

        # Command line arguments to control the build
        self.args = args

        # Resolve build directory
        self.build_dir = Path(self.args.build_dir).resolve()

        # Resolve conda prefix
        self.conda_prefix = Path(os.environ["CONDA_PREFIX"])
        if not self.conda_prefix.exists():
            raise FileNotFoundError(
                f"Conda prefix {self.conda_prefix} does not exist."
            )

        # Configuration flags
        # self.skip_tudat = "OFF" if self.args.build_tudat else "ON"
        # self.skip_tudatpy = "OFF" if self.args.build_tudatpy else "ON"
        self.build_tests = "ON" if self.args.build_tests else "OFF"

        return None

    def build_libraries(self) -> None:

        # If clean build is requested, delete build directory
        if self.build_dir.exists() and self.args.clean_build:

            # TODO: Logger
            print(f"Removing pre-existing build directory: {self.build_dir}")
            shutil.rmtree(self.build_dir)

        # If output to file is requested, set up output redirection
        if self.args.output_to_file:
            _output_dest = self.build_dir / "build_output.txt"
        else:
            _output_dest = None

        # If build directory still exists, skip setup
        if not self.build_dir.exists() or self.args.force_setup:

            # Set up build directory
            self.build_dir.mkdir(parents=True, exist_ok=True)
            with chdir(self.build_dir):

                if _output_dest is None:
                    outcome = subprocess.run(
                        [
                            "cmake",
                            # f"-DSKIP_TUDAT={self.skip_tudat}",
                            # f"-DSKIP_TUDATPY={self.skip_tudatpy}",
                            f"-DCMAKE_PREFIX_PATH={self.conda_prefix}",
                            f"-DCMAKE_INSTALL_PREFIX={self.conda_prefix}",
                            f"-DCMAKE_CXX_STANDARD={self.args.cxx_standard}",
                            "-DBoost_NO_BOOST_CMAKE=ON",
                            f"-DCMAKE_BUILD_TYPE={self.args.build_type}",
                            f"-DTUDAT_BUILD_TESTS={self.build_tests}",
                            "-B",
                            f"{self.build_dir}",
                            "-S",
                            "..",
                        ]
                    )
                else:
                    with _output_dest.open("w") as output_dest:
                        outcome = subprocess.run(
                            [
                                "cmake",
                                # f"-DSKIP_TUDAT={self.skip_tudat}",
                                # f"-DSKIP_TUDATPY={self.skip_tudatpy}",
                                f"-DCMAKE_PREFIX_PATH={self.conda_prefix}",
                                f"-DCMAKE_INSTALL_PREFIX={self.conda_prefix}",
                                f"-DCMAKE_CXX_STANDARD={self.args.cxx_standard}",
                                "-DBoost_NO_BOOST_CMAKE=ON",
                                f"-DCMAKE_BUILD_TYPE={self.args.build_type}",
                                f"-DTUDAT_BUILD_TESTS={self.build_tests}",
                                "-B",
                                f"{self.build_dir}",
                                "-S",
                                "..",
                            ],
                            stdout=output_dest,
                            stderr=output_dest,
                        )
            if outcome.returncode:
                shutil.rmtree(self.build_dir)
                raise RuntimeError("CMake setup failed")

        # Run build command
        with chdir(self.build_dir):

            build_command = ["cmake", "--build", ".", f"-j{self.args.j}"]
            if self.args.verbose:
                build_command.append("--verbose")
            outcome = subprocess.run(build_command)
            if outcome.returncode:
                exit(outcome.returncode)

<<<<<<< HEAD
        # Generate stubs for tudatpy
        if not self.args.skip_stubs:
            StubGenerator(self.build_dir).generate_stubs()
=======
        if self.args.build_api_docs:

            print("Building API documentation...")

            api_docs_build_dir = Path(self.build_dir) / "api-docs"
            api_docs_build_dir.mkdir(parents=True, exist_ok=True)

            # -E is added to force a clean API docs build, as changes in the compiled kernel are not detected otherwise
            api_docs_build_command = ["sphinx-build", "-b", "html", "tudatpy/docs/source", str(api_docs_build_dir), "-E"]

            if self.args.verbose:
                api_docs_build_command.append("--verbose")

            outcome = subprocess.run(api_docs_build_command)

            if outcome.returncode:
                exit(outcome.returncode)
>>>>>>> 8fb1652b

        return None


if __name__ == "__main__":

    args = BuildParser().parse_args()
    builder = Builder(args)
    if args.skip_build:
        StubGenerator(builder.build_dir).generate_stubs()
    else:
        builder.build_libraries()<|MERGE_RESOLUTION|>--- conflicted
+++ resolved
@@ -37,7 +37,12 @@
             help="Skip the execution of the CMake setup command. [Default: True]",
         )
         basic_group.add_argument(
-<<<<<<< HEAD
+            "--docs",
+            dest="build_api_docs",
+            action="store_true",
+            help="Build API documentation. Output will be stored in <build-dir>/api-docs. [Default: False]",
+        )
+        basic_group.add_argument(
             "--skip-stubs",
             dest="skip_stubs",
             action="store_true",
@@ -48,12 +53,6 @@
             dest="skip_build",
             action="store_true",
             help="Do not build the libraries [Default: False]",
-=======
-            "--docs",
-            dest="build_api_docs",
-            action="store_true",
-            help="Build API documentation. Output will be stored in <build-dir>/api-docs. [Default: False]",
->>>>>>> 8fb1652b
         )
 
         # Control CMake behavior
@@ -1069,29 +1068,34 @@
             if outcome.returncode:
                 exit(outcome.returncode)
 
-<<<<<<< HEAD
+        if self.args.build_api_docs:
+
+            print("Building API documentation...")
+
+            api_docs_build_dir = Path(self.build_dir) / "api-docs"
+            api_docs_build_dir.mkdir(parents=True, exist_ok=True)
+
+            # -E is added to force a clean API docs build, as changes in the compiled kernel are not detected otherwise
+            api_docs_build_command = [
+                "sphinx-build",
+                "-b",
+                "html",
+                "tudatpy/docs/source",
+                str(api_docs_build_dir),
+                "-E",
+            ]
+
+            if self.args.verbose:
+                api_docs_build_command.append("--verbose")
+
+            outcome = subprocess.run(api_docs_build_command)
+
+            if outcome.returncode:
+                exit(outcome.returncode)
+
         # Generate stubs for tudatpy
         if not self.args.skip_stubs:
             StubGenerator(self.build_dir).generate_stubs()
-=======
-        if self.args.build_api_docs:
-
-            print("Building API documentation...")
-
-            api_docs_build_dir = Path(self.build_dir) / "api-docs"
-            api_docs_build_dir.mkdir(parents=True, exist_ok=True)
-
-            # -E is added to force a clean API docs build, as changes in the compiled kernel are not detected otherwise
-            api_docs_build_command = ["sphinx-build", "-b", "html", "tudatpy/docs/source", str(api_docs_build_dir), "-E"]
-
-            if self.args.verbose:
-                api_docs_build_command.append("--verbose")
-
-            outcome = subprocess.run(api_docs_build_command)
-
-            if outcome.returncode:
-                exit(outcome.returncode)
->>>>>>> 8fb1652b
 
         return None
 
