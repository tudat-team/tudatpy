--- conflicted
+++ resolved
@@ -35,8 +35,6 @@
             dest="force_setup",
             action="store_false",
             help="Skip the execution of the CMake setup command. [Default: True]",
-<<<<<<< HEAD
-=======
         )
         basic_group.add_argument(
             "--skip-stubs",
@@ -49,7 +47,6 @@
             dest="skip_build",
             action="store_true",
             help="Do not build the libraries [Default: False]",
->>>>>>> b5de874b
         )
 
         # Control CMake behavior
