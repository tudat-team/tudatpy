--- conflicted
+++ resolved
@@ -126,10 +126,10 @@
                         ( observationModelIterator->second );
                 currentLightTimeCorrections.push_back(
                             oneWayDifferencedRangeObservationModel->getArcStartLightTimeCalculator( )->
-                                                       getLightTimeCorrection( ) );
+                            getLightTimeCorrection( ) );
                 currentLightTimeCorrections.push_back(
                             oneWayDifferencedRangeObservationModel->getArcEndLightTimeCalculator( )->
-                                                       getLightTimeCorrection( ) );
+                            getLightTimeCorrection( ) );
 
                 break;
             }
@@ -139,7 +139,7 @@
                         std::dynamic_pointer_cast< observation_models::NWayRangeObservationModel< ObservationScalarType, TimeType > >
                         ( observationModelIterator->second );
                 std::vector< std::shared_ptr< observation_models::LightTimeCalculator< ObservationScalarType, TimeType > > > lightTimeCalculatorList =
-                         nWayRangeObservationModel->getLightTimeCalculators( );
+                        nWayRangeObservationModel->getLightTimeCalculators( );
                 for( unsigned int i = 0; i < lightTimeCalculatorList.size( ); i++ )
                 {
                     currentLightTimeCorrections.push_back( lightTimeCalculatorList.at( i )->getLightTimeCorrection( ) );
@@ -150,11 +150,11 @@
             {
                 break;
             }
-<<<<<<< HEAD
             case observation_models::euler_angle_313_observable:
-=======
+            {
+                break;
+            }
             case observation_models::velocity_observable:
->>>>>>> a368eddd
             {
                 break;
             }
@@ -416,13 +416,13 @@
             observationPartialList = createPositionObservablePartials< ObservationScalarType >(
                         utilities::createVectorFromMapKeys( observationModelList ), bodyMap, parametersToEstimate );
             break;
-<<<<<<< HEAD
         case observation_models::euler_angle_313_observable:
             observationPartialList = createEulerAngleObservablePartials< ObservationScalarType >(
-=======
+                        utilities::createVectorFromMapKeys( observationModelList ), bodyMap, parametersToEstimate );
+            break;
+
         case observation_models::velocity_observable:
             observationPartialList = createVelocityObservablePartials< ObservationScalarType >(
->>>>>>> a368eddd
                         utilities::createVectorFromMapKeys( observationModelList ), bodyMap, parametersToEstimate );
             break;
         default:
