--- conflicted
+++ resolved
@@ -24,14 +24,11 @@
 #include "Tudat/Astrodynamics/OrbitDetermination/EstimatableParameters/tidalLoveNumber.h"
 #include "Tudat/Astrodynamics/OrbitDetermination/EstimatableParameters/directTidalTimeLag.h"
 #include "Tudat/Astrodynamics/OrbitDetermination/EstimatableParameters/meanMomentOfInertiaParameter.h"
-<<<<<<< HEAD
 #include "Tudat/Astrodynamics/OrbitDetermination/EstimatableParameters/periodicSpinVariation.h"
 #include "Tudat/Astrodynamics/OrbitDetermination/EstimatableParameters/polarMotionAmplitude.h"
 #include "Tudat/Astrodynamics/OrbitDetermination/EstimatableParameters/coreFactor.h"
 #include "Tudat/Astrodynamics/OrbitDetermination/EstimatableParameters/freeCoreNutationRate.h"
-=======
 #include "Tudat/Astrodynamics/OrbitDetermination/EstimatableParameters/desaturationDeltaV.h"
->>>>>>> 3d038cb1
 #include "Tudat/Astrodynamics/Relativity/metric.h"
 #include "Tudat/SimulationSetup/EstimationSetup/createEstimatableParameters.h"
 
@@ -850,7 +847,6 @@
             }
             break;
         }
-<<<<<<< HEAD
         case periodic_spin_variation:
         {
             if( std::dynamic_pointer_cast< PlanetaryRotationModel >( currentBody->getRotationalEphemeris( ) ) == nullptr )
@@ -880,8 +876,9 @@
             {
                 vectorParameterToEstimate = std::make_shared< PolarMotionAmplitude >
                         ( std::dynamic_pointer_cast< PlanetaryRotationModel > ( currentBody->getRotationalEphemeris( ) ), currentBodyName);
-
-=======
+            }
+            break;
+        }
         case desaturation_delta_v_values:
         {
             // Check input consistency.
@@ -919,7 +916,6 @@
                                 std::dynamic_pointer_cast< propulsion::MomentumWheelDesaturationThrustAcceleration >(
                                     desaturationAccelerationModels.at( 0 ) ), acceleratedBody );
                 }
->>>>>>> 3d038cb1
             }
             break;
         }
