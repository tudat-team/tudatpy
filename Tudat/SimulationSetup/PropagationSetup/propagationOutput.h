/*    Copyright (c) 2010-2016, Delft University of Technology
 *    All rigths reserved
 *
 *    This file is part of the Tudat. Redistribution and use in source and
 *    binary forms, with or without modification, are permitted exclusively
 *    under the terms of the Modified BSD license. You should have received
 *    a copy of the license with this file. If not, please or visit:
 *    http://tudat.tudelft.nl/LICENSE.
 */

#ifndef TUDAT_PROPAGATIONOUTPUT_H
#define TUDAT_PROPAGATIONOUTPUT_H

#include <boost/function.hpp>

#include "Tudat/Astrodynamics/Aerodynamics/aerodynamics.h"
#include "Tudat/Astrodynamics/Ephemerides/frameManager.h"
#include "Tudat/Astrodynamics/Propagators/dynamicsStateDerivativeModel.h"
#include "Tudat/SimulationSetup/EnvironmentSetup/body.h"
#include "Tudat/SimulationSetup/PropagationSetup/propagationOutputSettings.h"

namespace tudat
{

namespace propagators
{

//! Function to evaluate a function with two input variables (by reference) from function pointers
/*!
 *  Function to evaluate a function with two input variables (by reference) from function pointers that return these
 *  two input variables.
 *  \param functionToEvaluate Function that is to be evaluated with input from function pointers.
 *  \param firstInput Function returning first input to functionToEvaluate.
 *  \param secondInput Function returning second input to functionToEvaluate.
 *  \return Output from functionToEvaluate, using functions firstInput and secondInput as input.
 */
template< typename OutputType, typename InputType >
OutputType evaluateBivariateReferenceFunction(
        const boost::function< OutputType( const InputType&, const InputType& ) > functionToEvaluate,
        const boost::function< InputType( ) > firstInput,
        const boost::function< InputType( ) > secondInput )
{
    return functionToEvaluate( firstInput( ), secondInput( ) );
}

template< typename OutputType, typename InputType >
OutputType evaluateReferenceFunction(
        const boost::function< OutputType( const InputType& ) > functionToEvaluate,
        const boost::function< InputType( ) > firstInput )
{
    return functionToEvaluate( firstInput( ) );
}

//! Function to evaluate a function with two input variables from function pointers
/*!
 *  Function to evaluate a function with two input variables from function pointers that return these
 *  two input variables.
 *  \param functionToEvaluate Function that is to be evaluated with input from function pointers.
 *  \param firstInput Function returning first input to functionToEvaluate.
 *  \param secondInput Function returning second input to functionToEvaluate.
 *  \return Output from functionToEvaluate, using functions firstInput and secondInput as input.
 */
template< typename OutputType, typename InputType >
OutputType evaluateBivariateFunction(
        const boost::function< OutputType( const InputType, const InputType ) > functionToEvaluate,
        const boost::function< InputType( ) > firstInput,
        const boost::function< InputType( ) > secondInput )
{
    return functionToEvaluate( firstInput( ), secondInput( ) );
}


//! Funtion to get the size of a dependent variable
/*!
 * Funtion to get the size (i.e. number of values in variable: one for altitude, three for position, etc.)
 * of a dependent variable
 * \param dependentVariableSettings Dependent variable type for which size is to be determined.
 * \return Size of requested dependent variable.
 */
int getDependentVariableSize(
        const PropagationDependentVariables dependentVariableSettings );

//! Get the vector representation of a rotation matrix.
/*!
 *  Get the vector representation of a rotation matrix.
 *  \param currentRotationMatrix Rotation matrix that is to be put into vector rerpesentation
 *  \return Column vector consisting of transpose of concatenated rows of currentRotationMatrix input.
 */
Eigen::VectorXd getVectorRepresentationForRotationMatrix(
        const Eigen::Matrix3d& currentRotationMatrix );

//! Get the vector representation of a rotation matrix.
/*!
 *  Get the vector representation of a rotation matrix.
 *  \param rotationFunction Function returning the rotation matrix that is to be put into vector rerpesentation
 *  \return Column vector consisting of transpose of concatenated rows of rotationFunction input.
 */
Eigen::VectorXd getVectorRepresentationForRotationMatrixFunction(
        const boost::function< Eigen::Matrix3d( ) > rotationFunction );

//! Get the vector representation of a quaternion.
/*!
 *  Get the vector representation of a quaternion. Quaternion is converted to a rotation matrix, which is then put into
 *  a vector representation.
 *  \param rotationFunction Function returning the quaternion that is to be put inot vector rerpesentation
 *  \return Column vector consisting of transpose of concatenated rows of matrix representation of rotationFunction input.
 */
Eigen::VectorXd getVectorRepresentationForRotationQuaternion(
        const boost::function< Eigen::Quaterniond( ) > rotationFunction );


//! Get the 3x3 matrix representation from a vector with 9 entries
/*!
 *  Get the matrix representation from a vector with 9 entries. The vector is the transpose of the concatenated rows of
 *  the associated matrix.
 *  \param vectorRepresentation Vector representation of 3x3 matrix (transpose of the concatenated rows of
 *  the associated matrix)
 *  \return Matrix from 3x3 vector representation.
 */
Eigen::Matrix3d getMatrixFromVectorRotationRepresentation(
        const Eigen::VectorXd vectorRepresentation );

//! Get the quaternion formulation of an orthonormal matrix, from input of a vector with 9 entries corresponding to matrix
//! entries.
/*!
 *  et the quaternion formulation of an orthonormal matrix, from input of a vector with 9 entries corresponding to matrix
 *  entries. The input vector is the transpose of the concatenated rows of the associated (orthonormal) matrix.
 *  \param vectorRepresentation Vector representation of 3x3 matrix (transpose of the concatenated rows of
 *  the associated matrix)
 *  \return Quaternion representation of orthonormal matrix obtained from 3x3 vector representation.
 */
Eigen::Quaterniond getQuaternionFromVectorRotationRepresentation(
        const Eigen::VectorXd vectorRepresentation );

//! Function to compute the Fay-Riddell equilibrium heat flux from body properties
/*!
 * Function to compute the Fay-Riddell equilibrium heat flux from body properties
 * \param flightConditions Object describing the current atmospheric flight conditions of the vehicle
 * \param vehicleSystems Object describing the physical properties of the vehicle
 * \return Equilibrium heat flux according to Fay-Riddell model
 */
double computeEquilibriumFayRiddellHeatFluxFromProperties(
        const boost::shared_ptr< aerodynamics::FlightConditions > flightConditions,
        const boost::shared_ptr< system_models::VehicleSystems > vehicleSystems );


//! Function to create a function returning a requested dependent variable value (of type double).
/*!
 *  Function to create a function returning a requested dependent variable value (of type double), retrieved from
 *  environment and/or state derivative models.
 *  \param dependentVariableSettings Settings for dependent variable that is to be returned by function created here.
 *  \param bodyMap List of bodies to use in simulations (containing full environment).
 *  \param stateDerivativeModels List of state derivative models used in simulations (sorted by dynamics type as key)
 *  \return Function returning requested dependent variable. NOTE: The environment and state derivative models need to
 *  be updated to current state and independent variable before computation is performed.
 */
template< typename TimeType = double, typename StateScalarType = double >
boost::function< double( ) > getDoubleDependentVariableFunction(
        const boost::shared_ptr< SingleDependentVariableSaveSettings > dependentVariableSettings,
        const simulation_setup::NamedBodyMap& bodyMap,
        const std::unordered_map< IntegratedStateType,
        std::vector< boost::shared_ptr< SingleStateTypeDerivative< StateScalarType, TimeType > > > > stateDerivativeModels =
        std::unordered_map< IntegratedStateType,
        std::vector< boost::shared_ptr< SingleStateTypeDerivative< StateScalarType, TimeType > > > >( ) )
{
    boost::function< double( ) > variableFunction;

    // Retrieve base information on dependent variable
    PropagationDependentVariables dependentVariable = dependentVariableSettings->variableType_;
    const std::string& bodyWithProperty = dependentVariableSettings->associatedBody_;
    const std::string& secondaryBody = dependentVariableSettings->secondaryBody_;

    // Check dependent variable type and create function accordingly.
    switch( dependentVariable )
    {
    case mach_number_dependent_variable:
    {
        if( bodyMap.at( bodyWithProperty )->getFlightConditions( ) == NULL )
        {
            std::string errorMessage = "Error, no flight conditions available when requesting Mach number output of " +
                    bodyWithProperty + "w.r.t." + secondaryBody;
            throw std::runtime_error( errorMessage );
        }

        boost::function< double( const double, const double ) > functionToEvaluate =
                boost::bind( &aerodynamics::computeMachNumber, _1, _2 );

        // Retrieve functions for airspeed and speed of sound.
        boost::function< double( ) > firstInput =
                boost::bind( &aerodynamics::FlightConditions::getCurrentAirspeed,
                             bodyMap.at( bodyWithProperty )->getFlightConditions( ) );
        boost::function< double( ) > secondInput =
                boost::bind( &aerodynamics::FlightConditions::getCurrentSpeedOfSound,
                             bodyMap.at( bodyWithProperty )->getFlightConditions( ) );


        variableFunction = boost::bind( &evaluateBivariateFunction< double, double >,
                                        functionToEvaluate, firstInput, secondInput );
        break;
    }
    case altitude_dependent_variable:
        if( bodyMap.at( bodyWithProperty )->getFlightConditions( ) == NULL )
        {
            std::string errorMessage = "Error, no flight conditions available when requesting altitude output of " +
                    bodyWithProperty + "w.r.t." + secondaryBody;
            throw std::runtime_error( errorMessage );
        }
        variableFunction = boost::bind( &aerodynamics::FlightConditions::getCurrentAltitude,
                                        bodyMap.at( bodyWithProperty )->getFlightConditions( ) );
        break;
    case airspeed_dependent_variable:
        if( bodyMap.at( bodyWithProperty )->getFlightConditions( ) == NULL )
        {
            std::string errorMessage = "Error, no flight conditions available when requesting airspeed output of " +
                    bodyWithProperty + "w.r.t." + secondaryBody;
            throw std::runtime_error( errorMessage );
        }
        variableFunction = boost::bind( &aerodynamics::FlightConditions::getCurrentAirspeed,
                                        bodyMap.at( bodyWithProperty )->getFlightConditions( ) );
        break;
    case local_density_dependent_variable:
        if( bodyMap.at( bodyWithProperty )->getFlightConditions( ) == NULL )
        {
            std::string errorMessage = "Error, no flight conditions available when requesting density output of " +
                    bodyWithProperty + "w.r.t." + secondaryBody;
            throw std::runtime_error( errorMessage );
        }
        variableFunction = boost::bind( &aerodynamics::FlightConditions::getCurrentDensity,
                                        bodyMap.at( bodyWithProperty )->getFlightConditions( ) );
        break;
    case radiation_pressure_dependent_variable:
        if( bodyMap.at( bodyWithProperty )->getRadiationPressureInterfaces( ).count( secondaryBody ) == 0 )
        {
            std::string errorMessage = "Error, no radiation pressure interfaces when requesting radiation pressure output of " +
                    bodyWithProperty + "w.r.t." + secondaryBody;
            throw std::runtime_error( errorMessage );
        }
        variableFunction = boost::bind( &electro_magnetism::RadiationPressureInterface::getCurrentRadiationPressure,
                                        bodyMap.at( bodyWithProperty )->getRadiationPressureInterfaces( ).at( secondaryBody ) );
        break;
    case relative_distance_dependent_variable:
    {
        // Retrieve functions for positions of two bodies.
        boost::function< double( const Eigen::Vector3d&, const Eigen::Vector3d& ) > functionToEvaluate =
                boost::bind( &linear_algebra::computeNormOfVectorDifference, _1, _2 );
        boost::function< Eigen::Vector3d( ) > firstInput =
                boost::bind( &simulation_setup::Body::getPosition, bodyMap.at( bodyWithProperty ) );
        boost::function< Eigen::Vector3d( ) > secondInput =
                boost::bind( &simulation_setup::Body::getPosition, bodyMap.at( secondaryBody ) );

        variableFunction = boost::bind(
                    &evaluateBivariateReferenceFunction< double, Eigen::Vector3d >, functionToEvaluate, firstInput, secondInput );
        break;
    }
    case relative_speed_dependent_variable:
    {
        // Retrieve functions for velicoty of two bodies.
        boost::function< double( const Eigen::Vector3d&, const Eigen::Vector3d& ) > functionToEvaluate =
                boost::bind( &linear_algebra::computeNormOfVectorDifference, _1, _2 );
        boost::function< Eigen::Vector3d( ) > firstInput =
                boost::bind( &simulation_setup::Body::getVelocity, bodyMap.at( bodyWithProperty ) );
        boost::function< Eigen::Vector3d( ) > secondInput =
                boost::bind( &simulation_setup::Body::getVelocity, bodyMap.at( secondaryBody ) );

        variableFunction = boost::bind(
                    &evaluateBivariateReferenceFunction< double, Eigen::Vector3d >, functionToEvaluate, firstInput, secondInput );

        break;
    }
    case single_acceleration_norm_dependent_variable:
    {
        // Check input consistency
        boost::shared_ptr< SingleAccelerationDependentVariableSaveSettings > accelerationDependentVariableSettings =
                boost::dynamic_pointer_cast< SingleAccelerationDependentVariableSaveSettings >(
                    dependentVariableSettings );
        if( accelerationDependentVariableSettings == NULL )
        {
            std::string errorMessage = "Error, inconsistent inout when creating dependent variable function of type single_acceleration_norm_dependent_variable";
            throw std::runtime_error( errorMessage );
        }
        else
        {
            // Retrieve list of suitable acceleration models (size should be one to avoid ambiguities)
            std::vector< boost::shared_ptr< basic_astrodynamics::AccelerationModel< Eigen::Vector3d > > >
                    listOfSuitableAccelerationModels = getAccelerationBetweenBodies(
                        accelerationDependentVariableSettings->associatedBody_,
                        accelerationDependentVariableSettings->secondaryBody_,
                        stateDerivativeModels, accelerationDependentVariableSettings->accelerationModeType_ );
            if( listOfSuitableAccelerationModels.size( ) != 1 )
            {
                std::string errorMessage = "Error when getting acceleration between bodies " +
                        accelerationDependentVariableSettings->associatedBody_ + " and " +
                        accelerationDependentVariableSettings->secondaryBody_ + " of type " +
                        boost::lexical_cast< std::string >(
                            accelerationDependentVariableSettings->accelerationModeType_ ) +
                        ", no such acceleration found";
                throw std::runtime_error( errorMessage );
            }
            else
            {
                boost::function< Eigen::Vector3d( ) > vectorFunction =
                        boost::bind( &basic_astrodynamics::AccelerationModel3d::getAcceleration,
                                     listOfSuitableAccelerationModels.at( 0 ) );
                variableFunction = boost::bind( &linear_algebra::getVectorNormFromFunction, vectorFunction );
            }
        }
        break;
    }
    case total_acceleration_norm_dependent_variable:
    {
        // Retrieve model responsible for computing accelerations of requested bodies.
        boost::shared_ptr< NBodyStateDerivative< StateScalarType, TimeType > > nBodyModel =
                getTranslationalStateDerivativeModelForBody( bodyWithProperty, stateDerivativeModels );
        boost::function< Eigen::Vector3d( ) > vectorFunction =
                boost::bind( &NBodyStateDerivative< StateScalarType, TimeType >::getTotalAccelerationForBody,
                             nBodyModel, bodyWithProperty );
        variableFunction = boost::bind( &linear_algebra::getVectorNormFromFunction, vectorFunction );

        break;
    }
    case relative_body_aerodynamic_orientation_angle_variable:
    {
        if( bodyMap.at( bodyWithProperty )->getFlightConditions( ) == NULL )
        {
            std::string errorMessage = "Error when flight conditions for relative_body_aerodynamic_orientation_angle_variable output " +
                    bodyWithProperty + " has no flight conditions";
            throw std::runtime_error( errorMessage );
        }

        // Check input consistency.
        boost::shared_ptr< BodyAerodynamicAngleVariableSaveSettings > bodyAerodynamicAngleVariableSaveSettings =
                boost::dynamic_pointer_cast< BodyAerodynamicAngleVariableSaveSettings >( dependentVariableSettings );
        if( bodyAerodynamicAngleVariableSaveSettings == NULL )
        {
            std::string errorMessage= "Error, inconsistent inout when creating dependent variable function of type relative_body_aerodynamic_orientation_angle_variable";
            throw std::runtime_error( errorMessage );
        }

        variableFunction = boost::bind( &reference_frames::AerodynamicAngleCalculator::getAerodynamicAngle,
                                        bodyMap.at( bodyWithProperty )->getFlightConditions( )->getAerodynamicAngleCalculator( ),
                                        bodyAerodynamicAngleVariableSaveSettings->angle_ );
        break;
    }
    case total_aerodynamic_g_load_variable:
    {
        // Check input consistency
        boost::shared_ptr< SingleAccelerationDependentVariableSaveSettings > aerodynamicAccelerationSettings =
                boost::make_shared< SingleAccelerationDependentVariableSaveSettings >(
                    basic_astrodynamics::aerodynamic, bodyWithProperty, secondaryBody, 0 );
        boost::function< Eigen::VectorXd( ) > aerodynamicAccelerationFunction =
                getVectorDependentVariableFunction( aerodynamicAccelerationSettings, bodyMap, stateDerivativeModels ).first;


        boost::function< double( Eigen::Vector3d )> functionToEvaluate =
                boost::bind( &aerodynamics::computeAerodynamicLoadFromAcceleration, _1 );
        variableFunction = boost::bind(
                    &evaluateReferenceFunction< double, Eigen::Vector3d >,
                    functionToEvaluate, aerodynamicAccelerationFunction );

        break;
    }
    case stagnation_point_heat_flux_dependent_variable:
    {

        if( bodyMap.at( bodyWithProperty )->getFlightConditions( ) == NULL )
        {
            std::string errorMessage = "Error no flight conditions available when requesting stagnation point heating output of" +
                    bodyWithProperty + "w.r.t." + secondaryBody;
            throw std::runtime_error( errorMessage );
        }

        boost::shared_ptr< aerodynamics::FlightConditions > flightConditions =
                bodyMap.at( bodyWithProperty )->getFlightConditions( );

        if( bodyMap.at( bodyWithProperty )->getVehicleSystems( ) == NULL )
        {
            std::string errorMessage = "Error, no vehicle systems available when requesting stagnation point heating output of " +
                    bodyWithProperty + "w.r.t." + secondaryBody;
            throw std::runtime_error( errorMessage );
        }

        boost::shared_ptr< system_models::VehicleSystems > vehicleSystems =
                bodyMap.at( bodyWithProperty )->getVehicleSystems( );


        if( !( vehicleSystems->getNoseRadius( ) == vehicleSystems->getNoseRadius( ) ) )
        {
            std::string errorMessage = "Error, no nose radius available when requesting stagnation point heating output of " +
                    bodyWithProperty + "w.r.t." + secondaryBody;
            throw std::runtime_error( errorMessage );
        }

        if( !( vehicleSystems->getWallEmissivity( ) == vehicleSystems->getWallEmissivity( ) ) )
        {
            std::string errorMessage = "Error, no wall emmisivityavailable when requesting stagnation point heating output of " +
                    bodyWithProperty + "w.r.t." + secondaryBody;
            throw std::runtime_error( errorMessage );
        }

        variableFunction = boost::bind(
                    &computeEquilibriumFayRiddellHeatFluxFromProperties,
                    flightConditions, vehicleSystems );

        break;
    }
    case local_temperature_dependent_variable:
    {
        if( bodyMap.at( bodyWithProperty )->getFlightConditions( ) == NULL )
        {
            std::string errorMessage = "Error, no flight conditions available when requesting temperature output of " +
                    bodyWithProperty + "w.r.t." + secondaryBody;
            throw std::runtime_error( errorMessage );
        }
        variableFunction = boost::bind( &aerodynamics::FlightConditions::getCurrentFreestreamTemperature,
                                        bodyMap.at( bodyWithProperty )->getFlightConditions( ) );
        break;
    }
    case geodetic_latitude_dependent_variable:
    {
        if( bodyMap.at( bodyWithProperty )->getFlightConditions( ) == NULL )
        {
            std::string errorMessage = "Error, no flight conditions available when requesting geodetic latitude output of " +
                    bodyWithProperty + "w.r.t." + secondaryBody;
            throw std::runtime_error( errorMessage );
        }

        variableFunction = boost::bind( &aerodynamics::FlightConditions::getCurrentGeodeticLatitude,
                                        bodyMap.at( bodyWithProperty )->getFlightConditions( ) );
        break;
    }
    case control_surface_deflection_dependent_variable:
    {
        if( bodyMap.at( bodyWithProperty )->getVehicleSystems( ) == NULL )
        {
            std::string errorMessage = "Error, no vehicle systems available when requesting control surface deflection output of " +
                    bodyWithProperty + "with surface" + secondaryBody;
            throw std::runtime_error( errorMessage );
        }

        variableFunction = boost::bind( &system_models::VehicleSystems::getCurrentControlSurfaceDeflection,
                                        bodyMap.at( bodyWithProperty )->getVehicleSystems( ),
                                        dependentVariableSettings->secondaryBody_ );
        break;
    }
    case total_mass_rate_dependent_variables:
    {
        // Retrieve model responsible for computing mass rate of requested bodies.
        boost::shared_ptr< BodyMassStateDerivative< StateScalarType, TimeType > > nBodyModel =
                getBodyMassStateDerivativeModelForBody( bodyWithProperty, stateDerivativeModels );
        variableFunction =
                boost::bind( &BodyMassStateDerivative< StateScalarType, TimeType >::getTotalMassRateForBody, nBodyModel,
                             bodyWithProperty );

        break;
    }
    default:
        std::string errorMessage =
                "Error, did not recognize double dependent variable type when making variable function: " +
                boost::lexical_cast< std::string >( dependentVariableSettings->variableType_ );
        throw std::runtime_error( errorMessage );
    }
    return variableFunction;
}

//! Function to create a function returning a requested dependent variable value (of type VectorXd).
/*!
 *  Function to create a function returning a requested dependent variable value (of type VectorXd), retrieved from
 *  environment and/or state derivative models.
 *  \param dependentVariableSettings Settings for dependent variable that is to be returned by function created here.
 *  \param bodyMap List of bodies to use in simulations (containing full environment).
 *  \param stateDerivativeModels List of state derivative models used in simulations (sorted by dynamics type as key)
 *  \return Function returning requested dependent variable. NOTE: The environment and state derivative models need to
 *  be updated to current state and independent variable before computation is performed.
 */
template< typename TimeType = double, typename StateScalarType = double >
std::pair< boost::function< Eigen::VectorXd( ) >, int > getVectorDependentVariableFunction(
        const boost::shared_ptr< SingleDependentVariableSaveSettings > dependentVariableSettings,
        const simulation_setup::NamedBodyMap& bodyMap,
        const std::unordered_map< IntegratedStateType,
        std::vector< boost::shared_ptr< SingleStateTypeDerivative< StateScalarType, TimeType > > > > stateDerivativeModels =
        std::unordered_map< IntegratedStateType,
        std::vector< boost::shared_ptr< SingleStateTypeDerivative< StateScalarType, TimeType > > > >( ) )
{
    boost::function< Eigen::VectorXd( ) > variableFunction;
    int parameterSize;

    // Retrieve base information on dependent variable
    PropagationDependentVariables dependentVariable = dependentVariableSettings->variableType_;
    const std::string& bodyWithProperty = dependentVariableSettings->associatedBody_;
    const std::string& secondaryBody = dependentVariableSettings->secondaryBody_;

    // Check dependent variable type and create function accordingly.
    switch( dependentVariable )
    {
    case relative_position_dependent_variable:
    {
        // Retrieve functions for positions of two bodies.
        boost::function< Eigen::Vector3d( const Eigen::Vector3d&, const Eigen::Vector3d& ) > functionToEvaluate =
                boost::bind( &linear_algebra::computeVectorDifference, _1, _2 );
        boost::function< Eigen::Vector3d( ) > firstInput =
                boost::bind( &simulation_setup::Body::getPosition, bodyMap.at( bodyWithProperty ) );
        boost::function< Eigen::Vector3d( ) > secondInput =
                boost::bind( &simulation_setup::Body::getPosition, bodyMap.at( secondaryBody ) );

        variableFunction = boost::bind(
                    &evaluateBivariateReferenceFunction< Eigen::Vector3d, Eigen::Vector3d >,
                    functionToEvaluate, firstInput, secondInput );
        parameterSize = 3;
        break;
    }
    case relative_velocity_dependent_variable:
    {
        // Retrieve functions for velocities of two bodies.
        boost::function< Eigen::Vector3d( const Eigen::Vector3d&, const Eigen::Vector3d& ) > functionToEvaluate =
                boost::bind( &linear_algebra::computeVectorDifference, _1, _2 );
        boost::function< Eigen::Vector3d( ) > firstInput =
                boost::bind( &simulation_setup::Body::getVelocity, bodyMap.at( bodyWithProperty ) );
        boost::function< Eigen::Vector3d( ) > secondInput =
                boost::bind( &simulation_setup::Body::getVelocity, bodyMap.at( secondaryBody ) );

        variableFunction = boost::bind(
                    &evaluateBivariateReferenceFunction< Eigen::Vector3d, Eigen::Vector3d >,
                    functionToEvaluate, firstInput, secondInput );
        parameterSize = 3;


        break;
    }
    case total_acceleration_dependent_variable:
    {
        // Retrieve model responsible for computing accelerations of requested bodies.
        boost::shared_ptr< NBodyStateDerivative< StateScalarType, TimeType > > nBodyModel =
                getTranslationalStateDerivativeModelForBody( bodyWithProperty, stateDerivativeModels );
        variableFunction =
                boost::bind( &NBodyStateDerivative< StateScalarType, TimeType >::getTotalAccelerationForBody, nBodyModel,
                             bodyWithProperty );
        parameterSize = 3;


        break;
    }
    case single_acceleration_dependent_variable:
    {
        // Check input consistency.
        boost::shared_ptr< SingleAccelerationDependentVariableSaveSettings > accelerationDependentVariableSettings =
                boost::dynamic_pointer_cast< SingleAccelerationDependentVariableSaveSettings >( dependentVariableSettings );
        if( accelerationDependentVariableSettings == NULL )
        {
            std::string errorMessage= "Error, inconsistent inout when creating dependent variable function of type single_acceleration_dependent_variable";
            throw std::runtime_error( errorMessage );
        }
        else
        {
            // Retrieve list of suitable acceleration models (size should be one to avoid ambiguities)
            std::vector< boost::shared_ptr< basic_astrodynamics::AccelerationModel< Eigen::Vector3d > > >
                    listOfSuitableAccelerationModels = getAccelerationBetweenBodies(
                        accelerationDependentVariableSettings->associatedBody_,
                        accelerationDependentVariableSettings->secondaryBody_,
                        stateDerivativeModels, accelerationDependentVariableSettings->accelerationModeType_ );
            if( listOfSuitableAccelerationModels.size( ) != 1 )
            {
                std::string errorMessage = "Error when getting acceleration between bodies " +
                        accelerationDependentVariableSettings->associatedBody_ + " and " +
                        accelerationDependentVariableSettings->secondaryBody_ + " of type " +
                        boost::lexical_cast< std::string >(
                            accelerationDependentVariableSettings->accelerationModeType_ ) +
                        ", no such acceleration found";
                throw std::runtime_error( errorMessage );
            }
            else
            {
                //boost::function< Eigen::Vector3d( ) > vectorFunction =
                variableFunction = boost::bind( &basic_astrodynamics::AccelerationModel3d::getAcceleration,
                                                listOfSuitableAccelerationModels.at( 0 ) );
                parameterSize = 3;
            }
        }
        break;
    }
    case aerodynamic_force_coefficients_dependent_variable:
    {
        if( bodyMap.at( bodyWithProperty )->getFlightConditions( ) == NULL )
        {
            std::string errorMessage = "Error, no flight conditions available when requesting density output of aerodynamic force coefficients " +
                    bodyWithProperty + "w.r.t." + secondaryBody;
            throw std::runtime_error( errorMessage );
        }

        variableFunction = boost::bind(
                    &aerodynamics::AerodynamicCoefficientInterface::getCurrentForceCoefficients,
                    bodyMap.at( bodyWithProperty )->getFlightConditions( )->getAerodynamicCoefficientInterface( ) );
        parameterSize = 3;

        break;
    }
    case aerodynamic_moment_coefficients_dependent_variable:
    {
        if( bodyMap.at( bodyWithProperty )->getFlightConditions( ) == NULL )
        {

            std::string errorMessage = "Error, no flight conditions available when requesting density output of aerodynamic moment coefficients " +
                    bodyWithProperty + "w.r.t." + secondaryBody;
            throw std::runtime_error( errorMessage );
        }

        variableFunction = boost::bind(
                    &aerodynamics::AerodynamicCoefficientInterface::getCurrentMomentCoefficients,
                    bodyMap.at( bodyWithProperty )->getFlightConditions( )->getAerodynamicCoefficientInterface( ) );
        parameterSize = 3;

        break;
    }
    case rotation_matrix_to_body_fixed_frame_variable:
    {
        boost::function< Eigen::Quaterniond( ) > rotationFunction =
                boost::bind( &simulation_setup::Body::getCurrentRotationToLocalFrame, bodyMap.at( bodyWithProperty ) );
        variableFunction = boost::bind( &getVectorRepresentationForRotationQuaternion, rotationFunction );
        parameterSize = 9;
        break;
    }
    case intermediate_aerodynamic_rotation_matrix_variable:
    {
        if( bodyMap.at( bodyWithProperty )->getFlightConditions( ) == NULL )
        {
            std::string errorMessage= "Error, no flight conditions when creating dependent variable function of type intermediate_aerodynamic_rotation_matrix_variable";
            throw std::runtime_error( errorMessage );
        }

        // Check input consistency.
        boost::shared_ptr< IntermediateAerodynamicRotationVariableSaveSettings >
                intermediateAerodynamicRotationVariableSaveSettings =
                boost::dynamic_pointer_cast< IntermediateAerodynamicRotationVariableSaveSettings >(
                    dependentVariableSettings );
        if( intermediateAerodynamicRotationVariableSaveSettings == NULL )
        {
            std::string errorMessage= "Error, inconsistent inout when creating dependent variable function of type intermediate_aerodynamic_rotation_matrix_variable";
            throw std::runtime_error( errorMessage );
        }

        boost::function< Eigen::Quaterniond( ) > rotationFunction =
                boost::bind( &reference_frames::AerodynamicAngleCalculator::getRotationQuaternionBetweenFrames,
                             bodyMap.at( bodyWithProperty )->getFlightConditions( )->getAerodynamicAngleCalculator( ),
                             intermediateAerodynamicRotationVariableSaveSettings->baseFrame_,
                             intermediateAerodynamicRotationVariableSaveSettings->targetFrame_ );

        variableFunction = boost::bind( &getVectorRepresentationForRotationQuaternion, rotationFunction );
        parameterSize = 9;
        break;
    }
    case body_fixed_airspeed_based_velocity_variable:
    {
        if( bodyMap.at( bodyWithProperty )->getFlightConditions( ) == NULL )
        {
            std::string errorMessage= "Error, no flight conditions when creating dependent variable function of type current_airpeed_based_velocity_variable_variable";
            throw std::runtime_error( errorMessage );
        }

        variableFunction = boost::bind( &aerodynamics::FlightConditions::getCurrentAirspeedBasedVelocity,
                                        bodyMap.at( bodyWithProperty )->getFlightConditions( ) );
        parameterSize = 3;
        break;
    }
    case lvlh_to_inertial_frame_rotation_dependent_variable:
    {
<<<<<<< HEAD
        boost::function< basic_mathematics::Vector6d( ) > vehicleStateFunction =
                boost::bind( &simulation_setup::Body::getState, bodyMap.at( dependentVariableSettings->associatedBody_ ) );
        boost::function< basic_mathematics::Vector6d( ) > centralBodyStateFunction;

        if( ephemerides::isFrameInertial( dependentVariableSettings->secondaryBody_ ) )
        {
            centralBodyStateFunction =  boost::lambda::constant( basic_mathematics::Vector6d::Zero( ) );
=======
        boost::function< Eigen::Vector6d( ) > vehicleStateFunction =
                boost::bind( &simulation_setup::Body::getState, bodyMap.at( dependentVariableSettings->associatedBody_ ) );
        boost::function< Eigen::Vector6d( ) > centralBodyStateFunction;

        if( ephemerides::isFrameInertial( dependentVariableSettings->secondaryBody_ ) )
        {
            centralBodyStateFunction =  boost::lambda::constant( Eigen::Vector6d::Zero( ) );
>>>>>>> cdd74b79
        }
        else
        {
            centralBodyStateFunction =
                    boost::bind( &simulation_setup::Body::getState, bodyMap.at( dependentVariableSettings->secondaryBody_ ) );
        }

        boost::function< Eigen::Matrix3d( ) > rotationFunction =
                boost::bind( &reference_frames::getVelocityBasedLvlhToInertialRotationFromFunctions,
                             vehicleStateFunction, centralBodyStateFunction, true );
        variableFunction = boost::bind(
                    &getVectorRepresentationForRotationMatrixFunction, rotationFunction );

        parameterSize = 9;

        break;
    }
    default:
        std::string errorMessage =
                "Error, did not recognize vector dependent variable type when making variable function: " +
                boost::lexical_cast< std::string >( dependentVariableSettings->variableType_ );
        throw std::runtime_error( errorMessage );
    }
    return std::make_pair( variableFunction, parameterSize );
}

//! Function to evaluate a set of double and vector-returning functions and concatenate the results.
/*!
 * Function to evaluate a set of double and vector-returning functions and concatenate the results. Results of double
 * function list are put in return vector first, followed by those in vector function list.
 * \param doubleFunctionList List of functions returning double variables
 * \param vectorFunctionList List of functions returning vector variables (pairs denote function and return vector size)
 * \param totalSize Total size of concatenated vector (used as input for efficiency.
 * \return Concatenated results from input functions.
 */
Eigen::VectorXd evaluateListOfFunctions(
        const std::vector< boost::function< double( ) > >& doubleFunctionList,
        const std::vector< std::pair< boost::function< Eigen::VectorXd( ) >, int > > vectorFunctionList,
        const int totalSize );

//! Function to create a function that evaluates a list of dependent variables and concatenates the results.
/*!
 *  Function to create a function that evaluates a list of dependent variables and concatenates the results.
 *  Dependent variables functions are created inside this function from a list of settings on their required
 *  types/properties.
 *  \param saveSettings Object containing types and other properties of dependent variables.
 *  \param bodyMap List of bodies to use in simulations (containing full environment).
 *  \param stateDerivativeModels List of state derivative models used in simulations (sorted by dynamics type as key)
 *  \return Pair with function returning requested dependent variable values, and list variable names with start entries.
 *  NOTE: The environment and state derivative models need to
 *  be updated to current state and independent variable before computation is performed.
 */
template< typename TimeType = double, typename StateScalarType = double >
std::pair< boost::function< Eigen::VectorXd( ) >, std::map< int, std::string > > createDependentVariableListFunction(
        const boost::shared_ptr< DependentVariableSaveSettings > saveSettings,
        const simulation_setup::NamedBodyMap& bodyMap,
        const std::unordered_map< IntegratedStateType,
        std::vector< boost::shared_ptr< SingleStateTypeDerivative< StateScalarType, TimeType > > > >& stateDerivativeModels =
        std::unordered_map< IntegratedStateType,
        std::vector< boost::shared_ptr< SingleStateTypeDerivative< StateScalarType, TimeType > > > >( ) )
{
    // Retrieve list of save settings
    std::vector< boost::shared_ptr< SingleDependentVariableSaveSettings > > dependentVariables =
            saveSettings->dependentVariables_;

    // create list of double and vector parameters
    std::vector< boost::function< double( ) > > doubleFunctionList;
    std::vector< std::pair< boost::function< Eigen::VectorXd( ) >, int > > vectorFunctionList;
    int totalVariableSize = 0;

    std::map< int, std::string > dependentVariableId;
    for( unsigned int i = 0; i < dependentVariables.size( ); i++ )
    {
        // Create double parameter
        if( getDependentVariableSize( dependentVariables.at( i )->variableType_ ) == 1 )
        {
            doubleFunctionList.push_back( getDoubleDependentVariableFunction(
                                              dependentVariables.at( i ),
                                              bodyMap, stateDerivativeModels ) );
            dependentVariableId[ totalVariableSize ] = getDependentVariableId(
                        dependentVariables.at( i ) );
            totalVariableSize++;
        }
        // Create vector parameter
        else
        {
            vectorFunctionList.push_back( getVectorDependentVariableFunction(
                                              dependentVariables.at( i ),
                                              bodyMap, stateDerivativeModels ) );
            dependentVariableId[ totalVariableSize ] = getDependentVariableId(
                        dependentVariables.at( i ) );
            totalVariableSize += vectorFunctionList.at( vectorFunctionList.size( ) - 1 ).second;
        }
    }

    // Create function conatenating function results.
    return std::make_pair(
                boost::bind( &evaluateListOfFunctions, doubleFunctionList, vectorFunctionList, totalVariableSize ),
                dependentVariableId );
}


} // namespace propagators

} // namespace tudat

#endif // TUDAT_PROPAGATIONOUTPUT_H<|MERGE_RESOLUTION|>--- conflicted
+++ resolved
@@ -662,15 +662,6 @@
     }
     case lvlh_to_inertial_frame_rotation_dependent_variable:
     {
-<<<<<<< HEAD
-        boost::function< basic_mathematics::Vector6d( ) > vehicleStateFunction =
-                boost::bind( &simulation_setup::Body::getState, bodyMap.at( dependentVariableSettings->associatedBody_ ) );
-        boost::function< basic_mathematics::Vector6d( ) > centralBodyStateFunction;
-
-        if( ephemerides::isFrameInertial( dependentVariableSettings->secondaryBody_ ) )
-        {
-            centralBodyStateFunction =  boost::lambda::constant( basic_mathematics::Vector6d::Zero( ) );
-=======
         boost::function< Eigen::Vector6d( ) > vehicleStateFunction =
                 boost::bind( &simulation_setup::Body::getState, bodyMap.at( dependentVariableSettings->associatedBody_ ) );
         boost::function< Eigen::Vector6d( ) > centralBodyStateFunction;
@@ -678,7 +669,6 @@
         if( ephemerides::isFrameInertial( dependentVariableSettings->secondaryBody_ ) )
         {
             centralBodyStateFunction =  boost::lambda::constant( Eigen::Vector6d::Zero( ) );
->>>>>>> cdd74b79
         }
         else
         {
