--- conflicted
+++ resolved
@@ -21,10 +21,7 @@
 #include "Tudat/Astrodynamics/Propagators/nBodyEnckeStateDerivative.h"
 #include "Tudat/Astrodynamics/Propagators/nBodyGaussKeplerStateDerivative.h"
 #include "Tudat/Astrodynamics/Propagators/nBodyGaussModifiedEquinoctialStateDerivative.h"
-<<<<<<< HEAD
-=======
 #include "Tudat/Astrodynamics/Propagators/rotationalMotionStateDerivative.h"
->>>>>>> 7b3883a9
 #include "Tudat/Astrodynamics/Propagators/bodyMassStateDerivative.h"
 #include "Tudat/Astrodynamics/Propagators/customStateDerivative.h"
 #include "Tudat/SimulationSetup/EnvironmentSetup/body.h"
@@ -189,13 +186,8 @@
                 throw std::runtime_error( errorMessage );
             }
             initialKeplerElements.push_back( orbital_element_conversions::convertCartesianToKeplerianElements< StateScalarType >(
-<<<<<<< HEAD
-                        translationPropagatorSettings->getInitialStates( ).segment( i * 6, 6 ), static_cast< StateScalarType >(
-                            bodyMap.at( centralBodies[ i ] )->getGravityFieldModel( )->getGravitationalParameter( ) ) ) );
-=======
                                                  translationPropagatorSettings->getInitialStates( ).segment( i * 6, 6 ), static_cast< StateScalarType >(
                                                      bodyMap.at( centralBodies[ i ] )->getGravityFieldModel( )->getGravitationalParameter( ) ) ) );
->>>>>>> 7b3883a9
         }
 
         // Create Encke state derivative object.:
