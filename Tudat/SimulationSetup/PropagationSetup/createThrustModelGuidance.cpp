#include "Tudat/SimulationSetup/PropagationSetup/createThrustModelGuidance.h"
#include "Tudat/Basics/utilities.h"

namespace tudat
{

namespace simulation_setup
{

//! Function to create the object determining the direction of the thrust acceleration.
boost::shared_ptr< propulsion::BodyFixedForceDirectionGuidance  > createThrustGuidanceModel(
        const boost::shared_ptr< ThrustDirectionGuidanceSettings > thrustDirectionGuidanceSettings,
        const NamedBodyMap& bodyMap,
        const std::string& nameOfBodyWithGuidance,
        const boost::function< Eigen::Vector3d( ) > bodyFixedThrustOrientation,
        std::map< propagators::EnvironmentModelsToUpdate, std::vector< std::string > >& magnitudeUpdateSettings )
{
    boost::shared_ptr< propulsion::BodyFixedForceDirectionGuidance  > thrustGuidance;

    // Determine thrust direction type
    switch( thrustDirectionGuidanceSettings->thrustDirectionType_ )
    {
    case colinear_with_state_segment_thrust_direction:
    {
        // Check input consistency
        boost::shared_ptr< ThrustDirectionFromStateGuidanceSettings > thrustDirectionFromStateGuidanceSettings =
                boost::dynamic_pointer_cast< ThrustDirectionFromStateGuidanceSettings >( thrustDirectionGuidanceSettings );
        if( thrustDirectionFromStateGuidanceSettings == NULL )
        {
            throw std::runtime_error( "Error when thrust colinear with state, input is inconsistent" );
        }
        else
        {
            // Retrieve state function of body for which thrust is to be computed.
            boost::function< basic_mathematics::Vector6d( ) > bodyStateFunction =
                    boost::bind( &Body::getState, bodyMap.at( nameOfBodyWithGuidance ) );
            boost::function< basic_mathematics::Vector6d( ) > centralBodyStateFunction;

            // Retrieve state function of central body (or set to zero if inertial)
            if( thrustDirectionFromStateGuidanceSettings->relativeBody_ != "SSB" &&
                    thrustDirectionFromStateGuidanceSettings->relativeBody_ != "" )
            {
                centralBodyStateFunction = boost::bind( &Body::getState, bodyMap.at(
                                                            thrustDirectionFromStateGuidanceSettings->relativeBody_ ) );
                magnitudeUpdateSettings[ propagators::body_transational_state_update ].push_back(
                            thrustDirectionFromStateGuidanceSettings->relativeBody_ );
            }
            else
            {
                centralBodyStateFunction = boost::lambda::constant( basic_mathematics::Vector6d::Zero( ) );
            }

            // Define relative state function
            boost::function< void( basic_mathematics::Vector6d& ) > stateFunction =
                    boost::bind(
                        &ephemerides::getRelativeState, _1, bodyStateFunction, centralBodyStateFunction );
            boost::function< Eigen::Vector3d( const double ) > thrustDirectionFunction;

            // Create force direction function.
            if( thrustDirectionFromStateGuidanceSettings->isColinearWithVelocity_ )
            {
                thrustDirectionFunction =
                        boost::bind( &propulsion::getForceDirectionColinearWithVelocity, stateFunction, _1,
                                     thrustDirectionFromStateGuidanceSettings->directionIsOppositeToVector_ );
            }
            else
            {
                thrustDirectionFunction =
                        boost::bind( &propulsion::getForceDirectionColinearWithPosition, stateFunction, _1,
                                     thrustDirectionFromStateGuidanceSettings->directionIsOppositeToVector_ );
            }

            // Create direction guidance
            thrustGuidance =  boost::make_shared< propulsion::DirectionBasedForceGuidance >(
                        thrustDirectionFunction, thrustDirectionFromStateGuidanceSettings->relativeBody_,
                        bodyFixedThrustOrientation );
        }
        break;
    }
    case thrust_direction_from_existing_body_orientation:
    {
        boost::shared_ptr< Body > bodyWithGuidance = bodyMap.at( nameOfBodyWithGuidance );

        boost::function< Eigen::Quaterniond( const double ) > rotationFunction;

        // Retrieve existing body rotation model and set associated update settings.
        if( bodyWithGuidance->getFlightConditions( ) != NULL )
        {
            rotationFunction = boost::bind(
                        &simulation_setup::Body::getCurrentRotationToGlobalFrame,
                        bodyWithGuidance );

            magnitudeUpdateSettings[ propagators::vehicle_flight_conditions_update ].push_back( nameOfBodyWithGuidance );
            magnitudeUpdateSettings[ propagators::body_rotational_state_update ].push_back( nameOfBodyWithGuidance );
            magnitudeUpdateSettings[ propagators::body_rotational_state_update ].push_back(
                        thrustDirectionGuidanceSettings->relativeBody_ );
            magnitudeUpdateSettings[ propagators::body_transational_state_update ].push_back(
                        thrustDirectionGuidanceSettings->relativeBody_);
        }
        else if( bodyWithGuidance->getRotationalEphemeris( ) != NULL )
        {
            rotationFunction = boost::bind(
                        &simulation_setup::Body::getCurrentRotationToGlobalFrame,
                        bodyWithGuidance );
            magnitudeUpdateSettings[ propagators::body_rotational_state_update ].push_back( nameOfBodyWithGuidance );
        }
        else
        {
            throw std::runtime_error( "Error, requested thrust orientation from existing model, but no such model found" );
        }

        thrustGuidance =  boost::make_shared< propulsion::OrientationBasedForceGuidance >(
                    rotationFunction, bodyFixedThrustOrientation );

        break;
    }
    case custom_thrust_direction:
    {
        // Check input consistency
        boost::shared_ptr< CustomThrustDirectionSettings > customThrustGuidanceSettings =
                boost::dynamic_pointer_cast< CustomThrustDirectionSettings >( thrustDirectionGuidanceSettings );
        if( customThrustGuidanceSettings == NULL )
        {
            throw std::runtime_error( "Error when getting thrust guidance with custom_thrust_direction, input is inconsistent" );
        }
        else
        {
            // Create direction guidance
            boost::function< Eigen::Vector3d( const double ) > thrustDirectionFunction =
                    customThrustGuidanceSettings->thrustDirectionFunction_;
            thrustGuidance =  boost::make_shared< propulsion::DirectionBasedForceGuidance >(
                        thrustDirectionFunction, "", bodyFixedThrustOrientation );
        }

        break;
    }
    case custom_thrust_orientation:
    {
        // Check input consistency
        boost::shared_ptr< CustomThrustOrientationSettings > customThrustOrientationSettings =
                boost::dynamic_pointer_cast< CustomThrustOrientationSettings >( thrustDirectionGuidanceSettings );
        if( customThrustOrientationSettings == NULL )
        {
            throw std::runtime_error( "Error when getting thrust guidance with custom_thrust_orientation, input is inconsistent" );
        }
        else
        {
            // Create direction guidance
            thrustGuidance =  boost::make_shared< propulsion::OrientationBasedForceGuidance >(
                        customThrustOrientationSettings->thrustOrientationFunction_,
                        bodyFixedThrustOrientation );
            magnitudeUpdateSettings[ propagators::body_rotational_state_update ].push_back( nameOfBodyWithGuidance );
        }
        break;
    }
    default:
        throw std::runtime_error( "Error, could not find thrust guidance type when creating thrust guidance." );
    }
    return thrustGuidance;
}

//! Function to retrieve the effective thrust direction from a set of thrust sources.
Eigen::Vector3d getCombinedThrustDirection(
        const std::vector< boost::function< Eigen::Vector3d( )> >& thrustDirections,
        const std::vector< boost::function< double( )> >& thrustMagnitudes )
{
    Eigen::Vector3d thrustDirection = Eigen::Vector3d::Zero( );
    double totalThrust = 0.0;

    for( unsigned int i = 0; i < thrustDirections.size( ); i++ )
    {
        thrustDirection += thrustMagnitudes.at( i )( ) * thrustDirections.at( i )( );
        totalThrust += thrustMagnitudes.at( i )( );
    }
    return thrustDirection / totalThrust;
}

//! Function to create a function that returns the thrust direction in the body-fixed frame.
boost::function< Eigen::Vector3d( ) > getBodyFixedThrustDirection(
        const boost::shared_ptr< ThrustEngineSettings > thrustMagnitudeSettings,
        const NamedBodyMap& bodyMap,
        const std::string bodyName )
{
    boost::function< Eigen::Vector3d( ) > thrustDirectionFunction;

    // Identify magnitude settings type
    switch( thrustMagnitudeSettings->thrustMagnitudeGuidanceType_ )
    {
    case constant_thrust_magnitude:
    {
        // Check input consistency
        boost::shared_ptr< ConstantThrustEngineSettings > constantThrustMagnitudeSettings =
                boost::dynamic_pointer_cast< ConstantThrustEngineSettings >( thrustMagnitudeSettings );
        if( constantThrustMagnitudeSettings == NULL )
        {
            throw std::runtime_error( "Error when creating body-fixed thrust direction of type constant_thrust_magnitude, input is inconsistent" );
        }
        else
        {
            thrustDirectionFunction = boost::lambda::constant( constantThrustMagnitudeSettings->bodyFixedThrustDirection_ );
        }
        break;
    }
    case from_engine_properties_thrust_magnitude:
    {
        // Check input consistency
        boost::shared_ptr< FromBodyThrustEngineSettings > fromEngineThrustMagnitudeSettings =
                boost::dynamic_pointer_cast< FromBodyThrustEngineSettings >( thrustMagnitudeSettings );
        if( fromEngineThrustMagnitudeSettings == NULL )
        {
            throw std::runtime_error( "Error when creating body-fixed thrust direction of type from_engine_properties_thrust_magnitude, input is inconsistent" );
        }
        if( bodyMap.at( bodyName )->getVehicleSystems( ) == NULL )
        {
            throw std::runtime_error( "Error when creating body-fixed thrust direction of type from_engine_properties_thrust_magnitude, no vehicle systems found" );

        }

        // Retrieve single engine
        if( fromEngineThrustMagnitudeSettings->useAllEngines_ == false  )
        {
            // Check if engine model exists
            if( ( bodyMap.at( bodyName )->getVehicleSystems( )->getEngineModels( ).count(
                      thrustMagnitudeSettings->thrustOriginId_ ) == 0 ) )
            {
                throw std::runtime_error( "Error when creating body-fixed thrust direction of type from_engine_properties_thrust_magnitude, no engine of right ID found" );
            }
            else
            {
                thrustDirectionFunction =
                        boost::bind( &system_models::EngineModel::getBodyFixedThrustDirection,
                                     bodyMap.at( bodyName )->getVehicleSystems( )->getEngineModels( ).at(
                                         thrustMagnitudeSettings->thrustOriginId_ ) );
            }

        }
        // Retrieve mean thrust direction from all engines
        else
        {
            // Print warning if there are no engines (zero thrust)
            if( ( bodyMap.at( bodyName )->getVehicleSystems( )->getEngineModels( ).size( ) == 0 ) )
            {
                std::cerr<<"Warning, when creating body-fixed thrust direction of type from_engine_properties_thrust_magnitude; no engines found: returning 0 thrust"<<std::endl;
            }

            // Retrieve force directions/magnitudes
            std::vector< boost::function< Eigen::Vector3d( )> > thrustDirections;
            std::vector< boost::function< double( )> > thrustMagnitudes;

            std::map< std::string, boost::shared_ptr< system_models::EngineModel > > engineModels =
                    bodyMap.at( bodyName )->getVehicleSystems( )->getEngineModels( );

            for( std::map< std::string, boost::shared_ptr< system_models::EngineModel > >::const_iterator engineIterator =
                 engineModels.begin( ); engineIterator != engineModels.end( ); engineIterator++ )
            {
                thrustDirections.push_back(
                            boost::bind( &system_models::EngineModel::getBodyFixedThrustDirection, engineIterator->second ) );
                thrustMagnitudes.push_back(
                            boost::bind( &system_models::EngineModel::getCurrentThrust, engineIterator->second ) );
            }

            // Create effective thrust direction function.
            thrustDirectionFunction = boost::bind(
                        &getCombinedThrustDirection, thrustDirections, thrustMagnitudes );

        }
        break;

    }
    case thrust_magnitude_from_time_function:
    {
        // Check input consistency
        boost::shared_ptr< FromFunctionThrustEngineSettings > fromFunctionThrustMagnitudeSettings =
                boost::dynamic_pointer_cast< FromFunctionThrustEngineSettings >( thrustMagnitudeSettings );
        if( fromFunctionThrustMagnitudeSettings == NULL )
        {
            throw std::runtime_error( "Error when creating body-fixed thrust direction of type thrust_magnitude_from_time_function, input is inconsistent" );
        }
        else
        {
            thrustDirectionFunction = boost::lambda::constant( fromFunctionThrustMagnitudeSettings->bodyFixedThrustDirection_ );
        }
        break;

    }
    case thrust_magnitude_from_dependent_variables:
    {
        // Check input consistency
        boost::shared_ptr< ParameterizedThrustMagnitudeSettings > fromFunctionThrustMagnitudeSettings =
                boost::dynamic_pointer_cast< ParameterizedThrustMagnitudeSettings >( thrustMagnitudeSettings );
        if( fromFunctionThrustMagnitudeSettings == NULL )
        {
            throw std::runtime_error( "Error when creating body-fixed thrust direction of type thrust_magnitude_from_dependent_variables, input is inconsistent" );
        }
        else
        {
            thrustDirectionFunction = boost::lambda::constant( fromFunctionThrustMagnitudeSettings->bodyFixedThrustDirection_ );
        }
        break;
    }
    default:
        throw std::runtime_error( "Error when creating body-fixed thrust direction, type not identified" );
    }
    return thrustDirectionFunction;
}

//! Function to create a wrapper object that computes the thrust magnitude
boost::shared_ptr< propulsion::ThrustMagnitudeWrapper > createThrustMagnitudeWrapper(
        const boost::shared_ptr< ThrustEngineSettings > thrustMagnitudeSettings,
        const NamedBodyMap& bodyMap,
        const std::string& nameOfBodyWithGuidance,
        std::map< propagators::EnvironmentModelsToUpdate, std::vector< std::string > >& magnitudeUpdateSettings )
{
    boost::shared_ptr< propulsion::ThrustMagnitudeWrapper > thrustMagnitudeWrapper;

    // Identify magnitude settings type
    switch( thrustMagnitudeSettings->thrustMagnitudeGuidanceType_ )
    {
    case constant_thrust_magnitude:
    {
        // Check input consistency
        boost::shared_ptr< ConstantThrustEngineSettings > constantThrustMagnitudeSettings =
                boost::dynamic_pointer_cast< ConstantThrustEngineSettings >( thrustMagnitudeSettings );
        if( constantThrustMagnitudeSettings == NULL )
        {
            throw std::runtime_error( "Error when creating constant thrust magnitude wrapper, input is inconsistent" );
        }

        thrustMagnitudeWrapper = boost::make_shared< propulsion::CustomThrustMagnitudeWrapper >(
                    boost::lambda::constant( constantThrustMagnitudeSettings->thrustMagnitude_ ),
                    boost::lambda::constant( constantThrustMagnitudeSettings->specificImpulse_ ) );
        break;

    }
    case from_engine_properties_thrust_magnitude:
    {
        // Check input consistency
        boost::shared_ptr< FromBodyThrustEngineSettings > fromEngineThrustMagnitudeSettings =
                boost::dynamic_pointer_cast< FromBodyThrustEngineSettings >( thrustMagnitudeSettings );
        if( fromEngineThrustMagnitudeSettings == NULL )
        {
            throw std::runtime_error( "Error when creating from-engine thrust magnitude wrapper, input is inconsistent" );
        }
        if( bodyMap.at( nameOfBodyWithGuidance )->getVehicleSystems( ) == NULL )
        {
            throw std::runtime_error( "Error when creating from-engine thrust magnitude wrapper, no vehicle systems found" );

        }

        // Retrieve single engine thrust
        if( fromEngineThrustMagnitudeSettings->useAllEngines_ == false  )
        {
            if( ( bodyMap.at( nameOfBodyWithGuidance )->getVehicleSystems( )->getEngineModels( ).count(
                      thrustMagnitudeSettings->thrustOriginId_ ) == 0 ) )
            {
                throw std::runtime_error( "Error when creating from-engine thrust magnitude wrapper, no engine of right ID found" );
            }
            else
            {
                thrustMagnitudeWrapper = boost::make_shared< propulsion::ThrustMagnitudeFromEngineWrapper >(
                            bodyMap.at( nameOfBodyWithGuidance )->getVehicleSystems( )->getEngineModels( ).at(
                                thrustMagnitudeSettings->thrustOriginId_ ) );
            }
        }
        // Retrieve total engine thrust
        else
        {
            if( ( bodyMap.at( nameOfBodyWithGuidance )->getVehicleSystems( )->getEngineModels( ).size( ) == 0 ) )
            {
                std::cerr<<"Warning, when creating from-engine thrust magnitude wrapper for all engines; no engines found: returning 0 thrust"<<std::endl;
            }
            thrustMagnitudeWrapper = boost::make_shared< propulsion::ThrustMagnitudeFromEngineWrapper >(
                        utilities::createVectorFromMapValues< boost::shared_ptr< system_models::EngineModel >, std::string >(
<<<<<<< HEAD
                            bodyMap.at( nameOfBodyWithGuidance )->getVehicleSystems( )->getEngineModels( ) ));

=======
                                    bodyMap.at( nameOfBodyWithGuidance )->getVehicleSystems( )->getEngineModels( ) ) );
>>>>>>> 49892ae0
        }
        break;

    }
    case thrust_magnitude_from_time_function:
    {
        // Check input consistency
        boost::shared_ptr< FromFunctionThrustEngineSettings > fromFunctionThrustMagnitudeSettings =
                boost::dynamic_pointer_cast< FromFunctionThrustEngineSettings >( thrustMagnitudeSettings );
        if( fromFunctionThrustMagnitudeSettings == NULL )
        {
            throw std::runtime_error( "Error when creating from-function thrust magnitude wrapper, input is inconsistent" );
        }
        thrustMagnitudeWrapper = boost::make_shared< propulsion::CustomThrustMagnitudeWrapper >(
                    fromFunctionThrustMagnitudeSettings->thrustMagnitudeFunction_,
                    fromFunctionThrustMagnitudeSettings->specificImpulseFunction_,
                    fromFunctionThrustMagnitudeSettings->isEngineOnFunction_,
                    fromFunctionThrustMagnitudeSettings->customThrustResetFunction_ );
        break;

    }
    case thrust_magnitude_from_dependent_variables:
    {
        // Check input consistency
        boost::shared_ptr< ParameterizedThrustMagnitudeSettings > parameterizedThrustMagnitudeSettings =
                boost::dynamic_pointer_cast< ParameterizedThrustMagnitudeSettings >( thrustMagnitudeSettings );
        if( parameterizedThrustMagnitudeSettings == NULL )
        {
            throw std::runtime_error( "Error when creating from-function thrust magnitude wrapper, input is inconsistent" );
        }

        // Create indpendent variable functions
        std::vector< boost::function< double( ) > > thrustInputVariableFunctions =
                getPropulsionInputVariables(
                    bodyMap.at( nameOfBodyWithGuidance ), parameterizedThrustMagnitudeSettings->thrustIndependentVariables_,
                    parameterizedThrustMagnitudeSettings->thrustGuidanceInputVariables_ );
        std::vector< boost::function< double( ) > > specificInputVariableFunctions =
                getPropulsionInputVariables(
                    bodyMap.at( nameOfBodyWithGuidance ), parameterizedThrustMagnitudeSettings->specificImpulseDependentVariables_,
                    parameterizedThrustMagnitudeSettings->specificImpulseGuidanceInputVariables_ );

        // Create thrust magnitude wrapper
        thrustMagnitudeWrapper = boost::make_shared< propulsion::ParameterizedThrustMagnitudeWrapper >(
                    parameterizedThrustMagnitudeSettings->thrustMagnitudeFunction_,
                    parameterizedThrustMagnitudeSettings->specificImpulseFunction_,
                    thrustInputVariableFunctions,
                    specificInputVariableFunctions,
                    parameterizedThrustMagnitudeSettings->thrustIndependentVariables_,
                    parameterizedThrustMagnitudeSettings->specificImpulseDependentVariables_,
                    parameterizedThrustMagnitudeSettings->inputUpdateFunction_ );

        break;

    }
    default:
        throw std::runtime_error( "Error when creating thrust magnitude wrapper, type not identified" );
    }

    return thrustMagnitudeWrapper;
}

//! Function to update the thrust magnitude and direction to current time.
void updateThrustMagnitudeAndDirection(
        const boost::shared_ptr< propulsion::ThrustMagnitudeWrapper > thrustMagnitudeWrapper,
        const boost::shared_ptr< propulsion::BodyFixedForceDirectionGuidance  > thrustDirectionGuidance,
        const double currentTime )
{
    thrustMagnitudeWrapper->update( currentTime );
    thrustDirectionGuidance->updateCalculator( currentTime );
}

//! Function to reset the current time variable of the thrust magnitude and direction wrappers
void resetThrustMagnitudeAndDirectionTime(
        const boost::shared_ptr< propulsion::ThrustMagnitudeWrapper > thrustMagnitudeWrapper,
        const boost::shared_ptr< propulsion::BodyFixedForceDirectionGuidance  > thrustDirectionGuidance,
        const double currentTime )
{
    thrustMagnitudeWrapper->resetCurrentTime( currentTime );
    thrustDirectionGuidance->resetCurrentTime( currentTime );
}


}

}
<|MERGE_RESOLUTION|>--- conflicted
+++ resolved
@@ -371,12 +371,7 @@
             }
             thrustMagnitudeWrapper = boost::make_shared< propulsion::ThrustMagnitudeFromEngineWrapper >(
                         utilities::createVectorFromMapValues< boost::shared_ptr< system_models::EngineModel >, std::string >(
-<<<<<<< HEAD
                             bodyMap.at( nameOfBodyWithGuidance )->getVehicleSystems( )->getEngineModels( ) ));
-
-=======
-                                    bodyMap.at( nameOfBodyWithGuidance )->getVehicleSystems( )->getEngineModels( ) ) );
->>>>>>> 49892ae0
         }
         break;
 
