/*    Copyright (c) 2010-2017, Delft University of Technology
 *    All rigths reserved
 *
 *    This file is part of the Tudat. Redistribution and use in source and
 *    binary forms, with or without modification, are permitted exclusively
 *    under the terms of the Modified BSD license. You should have received
 *    a copy of the license with this file. If not, please or visit:
 *    http://tudat.tudelft.nl/LICENSE.
 */

#ifndef TUDAT_JSONINTERFACE_UNITTESTSUPPORT
#define TUDAT_JSONINTERFACE_UNITTESTSUPPORT

#include <boost/test/unit_test.hpp>

#include "Tudat/JsonInterface/Support/deserialization.h"
#include "Tudat/JsonInterface/Support/utilities.h"

#include "Tudat/SimulationSetup/PropagationSetup/dynamicsSimulator.h"
namespace tudat
{

namespace json_interface
{

boost::filesystem::path currentDirectory( )
{
    return boost::filesystem::path( __FILE__ ).parent_path( );
}

boost::filesystem::path inputDirectory( )
{
    boost::filesystem::path matlabInputDirectory = currentDirectory( ) / "matlab_inputs";
    if ( boost::filesystem::exists( matlabInputDirectory ) )
    {
        return matlabInputDirectory;
    }
    else
    {
        return currentDirectory( ) / "inputs";
    }
}

template< typename T = nlohmann::json >
T parseJSONFile( std::string file )
{
    if ( boost::filesystem::path( file ).extension( ).empty( ) )
    {
        file += ".json";
    }
    boost::filesystem::current_path( boost::filesystem::path( file ).parent_path( ) );
    return readJSON( file );
}


template< typename T >
void checkJsonEquivalent( const T& left, const T& right )
{
    const std::string fromFile = nlohmann::json( left ).dump( 2 );
    const std::string manual = nlohmann::json( right ).dump( 2 );
    BOOST_CHECK_EQUAL( fromFile, manual );
}

#define BOOST_CHECK_EQUAL_JSON( left, right ) tudat::json_interface::checkJsonEquivalent( left, right )


template< typename Enum >
void checkConsistentEnum( const std::string& filename,
                          const std::map< Enum, std::string >& stringValues,
                          const std::vector< Enum >& usupportedValues )
{
    using namespace json_interface;

    // Create vector of supported values
    std::vector< Enum > supportedValues;
    for ( auto entry : stringValues )
    {
        Enum value = entry.first;
        if ( ! contains( usupportedValues, value ) )
        {
            supportedValues.push_back( value );
        }
    }

<<<<<<< HEAD
    std::cout << "JSON file: " << filename << std::endl;

=======
>>>>>>> 359eefa6
    // Check that values and supportedValues are equivalent
    const std::vector< Enum > values = parseJSONFile< std::vector< Enum > >( filename );
    BOOST_CHECK( containsAllOf( values, supportedValues ) && containsAllOf( supportedValues, values ) );
}

#define BOOST_CHECK_EQUAL_ENUM( filename, stringValues, usupportedValues ) \
    tudat::json_interface::checkConsistentEnum( filename, stringValues, usupportedValues )


void checkCloseIntegrationResults( const std::map< double, Eigen::VectorXd >& results1,
                                   const std::map< double, Eigen::VectorXd >& results2,
                                   const std::vector< unsigned int > indices,
                                   const std::vector< unsigned int > sizes,
                                   const double tolerance )
{
    // Check size of maps
    BOOST_CHECK_EQUAL( results1.size( ), results2.size( ) );

    // Check initial epochs
    const double initialEpoch1 = results1.begin( )->first;
    const double initialEpoch2 = results2.begin( )->first;
    BOOST_CHECK_SMALL( std::fabs( initialEpoch1 - initialEpoch2 ), tolerance );

    // Check final epochs
    const double finalEpoch1 = ( --results1.end( ) )->first;
    const double finalEpoch2 = ( --results2.end( ) )->first;
    BOOST_CHECK_SMALL( std::fabs( finalEpoch1 - finalEpoch2 ), tolerance );

    // Check norm of requested vector segments
    const Eigen::VectorXd initialState1 = results1.begin( )->second;
    const Eigen::VectorXd initialState2 = results2.begin( )->second;
    const Eigen::VectorXd finalState1 = ( --results1.end( ) )->second;
    const Eigen::VectorXd finalState2 = ( --results2.end( ) )->second;
    for ( unsigned int i = 0; i < indices.size( ); ++i )
    {
        // Initial step
        const double initialNorm1 = initialState1.segment( indices.at( i ), sizes.at( i ) ).norm( );
        const double initialNorm2 = initialState2.segment( indices.at( i ), sizes.at( i ) ).norm( );
        BOOST_CHECK_CLOSE_FRACTION( initialNorm1, initialNorm2, tolerance );

        // Final step
        const double finalNorm1 = finalState1.segment( indices.at( i ), sizes.at( i ) ).norm( );
        const double finalNorm2 = finalState2.segment( indices.at( i ), sizes.at( i ) ).norm( );
        BOOST_CHECK_CLOSE_FRACTION( finalNorm1, finalNorm2, tolerance );
    }
}

#define BOOST_CHECK_CLOSE_INTEGRATION_RESULTS( results1, results2, indices, sizes, tolerance ) \
    tudat::json_interface::checkCloseIntegrationResults( results1, results2, indices, sizes, tolerance )

} // namespace json_interface

} // namespace tudat

#endif // TUDAT_JSONINTERFACE_UNITTESTSUPPORT
<|MERGE_RESOLUTION|>--- conflicted
+++ resolved
@@ -1,144 +1,141 @@
-/*    Copyright (c) 2010-2017, Delft University of Technology
- *    All rigths reserved
- *
- *    This file is part of the Tudat. Redistribution and use in source and
- *    binary forms, with or without modification, are permitted exclusively
- *    under the terms of the Modified BSD license. You should have received
- *    a copy of the license with this file. If not, please or visit:
- *    http://tudat.tudelft.nl/LICENSE.
- */
-
-#ifndef TUDAT_JSONINTERFACE_UNITTESTSUPPORT
-#define TUDAT_JSONINTERFACE_UNITTESTSUPPORT
-
-#include <boost/test/unit_test.hpp>
-
-#include "Tudat/JsonInterface/Support/deserialization.h"
-#include "Tudat/JsonInterface/Support/utilities.h"
-
-#include "Tudat/SimulationSetup/PropagationSetup/dynamicsSimulator.h"
-namespace tudat
-{
-
-namespace json_interface
-{
-
-boost::filesystem::path currentDirectory( )
-{
-    return boost::filesystem::path( __FILE__ ).parent_path( );
-}
-
-boost::filesystem::path inputDirectory( )
-{
-    boost::filesystem::path matlabInputDirectory = currentDirectory( ) / "matlab_inputs";
-    if ( boost::filesystem::exists( matlabInputDirectory ) )
-    {
-        return matlabInputDirectory;
-    }
-    else
-    {
-        return currentDirectory( ) / "inputs";
-    }
-}
-
-template< typename T = nlohmann::json >
-T parseJSONFile( std::string file )
-{
-    if ( boost::filesystem::path( file ).extension( ).empty( ) )
-    {
-        file += ".json";
-    }
-    boost::filesystem::current_path( boost::filesystem::path( file ).parent_path( ) );
-    return readJSON( file );
-}
-
-
-template< typename T >
-void checkJsonEquivalent( const T& left, const T& right )
-{
-    const std::string fromFile = nlohmann::json( left ).dump( 2 );
-    const std::string manual = nlohmann::json( right ).dump( 2 );
-    BOOST_CHECK_EQUAL( fromFile, manual );
-}
-
-#define BOOST_CHECK_EQUAL_JSON( left, right ) tudat::json_interface::checkJsonEquivalent( left, right )
-
-
-template< typename Enum >
-void checkConsistentEnum( const std::string& filename,
-                          const std::map< Enum, std::string >& stringValues,
-                          const std::vector< Enum >& usupportedValues )
-{
-    using namespace json_interface;
-
-    // Create vector of supported values
-    std::vector< Enum > supportedValues;
-    for ( auto entry : stringValues )
-    {
-        Enum value = entry.first;
-        if ( ! contains( usupportedValues, value ) )
-        {
-            supportedValues.push_back( value );
-        }
-    }
-
-<<<<<<< HEAD
-    std::cout << "JSON file: " << filename << std::endl;
-
-=======
->>>>>>> 359eefa6
-    // Check that values and supportedValues are equivalent
-    const std::vector< Enum > values = parseJSONFile< std::vector< Enum > >( filename );
-    BOOST_CHECK( containsAllOf( values, supportedValues ) && containsAllOf( supportedValues, values ) );
-}
-
-#define BOOST_CHECK_EQUAL_ENUM( filename, stringValues, usupportedValues ) \
-    tudat::json_interface::checkConsistentEnum( filename, stringValues, usupportedValues )
-
-
-void checkCloseIntegrationResults( const std::map< double, Eigen::VectorXd >& results1,
-                                   const std::map< double, Eigen::VectorXd >& results2,
-                                   const std::vector< unsigned int > indices,
-                                   const std::vector< unsigned int > sizes,
-                                   const double tolerance )
-{
-    // Check size of maps
-    BOOST_CHECK_EQUAL( results1.size( ), results2.size( ) );
-
-    // Check initial epochs
-    const double initialEpoch1 = results1.begin( )->first;
-    const double initialEpoch2 = results2.begin( )->first;
-    BOOST_CHECK_SMALL( std::fabs( initialEpoch1 - initialEpoch2 ), tolerance );
-
-    // Check final epochs
-    const double finalEpoch1 = ( --results1.end( ) )->first;
-    const double finalEpoch2 = ( --results2.end( ) )->first;
-    BOOST_CHECK_SMALL( std::fabs( finalEpoch1 - finalEpoch2 ), tolerance );
-
-    // Check norm of requested vector segments
-    const Eigen::VectorXd initialState1 = results1.begin( )->second;
-    const Eigen::VectorXd initialState2 = results2.begin( )->second;
-    const Eigen::VectorXd finalState1 = ( --results1.end( ) )->second;
-    const Eigen::VectorXd finalState2 = ( --results2.end( ) )->second;
-    for ( unsigned int i = 0; i < indices.size( ); ++i )
-    {
-        // Initial step
-        const double initialNorm1 = initialState1.segment( indices.at( i ), sizes.at( i ) ).norm( );
-        const double initialNorm2 = initialState2.segment( indices.at( i ), sizes.at( i ) ).norm( );
-        BOOST_CHECK_CLOSE_FRACTION( initialNorm1, initialNorm2, tolerance );
-
-        // Final step
-        const double finalNorm1 = finalState1.segment( indices.at( i ), sizes.at( i ) ).norm( );
-        const double finalNorm2 = finalState2.segment( indices.at( i ), sizes.at( i ) ).norm( );
-        BOOST_CHECK_CLOSE_FRACTION( finalNorm1, finalNorm2, tolerance );
-    }
-}
-
-#define BOOST_CHECK_CLOSE_INTEGRATION_RESULTS( results1, results2, indices, sizes, tolerance ) \
-    tudat::json_interface::checkCloseIntegrationResults( results1, results2, indices, sizes, tolerance )
-
-} // namespace json_interface
-
-} // namespace tudat
-
-#endif // TUDAT_JSONINTERFACE_UNITTESTSUPPORT
+/*    Copyright (c) 2010-2017, Delft University of Technology
+ *    All rigths reserved
+ *
+ *    This file is part of the Tudat. Redistribution and use in source and
+ *    binary forms, with or without modification, are permitted exclusively
+ *    under the terms of the Modified BSD license. You should have received
+ *    a copy of the license with this file. If not, please or visit:
+ *    http://tudat.tudelft.nl/LICENSE.
+ */
+
+#ifndef TUDAT_JSONINTERFACE_UNITTESTSUPPORT
+#define TUDAT_JSONINTERFACE_UNITTESTSUPPORT
+
+#include <boost/test/unit_test.hpp>
+
+#include "Tudat/JsonInterface/Support/deserialization.h"
+#include "Tudat/JsonInterface/Support/utilities.h"
+#include "Tudat/SimulationSetup/PropagationSetup/dynamicsSimulator.h"
+
+namespace tudat
+{
+
+namespace json_interface
+{
+
+boost::filesystem::path currentDirectory( )
+{
+    return boost::filesystem::path( __FILE__ ).parent_path( );
+}
+
+boost::filesystem::path inputDirectory( )
+{
+    boost::filesystem::path matlabInputDirectory = currentDirectory( ) / "matlab_inputs";
+    if ( boost::filesystem::exists( matlabInputDirectory ) )
+    {
+        return matlabInputDirectory;
+    }
+    else
+    {
+        return currentDirectory( ) / "inputs";
+    }
+}
+
+template< typename T = nlohmann::json >
+T parseJSONFile( std::string file )
+{
+    if ( boost::filesystem::path( file ).extension( ).empty( ) )
+    {
+        file += ".json";
+    }
+    boost::filesystem::current_path( boost::filesystem::path( file ).parent_path( ) );
+    return readJSON( file );
+}
+
+
+template< typename T >
+void checkJsonEquivalent( const T& left, const T& right )
+{
+    const std::string fromFile = nlohmann::json( left ).dump( 2 );
+    const std::string manual = nlohmann::json( right ).dump( 2 );
+    BOOST_CHECK_EQUAL( fromFile, manual );
+}
+
+#define BOOST_CHECK_EQUAL_JSON( left, right ) tudat::json_interface::checkJsonEquivalent( left, right )
+
+
+template< typename Enum >
+void checkConsistentEnum( const std::string& filename,
+                          const std::map< Enum, std::string >& stringValues,
+                          const std::vector< Enum >& usupportedValues )
+{
+    using namespace json_interface;
+
+    // Create vector of supported values
+    std::vector< Enum > supportedValues;
+    for ( auto entry : stringValues )
+    {
+        Enum value = entry.first;
+        if ( ! contains( usupportedValues, value ) )
+        {
+            supportedValues.push_back( value );
+        }
+    }
+
+    std::cout << "JSON file: " << filename << std::endl;
+
+    // Check that values and supportedValues are equivalent
+    const std::vector< Enum > values = parseJSONFile< std::vector< Enum > >( filename );
+    BOOST_CHECK( containsAllOf( values, supportedValues ) && containsAllOf( supportedValues, values ) );
+}
+
+#define BOOST_CHECK_EQUAL_ENUM( filename, stringValues, usupportedValues ) \
+    tudat::json_interface::checkConsistentEnum( filename, stringValues, usupportedValues )
+
+
+void checkCloseIntegrationResults( const std::map< double, Eigen::VectorXd >& results1,
+                                   const std::map< double, Eigen::VectorXd >& results2,
+                                   const std::vector< unsigned int > indices,
+                                   const std::vector< unsigned int > sizes,
+                                   const double tolerance )
+{
+    // Check size of maps
+    BOOST_CHECK_EQUAL( results1.size( ), results2.size( ) );
+
+    // Check initial epochs
+    const double initialEpoch1 = results1.begin( )->first;
+    const double initialEpoch2 = results2.begin( )->first;
+    BOOST_CHECK_SMALL( std::fabs( initialEpoch1 - initialEpoch2 ), tolerance );
+
+    // Check final epochs
+    const double finalEpoch1 = ( --results1.end( ) )->first;
+    const double finalEpoch2 = ( --results2.end( ) )->first;
+    BOOST_CHECK_SMALL( std::fabs( finalEpoch1 - finalEpoch2 ), tolerance );
+
+    // Check norm of requested vector segments
+    const Eigen::VectorXd initialState1 = results1.begin( )->second;
+    const Eigen::VectorXd initialState2 = results2.begin( )->second;
+    const Eigen::VectorXd finalState1 = ( --results1.end( ) )->second;
+    const Eigen::VectorXd finalState2 = ( --results2.end( ) )->second;
+    for ( unsigned int i = 0; i < indices.size( ); ++i )
+    {
+        // Initial step
+        const double initialNorm1 = initialState1.segment( indices.at( i ), sizes.at( i ) ).norm( );
+        const double initialNorm2 = initialState2.segment( indices.at( i ), sizes.at( i ) ).norm( );
+        BOOST_CHECK_CLOSE_FRACTION( initialNorm1, initialNorm2, tolerance );
+
+        // Final step
+        const double finalNorm1 = finalState1.segment( indices.at( i ), sizes.at( i ) ).norm( );
+        const double finalNorm2 = finalState2.segment( indices.at( i ), sizes.at( i ) ).norm( );
+        BOOST_CHECK_CLOSE_FRACTION( finalNorm1, finalNorm2, tolerance );
+    }
+}
+
+#define BOOST_CHECK_CLOSE_INTEGRATION_RESULTS( results1, results2, indices, sizes, tolerance ) \
+    tudat::json_interface::checkCloseIntegrationResults( results1, results2, indices, sizes, tolerance )
+
+} // namespace json_interface
+
+} // namespace tudat
+
+#endif // TUDAT_JSONINTERFACE_UNITTESTSUPPORT