/*    Copyright (c) 2010-2016, Delft University of Technology
 *    All rigths reserved
 *
 *    This file is part of the Tudat. Redistribution and use in source and
 *    binary forms, with or without modification, are permitted exclusively
 *    under the terms of the Modified BSD license. You should have received
 *    a copy of the license with this file. If not, please or visit:
 *    http://tudat.tudelft.nl/LICENSE.
 */

#define BOOST_TEST_MAIN

#include <boost/test/unit_test.hpp>
#include <boost/bind.hpp>
#include <boost/make_shared.hpp>
#include <boost/shared_ptr.hpp>

#include <Tudat/Astrodynamics/Aerodynamics/UnitTests/testApolloCapsuleCoefficients.h>
#include <Tudat/Astrodynamics/BasicAstrodynamics/accelerationModel.h>
#include <Tudat/Astrodynamics/BasicAstrodynamics/geodeticCoordinateConversions.h>
#include <Tudat/Basics/testMacros.h>
#include "Tudat/SimulationSetup/PropagationSetup/dynamicsSimulator.h"
#include <Tudat/Astrodynamics/BasicAstrodynamics/unitConversions.h>
#include <Tudat/External/SpiceInterface/spiceInterface.h>
#include <Tudat/SimulationSetup/EnvironmentSetup/body.h>
#include "Tudat/SimulationSetup/PropagationSetup/createNumericalSimulator.h"
#include <Tudat/SimulationSetup/EnvironmentSetup/defaultBodies.h>
#include <Tudat/InputOutput/basicInputOutput.h>

#include <iostream>
#include <limits>
#include <string>

#include <Eigen/Core>

namespace tudat
{

namespace unit_tests
{

BOOST_AUTO_TEST_SUITE( test_dependent_variable_output )

//! Propagate entry of Apollo capsule, and save a list of dependent variables during entry. The saved dependent variables
//! are compared against theoretical/manual values in this test.
BOOST_AUTO_TEST_CASE( testDependentVariableOutput )
{
    using namespace tudat;
    using namespace ephemerides;
    using namespace interpolators;
    using namespace numerical_integrators;
    using namespace spice_interface;
    using namespace simulation_setup;
    using namespace basic_astrodynamics;
    using namespace orbital_element_conversions;
    using namespace propagators;
    using namespace aerodynamics;
    using namespace basic_mathematics;
    using namespace input_output;

    // Load Spice kernels.
    spice_interface::loadSpiceKernelInTudat( input_output::getSpiceKernelPath( ) + "pck00009.tpc" );
    spice_interface::loadSpiceKernelInTudat( input_output::getSpiceKernelPath( ) + "de-403-masses.tpc" );
    spice_interface::loadSpiceKernelInTudat( input_output::getSpiceKernelPath( ) + "de421.bsp" );


    // Set simulation start epoch.
    const double simulationStartEpoch = 0.0;

    // Set simulation end epoch.
    const double simulationEndEpoch = 3300.0;

    // Set numerical integration fixed step size.
    const double fixedStepSize = 1.0;


    // Set Keplerian elements for Capsule.
    Eigen::Vector6d apolloInitialStateInKeplerianElements;
    apolloInitialStateInKeplerianElements( semiMajorAxisIndex ) = spice_interface::getAverageRadius( "Earth" ) + 120.0E3;
    apolloInitialStateInKeplerianElements( eccentricityIndex ) = 0.005;
    apolloInitialStateInKeplerianElements( inclinationIndex ) = unit_conversions::convertDegreesToRadians( 85.3 );
    apolloInitialStateInKeplerianElements( argumentOfPeriapsisIndex )
            = unit_conversions::convertDegreesToRadians( 235.7 );
    apolloInitialStateInKeplerianElements( longitudeOfAscendingNodeIndex )
            = unit_conversions::convertDegreesToRadians( 23.4 );
    apolloInitialStateInKeplerianElements( trueAnomalyIndex ) = unit_conversions::convertDegreesToRadians( 139.87 );

    // Convert apollo state from Keplerian elements to Cartesian elements.
    const Eigen::Vector6d apolloInitialState = convertKeplerianToCartesianElements(
                apolloInitialStateInKeplerianElements,
                getBodyGravitationalParameter( "Earth" ) );

<<<<<<< HEAD
    for( unsigned int i = 0; i < 4; i++ )
=======
    for( unsigned int testCase = 0; testCase < 4; testCase++ )
>>>>>>> cdd74b79
    {
        // Define simulation body settings.
        std::map< std::string, boost::shared_ptr< BodySettings > > bodySettings =
                getDefaultBodySettings( { "Earth", "Moon" }, simulationStartEpoch - 10.0 * fixedStepSize,
                                        simulationEndEpoch + 10.0 * fixedStepSize );
        bodySettings[ "Earth" ]->gravityFieldSettings =
                boost::make_shared< simulation_setup::GravityFieldSettings >( central_spice );

<<<<<<< HEAD
        if( i >= 2 )
=======
        if( testCase >= 2 )
>>>>>>> cdd74b79
        {
            bodySettings[ "Earth" ]->atmosphereSettings =
                    boost::make_shared< simulation_setup::AtmosphereSettings >( nrlmsise00 );
        }

        bool isOblateSpheroidUsed = 0;
        double oblateSpheroidEquatorialRadius = 6378.0E3;
        double oblateSpheroidFlattening = 1.0 / 300.0;

<<<<<<< HEAD
        if( i % 2 == 0 )
=======
        if( testCase% 2 == 0 )
>>>>>>> cdd74b79
        {
            isOblateSpheroidUsed = 1;
            bodySettings[ "Earth" ]->shapeModelSettings =
                    boost::make_shared< simulation_setup::OblateSphericalBodyShapeSettings >(
                        oblateSpheroidEquatorialRadius, oblateSpheroidFlattening );
        }

        // Create Earth object
        simulation_setup::NamedBodyMap bodyMap = simulation_setup::createBodies( bodySettings );

        // Create vehicle objects.
        bodyMap[ "Apollo" ] = boost::make_shared< simulation_setup::Body >( );

        // Create vehicle aerodynamic coefficients
        bodyMap[ "Apollo" ]->setAerodynamicCoefficientInterface(
                    unit_tests::getApolloCoefficientInterface( ) );
        bodyMap[ "Apollo" ]->setConstantBodyMass( 5.0E3 );
        bodyMap[ "Apollo" ]->setEphemeris(
                    boost::make_shared< ephemerides::TabulatedCartesianEphemeris< > >(
<<<<<<< HEAD
                        boost::shared_ptr< interpolators::OneDimensionalInterpolator< double, basic_mathematics::Vector6d  > >( ),
=======
                        boost::shared_ptr< interpolators::OneDimensionalInterpolator< double, Eigen::Vector6d  > >( ),
>>>>>>> cdd74b79
                        "Earth" ) );
        boost::shared_ptr< system_models::VehicleSystems > vehicleSystems =
                boost::make_shared< system_models::VehicleSystems >( );

        double noseRadius = 0.7;
        double wallEmissivity = 0.7;
        vehicleSystems->setNoseRadius( noseRadius );
        vehicleSystems->setWallEmissivity( wallEmissivity );

        bodyMap[ "Apollo" ]->setVehicleSystems( vehicleSystems );


        // Finalize body creation.
        setGlobalFrameBodyEphemerides( bodyMap, "SSB", "ECLIPJ2000" );

        // Define propagator settings variables.
        SelectedAccelerationMap accelerationMap;
        std::vector< std::string > bodiesToPropagate;
        std::vector< std::string > centralBodies;

        // Define acceleration model settings.
        std::map< std::string, std::vector< boost::shared_ptr< AccelerationSettings > > > accelerationsOfApollo;
        accelerationsOfApollo[ "Earth" ].push_back( boost::make_shared< AccelerationSettings >( central_gravity ) );
        accelerationsOfApollo[ "Earth" ].push_back( boost::make_shared< AccelerationSettings >( aerodynamic ) );
        accelerationsOfApollo[ "Moon" ].push_back( boost::make_shared< AccelerationSettings >( central_gravity ) );
        accelerationMap[ "Apollo" ] = accelerationsOfApollo;

        bodiesToPropagate.push_back( "Apollo" );
        centralBodies.push_back( "Earth" );

        // Set initial state
<<<<<<< HEAD
        basic_mathematics::Vector6d systemInitialState = apolloInitialState;
=======
        Eigen::Vector6d systemInitialState = apolloInitialState;
>>>>>>> cdd74b79

        // Define list of dependent variables to save.
        std::vector< boost::shared_ptr< SingleDependentVariableSaveSettings > > dependentVariables;
        dependentVariables.push_back(
                    boost::make_shared< SingleDependentVariableSaveSettings >( mach_number_dependent_variable, "Apollo" ) );
        dependentVariables.push_back(
                    boost::make_shared< SingleDependentVariableSaveSettings >( altitude_dependent_variable,
                                                                               "Apollo", "Earth" ) );
        dependentVariables.push_back(
                    boost::make_shared< SingleDependentVariableSaveSettings >( relative_distance_dependent_variable,
                                                                               "Apollo", "Earth" ) );
        dependentVariables.push_back(
                    boost::make_shared< SingleDependentVariableSaveSettings >( relative_speed_dependent_variable,
                                                                               "Apollo", "Earth" ) );
        dependentVariables.push_back(
                    boost::make_shared< SingleAccelerationDependentVariableSaveSettings >(
                        central_gravity, "Apollo", "Earth", 1 ) );

        dependentVariables.push_back(
                    boost::make_shared< SingleDependentVariableSaveSettings >( total_aerodynamic_g_load_variable,
                                                                               "Apollo", "Earth" ) );
        dependentVariables.push_back(
                    boost::make_shared< SingleDependentVariableSaveSettings >( stagnation_point_heat_flux_dependent_variable,
                                                                               "Apollo", "Earth" ) );

        dependentVariables.push_back(
                    boost::make_shared< SingleDependentVariableSaveSettings >( local_temperature_dependent_variable,
                                                                               "Apollo", "Earth" ) );
        dependentVariables.push_back(
                    boost::make_shared< SingleDependentVariableSaveSettings >( geodetic_latitude_dependent_variable,
                                                                               "Apollo", "Earth" ) );

        dependentVariables.push_back(
                    boost::make_shared< SingleDependentVariableSaveSettings >( local_density_dependent_variable,
                                                                               "Apollo", "Earth" ) );

        dependentVariables.push_back(
                    boost::make_shared< BodyAerodynamicAngleVariableSaveSettings >(
                        "Apollo", reference_frames::latitude_angle ) );
        dependentVariables.push_back(
                    boost::make_shared< BodyAerodynamicAngleVariableSaveSettings >(
                        "Apollo", reference_frames::longitude_angle ) );

        dependentVariables.push_back(
                    boost::make_shared< BodyAerodynamicAngleVariableSaveSettings >(
                        "Apollo", reference_frames::angle_of_attack ) );
        dependentVariables.push_back(
                    boost::make_shared< BodyAerodynamicAngleVariableSaveSettings >(
                        "Apollo", reference_frames::angle_of_sideslip ) );
        dependentVariables.push_back(
                    boost::make_shared< BodyAerodynamicAngleVariableSaveSettings >(
                        "Apollo", reference_frames::bank_angle ) );




        dependentVariables.push_back(
                    boost::make_shared< SingleDependentVariableSaveSettings >( relative_position_dependent_variable,
                                                                               "Apollo", "Earth" ) );
        dependentVariables.push_back(
                    boost::make_shared< SingleDependentVariableSaveSettings >( relative_velocity_dependent_variable,
                                                                               "Apollo", "Earth" ) );
        dependentVariables.push_back(
                    boost::make_shared< SingleAccelerationDependentVariableSaveSettings >(
                        central_gravity, "Apollo", "Earth", 0 ) );
        dependentVariables.push_back(
                    boost::make_shared< SingleDependentVariableSaveSettings >(
                        total_acceleration_dependent_variable, "Apollo" ) );
        dependentVariables.push_back(
                    boost::make_shared< SingleDependentVariableSaveSettings >(
                        aerodynamic_moment_coefficients_dependent_variable, "Apollo" ) );
        dependentVariables.push_back(
                    boost::make_shared< SingleDependentVariableSaveSettings >(
                        aerodynamic_force_coefficients_dependent_variable, "Apollo" ) );
        dependentVariables.push_back(
                    boost::make_shared< SingleAccelerationDependentVariableSaveSettings >(
                        aerodynamic, "Apollo", "Earth", 0 ) );


        // Create acceleration models and propagation settings.
        basic_astrodynamics::AccelerationMap accelerationModelMap = createAccelerationModelsMap(
                    bodyMap, accelerationMap, bodiesToPropagate, centralBodies );

        setTrimmedConditions( bodyMap.at( "Apollo" ) );

        boost::shared_ptr< TranslationalStatePropagatorSettings< double > > propagatorSettings =
                boost::make_shared< TranslationalStatePropagatorSettings< double > >
                ( centralBodies, accelerationModelMap, bodiesToPropagate, systemInitialState,
                  boost::make_shared< propagators::PropagationTimeTerminationSettings >( 3200.0 ), cowell,
                  boost::make_shared< DependentVariableSaveSettings >( dependentVariables ) );
        boost::shared_ptr< IntegratorSettings< > > integratorSettings =
                boost::make_shared< IntegratorSettings< > >
                ( rungeKutta4, simulationStartEpoch, fixedStepSize );

        // Create simulation object and propagate dynamics.
        SingleArcDynamicsSimulator< > dynamicsSimulator(
                    bodyMap, integratorSettings, propagatorSettings, true, false, false );

        // Retrieve numerical solutions for state and dependent variables
        std::map< double, Eigen::Matrix< double, Eigen::Dynamic, 1 > > numericalSolution =
                dynamicsSimulator.getEquationsOfMotionNumericalSolution( );
        std::map< double, Eigen::VectorXd > dependentVariableSolution =
                dynamicsSimulator.getDependentVariableHistory( );

        // Iterate over results for dependent variables, and check against manually retrieved values.
<<<<<<< HEAD
        basic_mathematics::Vector6d currentStateDerivative;
=======
        Eigen::Vector6d currentStateDerivative;
>>>>>>> cdd74b79
        Eigen::Vector3d manualCentralGravity;
        boost::shared_ptr< ephemerides::RotationalEphemeris > earthRotationModel =
                bodyMap.at( "Earth" )->getRotationalEphemeris( );
        boost::shared_ptr< aerodynamics::AtmosphereModel > earthAtmosphereModel =
                bodyMap.at( "Earth" )->getAtmosphereModel( );
        boost::shared_ptr< aerodynamics::FlightConditions > apolloFlightConditions =
                bodyMap.at( "Apollo" )->getFlightConditions( );
        boost::shared_ptr< aerodynamics::AerodynamicCoefficientInterface > apolloCoefficientInterface =
                bodyMap.at( "Apollo" )->getAerodynamicCoefficientInterface( );

        std::cout<<"Propagated"<<std::endl;

        for( std::map< double, Eigen::VectorXd >::iterator variableIterator = dependentVariableSolution.begin( );
             variableIterator != dependentVariableSolution.end( ); variableIterator++ )
        {
            double machNumber = variableIterator->second( 0 );
            double altitude = variableIterator->second( 1 );
            double relativeDistance = variableIterator->second( 2 );
            double relativeSpeed= variableIterator->second( 3 );
            double gravitationalAccelerationNorm = variableIterator->second( 4 );
            double gLoad = variableIterator->second( 5 );
            double stagnationPointHeatFlux = variableIterator->second( 6 );
            double freestreamTemperature = variableIterator->second( 7 );
            double geodeticLatitude = variableIterator->second( 8 );
            double freestreamDensity = variableIterator->second( 9 );
            double latitude = variableIterator->second( 10 );
            double longitude = variableIterator->second( 11 );
            double angleOfAttack = variableIterator->second( 12 );
            double sideslipAngle = variableIterator->second( 13 );
            double bankAngle = variableIterator->second( 14 );

            Eigen::Vector3d relativePosition = variableIterator->second.segment( 15, 3 );
            Eigen::Vector3d computedBodyFixedPosition =
                    earthRotationModel->getRotationToTargetFrame( variableIterator->first ) * relativePosition;
            Eigen::Vector3d computedSphericalBodyFixedPosition =
                    coordinate_conversions::convertCartesianToSpherical( computedBodyFixedPosition );

            Eigen::Vector3d relativeVelocity = variableIterator->second.segment( 18, 3 );
            Eigen::Vector3d gravitationalAcceleration = variableIterator->second.segment( 21, 3 );
            Eigen::Vector3d totalAcceleration = variableIterator->second.segment( 24, 3 );
            Eigen::Vector3d momentCoefficients = variableIterator->second.segment( 27, 3 );
            Eigen::Vector3d forceCoefficients = variableIterator->second.segment( 30, 3 );
            Eigen::Vector3d aerodynamicAcceleration = variableIterator->second.segment( 33, 3 );

            currentStateDerivative = dynamicsSimulator.getDynamicsStateDerivative( )->computeStateDerivative(
                        variableIterator->first, numericalSolution.at( variableIterator->first ) );

            // Manually compute central gravity.
            manualCentralGravity =
                    -bodyMap.at( "Earth" )->getGravityFieldModel( )->getGravitationalParameter( ) *
                    relativePosition /
                    std::pow( relativePosition.norm( ), 3 );

            // Check output time consistency
            BOOST_CHECK_EQUAL( numericalSolution.count( variableIterator->first ), 1 );

            // Check relative position and velocity against state
            for( unsigned int i = 0; i < 3; i++ )
            {
                BOOST_CHECK_SMALL(
                            std::fabs( numericalSolution.at( variableIterator->first )( i ) -
                                       relativePosition( i ) ), 2.0E-5 );
                BOOST_CHECK_SMALL(
                            std::fabs( numericalSolution.at( variableIterator->first )( 3 + i ) -
                                       relativeVelocity( i ) ), 5.0E-11 );
            }

            // Check central gravity acceleration
            TUDAT_CHECK_MATRIX_CLOSE_FRACTION(
                        manualCentralGravity.segment( 0, 3 ),
                        gravitationalAcceleration, ( 6.0 * std::numeric_limits< double >::epsilon( ) ) );

            // Check total acceleration (tolerance is not epsilon due to numerical root finding for trim)
            for( unsigned int i = 0; i < 3; i++ )
            {
                BOOST_CHECK_SMALL(
                            std::fabs( currentStateDerivative( 3 + i ) - totalAcceleration( i ) ), 1.0E-13 );
            }

            // Check relative position and velocity norm.
            BOOST_CHECK_SMALL(
                        std::fabs( ( numericalSolution.at( variableIterator->first ).segment( 0, 3 ) ).norm( ) -
                                   relativeDistance ), 2.0E-5 );
            BOOST_CHECK_SMALL(
                        std::fabs( ( numericalSolution.at( variableIterator->first ).segment( 3, 3 ) ).norm( ) -
                                   relativeSpeed ), 2.0E-11 );

            // Check central gravity acceleration norm
            BOOST_CHECK_CLOSE_FRACTION(
                        manualCentralGravity.norm( ),
                        gravitationalAccelerationNorm, 6.0 * std::numeric_limits< double >::epsilon( ) );

            // Check Mach number
            BOOST_CHECK_CLOSE_FRACTION(
                        apolloFlightConditions->getCurrentAirspeed( ) /
                        apolloFlightConditions->getCurrentSpeedOfSound( ),
                        machNumber , std::numeric_limits< double >::epsilon( ) );

            // Check altitude.
            BOOST_CHECK_CLOSE_FRACTION(
                        apolloFlightConditions->getCurrentAltitude( ),
                        altitude, std::numeric_limits< double >::epsilon( ) );

            // Check latitude and longitude
            BOOST_CHECK_SMALL(
                        std::fabs( mathematical_constants::PI / 2.0 - computedSphericalBodyFixedPosition( 1 ) - latitude ),
                        6.0 * std::numeric_limits< double >::epsilon( ) );
            BOOST_CHECK_SMALL(
                        std::fabs( computedSphericalBodyFixedPosition( 2 ) - longitude ),
                        8.0 * std::numeric_limits< double >::epsilon( ) );

            // Check geodetic latitude.
            if( !isOblateSpheroidUsed )
            {
                BOOST_CHECK_SMALL(
                            std::fabs( latitude - geodeticLatitude ),
                            6.0 * std::numeric_limits< double >::epsilon( ) );
            }
            else
            {
                double computedGeodeticLatitude = coordinate_conversions::calculateGeodeticLatitude(
                            computedBodyFixedPosition, oblateSpheroidEquatorialRadius, oblateSpheroidFlattening, 1.0E-4 );
                BOOST_CHECK_SMALL(
                            std::fabs( computedGeodeticLatitude - geodeticLatitude ),
                            6.0 * std::numeric_limits< double >::epsilon( ) );
            }
            BOOST_CHECK_SMALL(
                        std::fabs( geodeticLatitude - apolloFlightConditions->getCurrentGeodeticLatitude( ) ),
                        6.0 * std::numeric_limits< double >::epsilon( ) );

            // Check sideslip anf bank angle
            BOOST_CHECK_SMALL(
                        std::fabs( sideslipAngle ),
                        6.0 * std::numeric_limits< double >::epsilon( ) );
            BOOST_CHECK_SMALL(
                        std::fabs( bankAngle ),
                        6.0 * std::numeric_limits< double >::epsilon( ) );

            // Check g-load
            BOOST_CHECK_CLOSE_FRACTION(
                        gLoad, aerodynamicAcceleration.norm( ) / physical_constants::SEA_LEVEL_GRAVITATIONAL_ACCELERATION,
                        6.0 * std::numeric_limits< double >::epsilon( ) );

            // Check density and temperature
            BOOST_CHECK_CLOSE_FRACTION(
                        freestreamDensity,
                        earthAtmosphereModel->getDensity( altitude, longitude, latitude, variableIterator->first ),
                        6.0 * std::numeric_limits< double >::epsilon( ) );
            BOOST_CHECK_CLOSE_FRACTION(
                        freestreamDensity,
                        apolloFlightConditions->getCurrentDensity( ),
                        6.0 * std::numeric_limits< double >::epsilon( ) );
            BOOST_CHECK_CLOSE_FRACTION(
                        freestreamTemperature,
                        earthAtmosphereModel->getTemperature( altitude, longitude, latitude, variableIterator->first ),
                        6.0 * std::numeric_limits< double >::epsilon( ) );
            BOOST_CHECK_CLOSE_FRACTION(
                        freestreamTemperature,
                        apolloFlightConditions->getCurrentFreestreamTemperature( ),
                        6.0 * std::numeric_limits< double >::epsilon( ) );

            // Check aerodynamic force coefficients
            std::vector< double > aerodynamicCoefficientInput;
            aerodynamicCoefficientInput.push_back( machNumber );
            aerodynamicCoefficientInput.push_back( angleOfAttack );
            aerodynamicCoefficientInput.push_back( sideslipAngle );
            apolloCoefficientInterface->updateCurrentCoefficients( aerodynamicCoefficientInput );
            Eigen::Vector3d computedForceCoefficients = apolloCoefficientInterface->getCurrentForceCoefficients( );

            BOOST_CHECK_SMALL( std::fabs( computedForceCoefficients( 1 ) ), 1.0E-14 );
            for( unsigned int i = 0; i < 3; i ++ )
            {
                BOOST_CHECK_SMALL(
                            std::fabs( computedForceCoefficients( i ) - forceCoefficients( i ) ),
                            6.0 * std::numeric_limits< double >::epsilon( ) );
            }

            // Check heat flux
            double expectedHeatFlux = aerodynamics::computeEquilibriumFayRiddellHeatFlux(
                        freestreamDensity, apolloFlightConditions->getCurrentAirspeed( ),
                        freestreamTemperature, machNumber, noseRadius, wallEmissivity );
            BOOST_CHECK_CLOSE_FRACTION(
                        expectedHeatFlux, stagnationPointHeatFlux,
                        6.0 * std::numeric_limits< double >::epsilon( ) );

            // Check trimmed condition (y-term)/symmetric vehicle shape (x- and z-term).
            BOOST_CHECK_SMALL(
                        std::fabs( momentCoefficients( 0 ) ), 1.0E-14 );
            BOOST_CHECK_SMALL(
                        std::fabs( momentCoefficients( 1 ) ), 1.0E-10 );
            BOOST_CHECK_SMALL(
                        std::fabs( momentCoefficients( 2 ) ), 1.0E-14 );

        }
    }
}

BOOST_AUTO_TEST_SUITE_END( )


}

}<|MERGE_RESOLUTION|>--- conflicted
+++ resolved
@@ -90,11 +90,7 @@
                 apolloInitialStateInKeplerianElements,
                 getBodyGravitationalParameter( "Earth" ) );
 
-<<<<<<< HEAD
-    for( unsigned int i = 0; i < 4; i++ )
-=======
     for( unsigned int testCase = 0; testCase < 4; testCase++ )
->>>>>>> cdd74b79
     {
         // Define simulation body settings.
         std::map< std::string, boost::shared_ptr< BodySettings > > bodySettings =
@@ -103,11 +99,7 @@
         bodySettings[ "Earth" ]->gravityFieldSettings =
                 boost::make_shared< simulation_setup::GravityFieldSettings >( central_spice );
 
-<<<<<<< HEAD
-        if( i >= 2 )
-=======
         if( testCase >= 2 )
->>>>>>> cdd74b79
         {
             bodySettings[ "Earth" ]->atmosphereSettings =
                     boost::make_shared< simulation_setup::AtmosphereSettings >( nrlmsise00 );
@@ -117,11 +109,7 @@
         double oblateSpheroidEquatorialRadius = 6378.0E3;
         double oblateSpheroidFlattening = 1.0 / 300.0;
 
-<<<<<<< HEAD
-        if( i % 2 == 0 )
-=======
         if( testCase% 2 == 0 )
->>>>>>> cdd74b79
         {
             isOblateSpheroidUsed = 1;
             bodySettings[ "Earth" ]->shapeModelSettings =
@@ -141,11 +129,7 @@
         bodyMap[ "Apollo" ]->setConstantBodyMass( 5.0E3 );
         bodyMap[ "Apollo" ]->setEphemeris(
                     boost::make_shared< ephemerides::TabulatedCartesianEphemeris< > >(
-<<<<<<< HEAD
-                        boost::shared_ptr< interpolators::OneDimensionalInterpolator< double, basic_mathematics::Vector6d  > >( ),
-=======
                         boost::shared_ptr< interpolators::OneDimensionalInterpolator< double, Eigen::Vector6d  > >( ),
->>>>>>> cdd74b79
                         "Earth" ) );
         boost::shared_ptr< system_models::VehicleSystems > vehicleSystems =
                 boost::make_shared< system_models::VehicleSystems >( );
@@ -177,11 +161,7 @@
         centralBodies.push_back( "Earth" );
 
         // Set initial state
-<<<<<<< HEAD
-        basic_mathematics::Vector6d systemInitialState = apolloInitialState;
-=======
         Eigen::Vector6d systemInitialState = apolloInitialState;
->>>>>>> cdd74b79
 
         // Define list of dependent variables to save.
         std::vector< boost::shared_ptr< SingleDependentVariableSaveSettings > > dependentVariables;
@@ -287,11 +267,7 @@
                 dynamicsSimulator.getDependentVariableHistory( );
 
         // Iterate over results for dependent variables, and check against manually retrieved values.
-<<<<<<< HEAD
-        basic_mathematics::Vector6d currentStateDerivative;
-=======
         Eigen::Vector6d currentStateDerivative;
->>>>>>> cdd74b79
         Eigen::Vector3d manualCentralGravity;
         boost::shared_ptr< ephemerides::RotationalEphemeris > earthRotationModel =
                 bodyMap.at( "Earth" )->getRotationalEphemeris( );
