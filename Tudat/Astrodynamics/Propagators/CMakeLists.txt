 #    Copyright (c) 2010-2015, Delft University of Technology
 #    All rights reserved.
 #
 #    Redistribution and use in source and binary forms, with or without modification, are
 #    permitted provided that the following conditions are met:
 #      - Redistributions of source code must retain the above copyright notice, this list of
 #        conditions and the following disclaimer.
 #      - Redistributions in binary form must reproduce the above copyright notice, this list of
 #        conditions and the following disclaimer in the documentation and/or other materials
 #        provided with the distribution.
 #      - Neither the name of the Delft University of Technology nor the names of its contributors
 #        may be used to endorse or promote products derived from this software without specific
 #        prior written permission.
 #
 #    THIS SOFTWARE IS PROVIDED BY THE COPYRIGHT HOLDERS AND CONTRIBUTORS "AS IS" AND ANY EXPRESS
 #    OR IMPLIED WARRANTIES, INCLUDING, BUT NOT LIMITED TO, THE IMPLIED WARRANTIES OF
 #    MERCHANTABILITY AND FITNESS FOR A PARTICULAR PURPOSE ARE DISCLAIMED. IN NO EVENT SHALL THE
 #    COPYRIGHT HOLDER OR CONTRIBUTORS BE LIABLE FOR ANY DIRECT, INDIRECT, INCIDENTAL, SPECIAL,
 #    EXEMPLARY, OR CONSEQUENTIAL DAMAGES (INCLUDING, BUT NOT LIMITED TO, PROCUREMENT OF SUBSTITUTE
 #    GOODS OR SERVICES; LOSS OF USE, DATA, OR PROFITS; OR BUSINESS INTERRUPTION) HOWEVER CAUSED
 #    AND ON ANY THEORY OF LIABILITY, WHETHER IN CONTRACT, STRICT LIABILITY, OR TORT (INCLUDING
 #    NEGLIGENCE OR OTHERWISE) ARISING IN ANY WAY OUT OF THE USE OF THIS SOFTWARE, EVEN IF ADVISED
 #    OF THE POSSIBILITY OF SUCH DAMAGE.
 #
 #    Changelog
 #      YYMMDD    Author            Comment
 #      110820    S.M. Persson      File created.
 #      111025    K. Kumar          Adapted file to work with Revision 194.
 #      111026    K. Kumar          Adapted file so all headers show in project tree in Qt Creator.
 #
 #    References
 #
 #    Notes
 #

# Add source files.
set(PROPAGATORS_SOURCES
  "${SRCROOT}${PROPAGATORSDIR}/createEnvironmentUpdater.cpp"
  "${SRCROOT}${PROPAGATORSDIR}/createStateDerivativeModel.cpp"
  "${SRCROOT}${PROPAGATORSDIR}/setNumericallyIntegratedStates.cpp"
  "${SRCROOT}${PROPAGATORSDIR}/propagationSettings.cpp"
<<<<<<< HEAD
  "${SRCROOT}${PROPAGATORSDIR}/nBodyEnckeStateDerivative.cpp"
=======
  "${SRCROOT}${PROPAGATORSDIR}/propagationTermination.cpp"
  "${SRCROOT}${PROPAGATORSDIR}/propagationOutput.cpp"
>>>>>>> bcda557c
)

# Add header files.
set(PROPAGATORS_HEADERS 
  "${SRCROOT}${PROPAGATORSDIR}/createStateDerivativeModel.h"
  "${SRCROOT}${PROPAGATORSDIR}/createEnvironmentUpdater.h"
  "${SRCROOT}${PROPAGATORSDIR}/centralBodyData.h"
  "${SRCROOT}${PROPAGATORSDIR}/nBodyStateDerivative.h"
  "${SRCROOT}${PROPAGATORSDIR}/nBodyCowellStateDerivative.h"
  "${SRCROOT}${PROPAGATORSDIR}/nBodyEnckeStateDerivative.h"
  "${SRCROOT}${PROPAGATORSDIR}/propagationSettings.h"
  "${SRCROOT}${PROPAGATORSDIR}/dynamicsStateDerivativeModel.h"
  "${SRCROOT}${PROPAGATORSDIR}/singleStateTypeDerivative.h"
  "${SRCROOT}${PROPAGATORSDIR}/setNumericallyIntegratedStates.h"
  "${SRCROOT}${PROPAGATORSDIR}/dynamicsSimulator.h"
  "${SRCROOT}${PROPAGATORSDIR}/environmentUpdater.h"
  "${SRCROOT}${PROPAGATORSDIR}/integrateEquations.h"
<<<<<<< HEAD
  "${SRCROOT}${PROPAGATORSDIR}/bodyMassStateDerivative.h"
=======
  "${SRCROOT}${PROPAGATORSDIR}/propagationTermination.h"
  "${SRCROOT}${PROPAGATORSDIR}/propagationOutput.h"
  "${SRCROOT}${PROPAGATORSDIR}/propagationOutputSettings.h"
  "${SRCROOT}${PROPAGATORSDIR}/propagationTerminationSettings.h"
>>>>>>> bcda557c
)

# Add static libraries.
add_library(tudat_propagators STATIC ${PROPAGATORS_SOURCES} ${PROPAGATORS_HEADERS})
setup_tudat_library_target(tudat_propagators "${SRCROOT}${PROPAGATORSDIR}")

# Add unit tests.
add_executable(test_CentralBodyData "${SRCROOT}${PROPAGATORSDIR}/UnitTests/unitTestCentralBodyData.cpp")
setup_custom_test_program(test_CentralBodyData "${SRCROOT}${PROPAGATORSDIR}")
target_link_libraries(test_CentralBodyData tudat_propagators tudat_basic_mathematics ${Boost_LIBRARIES})

add_executable(test_CowellStateDerivative "${SRCROOT}${PROPAGATORSDIR}/UnitTests/unitTestCowellStateDerivative.cpp")
setup_custom_test_program(test_CowellStateDerivative "${SRCROOT}${PROPAGATORSDIR}")
target_link_libraries(test_CowellStateDerivative tudat_simulation_setup tudat_propagators tudat_aerodynamics tudat_gravitation tudat_mission_segments tudat_electro_magnetism tudat_ephemerides tudat_numerical_integrators tudat_reference_frames tudat_basic_astrodynamics tudat_input_output tudat_basic_mathematics tudat_propagators tudat_spice_interface cspice ${Boost_LIBRARIES})

<<<<<<< HEAD
add_executable(test_EnckeStateDerivative
    "${SRCROOT}${PROPAGATORSDIR}/UnitTests/unitTestEnckeStateDerivative.cpp")
setup_custom_test_program(test_EnckeStateDerivative "${SRCROOT}${PROPAGATORSDIR}")
target_link_libraries(test_EnckeStateDerivative tudat_simulation_setup tudat_propagators
    tudat_aerodynamics tudat_gravitation tudat_mission_segments tudat_electro_magnetism
    tudat_ephemerides tudat_numerical_integrators tudat_reference_frames tudat_basic_astrodynamics
    tudat_input_output tudat_basic_mathematics tudat_propagators tudat_spice_interface
    cspice ${Boost_LIBRARIES})


add_executable(test_EnvironmentModelUpdater
    "${SRCROOT}${PROPAGATORSDIR}/UnitTests/unitTestEnvironmentUpdater.cpp")
setup_custom_test_program(test_EnvironmentModelUpdater "${SRCROOT}${PROPAGATORSDIR}")
    target_link_libraries(test_EnvironmentModelUpdater tudat_simulation_setup tudat_propagators
    tudat_aerodynamics tudat_geometric_shapes tudat_gravitation tudat_mission_segments
    tudat_electro_magnetism tudat_ephemerides tudat_numerical_integrators tudat_reference_frames
    tudat_basic_astrodynamics tudat_input_output tudat_basic_mathematics tudat_propagators
    tudat_spice_interface cspice ${Boost_LIBRARIES})
endif()

add_executable(test_BodyMassPropagation
    "${SRCROOT}${PROPAGATORSDIR}/UnitTests/unitTestBodyMassPropagation.cpp")
setup_custom_test_program(test_BodyMassPropagation "${SRCROOT}${PROPAGATORSDIR}")
target_link_libraries(test_BodyMassPropagation tudat_simulation_setup tudat_propagators
    tudat_aerodynamics tudat_gravitation tudat_mission_segments tudat_electro_magnetism
    tudat_ephemerides tudat_numerical_integrators tudat_reference_frames tudat_basic_astrodynamics
    tudat_input_output tudat_basic_mathematics tudat_propagators tudat_spice_interface
    cspice ${Boost_LIBRARIES})

add_executable(test_MultiTypeStatePropagation
    "${SRCROOT}${PROPAGATORSDIR}/UnitTests/unitTestMultiTypeStatePropagation.cpp")
setup_custom_test_program(test_MultiTypeStatePropagation "${SRCROOT}${PROPAGATORSDIR}")
target_link_libraries(test_MultiTypeStatePropagation tudat_simulation_setup tudat_propagators
    tudat_aerodynamics tudat_gravitation tudat_mission_segments tudat_electro_magnetism
    tudat_ephemerides tudat_numerical_integrators tudat_reference_frames tudat_basic_astrodynamics
    tudat_input_output tudat_basic_mathematics tudat_propagators tudat_spice_interface
    cspice ${Boost_LIBRARIES})

=======
add_executable(test_DependentVariableOutput "${SRCROOT}${PROPAGATORSDIR}/UnitTests/unitTestDependentVariableOutput.cpp")
setup_custom_test_program(test_DependentVariableOutput "${SRCROOT}${PROPAGATORSDIR}")
target_link_libraries(test_DependentVariableOutput tudat_simulation_setup tudat_propagators tudat_aerodynamics tudat_geometric_shapes tudat_gravitation tudat_mission_segments tudat_electro_magnetism tudat_ephemerides tudat_numerical_integrators tudat_reference_frames tudat_basic_astrodynamics tudat_input_output tudat_basic_mathematics tudat_propagators tudat_spice_interface cspice ${Boost_LIBRARIES})

add_executable(test_StoppingConditions "${SRCROOT}${PROPAGATORSDIR}/UnitTests/unitTestStoppingConditions.cpp")
setup_custom_test_program(test_StoppingConditions "${SRCROOT}${PROPAGATORSDIR}")
target_link_libraries(test_StoppingConditions tudat_simulation_setup tudat_propagators tudat_aerodynamics tudat_geometric_shapes tudat_gravitation tudat_mission_segments tudat_electro_magnetism tudat_ephemerides tudat_numerical_integrators tudat_reference_frames tudat_basic_astrodynamics tudat_input_output tudat_basic_mathematics tudat_propagators tudat_spice_interface cspice ${Boost_LIBRARIES})

add_executable(test_EnvironmentModelUpdater "${SRCROOT}${PROPAGATORSDIR}/UnitTests/unitTestEnvironmentUpdater.cpp")
setup_custom_test_program(test_EnvironmentModelUpdater "${SRCROOT}${PROPAGATORSDIR}")
target_link_libraries(test_EnvironmentModelUpdater tudat_simulation_setup tudat_propagators tudat_aerodynamics tudat_geometric_shapes tudat_gravitation tudat_mission_segments tudat_electro_magnetism tudat_ephemerides tudat_numerical_integrators tudat_reference_frames tudat_basic_astrodynamics tudat_input_output tudat_basic_mathematics tudat_propagators tudat_spice_interface cspice ${Boost_LIBRARIES})

>>>>>>> bcda557c
<|MERGE_RESOLUTION|>--- conflicted
+++ resolved
@@ -1,140 +1,126 @@
- #    Copyright (c) 2010-2015, Delft University of Technology
- #    All rights reserved.
- #
- #    Redistribution and use in source and binary forms, with or without modification, are
- #    permitted provided that the following conditions are met:
- #      - Redistributions of source code must retain the above copyright notice, this list of
- #        conditions and the following disclaimer.
- #      - Redistributions in binary form must reproduce the above copyright notice, this list of
- #        conditions and the following disclaimer in the documentation and/or other materials
- #        provided with the distribution.
- #      - Neither the name of the Delft University of Technology nor the names of its contributors
- #        may be used to endorse or promote products derived from this software without specific
- #        prior written permission.
- #
- #    THIS SOFTWARE IS PROVIDED BY THE COPYRIGHT HOLDERS AND CONTRIBUTORS "AS IS" AND ANY EXPRESS
- #    OR IMPLIED WARRANTIES, INCLUDING, BUT NOT LIMITED TO, THE IMPLIED WARRANTIES OF
- #    MERCHANTABILITY AND FITNESS FOR A PARTICULAR PURPOSE ARE DISCLAIMED. IN NO EVENT SHALL THE
- #    COPYRIGHT HOLDER OR CONTRIBUTORS BE LIABLE FOR ANY DIRECT, INDIRECT, INCIDENTAL, SPECIAL,
- #    EXEMPLARY, OR CONSEQUENTIAL DAMAGES (INCLUDING, BUT NOT LIMITED TO, PROCUREMENT OF SUBSTITUTE
- #    GOODS OR SERVICES; LOSS OF USE, DATA, OR PROFITS; OR BUSINESS INTERRUPTION) HOWEVER CAUSED
- #    AND ON ANY THEORY OF LIABILITY, WHETHER IN CONTRACT, STRICT LIABILITY, OR TORT (INCLUDING
- #    NEGLIGENCE OR OTHERWISE) ARISING IN ANY WAY OUT OF THE USE OF THIS SOFTWARE, EVEN IF ADVISED
- #    OF THE POSSIBILITY OF SUCH DAMAGE.
- #
- #    Changelog
- #      YYMMDD    Author            Comment
- #      110820    S.M. Persson      File created.
- #      111025    K. Kumar          Adapted file to work with Revision 194.
- #      111026    K. Kumar          Adapted file so all headers show in project tree in Qt Creator.
- #
- #    References
- #
- #    Notes
- #
-
-# Add source files.
-set(PROPAGATORS_SOURCES
-  "${SRCROOT}${PROPAGATORSDIR}/createEnvironmentUpdater.cpp"
-  "${SRCROOT}${PROPAGATORSDIR}/createStateDerivativeModel.cpp"
-  "${SRCROOT}${PROPAGATORSDIR}/setNumericallyIntegratedStates.cpp"
-  "${SRCROOT}${PROPAGATORSDIR}/propagationSettings.cpp"
-<<<<<<< HEAD
-  "${SRCROOT}${PROPAGATORSDIR}/nBodyEnckeStateDerivative.cpp"
-=======
-  "${SRCROOT}${PROPAGATORSDIR}/propagationTermination.cpp"
-  "${SRCROOT}${PROPAGATORSDIR}/propagationOutput.cpp"
->>>>>>> bcda557c
-)
-
-# Add header files.
-set(PROPAGATORS_HEADERS 
-  "${SRCROOT}${PROPAGATORSDIR}/createStateDerivativeModel.h"
-  "${SRCROOT}${PROPAGATORSDIR}/createEnvironmentUpdater.h"
-  "${SRCROOT}${PROPAGATORSDIR}/centralBodyData.h"
-  "${SRCROOT}${PROPAGATORSDIR}/nBodyStateDerivative.h"
-  "${SRCROOT}${PROPAGATORSDIR}/nBodyCowellStateDerivative.h"
-  "${SRCROOT}${PROPAGATORSDIR}/nBodyEnckeStateDerivative.h"
-  "${SRCROOT}${PROPAGATORSDIR}/propagationSettings.h"
-  "${SRCROOT}${PROPAGATORSDIR}/dynamicsStateDerivativeModel.h"
-  "${SRCROOT}${PROPAGATORSDIR}/singleStateTypeDerivative.h"
-  "${SRCROOT}${PROPAGATORSDIR}/setNumericallyIntegratedStates.h"
-  "${SRCROOT}${PROPAGATORSDIR}/dynamicsSimulator.h"
-  "${SRCROOT}${PROPAGATORSDIR}/environmentUpdater.h"
-  "${SRCROOT}${PROPAGATORSDIR}/integrateEquations.h"
-<<<<<<< HEAD
-  "${SRCROOT}${PROPAGATORSDIR}/bodyMassStateDerivative.h"
-=======
-  "${SRCROOT}${PROPAGATORSDIR}/propagationTermination.h"
-  "${SRCROOT}${PROPAGATORSDIR}/propagationOutput.h"
-  "${SRCROOT}${PROPAGATORSDIR}/propagationOutputSettings.h"
-  "${SRCROOT}${PROPAGATORSDIR}/propagationTerminationSettings.h"
->>>>>>> bcda557c
-)
-
-# Add static libraries.
-add_library(tudat_propagators STATIC ${PROPAGATORS_SOURCES} ${PROPAGATORS_HEADERS})
-setup_tudat_library_target(tudat_propagators "${SRCROOT}${PROPAGATORSDIR}")
-
-# Add unit tests.
-add_executable(test_CentralBodyData "${SRCROOT}${PROPAGATORSDIR}/UnitTests/unitTestCentralBodyData.cpp")
-setup_custom_test_program(test_CentralBodyData "${SRCROOT}${PROPAGATORSDIR}")
-target_link_libraries(test_CentralBodyData tudat_propagators tudat_basic_mathematics ${Boost_LIBRARIES})
-
-add_executable(test_CowellStateDerivative "${SRCROOT}${PROPAGATORSDIR}/UnitTests/unitTestCowellStateDerivative.cpp")
-setup_custom_test_program(test_CowellStateDerivative "${SRCROOT}${PROPAGATORSDIR}")
-target_link_libraries(test_CowellStateDerivative tudat_simulation_setup tudat_propagators tudat_aerodynamics tudat_gravitation tudat_mission_segments tudat_electro_magnetism tudat_ephemerides tudat_numerical_integrators tudat_reference_frames tudat_basic_astrodynamics tudat_input_output tudat_basic_mathematics tudat_propagators tudat_spice_interface cspice ${Boost_LIBRARIES})
-
-<<<<<<< HEAD
-add_executable(test_EnckeStateDerivative
-    "${SRCROOT}${PROPAGATORSDIR}/UnitTests/unitTestEnckeStateDerivative.cpp")
-setup_custom_test_program(test_EnckeStateDerivative "${SRCROOT}${PROPAGATORSDIR}")
-target_link_libraries(test_EnckeStateDerivative tudat_simulation_setup tudat_propagators
-    tudat_aerodynamics tudat_gravitation tudat_mission_segments tudat_electro_magnetism
-    tudat_ephemerides tudat_numerical_integrators tudat_reference_frames tudat_basic_astrodynamics
-    tudat_input_output tudat_basic_mathematics tudat_propagators tudat_spice_interface
-    cspice ${Boost_LIBRARIES})
-
-
-add_executable(test_EnvironmentModelUpdater
-    "${SRCROOT}${PROPAGATORSDIR}/UnitTests/unitTestEnvironmentUpdater.cpp")
-setup_custom_test_program(test_EnvironmentModelUpdater "${SRCROOT}${PROPAGATORSDIR}")
-    target_link_libraries(test_EnvironmentModelUpdater tudat_simulation_setup tudat_propagators
-    tudat_aerodynamics tudat_geometric_shapes tudat_gravitation tudat_mission_segments
-    tudat_electro_magnetism tudat_ephemerides tudat_numerical_integrators tudat_reference_frames
-    tudat_basic_astrodynamics tudat_input_output tudat_basic_mathematics tudat_propagators
-    tudat_spice_interface cspice ${Boost_LIBRARIES})
-endif()
-
-add_executable(test_BodyMassPropagation
-    "${SRCROOT}${PROPAGATORSDIR}/UnitTests/unitTestBodyMassPropagation.cpp")
-setup_custom_test_program(test_BodyMassPropagation "${SRCROOT}${PROPAGATORSDIR}")
-target_link_libraries(test_BodyMassPropagation tudat_simulation_setup tudat_propagators
-    tudat_aerodynamics tudat_gravitation tudat_mission_segments tudat_electro_magnetism
-    tudat_ephemerides tudat_numerical_integrators tudat_reference_frames tudat_basic_astrodynamics
-    tudat_input_output tudat_basic_mathematics tudat_propagators tudat_spice_interface
-    cspice ${Boost_LIBRARIES})
-
-add_executable(test_MultiTypeStatePropagation
-    "${SRCROOT}${PROPAGATORSDIR}/UnitTests/unitTestMultiTypeStatePropagation.cpp")
-setup_custom_test_program(test_MultiTypeStatePropagation "${SRCROOT}${PROPAGATORSDIR}")
-target_link_libraries(test_MultiTypeStatePropagation tudat_simulation_setup tudat_propagators
-    tudat_aerodynamics tudat_gravitation tudat_mission_segments tudat_electro_magnetism
-    tudat_ephemerides tudat_numerical_integrators tudat_reference_frames tudat_basic_astrodynamics
-    tudat_input_output tudat_basic_mathematics tudat_propagators tudat_spice_interface
-    cspice ${Boost_LIBRARIES})
-
-=======
-add_executable(test_DependentVariableOutput "${SRCROOT}${PROPAGATORSDIR}/UnitTests/unitTestDependentVariableOutput.cpp")
-setup_custom_test_program(test_DependentVariableOutput "${SRCROOT}${PROPAGATORSDIR}")
-target_link_libraries(test_DependentVariableOutput tudat_simulation_setup tudat_propagators tudat_aerodynamics tudat_geometric_shapes tudat_gravitation tudat_mission_segments tudat_electro_magnetism tudat_ephemerides tudat_numerical_integrators tudat_reference_frames tudat_basic_astrodynamics tudat_input_output tudat_basic_mathematics tudat_propagators tudat_spice_interface cspice ${Boost_LIBRARIES})
-
-add_executable(test_StoppingConditions "${SRCROOT}${PROPAGATORSDIR}/UnitTests/unitTestStoppingConditions.cpp")
-setup_custom_test_program(test_StoppingConditions "${SRCROOT}${PROPAGATORSDIR}")
-target_link_libraries(test_StoppingConditions tudat_simulation_setup tudat_propagators tudat_aerodynamics tudat_geometric_shapes tudat_gravitation tudat_mission_segments tudat_electro_magnetism tudat_ephemerides tudat_numerical_integrators tudat_reference_frames tudat_basic_astrodynamics tudat_input_output tudat_basic_mathematics tudat_propagators tudat_spice_interface cspice ${Boost_LIBRARIES})
-
-add_executable(test_EnvironmentModelUpdater "${SRCROOT}${PROPAGATORSDIR}/UnitTests/unitTestEnvironmentUpdater.cpp")
-setup_custom_test_program(test_EnvironmentModelUpdater "${SRCROOT}${PROPAGATORSDIR}")
-target_link_libraries(test_EnvironmentModelUpdater tudat_simulation_setup tudat_propagators tudat_aerodynamics tudat_geometric_shapes tudat_gravitation tudat_mission_segments tudat_electro_magnetism tudat_ephemerides tudat_numerical_integrators tudat_reference_frames tudat_basic_astrodynamics tudat_input_output tudat_basic_mathematics tudat_propagators tudat_spice_interface cspice ${Boost_LIBRARIES})
-
->>>>>>> bcda557c
+ #    Copyright (c) 2010-2015, Delft University of Technology
+ #    All rights reserved.
+ #
+ #    Redistribution and use in source and binary forms, with or without modification, are
+ #    permitted provided that the following conditions are met:
+ #      - Redistributions of source code must retain the above copyright notice, this list of
+ #        conditions and the following disclaimer.
+ #      - Redistributions in binary form must reproduce the above copyright notice, this list of
+ #        conditions and the following disclaimer in the documentation and/or other materials
+ #        provided with the distribution.
+ #      - Neither the name of the Delft University of Technology nor the names of its contributors
+ #        may be used to endorse or promote products derived from this software without specific
+ #        prior written permission.
+ #
+ #    THIS SOFTWARE IS PROVIDED BY THE COPYRIGHT HOLDERS AND CONTRIBUTORS "AS IS" AND ANY EXPRESS
+ #    OR IMPLIED WARRANTIES, INCLUDING, BUT NOT LIMITED TO, THE IMPLIED WARRANTIES OF
+ #    MERCHANTABILITY AND FITNESS FOR A PARTICULAR PURPOSE ARE DISCLAIMED. IN NO EVENT SHALL THE
+ #    COPYRIGHT HOLDER OR CONTRIBUTORS BE LIABLE FOR ANY DIRECT, INDIRECT, INCIDENTAL, SPECIAL,
+ #    EXEMPLARY, OR CONSEQUENTIAL DAMAGES (INCLUDING, BUT NOT LIMITED TO, PROCUREMENT OF SUBSTITUTE
+ #    GOODS OR SERVICES; LOSS OF USE, DATA, OR PROFITS; OR BUSINESS INTERRUPTION) HOWEVER CAUSED
+ #    AND ON ANY THEORY OF LIABILITY, WHETHER IN CONTRACT, STRICT LIABILITY, OR TORT (INCLUDING
+ #    NEGLIGENCE OR OTHERWISE) ARISING IN ANY WAY OUT OF THE USE OF THIS SOFTWARE, EVEN IF ADVISED
+ #    OF THE POSSIBILITY OF SUCH DAMAGE.
+ #
+ #    Changelog
+ #      YYMMDD    Author            Comment
+ #      110820    S.M. Persson      File created.
+ #      111025    K. Kumar          Adapted file to work with Revision 194.
+ #      111026    K. Kumar          Adapted file so all headers show in project tree in Qt Creator.
+ #
+ #    References
+ #
+ #    Notes
+ #
+
+# Add source files.
+set(PROPAGATORS_SOURCES
+  "${SRCROOT}${PROPAGATORSDIR}/createEnvironmentUpdater.cpp"
+  "${SRCROOT}${PROPAGATORSDIR}/createStateDerivativeModel.cpp"
+  "${SRCROOT}${PROPAGATORSDIR}/setNumericallyIntegratedStates.cpp"
+  "${SRCROOT}${PROPAGATORSDIR}/propagationSettings.cpp"
+  "${SRCROOT}${PROPAGATORSDIR}/nBodyEnckeStateDerivative.cpp"
+  "${SRCROOT}${PROPAGATORSDIR}/propagationTermination.cpp"
+  "${SRCROOT}${PROPAGATORSDIR}/propagationOutput.cpp"
+)
+
+# Add header files.
+set(PROPAGATORS_HEADERS 
+  "${SRCROOT}${PROPAGATORSDIR}/createStateDerivativeModel.h"
+  "${SRCROOT}${PROPAGATORSDIR}/createEnvironmentUpdater.h"
+  "${SRCROOT}${PROPAGATORSDIR}/centralBodyData.h"
+  "${SRCROOT}${PROPAGATORSDIR}/nBodyStateDerivative.h"
+  "${SRCROOT}${PROPAGATORSDIR}/nBodyCowellStateDerivative.h"
+  "${SRCROOT}${PROPAGATORSDIR}/nBodyEnckeStateDerivative.h"
+  "${SRCROOT}${PROPAGATORSDIR}/propagationSettings.h"
+  "${SRCROOT}${PROPAGATORSDIR}/dynamicsStateDerivativeModel.h"
+  "${SRCROOT}${PROPAGATORSDIR}/singleStateTypeDerivative.h"
+  "${SRCROOT}${PROPAGATORSDIR}/setNumericallyIntegratedStates.h"
+  "${SRCROOT}${PROPAGATORSDIR}/dynamicsSimulator.h"
+  "${SRCROOT}${PROPAGATORSDIR}/environmentUpdater.h"
+  "${SRCROOT}${PROPAGATORSDIR}/integrateEquations.h"
+  "${SRCROOT}${PROPAGATORSDIR}/bodyMassStateDerivative.h"
+  "${SRCROOT}${PROPAGATORSDIR}/propagationTermination.h"
+  "${SRCROOT}${PROPAGATORSDIR}/propagationOutput.h"
+  "${SRCROOT}${PROPAGATORSDIR}/propagationOutputSettings.h"
+  "${SRCROOT}${PROPAGATORSDIR}/propagationTerminationSettings.h"
+)
+
+# Add static libraries.
+add_library(tudat_propagators STATIC ${PROPAGATORS_SOURCES} ${PROPAGATORS_HEADERS})
+setup_tudat_library_target(tudat_propagators "${SRCROOT}${PROPAGATORSDIR}")
+
+# Add unit tests.
+add_executable(test_CentralBodyData "${SRCROOT}${PROPAGATORSDIR}/UnitTests/unitTestCentralBodyData.cpp")
+setup_custom_test_program(test_CentralBodyData "${SRCROOT}${PROPAGATORSDIR}")
+target_link_libraries(test_CentralBodyData tudat_propagators tudat_basic_mathematics ${Boost_LIBRARIES})
+
+add_executable(test_CowellStateDerivative "${SRCROOT}${PROPAGATORSDIR}/UnitTests/unitTestCowellStateDerivative.cpp")
+setup_custom_test_program(test_CowellStateDerivative "${SRCROOT}${PROPAGATORSDIR}")
+target_link_libraries(test_CowellStateDerivative tudat_simulation_setup tudat_propagators tudat_aerodynamics tudat_gravitation tudat_mission_segments tudat_electro_magnetism tudat_ephemerides tudat_numerical_integrators tudat_reference_frames tudat_basic_astrodynamics tudat_input_output tudat_basic_mathematics tudat_propagators tudat_spice_interface cspice ${Boost_LIBRARIES})
+
+add_executable(test_EnckeStateDerivative
+    "${SRCROOT}${PROPAGATORSDIR}/UnitTests/unitTestEnckeStateDerivative.cpp")
+setup_custom_test_program(test_EnckeStateDerivative "${SRCROOT}${PROPAGATORSDIR}")
+target_link_libraries(test_EnckeStateDerivative tudat_simulation_setup tudat_propagators
+    tudat_aerodynamics tudat_gravitation tudat_mission_segments tudat_electro_magnetism
+    tudat_ephemerides tudat_numerical_integrators tudat_reference_frames tudat_basic_astrodynamics
+    tudat_input_output tudat_basic_mathematics tudat_propagators tudat_spice_interface
+    cspice ${Boost_LIBRARIES})
+
+
+add_executable(test_EnvironmentModelUpdater
+    "${SRCROOT}${PROPAGATORSDIR}/UnitTests/unitTestEnvironmentUpdater.cpp")
+setup_custom_test_program(test_EnvironmentModelUpdater "${SRCROOT}${PROPAGATORSDIR}")
+    target_link_libraries(test_EnvironmentModelUpdater tudat_simulation_setup tudat_propagators
+    tudat_aerodynamics tudat_geometric_shapes tudat_gravitation tudat_mission_segments
+    tudat_electro_magnetism tudat_ephemerides tudat_numerical_integrators tudat_reference_frames
+    tudat_basic_astrodynamics tudat_input_output tudat_basic_mathematics tudat_propagators
+    tudat_spice_interface cspice ${Boost_LIBRARIES})
+
+add_executable(test_BodyMassPropagation
+    "${SRCROOT}${PROPAGATORSDIR}/UnitTests/unitTestBodyMassPropagation.cpp")
+setup_custom_test_program(test_BodyMassPropagation "${SRCROOT}${PROPAGATORSDIR}")
+target_link_libraries(test_BodyMassPropagation tudat_simulation_setup tudat_propagators
+    tudat_aerodynamics tudat_gravitation tudat_mission_segments tudat_electro_magnetism
+    tudat_ephemerides tudat_numerical_integrators tudat_reference_frames tudat_basic_astrodynamics
+    tudat_input_output tudat_basic_mathematics tudat_propagators tudat_spice_interface
+    cspice ${Boost_LIBRARIES})
+
+add_executable(test_MultiTypeStatePropagation
+    "${SRCROOT}${PROPAGATORSDIR}/UnitTests/unitTestMultiTypeStatePropagation.cpp")
+setup_custom_test_program(test_MultiTypeStatePropagation "${SRCROOT}${PROPAGATORSDIR}")
+target_link_libraries(test_MultiTypeStatePropagation tudat_simulation_setup tudat_propagators
+    tudat_aerodynamics tudat_gravitation tudat_mission_segments tudat_electro_magnetism
+    tudat_ephemerides tudat_numerical_integrators tudat_reference_frames tudat_basic_astrodynamics
+    tudat_input_output tudat_basic_mathematics tudat_propagators tudat_spice_interface
+    cspice ${Boost_LIBRARIES})
+
+add_executable(test_DependentVariableOutput "${SRCROOT}${PROPAGATORSDIR}/UnitTests/unitTestDependentVariableOutput.cpp")
+setup_custom_test_program(test_DependentVariableOutput "${SRCROOT}${PROPAGATORSDIR}")
+target_link_libraries(test_DependentVariableOutput tudat_simulation_setup tudat_propagators tudat_aerodynamics tudat_geometric_shapes tudat_gravitation tudat_mission_segments tudat_electro_magnetism tudat_ephemerides tudat_numerical_integrators tudat_reference_frames tudat_basic_astrodynamics tudat_input_output tudat_basic_mathematics tudat_propagators tudat_spice_interface cspice ${Boost_LIBRARIES})
+
+add_executable(test_StoppingConditions "${SRCROOT}${PROPAGATORSDIR}/UnitTests/unitTestStoppingConditions.cpp")
+setup_custom_test_program(test_StoppingConditions "${SRCROOT}${PROPAGATORSDIR}")
+target_link_libraries(test_StoppingConditions tudat_simulation_setup tudat_propagators tudat_aerodynamics tudat_geometric_shapes tudat_gravitation tudat_mission_segments tudat_electro_magnetism tudat_ephemerides tudat_numerical_integrators tudat_reference_frames tudat_basic_astrodynamics tudat_input_output tudat_basic_mathematics tudat_propagators tudat_spice_interface cspice ${Boost_LIBRARIES})
+