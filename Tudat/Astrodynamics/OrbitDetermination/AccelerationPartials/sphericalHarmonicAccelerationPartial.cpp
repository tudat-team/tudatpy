/*    Copyright (c) 2010-2018, Delft University of Technology
 *    All rigths reserved
 *
 *    This file is part of the Tudat. Redistribution and use in source and
 *    binary forms, with or without modification, are permitted exclusively
 *    under the terms of the Modified BSD license. You should have received
 *    a copy of the license with this file. If not, please or visit:
 *    http://tudat.tudelft.nl/LICENSE.
 */

#include "Tudat/Mathematics/BasicMathematics/sphericalHarmonics.h"
#include "Tudat/Astrodynamics/OrbitDetermination/AccelerationPartials/sphericalHarmonicAccelerationPartial.h"
#include "Tudat/Astrodynamics/OrbitDetermination/AccelerationPartials/sphericalHarmonicPartialFunctions.h"
#include "Tudat/Astrodynamics/OrbitDetermination/AccelerationPartials/centralGravityAccelerationPartial.h"
#include "Tudat/Astrodynamics/OrbitDetermination/EstimatableParameters/sphericalHarmonicCosineCoefficients.h"
#include "Tudat/Astrodynamics/OrbitDetermination/EstimatableParameters/sphericalHarmonicSineCoefficients.h"

namespace tudat
{

namespace acceleration_partials
{

//! Contructor.
SphericalHarmonicsGravityPartial::SphericalHarmonicsGravityPartial(
        const std::string& acceleratedBody,
        const std::string& acceleratingBody,
        const std::shared_ptr< gravitation::SphericalHarmonicsGravitationalAccelerationModel > accelerationModel,
        const observation_partials::RotationMatrixPartialNamedList& rotationMatrixPartials,
        const std::vector< std::shared_ptr< orbit_determination::TidalLoveNumberPartialInterface > >&
        tidalLoveNumberPartialInterfaces ):
    AccelerationPartial( acceleratedBody, acceleratingBody, basic_astrodynamics::spherical_harmonic_gravity ),
    gravitationalParameterFunction_( accelerationModel->getGravitationalParameterFunction( ) ),
    bodyReferenceRadius_( std::bind( &gravitation::SphericalHarmonicsGravitationalAccelerationModel::getReferenceRadius,
                                       accelerationModel ) ),
    cosineCoefficients_( accelerationModel->getCosineHarmonicCoefficientsFunction( ) ),
    sineCoefficients_( accelerationModel->getSineHarmonicCoefficientsFunction( ) ),
    sphericalHarmonicCache_( accelerationModel->getSphericalHarmonicsCache( ) ),
    positionFunctionOfAcceleratedBody_( std::bind( &gravitation::SphericalHarmonicsGravitationalAccelerationModel::
                                                     getCurrentPositionOfBodySubjectToAcceleration, accelerationModel ) ),
    positionFunctionOfAcceleratingBody_( std::bind( &gravitation::SphericalHarmonicsGravitationalAccelerationModel::
                                                      getCurrentPositionOfBodyExertingAcceleration, accelerationModel ) ),
    fromBodyFixedToIntegrationFrameRotation_( std::bind( &gravitation::SphericalHarmonicsGravitationalAccelerationModel::
                                                           getCurrentRotationToIntegrationFrameMatrix, accelerationModel ) ),
    accelerationFunction_( std::bind( &gravitation::SphericalHarmonicsGravitationalAccelerationModel::getAcceleration,
                                        accelerationModel ) ),
    updateFunction_( std::bind( &gravitation::SphericalHarmonicsGravitationalAccelerationModel::updateMembers,
                                  accelerationModel, std::placeholders::_1 ) ),
    rotationMatrixPartials_( rotationMatrixPartials ),
    tidalLoveNumberPartialInterfaces_( tidalLoveNumberPartialInterfaces ),
    accelerationUsesMutualAttraction_( accelerationModel->getIsMutualAttractionUsed( ) )
{
    sphericalHarmonicCache_->getLegendreCache( )->setComputeSecondDerivatives( 1 );

    // Update number of degrees and orders in legendre cache for calculation of position partials

    maximumDegree_ = cosineCoefficients_( ).rows( ) - 1;
    maximumOrder_ = sineCoefficients_( ).cols( ) - 1;

    if( sphericalHarmonicCache_->getMaximumDegree( ) < maximumDegree_ ||
            sphericalHarmonicCache_->getMaximumOrder( ) < maximumOrder_ + 2 )
    {
        sphericalHarmonicCache_->resetMaximumDegreeAndOrder( maximumDegree_, maximumOrder_ + 2 );
    }
}

//! Function to create a function returning a partial w.r.t. a double parameter.
std::pair< std::function< void( Eigen::MatrixXd& ) >, int > SphericalHarmonicsGravityPartial::getParameterPartialFunction(
        std::shared_ptr< estimatable_parameters::EstimatableParameter< double > > parameter )
{
    // Declare return variables, default number of rows = 0 (i.e. no dependency)
    std::function< void( Eigen::MatrixXd& ) > partialFunction;
    int numberOfRows = 0;


    // Check properties of body exerting acceleration.
    if( parameter->getParameterName( ).first == estimatable_parameters::gravitational_parameter )
    {
        std::pair< std::function< void( Eigen::MatrixXd& ) >, int > partialFunctionPair =
                getGravitationalParameterPartialFunction( parameter->getParameterName( ) );
        partialFunction = partialFunctionPair.first;
        numberOfRows = partialFunctionPair.second;
    }
    else if( parameter->getParameterName( ).second.first == acceleratingBody_ )
    {
        // Check if partial is a rotational property of body exerting acceleration.
        if( estimatable_parameters::isParameterRotationMatrixProperty( parameter->getParameterName( ).first ) )
        {
            // Check if required rotation matrix partial exists.
            if( rotationMatrixPartials_.count( std::make_pair( parameter->getParameterName( ).first,
                                                               parameter->getSecondaryIdentifier( ) ) ) != 0 )
            {
                // Get partial function.
                partialFunction = std::bind(
                            &SphericalHarmonicsGravityPartial::wrtRotationModelParameter,
                            this, std::placeholders::_1, parameter->getParameterName( ).first, parameter->getSecondaryIdentifier( ) );
                numberOfRows = 1;
            }
            else
            {
                std::string errorMessage = "Error, not taking partial of sh acceleration wrt rotational parameter" +
                        std::to_string( parameter->getParameterName( ).first ) + " of " +
                        parameter->getParameterName( ).second.first;
                throw std::runtime_error( errorMessage );
            }
        }

        // Check if partial is a tidal property of body exerting acceleration.
        else if( estimatable_parameters::isParameterTidalProperty( parameter->getParameterName( ).first ) )
        {
            // Check input consistency
            std::shared_ptr< estimatable_parameters::TidalLoveNumber< double > > tidalLoveNumber =
                    std::dynamic_pointer_cast< estimatable_parameters::TidalLoveNumber< double >  >( parameter );
            if( tidalLoveNumber == nullptr )
            {
                throw std::runtime_error( "Error when getting tidal Love number vector parameter, object is nullptr" );;
            }

            // Get degree and order(s) of tidal variations
            int degree = tidalLoveNumber->getDegree( );
            std::vector< int > orders = tidalLoveNumber->getOrders( );
            int sumOrders = tidalLoveNumber->getSumOrders( );

            std::pair< int, std::pair< int, int > > currentTidalPartialOutput;
            for( unsigned int i = 0; i < tidalLoveNumberPartialInterfaces_.size( ); i++ )
            {
                // Check dependency on current partial object
                currentTidalPartialOutput = tidalLoveNumberPartialInterfaces_.at( i )->setParameterPartialFunction(
                            parameter, maximumDegree_, maximumOrder_ );

                // Check consistency
                if( numberOfRows != 0 && currentTidalPartialOutput.first > 0 )
                {
                    throw std::runtime_error( "Error when getting double tidal parameter partial, multiple dependencies found " +
                                              std::to_string( numberOfRows ) + ", " +
                                              std::to_string( currentTidalPartialOutput.first ) );
                }
                else
                {
                    // If tidal dependency esists, set partial function
                    if( currentTidalPartialOutput.first > 0 )
                    {
                        std::function< std::vector< Eigen::Matrix< double, 2, Eigen::Dynamic > >( ) > coefficientPartialFunction =
                                std::bind( &orbit_determination::TidalLoveNumberPartialInterface::getCurrentDoubleParameterPartial,
                                             tidalLoveNumberPartialInterfaces_.at( i ),
                                             parameter, currentTidalPartialOutput.second );
<<<<<<< HEAD
                        partialFunction = std::bind(
                                    &SphericalHarmonicsGravityPartial::wrtTidalModelParameter, this, coefficientPartialFunction, degree, orders, sumOrders,
                                    parameter->getParameterSize( ), std::placeholders::_1 );
=======
                        partialFunction = boost::bind(
                                    &SphericalHarmonicsGravityPartial::wrtTidalModelParameter, this, coefficientPartialFunction, degree,
                                    orders, sumOrders, parameter->getParameterSize( ), _1 );
>>>>>>> b36c4c7e
                        numberOfRows = currentTidalPartialOutput.first;
                    }
                }
            }
        }
    }

    // Return partial function and partial size.
    return std::make_pair( partialFunction, numberOfRows );
}

//! Function to create a function returning a partial w.r.t. a vector parameter.
std::pair< std::function< void( Eigen::MatrixXd& ) >, int > SphericalHarmonicsGravityPartial::getParameterPartialFunction(
        std::shared_ptr< estimatable_parameters::EstimatableParameter< Eigen::VectorXd > > parameter )
{
    using namespace tudat::estimatable_parameters;

    // Declare return variables, default number of rows = 0 (i.e. no dependency)
    std::function< void( Eigen::MatrixXd& ) > partialFunction;
    int numberOfRows = 0;

    // Check properties of body exerting acceleration.
    if( parameter->getParameterName( ).second.first == acceleratingBody_ )
    {
        // Check if partial is a rotational property of body exerting acceleration.
        if( estimatable_parameters::isParameterRotationMatrixProperty( parameter->getParameterName( ).first ) )
        {
            // Check if required rotation matrix partial exists.
            if( rotationMatrixPartials_.count( std::make_pair( parameter->getParameterName( ).first,
                                                               parameter->getSecondaryIdentifier( ) ) ) != 0 )
            {
                // Get partial function.
                partialFunction = std::bind(
                            &SphericalHarmonicsGravityPartial::wrtRotationModelParameter,
                            this, std::placeholders::_1, parameter->getParameterName( ).first, parameter->getSecondaryIdentifier( ) );
                numberOfRows = parameter->getParameterSize( );
            }
            else
            {
                std::string errorMessage = "Error, not taking partial of sh acceleration wrt rotational parameter" +
                        std::to_string( parameter->getParameterName( ).first ) + " of " +
                        parameter->getParameterName( ).second.first;
                throw std::runtime_error( errorMessage );
            }
        }
        // Check if partial is a tidal property of body exerting acceleration.
        else if( estimatable_parameters::isParameterTidalProperty( parameter->getParameterName( ).first ) )
        {
            // Check input consistency
            std::shared_ptr< estimatable_parameters::TidalLoveNumber< Eigen::VectorXd > > tidalLoveNumber =
                    std::dynamic_pointer_cast< estimatable_parameters::TidalLoveNumber< Eigen::VectorXd >  >( parameter );
            if( tidalLoveNumber == nullptr )
            {
                throw std::runtime_error( "Error when getting tidal Love number vector parameter, object is nullptr" );
            }

            // Get degree and order(s) of tidal variations
            int degree = tidalLoveNumber->getDegree( );
            std::vector< int > orders = tidalLoveNumber->getOrders( );
            int sumOrders = tidalLoveNumber->getSumOrders( );

            std::pair< int, std::pair< int, int > > currentTidalPartialOutput;
            for( unsigned int i = 0; i < tidalLoveNumberPartialInterfaces_.size( ); i++ )
            {
                // Check dependency on current partial object
                currentTidalPartialOutput = tidalLoveNumberPartialInterfaces_.at( i )->setParameterPartialFunction(
                            parameter, maximumDegree_, maximumOrder_ );
                if( numberOfRows != 0 && currentTidalPartialOutput.first > 0 )
                {
                    throw std::runtime_error( "Error when getting vector tidal parameter partial, inconsistent output" +
                                              std::to_string( numberOfRows ) + ", " +
                                              std::to_string( currentTidalPartialOutput.first ) );
                }
                else
                {
                    // If tidal dependency esists, set partial function
                    if( currentTidalPartialOutput.first > 0 )
                    {
                        std::function< std::vector< Eigen::Matrix< double, 2, Eigen::Dynamic > >( ) > coefficientPartialFunction =
                                std::bind( &orbit_determination::TidalLoveNumberPartialInterface::getCurrentVectorParameterPartial,
                                             tidalLoveNumberPartialInterfaces_.at( i ), parameter, currentTidalPartialOutput.second );
<<<<<<< HEAD
                        partialFunction = std::bind(
                                    &SphericalHarmonicsGravityPartial::wrtTidalModelParameter, this, coefficientPartialFunction, degree, orders, sumOrders,
                                    parameter->getParameterSize( ), std::placeholders::_1 );
=======
                        partialFunction = boost::bind(
                                    &SphericalHarmonicsGravityPartial::wrtTidalModelParameter, this, coefficientPartialFunction, degree,
                                    orders, sumOrders, parameter->getParameterSize( ), _1 );
>>>>>>> b36c4c7e
                        numberOfRows = currentTidalPartialOutput.first;

                    }
                }
            }
        }
        // Check non-rotational parameters.
        else
        {
            switch( parameter->getParameterName( ).first )
            {
            case spherical_harmonics_cosine_coefficient_block:
            {
                // Cast parameter object to required type.
                std::shared_ptr< SphericalHarmonicsCosineCoefficients > coefficientsParameter =
                        std::dynamic_pointer_cast< SphericalHarmonicsCosineCoefficients >( parameter );

                partialFunction = std::bind( &SphericalHarmonicsGravityPartial::wrtCosineCoefficientBlock, this,
                                               coefficientsParameter->getBlockIndices( ), std::placeholders::_1 );
                numberOfRows = coefficientsParameter->getParameterSize( );

                break;
            }
            case spherical_harmonics_sine_coefficient_block:
            {
                // Cast parameter object to required type.

                std::shared_ptr< SphericalHarmonicsSineCoefficients > coefficientsParameter =
                        std::dynamic_pointer_cast< SphericalHarmonicsSineCoefficients >( parameter );

                partialFunction = std::bind( &SphericalHarmonicsGravityPartial::wrtSineCoefficientBlock, this,
                                               coefficientsParameter->getBlockIndices( ), std::placeholders::_1 );
                numberOfRows = coefficientsParameter->getParameterSize( );

                break;
            }
            default:
                break;
            }
        }
    }

    // Return partial function and partial size.
    return std::make_pair( partialFunction, numberOfRows );
}

//! Function to create a function returning the current partial w.r.t. a gravitational parameter.
std::pair< std::function< void( Eigen::MatrixXd& ) >, int >
SphericalHarmonicsGravityPartial::getGravitationalParameterPartialFunction(
        const estimatable_parameters::EstimatebleParameterIdentifier& parameterId )
{
    std::function< void( Eigen::MatrixXd& ) > partialFunction;
    int numberOfColumns = 0;

    if( parameterId.first ==  estimatable_parameters::gravitational_parameter )
    {
        // Check for dependency
        if( parameterId.second.first == acceleratingBody_ )
        {
            partialFunction = std::bind( &SphericalHarmonicsGravityPartial::wrtGravitationalParameterOfCentralBody,
                                           this, std::placeholders::_1, 0 );
            numberOfColumns = 1;

        }

        if( parameterId.second.first == acceleratedBody_ )
        {
            if( accelerationUsesMutualAttraction_ )
            {
                partialFunction = std::bind( &SphericalHarmonicsGravityPartial::wrtGravitationalParameterOfCentralBody,
                                               this, std::placeholders::_1, 0 );
                numberOfColumns = 1;
            }
        }
    }
    return std::make_pair( partialFunction, numberOfColumns );
}

//! Function for updating the partial object to current state and time.
void SphericalHarmonicsGravityPartial::update( const double currentTime )
{
    using namespace tudat::coordinate_conversions;

    if( !( currentTime_ == currentTime ) )
    {
        // Update acceleration model
        updateFunction_( currentTime );

        // Calculate Cartesian position in frame fixed to body exerting acceleration
        Eigen::Matrix3d currentRotationToBodyFixedFrame_ = fromBodyFixedToIntegrationFrameRotation_( ).inverse( );
        bodyFixedPosition_ = currentRotationToBodyFixedFrame_ *
                ( positionFunctionOfAcceleratedBody_( ) - positionFunctionOfAcceleratingBody_( ) );

        // Calculate spherical position in frame fixed to body exerting acceleration
        bodyFixedSphericalPosition_ = convertCartesianToSpherical( bodyFixedPosition_ );
        bodyFixedSphericalPosition_( 1 ) = mathematical_constants::PI / 2.0 - bodyFixedSphericalPosition_( 1 );

        // Get spherical harmonic coefficients
        currentCosineCoefficients_ = cosineCoefficients_( );
        currentSineCoefficients_ = sineCoefficients_( );

        // Update trogonometric functions of multiples of longitude.
        sphericalHarmonicCache_->update(
                    bodyFixedSphericalPosition_( 0 ), std::sin( bodyFixedSphericalPosition_( 1 ) ),
                    bodyFixedSphericalPosition_( 2 ), bodyReferenceRadius_( ) );

        // Calculate partial of acceleration wrt position of body undergoing acceleration.
        currentBodyFixedPartialWrtPosition_ = computePartialDerivativeOfBodyFixedSphericalHarmonicAcceleration(
                    bodyFixedPosition_, bodyReferenceRadius_( ), gravitationalParameterFunction_( ),
                    currentCosineCoefficients_, currentSineCoefficients_, sphericalHarmonicCache_ );

        currentPartialWrtVelocity_.setZero( );
        currentPartialWrtPosition_ =
                currentRotationToBodyFixedFrame_.inverse( ) * currentBodyFixedPartialWrtPosition_ *
                currentRotationToBodyFixedFrame_;

        currentTime_ = currentTime;

        // Update tidal interfaces
        for( unsigned int i = 0; i < tidalLoveNumberPartialInterfaces_.size( ); i++ )
        {
            tidalLoveNumberPartialInterfaces_.at( i )->update( currentTime );
        }
    }
}

//! Function to calculate the partial of the acceleration wrt a set of cosine coefficients.
void SphericalHarmonicsGravityPartial::wrtCosineCoefficientBlock(
        const std::vector< std::pair< int, int > >& blockIndices,
        Eigen::MatrixXd& partialDerivatives )
{
    calculateSphericalHarmonicGravityWrtCCoefficients(
                bodyFixedSphericalPosition_, bodyReferenceRadius_( ), gravitationalParameterFunction_( ),
                sphericalHarmonicCache_,
                blockIndices, coordinate_conversions::getSphericalToCartesianGradientMatrix(
                    bodyFixedPosition_ ), fromBodyFixedToIntegrationFrameRotation_( ), partialDerivatives );
}

//! Function to calculate the partial of the acceleration wrt a set of sine coefficients.
void SphericalHarmonicsGravityPartial::wrtSineCoefficientBlock(
        const std::vector< std::pair< int, int > >& blockIndices,
        Eigen::MatrixXd& partialDerivatives )
{
    calculateSphericalHarmonicGravityWrtSCoefficients(
                bodyFixedSphericalPosition_, bodyReferenceRadius_( ), gravitationalParameterFunction_( ),
                sphericalHarmonicCache_,
                blockIndices, coordinate_conversions::getSphericalToCartesianGradientMatrix(
                    bodyFixedPosition_ ), fromBodyFixedToIntegrationFrameRotation_( ), partialDerivatives );
}

//! Function to calculate an acceleration partial wrt a rotational parameter.
void SphericalHarmonicsGravityPartial::wrtRotationModelParameter(
        Eigen::MatrixXd& accelerationPartial,
        const estimatable_parameters::EstimatebleParametersEnum parameterType,
        const std::string& secondaryIdentifier )
{
    // Calculate distance vector between bodies.
    Eigen::Vector3d distanceVector = positionFunctionOfAcceleratedBody_( ) - positionFunctionOfAcceleratingBody_( );

    // Get rotation matrix partial(s) wrt requested parameter
    std::vector< Eigen::Matrix3d > rotationMatrixPartials =
            rotationMatrixPartials_.at( std::make_pair( parameterType, secondaryIdentifier ) )->
            calculatePartialOfRotationMatrixToBaseFrameWrParameter( currentTime_ );

    // Iterate for each single parameter entry partial.
    for( unsigned int i = 0; i < rotationMatrixPartials.size( ); i++ )
    {
        // Calculate acceleration partial for current parameter entry.
        accelerationPartial.block( 0, i, 3, 1 ) = rotationMatrixPartials[ i ] *
                ( fromBodyFixedToIntegrationFrameRotation_( ).inverse( ) ) * accelerationFunction_( ) +
                fromBodyFixedToIntegrationFrameRotation_( ) * currentBodyFixedPartialWrtPosition_*
                rotationMatrixPartials[ i ].transpose( ) * distanceVector;
    }
}

//! Function to calculate an acceleration partial wrt a tidal parameter.
void SphericalHarmonicsGravityPartial::wrtTidalModelParameter(
        const std::function< std::vector< Eigen::Matrix< double, 2, Eigen::Dynamic > >( ) > coefficientPartialFunctions,
        const int degree,
        const std::vector< int >& orders,
        const bool sumOrders,
        const int parameterSize,
        Eigen::MatrixXd& partialMatrix )
{
    // Initialize partial matrix to zero values.
    partialMatrix = Eigen::Matrix< double, 3, Eigen::Dynamic >::Zero( 3, parameterSize );

    // Calculate multiplicative term found in all partial terms (partial of C,S coefficients w.r.t. parameter).
    std::vector< Eigen::Matrix< double, 2, Eigen::Dynamic > > coefficientPartialsPerOrder_ = coefficientPartialFunctions( );
    int singleOrderPartialSize = coefficientPartialsPerOrder_.at( 0 ).cols( );

    Eigen::MatrixXd currentPartialContribution = Eigen::MatrixXd::Zero( 3, 1 );
    std::vector< std::pair< int, int > > blockIndices;
    blockIndices.resize( 1 );

    // Iterate over all required orders in current degree.
    for( unsigned int i = 0; i < orders.size( ); i++ )
    {
        // Set coefficient degree/order for current partials
        blockIndices[ 0 ] = std::make_pair( degree, orders.at( i ) );

        // Compute acceleration w.r.t. C and S coefficients, and multiply with partials of C,S coefficients w.r.t. parameter
        if( sumOrders )
        {
            calculateSphericalHarmonicGravityWrtCCoefficients(
                        bodyFixedSphericalPosition_, bodyReferenceRadius_( ), gravitationalParameterFunction_( ),
                        sphericalHarmonicCache_,
                        blockIndices, coordinate_conversions::getSphericalToCartesianGradientMatrix(
                            bodyFixedPosition_ ), fromBodyFixedToIntegrationFrameRotation_( ), currentPartialContribution );

            partialMatrix.block( 0, 0, 3, singleOrderPartialSize ) +=
                    currentPartialContribution * coefficientPartialsPerOrder_.at( i ).block( 0, 0, 1, singleOrderPartialSize );


            blockIndices[ 0 ] = std::make_pair( degree, orders.at( i ) );
            calculateSphericalHarmonicGravityWrtSCoefficients(
                        bodyFixedSphericalPosition_, bodyReferenceRadius_( ), gravitationalParameterFunction_( ),
                        sphericalHarmonicCache_,
                        blockIndices, coordinate_conversions::getSphericalToCartesianGradientMatrix(
                            bodyFixedPosition_ ), fromBodyFixedToIntegrationFrameRotation_( ), currentPartialContribution );

            partialMatrix.block( 0, 0, 3, singleOrderPartialSize ) +=
                    currentPartialContribution * coefficientPartialsPerOrder_.at( i ).block( 1, 0, 1, singleOrderPartialSize );
        }
        else
        {
            calculateSphericalHarmonicGravityWrtCCoefficients(
                        bodyFixedSphericalPosition_, bodyReferenceRadius_( ), gravitationalParameterFunction_( ),
                        sphericalHarmonicCache_,
                        blockIndices, coordinate_conversions::getSphericalToCartesianGradientMatrix(
                            bodyFixedPosition_ ), fromBodyFixedToIntegrationFrameRotation_( ), currentPartialContribution );

            partialMatrix.block( 0, i * singleOrderPartialSize, 3, singleOrderPartialSize ) +=
                    currentPartialContribution * coefficientPartialsPerOrder_.at( i ).block( 0, 0, 1, singleOrderPartialSize );

            calculateSphericalHarmonicGravityWrtSCoefficients(
                        bodyFixedSphericalPosition_, bodyReferenceRadius_( ), gravitationalParameterFunction_( ),
                        sphericalHarmonicCache_,
                        blockIndices, coordinate_conversions::getSphericalToCartesianGradientMatrix(
                            bodyFixedPosition_ ), fromBodyFixedToIntegrationFrameRotation_( ), currentPartialContribution );

            partialMatrix.block( 0, i * singleOrderPartialSize, 3, singleOrderPartialSize ) +=
                        currentPartialContribution * coefficientPartialsPerOrder_.at( i ).block( 1, 0, 1, singleOrderPartialSize );

        }
    }
}

}

}
<|MERGE_RESOLUTION|>--- conflicted
+++ resolved
@@ -144,15 +144,9 @@
                                 std::bind( &orbit_determination::TidalLoveNumberPartialInterface::getCurrentDoubleParameterPartial,
                                              tidalLoveNumberPartialInterfaces_.at( i ),
                                              parameter, currentTidalPartialOutput.second );
-<<<<<<< HEAD
                         partialFunction = std::bind(
-                                    &SphericalHarmonicsGravityPartial::wrtTidalModelParameter, this, coefficientPartialFunction, degree, orders, sumOrders,
-                                    parameter->getParameterSize( ), std::placeholders::_1 );
-=======
-                        partialFunction = boost::bind(
-                                    &SphericalHarmonicsGravityPartial::wrtTidalModelParameter, this, coefficientPartialFunction, degree,
-                                    orders, sumOrders, parameter->getParameterSize( ), _1 );
->>>>>>> b36c4c7e
+                                    &SphericalHarmonicsGravityPartial::wrtTidalModelParameter, this, coefficientPartialFunction,
+                                    degree, orders, sumOrders, parameter->getParameterSize( ), std::placeholders::_1 );
                         numberOfRows = currentTidalPartialOutput.first;
                     }
                 }
@@ -234,15 +228,10 @@
                         std::function< std::vector< Eigen::Matrix< double, 2, Eigen::Dynamic > >( ) > coefficientPartialFunction =
                                 std::bind( &orbit_determination::TidalLoveNumberPartialInterface::getCurrentVectorParameterPartial,
                                              tidalLoveNumberPartialInterfaces_.at( i ), parameter, currentTidalPartialOutput.second );
-<<<<<<< HEAD
                         partialFunction = std::bind(
-                                    &SphericalHarmonicsGravityPartial::wrtTidalModelParameter, this, coefficientPartialFunction, degree, orders, sumOrders,
-                                    parameter->getParameterSize( ), std::placeholders::_1 );
-=======
-                        partialFunction = boost::bind(
-                                    &SphericalHarmonicsGravityPartial::wrtTidalModelParameter, this, coefficientPartialFunction, degree,
-                                    orders, sumOrders, parameter->getParameterSize( ), _1 );
->>>>>>> b36c4c7e
+                                    &SphericalHarmonicsGravityPartial::wrtTidalModelParameter, this, coefficientPartialFunction,
+                                    degree, orders, sumOrders, parameter->getParameterSize( ), std::placeholders::_1 );
+
                         numberOfRows = currentTidalPartialOutput.first;
 
                     }
