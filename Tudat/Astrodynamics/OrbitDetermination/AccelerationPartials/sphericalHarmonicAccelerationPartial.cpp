/*    Copyright (c) 2010-2018, Delft University of Technology
 *    All rigths reserved
 *
 *    This file is part of the Tudat. Redistribution and use in source and
 *    binary forms, with or without modification, are permitted exclusively
 *    under the terms of the Modified BSD license. You should have received
 *    a copy of the license with this file. If not, please or visit:
 *    http://tudat.tudelft.nl/LICENSE.
 */

#include "Tudat/Mathematics/BasicMathematics/sphericalHarmonics.h"
#include "Tudat/Astrodynamics/OrbitDetermination/AccelerationPartials/sphericalHarmonicAccelerationPartial.h"
#include "Tudat/Astrodynamics/OrbitDetermination/AccelerationPartials/sphericalHarmonicPartialFunctions.h"
#include "Tudat/Astrodynamics/OrbitDetermination/AccelerationPartials/centralGravityAccelerationPartial.h"
#include "Tudat/Astrodynamics/OrbitDetermination/EstimatableParameters/sphericalHarmonicCosineCoefficients.h"
#include "Tudat/Astrodynamics/OrbitDetermination/EstimatableParameters/sphericalHarmonicSineCoefficients.h"

namespace tudat
{

namespace acceleration_partials
{

//! Contructor.
SphericalHarmonicsGravityPartial::SphericalHarmonicsGravityPartial(
        const std::string& acceleratedBody,
        const std::string& acceleratingBody,
        const std::shared_ptr< gravitation::SphericalHarmonicsGravitationalAccelerationModel > accelerationModel,
        const observation_partials::RotationMatrixPartialNamedList& rotationMatrixPartials,
        const std::vector< std::shared_ptr< orbit_determination::TidalLoveNumberPartialInterface > >&
        tidalLoveNumberPartialInterfaces ):
    AccelerationPartial( acceleratedBody, acceleratingBody, basic_astrodynamics::spherical_harmonic_gravity ),
    gravitationalParameterFunction_( accelerationModel->getGravitationalParameterFunction( ) ),
    bodyReferenceRadius_( std::bind( &gravitation::SphericalHarmonicsGravitationalAccelerationModel::getReferenceRadius,
                                       accelerationModel ) ),
    cosineCoefficients_( accelerationModel->getCosineHarmonicCoefficientsFunction( ) ),
    sineCoefficients_( accelerationModel->getSineHarmonicCoefficientsFunction( ) ),
    sphericalHarmonicCache_( accelerationModel->getSphericalHarmonicsCache( ) ),
    positionFunctionOfAcceleratedBody_( std::bind( &gravitation::SphericalHarmonicsGravitationalAccelerationModel::
                                                     getCurrentPositionOfBodySubjectToAcceleration, accelerationModel ) ),
    positionFunctionOfAcceleratingBody_( std::bind( &gravitation::SphericalHarmonicsGravitationalAccelerationModel::
                                                      getCurrentPositionOfBodyExertingAcceleration, accelerationModel ) ),
    fromBodyFixedToIntegrationFrameRotation_( std::bind( &gravitation::SphericalHarmonicsGravitationalAccelerationModel::
                                                           getCurrentRotationToIntegrationFrameMatrix, accelerationModel ) ),
    accelerationFunction_( std::bind( &gravitation::SphericalHarmonicsGravitationalAccelerationModel::getAcceleration,
                                        accelerationModel ) ),
    updateFunction_( std::bind( &gravitation::SphericalHarmonicsGravitationalAccelerationModel::updateMembers,
                                  accelerationModel, std::placeholders::_1 ) ),
    rotationMatrixPartials_( rotationMatrixPartials ),
    tidalLoveNumberPartialInterfaces_( tidalLoveNumberPartialInterfaces ),
    accelerationUsesMutualAttraction_( accelerationModel->getIsMutualAttractionUsed( ) )
{
    sphericalHarmonicCache_->getLegendreCache( )->setComputeSecondDerivatives( 1 );

    // Update number of degrees and orders in legendre cache for calculation of position partials

    maximumDegree_ = cosineCoefficients_( ).rows( ) - 1;
    maximumOrder_ = sineCoefficients_( ).cols( ) - 1;

    if( sphericalHarmonicCache_->getMaximumDegree( ) < maximumDegree_ ||
            sphericalHarmonicCache_->getMaximumOrder( ) < maximumOrder_ + 2 )
    {
        sphericalHarmonicCache_->resetMaximumDegreeAndOrder( maximumDegree_, maximumOrder_ + 2 );
    }
}

//! Function to create a function returning a partial w.r.t. a double parameter.
std::pair< std::function< void( Eigen::MatrixXd& ) >, int > SphericalHarmonicsGravityPartial::getParameterPartialFunction(
        std::shared_ptr< estimatable_parameters::EstimatableParameter< double > > parameter )
{
    // Declare return variables, default number of rows = 0 (i.e. no dependency)
    std::function< void( Eigen::MatrixXd& ) > partialFunction;
    int numberOfRows = 0;


    // Check properties of body exerting acceleration.
    if( parameter->getParameterName( ).first == estimatable_parameters::gravitational_parameter )
    {
        std::pair< std::function< void( Eigen::MatrixXd& ) >, int > partialFunctionPair =
                getGravitationalParameterPartialFunction( parameter->getParameterName( ) );
        partialFunction = partialFunctionPair.first;
        numberOfRows = partialFunctionPair.second;
    }
    else if( parameter->getParameterName( ).second.first == acceleratingBody_ )
    {
        // Check if partial is a rotational property of body exerting acceleration.
        if( estimatable_parameters::isParameterRotationMatrixProperty( parameter->getParameterName( ).first ) )
        {
            // Check if required rotation matrix partial exists.
            if( rotationMatrixPartials_.count( std::make_pair( parameter->getParameterName( ).first,
                                                               parameter->getSecondaryIdentifier( ) ) ) != 0 )
            {
                // Get partial function.
                partialFunction = std::bind(
                            &SphericalHarmonicsGravityPartial::wrtRotationModelParameter,
                            this, std::placeholders::_1, parameter->getParameterName( ).first, parameter->getSecondaryIdentifier( ) );
                numberOfRows = 1;
            }
            else
            {
                std::string errorMessage = "Error, not taking partial of sh acceleration wrt rotational parameter" +
                        std::to_string( parameter->getParameterName( ).first ) + " of " +
                        parameter->getParameterName( ).second.first;
                throw std::runtime_error( errorMessage );
            }
        }

        // Check if partial is a tidal property of body exerting acceleration.
        else if( estimatable_parameters::isParameterTidalProperty( parameter->getParameterName( ).first ) )
        {
            // Check input consistency
            std::shared_ptr< estimatable_parameters::TidalLoveNumber< double > > tidalLoveNumber =
                    std::dynamic_pointer_cast< estimatable_parameters::TidalLoveNumber< double >  >( parameter );
            if( tidalLoveNumber == nullptr )
            {
                throw std::runtime_error( "Error when getting tidal Love number vector parameter, object is nullptr" );;
            }

            // Get degree and order(s) of tidal variations
            int degree = tidalLoveNumber->getDegree( );
            std::vector< int > orders = tidalLoveNumber->getOrders( );
            int sumOrders = tidalLoveNumber->getSumOrders( );

            std::pair< int, std::pair< int, int > > currentTidalPartialOutput;
            for( unsigned int i = 0; i < tidalLoveNumberPartialInterfaces_.size( ); i++ )
            {
                // Check dependency on current partial object
                currentTidalPartialOutput = tidalLoveNumberPartialInterfaces_.at( i )->setParameterPartialFunction(
                            parameter, maximumDegree_, maximumOrder_ );

                // Check consistency
                if( numberOfRows != 0 && currentTidalPartialOutput.first > 0 )
                {
                    throw std::runtime_error( "Error when getting double tidal parameter partial, multiple dependencies found " +
                                              std::to_string( numberOfRows ) + ", " +
                                              std::to_string( currentTidalPartialOutput.first ) );
                }
                else
                {
                    // If tidal dependency esists, set partial function
                    if( currentTidalPartialOutput.first > 0 )
                    {
                        std::function< std::vector< Eigen::Matrix< double, 2, Eigen::Dynamic > >( ) > coefficientPartialFunction =
                                std::bind( &orbit_determination::TidalLoveNumberPartialInterface::getCurrentDoubleParameterPartial,
                                             tidalLoveNumberPartialInterfaces_.at( i ),
                                             parameter, currentTidalPartialOutput.second );
                        partialFunction = std::bind(
                                    &SphericalHarmonicsGravityPartial::wrtTidalModelParameter, this, coefficientPartialFunction, degree, orders, sumOrders,
                                    parameter->getParameterSize( ), std::placeholders::_1 );
                        numberOfRows = currentTidalPartialOutput.first;
                    }
                }
            }
        }
    }

    // Return partial function and partial size.
    return std::make_pair( partialFunction, numberOfRows );
}

//! Function to create a function returning a partial w.r.t. a vector parameter.
std::pair< std::function< void( Eigen::MatrixXd& ) >, int > SphericalHarmonicsGravityPartial::getParameterPartialFunction(
        std::shared_ptr< estimatable_parameters::EstimatableParameter< Eigen::VectorXd > > parameter )
{
    using namespace tudat::estimatable_parameters;

    // Declare return variables, default number of rows = 0 (i.e. no dependency)
    std::function< void( Eigen::MatrixXd& ) > partialFunction;
    int numberOfRows = 0;

    // Check properties of body exerting acceleration.
    if( parameter->getParameterName( ).second.first == acceleratingBody_ )
    {
        // Check if partial is a rotational property of body exerting acceleration.
        if( estimatable_parameters::isParameterRotationMatrixProperty( parameter->getParameterName( ).first ) )
        {
            // Check if required rotation matrix partial exists.
            if( rotationMatrixPartials_.count( std::make_pair( parameter->getParameterName( ).first,
                                                               parameter->getSecondaryIdentifier( ) ) ) != 0 )
            {
                // Get partial function.
                partialFunction = std::bind(
                            &SphericalHarmonicsGravityPartial::wrtRotationModelParameter,
<<<<<<< HEAD
                            this, _1, parameter->getParameterName( ).first, parameter->getSecondaryIdentifier( ) );
=======
                            this, std::placeholders::_1, parameter->getParameterName( ).first, parameter->getSecondaryIdentifier( ) );
>>>>>>> eaed7b43
                numberOfRows = parameter->getParameterSize( );
            }
            else
            {
                std::string errorMessage = "Error, not taking partial of sh acceleration wrt rotational parameter" +
                        std::to_string( parameter->getParameterName( ).first ) + " of " +
                        parameter->getParameterName( ).second.first;
                throw std::runtime_error( errorMessage );
            }
        }
        // Check if partial is a tidal property of body exerting acceleration.
        else if( estimatable_parameters::isParameterTidalProperty( parameter->getParameterName( ).first ) )
        {
            // Check input consistency
            std::shared_ptr< estimatable_parameters::TidalLoveNumber< Eigen::VectorXd > > tidalLoveNumber =
                    std::dynamic_pointer_cast< estimatable_parameters::TidalLoveNumber< Eigen::VectorXd >  >( parameter );
            if( tidalLoveNumber == nullptr )
            {
                throw std::runtime_error( "Error when getting tidal Love number vector parameter, object is nullptr" );
            }

            // Get degree and order(s) of tidal variations
            int degree = tidalLoveNumber->getDegree( );
            std::vector< int > orders = tidalLoveNumber->getOrders( );
            int sumOrders = tidalLoveNumber->getSumOrders( );

            std::pair< int, std::pair< int, int > > currentTidalPartialOutput;
            for( unsigned int i = 0; i < tidalLoveNumberPartialInterfaces_.size( ); i++ )
            {
                // Check dependency on current partial object
                currentTidalPartialOutput = tidalLoveNumberPartialInterfaces_.at( i )->setParameterPartialFunction(
                            parameter, maximumDegree_, maximumOrder_ );
                if( numberOfRows != 0 && currentTidalPartialOutput.first > 0 )
                {
                    throw std::runtime_error( "Error when getting vector tidal parameter partial, inconsistent output" +
                                              std::to_string( numberOfRows ) + ", " +
                                              std::to_string( currentTidalPartialOutput.first ) );
                }
                else
                {
                    // If tidal dependency esists, set partial function
                    if( currentTidalPartialOutput.first > 0 )
                    {
                        std::function< std::vector< Eigen::Matrix< double, 2, Eigen::Dynamic > >( ) > coefficientPartialFunction =
                                std::bind( &orbit_determination::TidalLoveNumberPartialInterface::getCurrentVectorParameterPartial,
                                             tidalLoveNumberPartialInterfaces_.at( i ), parameter, currentTidalPartialOutput.second );
                        partialFunction = std::bind(
                                    &SphericalHarmonicsGravityPartial::wrtTidalModelParameter, this, coefficientPartialFunction, degree, orders, sumOrders,
                                    parameter->getParameterSize( ), std::placeholders::_1 );
                        numberOfRows = currentTidalPartialOutput.first;

                    }
                }
            }

        }
        // Check non-rotational parameters.
        else
        {
            switch( parameter->getParameterName( ).first )
            {
            case spherical_harmonics_cosine_coefficient_block:
            {
                // Cast parameter object to required type.
                std::shared_ptr< SphericalHarmonicsCosineCoefficients > coefficientsParameter =
                        std::dynamic_pointer_cast< SphericalHarmonicsCosineCoefficients >( parameter );

                partialFunction = std::bind( &SphericalHarmonicsGravityPartial::wrtCosineCoefficientBlock, this,
                                               coefficientsParameter->getBlockIndices( ), std::placeholders::_1 );
                numberOfRows = coefficientsParameter->getParameterSize( );

                break;
            }
            case spherical_harmonics_sine_coefficient_block:
            {
                // Cast parameter object to required type.

                std::shared_ptr< SphericalHarmonicsSineCoefficients > coefficientsParameter =
                        std::dynamic_pointer_cast< SphericalHarmonicsSineCoefficients >( parameter );

                partialFunction = std::bind( &SphericalHarmonicsGravityPartial::wrtSineCoefficientBlock, this,
                                               coefficientsParameter->getBlockIndices( ), std::placeholders::_1 );
                numberOfRows = coefficientsParameter->getParameterSize( );

                break;
            }
            default:
                break;
            }
        }
    }

    // Return partial function and partial size.
    return std::make_pair( partialFunction, numberOfRows );
}

//! Function to create a function returning the current partial w.r.t. a gravitational parameter.
std::pair< std::function< void( Eigen::MatrixXd& ) >, int >
SphericalHarmonicsGravityPartial::getGravitationalParameterPartialFunction(
        const estimatable_parameters::EstimatebleParameterIdentifier& parameterId )
{
    std::function< void( Eigen::MatrixXd& ) > partialFunction;
    int numberOfColumns = 0;

    if( parameterId.first ==  estimatable_parameters::gravitational_parameter )
    {
        // Check for dependency
        if( parameterId.second.first == acceleratingBody_ )
        {
            partialFunction = std::bind( &SphericalHarmonicsGravityPartial::wrtGravitationalParameterOfCentralBody,
                                           this, std::placeholders::_1, 0 );
            numberOfColumns = 1;

        }

        if( parameterId.second.first == acceleratedBody_ )
        {
            if( accelerationUsesMutualAttraction_ )
            {
                partialFunction = std::bind( &SphericalHarmonicsGravityPartial::wrtGravitationalParameterOfCentralBody,
                                               this, std::placeholders::_1, 0 );
                numberOfColumns = 1;
            }
        }
    }
    return std::make_pair( partialFunction, numberOfColumns );
}

//! Function for updating the partial object to current state and time.
void SphericalHarmonicsGravityPartial::update( const double currentTime )
{
    using namespace tudat::coordinate_conversions;


    if( !( currentTime_ == currentTime ) )
    {
        // Update acceleration model
        updateFunction_( currentTime );

        // Calculate Cartesian position in frame fixed to body exerting acceleration
        Eigen::Matrix3d currentRotationToBodyFixedFrame_ = fromBodyFixedToIntegrationFrameRotation_( ).inverse( );
        bodyFixedPosition_ = currentRotationToBodyFixedFrame_ *
                ( positionFunctionOfAcceleratedBody_( ) - positionFunctionOfAcceleratingBody_( ) );

        // Calculate spherical position in frame fixed to body exerting acceleration
        bodyFixedSphericalPosition_ = convertCartesianToSpherical( bodyFixedPosition_ );
        bodyFixedSphericalPosition_( 1 ) = mathematical_constants::PI / 2.0 - bodyFixedSphericalPosition_( 1 );

        // Get spherical harmonic coefficients
        currentCosineCoefficients_ = cosineCoefficients_( );
        currentSineCoefficients_ = sineCoefficients_( );

        // Update trogonometric functions of multiples of longitude.
        sphericalHarmonicCache_->update(
                    bodyFixedSphericalPosition_( 0 ), std::sin( bodyFixedSphericalPosition_( 1 ) ),
                    bodyFixedSphericalPosition_( 2 ), bodyReferenceRadius_( ) );


        // Calculate partial of acceleration wrt position of body undergoing acceleration.
        currentBodyFixedPartialWrtPosition_ = computePartialDerivativeOfBodyFixedSphericalHarmonicAcceleration(
                    bodyFixedPosition_, bodyReferenceRadius_( ), gravitationalParameterFunction_( ),
                    currentCosineCoefficients_, currentSineCoefficients_, sphericalHarmonicCache_ );

        currentPartialWrtVelocity_.setZero( );
        currentPartialWrtPosition_ =
                currentRotationToBodyFixedFrame_.inverse( ) * currentBodyFixedPartialWrtPosition_ *
                currentRotationToBodyFixedFrame_;

        currentTime_ = currentTime;

        // Update tidal interfaces
        for( unsigned int i = 0; i < tidalLoveNumberPartialInterfaces_.size( ); i++ )
        {
            tidalLoveNumberPartialInterfaces_.at( i )->update( currentTime );
        }
    }
}

//! Function to calculate the partial of the acceleration wrt a set of cosine coefficients.
void SphericalHarmonicsGravityPartial::wrtCosineCoefficientBlock(
        const std::vector< std::pair< int, int > >& blockIndices,
        Eigen::MatrixXd& partialDerivatives )
{
    calculateSphericalHarmonicGravityWrtCCoefficients(
                bodyFixedSphericalPosition_, bodyReferenceRadius_( ), gravitationalParameterFunction_( ),
                sphericalHarmonicCache_,
                blockIndices, coordinate_conversions::getSphericalToCartesianGradientMatrix(
                    bodyFixedPosition_ ), fromBodyFixedToIntegrationFrameRotation_( ), partialDerivatives );
}

//! Function to calculate the partial of the acceleration wrt a set of sine coefficients.
void SphericalHarmonicsGravityPartial::wrtSineCoefficientBlock(
        const std::vector< std::pair< int, int > >& blockIndices,
        Eigen::MatrixXd& partialDerivatives )
{
    calculateSphericalHarmonicGravityWrtSCoefficients(
                bodyFixedSphericalPosition_, bodyReferenceRadius_( ), gravitationalParameterFunction_( ),
                sphericalHarmonicCache_,
                blockIndices, coordinate_conversions::getSphericalToCartesianGradientMatrix(
                    bodyFixedPosition_ ), fromBodyFixedToIntegrationFrameRotation_( ), partialDerivatives );
}

//! Function to calculate an acceleration partial wrt a rotational parameter.
void SphericalHarmonicsGravityPartial::wrtRotationModelParameter(
        Eigen::MatrixXd& accelerationPartial,
        const estimatable_parameters::EstimatebleParametersEnum parameterType,
        const std::string& secondaryIdentifier )
{
    // Calculate distance vector between bodies.
    Eigen::Vector3d distanceVector = positionFunctionOfAcceleratedBody_( ) - positionFunctionOfAcceleratingBody_( );

    // Get rotation matrix partial(s) wrt requested parameter
    std::vector< Eigen::Matrix3d > rotationMatrixPartials =
            rotationMatrixPartials_.at( std::make_pair( parameterType, secondaryIdentifier ) )->
            calculatePartialOfRotationMatrixToBaseFrameWrParameter( currentTime_ );

    // Iterate for each single parameter entry partial.
    for( unsigned int i = 0; i < rotationMatrixPartials.size( ); i++ )
    {
        // Calculate acceleration partial for current parameter entry.
        accelerationPartial.block( 0, i, 3, 1 ) = rotationMatrixPartials[ i ] *
                ( fromBodyFixedToIntegrationFrameRotation_( ).inverse( ) ) * accelerationFunction_( ) +
                fromBodyFixedToIntegrationFrameRotation_( ) * currentBodyFixedPartialWrtPosition_*
                rotationMatrixPartials[ i ].transpose( ) * distanceVector;
    }
}

//! Function to calculate an acceleration partial wrt a tidal parameter.
void SphericalHarmonicsGravityPartial::wrtTidalModelParameter(
        const std::function< std::vector< Eigen::Matrix< double, 2, Eigen::Dynamic > >( ) > coefficientPartialFunctions,
        const int degree,
        const std::vector< int >& orders,
        const bool sumOrders,
        const int parameterSize,
        Eigen::MatrixXd& partialMatrix )
{
    // Initialize partial matrix to zero values.
    partialMatrix = Eigen::Matrix< double, 3, Eigen::Dynamic >::Zero( 3, parameterSize );

    // Calculate multiplicative term found in all partial terms (partial of C,S coefficients w.r.t. parameter).
    std::vector< Eigen::Matrix< double, 2, Eigen::Dynamic > > coefficientPartialsPerOrder_ = coefficientPartialFunctions( );
    int singleOrderPartialSize = coefficientPartialsPerOrder_.at( 0 ).cols( );

    Eigen::MatrixXd currentPartialContribution = Eigen::MatrixXd::Zero( 3, 1 );
    std::vector< std::pair< int, int > > blockIndices;
    blockIndices.resize( 1 );

    // Iterate over all required orders in current degree.
    for( unsigned int i = 0; i < orders.size( ); i++ )
    {
        // Set coefficient degree/order for current partials
        blockIndices[ 0 ] = std::make_pair( degree, orders.at( i ) );

        // Compute acceleration w.r.t. C and S coefficients, and multiply with partials of C,S coefficients w.r.t. parameter
        if( sumOrders )
        {
            calculateSphericalHarmonicGravityWrtCCoefficients(
                        bodyFixedSphericalPosition_, bodyReferenceRadius_( ), gravitationalParameterFunction_( ),
                        sphericalHarmonicCache_,
                        blockIndices, coordinate_conversions::getSphericalToCartesianGradientMatrix(
                            bodyFixedPosition_ ), fromBodyFixedToIntegrationFrameRotation_( ), currentPartialContribution );

            partialMatrix.block( 0, 0, 3, singleOrderPartialSize ) +=
                    currentPartialContribution * coefficientPartialsPerOrder_.at( i ).block( 0, 0, 1, singleOrderPartialSize );


            blockIndices[ 0 ] = std::make_pair( degree, orders.at( i ) );
            calculateSphericalHarmonicGravityWrtSCoefficients(
                        bodyFixedSphericalPosition_, bodyReferenceRadius_( ), gravitationalParameterFunction_( ),
                        sphericalHarmonicCache_,
                        blockIndices, coordinate_conversions::getSphericalToCartesianGradientMatrix(
                            bodyFixedPosition_ ), fromBodyFixedToIntegrationFrameRotation_( ), currentPartialContribution );

            partialMatrix.block( 0, 0, 3, singleOrderPartialSize ) +=
                    currentPartialContribution * coefficientPartialsPerOrder_.at( i ).block( 1, 0, 1, singleOrderPartialSize );
        }
        else
        {
            calculateSphericalHarmonicGravityWrtCCoefficients(
                        bodyFixedSphericalPosition_, bodyReferenceRadius_( ), gravitationalParameterFunction_( ),
                        sphericalHarmonicCache_,
                        blockIndices, coordinate_conversions::getSphericalToCartesianGradientMatrix(
                            bodyFixedPosition_ ), fromBodyFixedToIntegrationFrameRotation_( ), currentPartialContribution );

            partialMatrix.block( 0, i * singleOrderPartialSize, 3, singleOrderPartialSize ) +=
                    currentPartialContribution * coefficientPartialsPerOrder_.at( i ).block( 0, 0, 1, singleOrderPartialSize );

            calculateSphericalHarmonicGravityWrtSCoefficients(
                        bodyFixedSphericalPosition_, bodyReferenceRadius_( ), gravitationalParameterFunction_( ),
                        sphericalHarmonicCache_,
                        blockIndices, coordinate_conversions::getSphericalToCartesianGradientMatrix(
                            bodyFixedPosition_ ), fromBodyFixedToIntegrationFrameRotation_( ), currentPartialContribution );

            partialMatrix.block( 0, i * singleOrderPartialSize, 3, singleOrderPartialSize ) +=
                        currentPartialContribution * coefficientPartialsPerOrder_.at( i ).block( 1, 0, 1, singleOrderPartialSize );

        }
    }
}

}

}
<|MERGE_RESOLUTION|>--- conflicted
+++ resolved
@@ -181,11 +181,7 @@
                 // Get partial function.
                 partialFunction = std::bind(
                             &SphericalHarmonicsGravityPartial::wrtRotationModelParameter,
-<<<<<<< HEAD
-                            this, _1, parameter->getParameterName( ).first, parameter->getSecondaryIdentifier( ) );
-=======
                             this, std::placeholders::_1, parameter->getParameterName( ).first, parameter->getSecondaryIdentifier( ) );
->>>>>>> eaed7b43
                 numberOfRows = parameter->getParameterSize( );
             }
             else
