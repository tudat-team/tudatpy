--- conflicted
+++ resolved
@@ -310,12 +310,9 @@
  */
 template< typename InitialStateParameterType >
 std::vector< double > getMultiArcStateEstimationArcStartTimes(
-<<<<<<< HEAD
-        const boost::shared_ptr< EstimatableParameterSet< InitialStateParameterType > > estimatableParameters,
+        const std::shared_ptr< EstimatableParameterSet< InitialStateParameterType > > estimatableParameters,
         const bool throwErrorOnSingleArcDynamics = true )
-=======
-        const std::shared_ptr< EstimatableParameterSet< InitialStateParameterType > > estimatableParameters )
->>>>>>> 9abe8929
+
 {
     // Retrieve initial dynamical parameters.
     std::vector< std::shared_ptr< EstimatableParameter<
