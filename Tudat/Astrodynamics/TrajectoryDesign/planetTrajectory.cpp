// The ephemeris extractor now takes planet ephemeris as only means of extracting the data. This
//      could be improved.

#include <cmath>

#include "Tudat/Basics/basicTypedefs.h"
#include "Tudat/Astrodynamics/BasicAstrodynamics/orbitalElementConversions.h"
#include "Tudat/Astrodynamics/BasicAstrodynamics/physicalConstants.h"

#include "Tudat/Astrodynamics/TrajectoryDesign/exportTrajectory.h"
#include "Tudat/Astrodynamics/TrajectoryDesign/planetTrajectory.h"

//#include "Temporary/temporaryFunctions.h"

namespace tudat
{
namespace transfer_trajectories
{

//! Return a vector of positions and times from ephemeris data for a certain epoch and duration.
void returnPlanetTrajectory( const ephemerides::EphemerisPointer & ephemerisPtr,
                             const double centralBodyGravitationalParameter,
                             const double startingEpochMJD2000,
                             const double duration,
                             const double maximumTimeStep,
                             std::vector < Eigen::Vector3d >& positionVector,
                             std::vector < double >& timeVector,
                             const double startingTime )
{

    double MJD2000 = 51544.5;

    // Calculate the number of intermediate steps required and the corresponding time step.
    int numberOfSteps = std::ceil( duration / maximumTimeStep );
    double timeStep = duration / numberOfSteps;

    // Resize the position and time vectors. Note that the "+ 1" comes from the end points.
    positionVector.resize( numberOfSteps + 1 );
    timeVector.resize( numberOfSteps + 1 );

    // Initiate variables to temporarily store the ephemeris data.
    Eigen::Vector6d temporaryCartesianElements;

    // Initiate time variable in JD for extracting data, and a time variable in seconds to store
    // the time in the vector.
    double timeMJD2000 = startingEpochMJD2000 + MJD2000;
    double time = 0.0;

<<<<<<< HEAD
    std::shared_ptr<ephemerides::ApproximatePlanetPositions> approxEphemerisPtr =
            std::dynamic_pointer_cast<ephemerides::ApproximatePlanetPositions>(ephemerisPtr);
    double timeJD2000;
    double timeSecondsSinceEpoch;
=======
>>>>>>> 7a334d32
    // Start the for loop to obtain positions along the trajectory.
    for ( int counter = 0; counter < numberOfSteps + 1; counter++ )
    {
        // Get Keplerian state of the planet at the corresponding time.
        temporaryCartesianElements = ephemerisPtr->getCartesianState( time );


        // Store the position and time
        positionVector[ counter ] = temporaryCartesianElements.segment( 0, 3 );
        timeVector[ counter ] = time + startingTime;

        // Update the times.
        time += timeStep;
        timeMJD2000 += timeStep / physical_constants::JULIAN_DAY;
    }
}


void returnSingleRevolutionPlanetTrajectory(const ephemerides::EphemerisPointer &ephemerisPtr,
        const double centralBodyGravitationalParameter,
        const double startingEpochMJD2000,
        const double maximumTimeStep,
        std::vector < Eigen::Vector3d >& positionVector,
        std::vector < double >& timeVector,
        const double startingTime )
{
    // Initiate variables to temporarily store the ephemeris data.
    Eigen::Vector6d initialCartesianElements;

    // Convert MJD2000 to seconds since epoch
    double startingEpochMJD = startingEpochMJD2000 + 51544.5;
    double timeJD2000 = basic_astrodynamics::convertModifiedJulianDayToJulianDay(startingEpochMJD);
    double timeSecondsSinceEpoch = basic_astrodynamics::convertJulianDayToSecondsSinceEpoch(timeJD2000);

    // Get Cartesian state of the planet at the corresponding time.
    initialCartesianElements = ephemerisPtr->getCartesianState( timeSecondsSinceEpoch );

    // Compute duration (one revolution).
    double period = 2 * mathematical_constants::PI / std::sqrt( centralBodyGravitationalParameter /
            std::pow( initialCartesianElements.norm(), 3 ) );

    // Compute position and time vector, by pasing computed data to other function.
    returnTrajectory( initialCartesianElements, centralBodyGravitationalParameter, period,
                      maximumTimeStep, positionVector, timeVector, startingTime );

}

} // namespace transfer_trajectories
} // namespace tudat
<|MERGE_RESOLUTION|>--- conflicted
+++ resolved
@@ -46,13 +46,11 @@
     double timeMJD2000 = startingEpochMJD2000 + MJD2000;
     double time = 0.0;
 
-<<<<<<< HEAD
-    std::shared_ptr<ephemerides::ApproximatePlanetPositions> approxEphemerisPtr =
-            std::dynamic_pointer_cast<ephemerides::ApproximatePlanetPositions>(ephemerisPtr);
-    double timeJD2000;
-    double timeSecondsSinceEpoch;
-=======
->>>>>>> 7a334d32
+//    std::shared_ptr<ephemerides::ApproximatePlanetPositions> approxEphemerisPtr =
+//            std::dynamic_pointer_cast<ephemerides::ApproximatePlanetPositions>(ephemerisPtr);
+//    double timeJD2000;
+//    double timeSecondsSinceEpoch;
+
     // Start the for loop to obtain positions along the trajectory.
     for ( int counter = 0; counter < numberOfSteps + 1; counter++ )
     {
