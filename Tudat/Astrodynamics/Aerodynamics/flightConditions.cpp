/*    Copyright (c) 2010-2016, Delft University of Technology
 *    All rigths reserved
 *
 *    This file is part of the Tudat. Redistribution and use in source and
 *    binary forms, with or without modification, are permitted exclusively
 *    under the terms of the Modified BSD license. You should have received
 *    a copy of the license with this file. If not, please or visit:
 *    http://tudat.tudelft.nl/LICENSE.
 */

#include <boost/make_shared.hpp>
#include <boost/shared_ptr.hpp>
#include <boost/bind.hpp>

#include "Tudat/Astrodynamics/Aerodynamics/aerodynamics.h"
#include "Tudat/Astrodynamics/Aerodynamics/flightConditions.h"
#include "Tudat/Astrodynamics/Aerodynamics/standardAtmosphere.h"
#include "Tudat/Astrodynamics/BasicAstrodynamics/oblateSpheroidBodyShapeModel.h"
#include "Tudat/Mathematics/BasicMathematics/mathematicalConstants.h"

namespace tudat
{

namespace aerodynamics
{

//! Constructor, sets objects and functions from which relevant environment and state variables are retrieved.
FlightConditions::FlightConditions(
        const boost::shared_ptr< aerodynamics::AtmosphereModel > atmosphereModel,
        const boost::shared_ptr< basic_astrodynamics::BodyShapeModel > shapeModel,
        const boost::shared_ptr< AerodynamicCoefficientInterface > aerodynamicCoefficientInterface,
        const boost::shared_ptr< reference_frames::AerodynamicAngleCalculator > aerodynamicAngleCalculator,
        const boost::function< double( const std::string& ) > controlSurfaceDeflectionFunction ):
    atmosphereModel_( atmosphereModel ),
    shapeModel_( shapeModel ),
    aerodynamicCoefficientInterface_( aerodynamicCoefficientInterface ),
    aerodynamicAngleCalculator_( aerodynamicAngleCalculator ),
<<<<<<< HEAD
    controlSurfaceDeflectionFunction_( controlSurfaceDeflectionFunction ), currentAltitude_( TUDAT_NAN ),
    currentLatitude_( TUDAT_NAN ), currentLongitude_( TUDAT_NAN ), currentTime_( TUDAT_NAN )
=======
    currentTime_( TUDAT_NAN )
>>>>>>> 19b3e068
{
    // Check if given body shape is an oblate spheroid and set geodetic latitude function if so
    if( boost::dynamic_pointer_cast< basic_astrodynamics::OblateSpheroidBodyShapeModel >( shapeModel ) != NULL )
    {
        geodeticLatitudeFunction_ = boost::bind(
                    &basic_astrodynamics::OblateSpheroidBodyShapeModel::getGeodeticLatitude,
                    boost::dynamic_pointer_cast< basic_astrodynamics::OblateSpheroidBodyShapeModel >( shapeModel ),
                    _1, 1.0E-4 );
    }

    // Link body-state function.
    bodyCenteredPseudoBodyFixedStateFunction_ = boost::bind(
                &reference_frames::AerodynamicAngleCalculator::getCurrentBodyFixedState, aerodynamicAngleCalculator_ );

    // Check if atmosphere requires latitude and longitude update.
    if( boost::dynamic_pointer_cast< aerodynamics::StandardAtmosphere >( atmosphereModel_ ) == NULL )
    {
        updateLatitudeAndLongitudeForAtmosphere_ = 1;
    }
    else
    {
        updateLatitudeAndLongitudeForAtmosphere_ = 0;
    }
    isLatitudeAndLongitudeSet_ = 0;


    if( updateLatitudeAndLongitudeForAtmosphere_ && aerodynamicAngleCalculator_== NULL )
    {
        throw std::runtime_error( "Error when making flight conditions, angles are to be updated, but no calculator is set" );
    }
}

//! Function to set custom dependency of aerodynamic coefficients
void FlightConditions::setAerodynamicCoefficientsIndependentVariableFunction(
        const AerodynamicCoefficientsIndependentVariables independentVariable,
        const boost::function< double( ) > coefficientDependency )
{
    if( ( independentVariable == mach_number_dependent ) ||
            ( independentVariable == angle_of_attack_dependent ) ||
            ( independentVariable == angle_of_sideslip_dependent )||
            ( independentVariable == altitude_dependent ) )
    {
        throw std::runtime_error(
                    std::string( "Error when setting aerodynamic coefficient function dependency, value of parameter " ) +
                    boost::lexical_cast< std::string >( independentVariable ) +
                    std::string(", will not  be used." ) );
    }
    else
    {
        customCoefficientDependencies_[ independentVariable ] = coefficientDependency;
    }
}

//! Function to update all flight conditions.
void FlightConditions::updateConditions( const double currentTime )
{
    if( !( currentTime == currentTime_ ) )
    {
        currentTime_ = currentTime;

        // Update aerodynamic angles (but not angles w.r.t. body-fixed frame).
        if( aerodynamicAngleCalculator_!= NULL )
        {
            aerodynamicAngleCalculator_->update( currentTime, false );
        }

        // Calculate state of vehicle in global frame and corotating frame.
        currentBodyCenteredPseudoBodyFixedState_ = bodyCenteredPseudoBodyFixedStateFunction_( );

        updateAerodynamicCoefficientInput( );

        // Update angles from aerodynamic to body-fixed frame (if relevant).
        if( aerodynamicAngleCalculator_!= NULL )
        {
            aerodynamicAngleCalculator_->update( currentTime, true );
            updateAerodynamicCoefficientInput( );
        }

        // Update aerodynamic coefficients.
        aerodynamicCoefficientInterface_->updateFullCurrentCoefficients(
                    aerodynamicCoefficientIndependentVariables_, controlSurfaceAerodynamicCoefficientIndependentVariables_ );
    }
}

<<<<<<< HEAD
double FlightConditions::getAerodynamicCoefficientIndependentVariable(
        const AerodynamicCoefficientsIndependentVariables independentVariableType,
        const std::string& secondaryIdentifier )
{
    double currentIndependentVariable;
    switch( independentVariableType )
    {
    //Calculate Mach number if needed.
    case mach_number_dependent:
        currentIndependentVariable = aerodynamics::computeMachNumber(
                    currentAirspeed_, atmosphereModel_->getSpeedOfSound(
                        currentAltitude_, currentLongitude_, currentLatitude_, currentTime_ ) );
        break;
        //Get angle of attack if needed.
    case angle_of_attack_dependent:

        if( aerodynamicAngleCalculator_== NULL )
        {
            throw std::runtime_error( "Error, aerodynamic angle calculator is null, but require angle of attack" );
        }
        currentIndependentVariable = aerodynamicAngleCalculator_->getAerodynamicAngle(
                    reference_frames::angle_of_attack );
        break;
        //Get angle of sideslip if needed.
    case angle_of_sideslip_dependent:
        if( aerodynamicAngleCalculator_== NULL )
        {
            throw std::runtime_error( "Error, aerodynamic angle calculator is null, but require angle of sideslip" );
        }
        currentIndependentVariable = aerodynamicAngleCalculator_->getAerodynamicAngle(
                    reference_frames::angle_of_sideslip );
        break;
    case altitude_dependent:
        if( aerodynamicAngleCalculator_== NULL )
        {
            throw std::runtime_error( "Error, aerodynamic angle calculator is null, but require angle of sideslip" );
        }
        currentIndependentVariable = ( currentAltitude_ );
        break;
    case control_surface_deflection:
        try
    {
        currentIndependentVariable = controlSurfaceDeflectionFunction_( secondaryIdentifier );
    }
        catch( std::runtime_error )
        {
            throw std::runtime_error( "Error, control surface " + secondaryIdentifier + "not recognized when updating coefficients" );
        }

        break;
    default:
        if( customCoefficientDependencies_.count( independentVariableType ) == 0 )
        {
            throw std::runtime_error( "Error, did not recognize aerodynamic coefficient dependency "
                                      + boost::lexical_cast< std::string >( independentVariableType ) );
        }
        else
        {
            currentIndependentVariable = customCoefficientDependencies_.at( independentVariableType )( );
        }
    }

    return currentIndependentVariable;
}

=======
//! Function to update the independent variables of the aerodynamic coefficient interface
>>>>>>> 19b3e068
void FlightConditions::updateAerodynamicCoefficientInput( )
{
    aerodynamicCoefficientIndependentVariables_.clear( );

    // Calculate independent variables for aerodynamic coefficients.
    for( unsigned int i = 0; i < aerodynamicCoefficientInterface_->getNumberOfIndependentVariables( ); i++ )
    {
        aerodynamicCoefficientIndependentVariables_.push_back(
                    getAerodynamicCoefficientIndependentVariable(
                        aerodynamicCoefficientInterface_->getIndependentVariableName( i ) ) );
    }

    controlSurfaceAerodynamicCoefficientIndependentVariables_.clear( );
    for( unsigned int i = 0; i < aerodynamicCoefficientInterface_->getNumberOfControlSurfaces( ); i++ )
    {
        std::string currentControlSurface = aerodynamicCoefficientInterface_->getControlSurfaceName( i );
        for( unsigned int j = 0; j < aerodynamicCoefficientInterface_->getNumberOfControlSurfaceIndependentVariables( currentControlSurface ); j++ )
        {
<<<<<<< HEAD
            controlSurfaceAerodynamicCoefficientIndependentVariables_[ currentControlSurface ].push_back(
                        getAerodynamicCoefficientIndependentVariable(
                            aerodynamicCoefficientInterface_->getControlSurfaceIndependentVariableName(
                                currentControlSurface, j ), currentControlSurface ) );
=======
        //Calculate Mach number if needed.
        case mach_number_dependent:
            aerodynamicCoefficientIndependentVariables_.push_back( getCurrentMachNumber( ) );
            break;
        //Get angle of attack if needed.
        case angle_of_attack_dependent:

            if( aerodynamicAngleCalculator_== NULL )
            {
                throw std::runtime_error( "Error, aerodynamic angle calculator is null, but require angle of attack" );
            }
            aerodynamicCoefficientIndependentVariables_.push_back(
                        aerodynamicAngleCalculator_->getAerodynamicAngle(
                            reference_frames::angle_of_attack ) );
            break;
        //Get angle of sideslip if needed.
        case angle_of_sideslip_dependent:
            if( aerodynamicAngleCalculator_== NULL )
            {
                throw std::runtime_error( "Error, aerodynamic angle calculator is null, but require angle of sideslip" );
            }
            aerodynamicCoefficientIndependentVariables_.push_back(
                        aerodynamicAngleCalculator_->getAerodynamicAngle(
                            reference_frames::angle_of_sideslip ) );
            break;
        case altitude_dependent:
            if( aerodynamicAngleCalculator_== NULL )
            {
                throw std::runtime_error( "Error, aerodynamic angle calculator is null, but require angle of sideslip" );
            }
            aerodynamicCoefficientIndependentVariables_.push_back( getCurrentAltitude( ) );
            break;
        default:
            if( customCoefficientDependencies_.count(
                        aerodynamicCoefficientInterface_->getIndependentVariableName( i ) ) == 0 )
            {
                throw std::runtime_error( "Error, did not recognize aerodynamic coefficient dependency "
                                          + boost::lexical_cast< std::string >(
                                              aerodynamicCoefficientInterface_->getIndependentVariableName( i ) ) );
            }
            else
            {
                aerodynamicCoefficientIndependentVariables_.push_back(
                            customCoefficientDependencies_.at(
                                aerodynamicCoefficientInterface_->getIndependentVariableName( i ) )( ) );
            }
>>>>>>> 19b3e068
        }
    }
}

//! Function to set the angle of attack to trimmed conditions.
boost::shared_ptr< TrimOrientationCalculator > setTrimmedConditions(
        const boost::shared_ptr< FlightConditions > flightConditions )
{
    // Create trim object.
    boost::shared_ptr< TrimOrientationCalculator > trimOrientation =
            boost::make_shared< TrimOrientationCalculator >(
                flightConditions->getAerodynamicCoefficientInterface( ) );

    // Create angle-of-attack function from trim object.
    boost::function< std::vector< double >( ) > untrimmedIndependentVariablesFunction =
            boost::bind( &FlightConditions::getAerodynamicCoefficientIndependentVariables,
                         flightConditions );
    flightConditions->getAerodynamicAngleCalculator( )->setOrientationAngleFunctions(
                boost::bind( &TrimOrientationCalculator::findTrimAngleOfAttackFromFunction, trimOrientation,
                             untrimmedIndependentVariablesFunction ) );

    return trimOrientation;
}

} // namespace aerodynamics

} // namespace tudat<|MERGE_RESOLUTION|>--- conflicted
+++ resolved
@@ -35,12 +35,8 @@
     shapeModel_( shapeModel ),
     aerodynamicCoefficientInterface_( aerodynamicCoefficientInterface ),
     aerodynamicAngleCalculator_( aerodynamicAngleCalculator ),
-<<<<<<< HEAD
-    controlSurfaceDeflectionFunction_( controlSurfaceDeflectionFunction ), currentAltitude_( TUDAT_NAN ),
-    currentLatitude_( TUDAT_NAN ), currentLongitude_( TUDAT_NAN ), currentTime_( TUDAT_NAN )
-=======
+    controlSurfaceDeflectionFunction_( controlSurfaceDeflectionFunction ),
     currentTime_( TUDAT_NAN )
->>>>>>> 19b3e068
 {
     // Check if given body shape is an oblate spheroid and set geodetic latitude function if so
     if( boost::dynamic_pointer_cast< basic_astrodynamics::OblateSpheroidBodyShapeModel >( shapeModel ) != NULL )
@@ -125,7 +121,6 @@
     }
 }
 
-<<<<<<< HEAD
 double FlightConditions::getAerodynamicCoefficientIndependentVariable(
         const AerodynamicCoefficientsIndependentVariables independentVariableType,
         const std::string& secondaryIdentifier )
@@ -135,9 +130,7 @@
     {
     //Calculate Mach number if needed.
     case mach_number_dependent:
-        currentIndependentVariable = aerodynamics::computeMachNumber(
-                    currentAirspeed_, atmosphereModel_->getSpeedOfSound(
-                        currentAltitude_, currentLongitude_, currentLatitude_, currentTime_ ) );
+        currentIndependentVariable = getCurrentMachNumber( );
         break;
         //Get angle of attack if needed.
     case angle_of_attack_dependent:
@@ -163,19 +156,21 @@
         {
             throw std::runtime_error( "Error, aerodynamic angle calculator is null, but require angle of sideslip" );
         }
-        currentIndependentVariable = ( currentAltitude_ );
+        currentIndependentVariable = getCurrentAltitude( );
         break;
     case control_surface_deflection:
+    {
         try
-    {
-        currentIndependentVariable = controlSurfaceDeflectionFunction_( secondaryIdentifier );
-    }
+        {
+            currentIndependentVariable = controlSurfaceDeflectionFunction_( secondaryIdentifier );
+        }
         catch( std::runtime_error )
         {
             throw std::runtime_error( "Error, control surface " + secondaryIdentifier + "not recognized when updating coefficients" );
         }
 
         break;
+    }
     default:
         if( customCoefficientDependencies_.count( independentVariableType ) == 0 )
         {
@@ -191,9 +186,7 @@
     return currentIndependentVariable;
 }
 
-=======
 //! Function to update the independent variables of the aerodynamic coefficient interface
->>>>>>> 19b3e068
 void FlightConditions::updateAerodynamicCoefficientInput( )
 {
     aerodynamicCoefficientIndependentVariables_.clear( );
@@ -212,59 +205,10 @@
         std::string currentControlSurface = aerodynamicCoefficientInterface_->getControlSurfaceName( i );
         for( unsigned int j = 0; j < aerodynamicCoefficientInterface_->getNumberOfControlSurfaceIndependentVariables( currentControlSurface ); j++ )
         {
-<<<<<<< HEAD
             controlSurfaceAerodynamicCoefficientIndependentVariables_[ currentControlSurface ].push_back(
                         getAerodynamicCoefficientIndependentVariable(
                             aerodynamicCoefficientInterface_->getControlSurfaceIndependentVariableName(
                                 currentControlSurface, j ), currentControlSurface ) );
-=======
-        //Calculate Mach number if needed.
-        case mach_number_dependent:
-            aerodynamicCoefficientIndependentVariables_.push_back( getCurrentMachNumber( ) );
-            break;
-        //Get angle of attack if needed.
-        case angle_of_attack_dependent:
-
-            if( aerodynamicAngleCalculator_== NULL )
-            {
-                throw std::runtime_error( "Error, aerodynamic angle calculator is null, but require angle of attack" );
-            }
-            aerodynamicCoefficientIndependentVariables_.push_back(
-                        aerodynamicAngleCalculator_->getAerodynamicAngle(
-                            reference_frames::angle_of_attack ) );
-            break;
-        //Get angle of sideslip if needed.
-        case angle_of_sideslip_dependent:
-            if( aerodynamicAngleCalculator_== NULL )
-            {
-                throw std::runtime_error( "Error, aerodynamic angle calculator is null, but require angle of sideslip" );
-            }
-            aerodynamicCoefficientIndependentVariables_.push_back(
-                        aerodynamicAngleCalculator_->getAerodynamicAngle(
-                            reference_frames::angle_of_sideslip ) );
-            break;
-        case altitude_dependent:
-            if( aerodynamicAngleCalculator_== NULL )
-            {
-                throw std::runtime_error( "Error, aerodynamic angle calculator is null, but require angle of sideslip" );
-            }
-            aerodynamicCoefficientIndependentVariables_.push_back( getCurrentAltitude( ) );
-            break;
-        default:
-            if( customCoefficientDependencies_.count(
-                        aerodynamicCoefficientInterface_->getIndependentVariableName( i ) ) == 0 )
-            {
-                throw std::runtime_error( "Error, did not recognize aerodynamic coefficient dependency "
-                                          + boost::lexical_cast< std::string >(
-                                              aerodynamicCoefficientInterface_->getIndependentVariableName( i ) ) );
-            }
-            else
-            {
-                aerodynamicCoefficientIndependentVariables_.push_back(
-                            customCoefficientDependencies_.at(
-                                aerodynamicCoefficientInterface_->getIndependentVariableName( i ) )( ) );
-            }
->>>>>>> 19b3e068
         }
     }
 }
