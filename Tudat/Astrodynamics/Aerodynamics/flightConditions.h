--- conflicted
+++ resolved
@@ -46,13 +46,15 @@
     {
         altitude_flight_condition,
         density_flight_condition,
+        pressure_flight_condition,
         temperature_flight_condition,
         latitude_flight_condition,
         longitude_flight_condition,
         mach_number_flight_condition,
         speed_of_sound_flight_condition,
         airspeed_flight_condition,
-        geodetic_latitude_condition
+        geodetic_latitude_condition,
+        dynamic_pressure_condition
     };
 
 public:
@@ -129,22 +131,25 @@
         return scalarFlightConditions_.at( temperature_flight_condition );
     }
 
-<<<<<<< HEAD
-    //! Function to retrieve (and compute if necessary) the current airspeed
-=======
+
     double getCurrentDynamicPressure( )
     {
-        return 0.5 * getCurrentDensity( ) * getCurrentAirspeed( ) * getCurrentAirspeed( );
+        if( scalarFlightConditions_.count( dynamic_pressure_condition ) == 0 )
+        {
+            computeDynamicPressure( );
+        }
+        return scalarFlightConditions_.at( dynamic_pressure_condition );
     }
 
     double getCurrentPressure( )
     {
-        return atmosphereModel_->getPressure( currentAltitude_, currentLongitude_,
-                                             currentLatitude_, currentTime_ );
-    }
-
-    //! Function to return airspeed
->>>>>>> 21edba9a
+        if( scalarFlightConditions_.count( pressure_flight_condition ) == 0 )
+        {
+            computeFreestreamPressure( );
+        }
+        return scalarFlightConditions_.at( pressure_flight_condition );
+    }
+
     /*!
      * Function to retrieve (and compute if necessary) the current airspeed
      * \return Current airspeed
@@ -369,7 +374,8 @@
 
     //! Function to compute and set the current freestream temperature
     void computeTemperature( )
-    {        updateAtmosphereInput( );
+    {
+        updateAtmosphereInput( );
 
              scalarFlightConditions_[ temperature_flight_condition ] =
                      atmosphereModel_->getTemperature(
@@ -377,6 +383,18 @@
                          scalarFlightConditions_.at( longitude_flight_condition ),
                          scalarFlightConditions_.at( latitude_flight_condition ), currentTime_ );
     }
+
+    void computeFreestreamPressure( )
+    {
+        updateAtmosphereInput( );
+
+             scalarFlightConditions_[ pressure_flight_condition ] =
+                     atmosphereModel_->getPressure(
+                         scalarFlightConditions_.at( altitude_flight_condition ),
+                         scalarFlightConditions_.at( longitude_flight_condition ),
+                         scalarFlightConditions_.at( latitude_flight_condition ), currentTime_ );
+    }
+
 
     //! Function to compute and set the current speed of sound
     void computeSpeedOfSound( )
@@ -395,6 +413,13 @@
         scalarFlightConditions_[ airspeed_flight_condition ] = currentBodyCenteredPseudoBodyFixedState_.segment( 3, 3 ).norm( );
     }
 
+    void computeDynamicPressure( )
+    {
+        double currentAirspeed = getCurrentAirspeed( );
+        scalarFlightConditions_[ dynamic_pressure_condition ] = 0.5 *
+                getCurrentDensity( ) * currentAirspeed * currentAirspeed;
+    }
+
     //! Function to compute and set the current Mach number
     void computeMachNumber( )
     {
