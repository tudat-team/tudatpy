--- conflicted
+++ resolved
@@ -129,11 +129,7 @@
 
 void getPrecessionAngles( double &zeta, double &z, double &theta, const double terrestrialTime, const double referenceJulianDay )
 {
-<<<<<<< HEAD
-	iauPb06( referenceJulianDay, terrestrialTime / physical_constants::JULIAN_DAY, &zeta, &z, &theta);
-=======
 	iauPrec76( referenceJulianDay, terrestrialTime, referenceJulianDay, 0, &zeta, &z, &theta );
->>>>>>> ac532f20
 }
 
 //! Function to calculate ERA (earth rotation angle)
