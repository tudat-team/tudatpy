<<<<<<< HEAD
name: tudatpy_10
=======
name: tudatpy-dev
>>>>>>> 7051dd4f
channels:
  - conda-forge
  - tudat-team
dependencies:
  - eigen
  - boost-cpp=1.85.0
  - tudat-resources
  - sofa-cmake
  - nrlmsise-00
  - cspice-cmake
  - fftw
  - python=3.11
  - pybind11
  - pybind11-abi
  - pybind11-stubgen
  # Python dependencies
  - numpy<2.0.0
  - pytest
  - mypy
  - pandas     # for tudatpy.io
  - matplotlib # for tudatpy.plotting
  - tqdm       # for tudatpy.trajectory_design.porkchop
  - astropy    # for tudatpy.data.mpc
  - astroquery>0.4.8 # for tudatpy.data.mpc
  - astropy-healpix  # for tudatpy.data._biases
  - spiceypy # for automatic data downloader and kernel converter
  # Data downloader tabular output
  - tabulate
  - colorama
  # Documentation
  - jinja2
  - pyyaml
  - pydantic == 1.10.9
  - numpydoc
  - doxygen # for cpp api
  # Pip
  - pip
  - pip:
     - nbsphinx
     - sphinxcontrib-napoleon
     - sphinx_rtd_theme
     - sphinxcontrib-fulltoc
     - sphinxcontrib-bibtex
     - furo
     - sphinx_copybutton
     - git+https://github.com/NASA-PDS/PyTrk234.git<|MERGE_RESOLUTION|>--- conflicted
+++ resolved
@@ -1,8 +1,4 @@
-<<<<<<< HEAD
-name: tudatpy_10
-=======
 name: tudatpy-dev
->>>>>>> 7051dd4f
 channels:
   - conda-forge
   - tudat-team
